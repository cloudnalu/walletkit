package com.breadwallet.cryptodemo;

import android.app.Activity;
import android.app.Application;
import android.arch.lifecycle.Lifecycle;
import android.arch.lifecycle.LifecycleObserver;
import android.arch.lifecycle.OnLifecycleEvent;
import android.arch.lifecycle.ProcessLifecycleOwner;
import android.content.Intent;
import android.os.StrictMode;
import android.util.Log;

import com.breadwallet.corecrypto.CryptoApiProvider;
import com.breadwallet.crypto.Account;
import com.breadwallet.crypto.CryptoApi;
import com.breadwallet.crypto.DispatchingSystemListener;
import com.breadwallet.crypto.WalletManager;
import com.breadwallet.crypto.WalletManagerMode;
import com.breadwallet.crypto.blockchaindb.BlockchainDb;
import com.breadwallet.crypto.System;

import java.io.File;
import java.nio.charset.StandardCharsets;
import java.util.Arrays;
import java.util.Date;
import java.util.List;
import java.util.UUID;
import java.util.concurrent.Executors;
import java.util.concurrent.TimeUnit;
import java.util.concurrent.atomic.AtomicBoolean;

import okhttp3.OkHttpClient;

import static com.google.common.base.Preconditions.checkState;

public class CoreCryptoApplication extends Application {

    private static final String TAG = CoreCryptoApplication.class.getName();

    private static final String BDB_BASE_URL = BuildConfig.BDB_BASE_URL;
    private static final String API_BASE_URL = BuildConfig.API_BASE_URL;

    private static final String EXTRA_WIPE = "WIPE";
    private static final String EXTRA_TIMESTAMP = "TIMESTAMP";
    private static final String EXTRA_PAPER_KEY = "PAPER_KEY";
    private static final String EXTRA_MODE = "MODE";
    private static final String EXTRA_IS_MAINNET = "IS_MAINNET";

    private static final boolean DEFAULT_IS_MAINNET = true;
    private static final boolean DEFAULT_WIPE = true;
    private static final long DEFAULT_TIMESTAMP = 0;
    private static final String DEFAULT_PAPER_KEY = "boring head harsh green empty clip fatal typical found crane dinner timber";
    private static final WalletManagerMode DEFAULT_MODE = WalletManagerMode.API_ONLY;

    private static System system;
    private static DispatchingSystemListener systemListener;
    private static byte[] paperKey;

    private static AtomicBoolean runOnce = new AtomicBoolean(false);

    private static LifecycleObserver observer = new LifecycleObserver() {
        @OnLifecycleEvent(Lifecycle.Event.ON_START)
        void onEnterForeground() {
            for (WalletManager manager: system.getWalletManagers()) {
                manager.connect();
            }
        }

        @OnLifecycleEvent(Lifecycle.Event.ON_STOP)
        void onEnterBackground() {
            system.stop();
        }
    };

    public static void initialize(Activity startingActivity) {
        if (!runOnce.getAndSet(true)) {
            Intent intent = startingActivity.getIntent();

            String paperKeyString = (intent.hasExtra(EXTRA_PAPER_KEY) ? intent.getStringExtra(EXTRA_PAPER_KEY) : DEFAULT_PAPER_KEY);
            paperKey = paperKeyString.getBytes(StandardCharsets.UTF_8);

            boolean isMainnet = intent.getBooleanExtra(EXTRA_IS_MAINNET, DEFAULT_IS_MAINNET);

            boolean wipe = intent.getBooleanExtra(EXTRA_WIPE, DEFAULT_WIPE);
            long timestamp = intent.getLongExtra(EXTRA_TIMESTAMP, DEFAULT_TIMESTAMP);
            WalletManagerMode mode = intent.hasExtra(EXTRA_MODE) ? WalletManagerMode.valueOf(intent.getStringExtra(EXTRA_MODE)) : DEFAULT_MODE;

            File storageFile = new File(startingActivity.getFilesDir(), "core");
            if (wipe) {
                if (storageFile.exists()) deleteRecursively(storageFile);
                checkState(storageFile.mkdirs());
            }

            Log.d(TAG, String.format("Account PaperKey: %s", paperKeyString));
            Log.d(TAG, String.format("Account Timestamp: %s", timestamp));
            Log.d(TAG, String.format("StoragePath:       %s", storageFile.getAbsolutePath()));
            Log.d(TAG, String.format("Mainnet:           %s", isMainnet));

            CryptoApi.initialize(CryptoApiProvider.getInstance());

            List<String> currencyCodesNeeded = Arrays.asList("btc", "eth", "brd");
<<<<<<< HEAD
            systemListener = new DispatchingSystemListener();
            systemListener.addSystemListener(new CoreSystemListener(mode, currencyCodesNeeded));
=======
            listener = new CoreSystemListener(mode, isMainnet, currencyCodesNeeded);
>>>>>>> ed62f5b6

            String uids = UUID.nameUUIDFromBytes(paperKey).toString();
            Account account = Account.createFromPhrase(paperKey, new Date(TimeUnit.SECONDS.toMillis(timestamp)), uids);

            BlockchainDb query = new BlockchainDb(new OkHttpClient(), BDB_BASE_URL, API_BASE_URL);
<<<<<<< HEAD
            system = System.create(Executors.newSingleThreadScheduledExecutor(), systemListener, account, storageFile.getAbsolutePath(), query);
=======
            system = System.create(Executors.newSingleThreadExecutor(), listener, account, isMainnet, storageFile.getAbsolutePath(), query);
>>>>>>> ed62f5b6
            system.configure();

            ProcessLifecycleOwner.get().getLifecycle().addObserver(observer);
        }
    }

    public static System getSystem() {
        return system;
    }

    public static DispatchingSystemListener getDispatchingSystemListener() {
        return systemListener;
    }

    public static byte[] getPaperKey() {
        return paperKey;
    }

    private static void deleteRecursively (File file) {
        if (file.isDirectory()) {
            for (File child : file.listFiles()) {
                deleteRecursively(child);
            }
        }
        file.delete();
    }

    @Override
    public void onCreate() {
        super.onCreate();

        StrictMode.enableDefaults();
    }
}<|MERGE_RESOLUTION|>--- conflicted
+++ resolved
@@ -99,22 +99,14 @@
             CryptoApi.initialize(CryptoApiProvider.getInstance());
 
             List<String> currencyCodesNeeded = Arrays.asList("btc", "eth", "brd");
-<<<<<<< HEAD
             systemListener = new DispatchingSystemListener();
-            systemListener.addSystemListener(new CoreSystemListener(mode, currencyCodesNeeded));
-=======
-            listener = new CoreSystemListener(mode, isMainnet, currencyCodesNeeded);
->>>>>>> ed62f5b6
+            systemListener.addSystemListener(new CoreSystemListener(mode, isMainnet, currencyCodesNeeded));
 
             String uids = UUID.nameUUIDFromBytes(paperKey).toString();
             Account account = Account.createFromPhrase(paperKey, new Date(TimeUnit.SECONDS.toMillis(timestamp)), uids);
 
             BlockchainDb query = new BlockchainDb(new OkHttpClient(), BDB_BASE_URL, API_BASE_URL);
-<<<<<<< HEAD
-            system = System.create(Executors.newSingleThreadScheduledExecutor(), systemListener, account, storageFile.getAbsolutePath(), query);
-=======
-            system = System.create(Executors.newSingleThreadExecutor(), listener, account, isMainnet, storageFile.getAbsolutePath(), query);
->>>>>>> ed62f5b6
+            system = System.create(Executors.newSingleThreadScheduledExecutor(), systemListener, account, isMainnet, storageFile.getAbsolutePath(), query);
             system.configure();
 
             ProcessLifecycleOwner.get().getLifecycle().addObserver(observer);
