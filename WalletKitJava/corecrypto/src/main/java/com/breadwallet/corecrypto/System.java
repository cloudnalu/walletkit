/*
 * Created by Michael Carrara <michael.carrara@breadwallet.com> on 7/1/19.
 * Copyright (c) 2019 Breadwinner AG.  All right reserved.
*
 * See the LICENSE file at the project root for license information.
 * See the CONTRIBUTORS file at the project root for a list of contributors.
 */
package com.breadwallet.corecrypto;

import android.support.annotation.Nullable;

import com.breadwallet.corenative.crypto.BRCryptoClient;
import com.breadwallet.corenative.crypto.BRCryptoClientCallbackState;
import com.breadwallet.corenative.crypto.BRCryptoCWMListener;
import com.breadwallet.corenative.crypto.BRCryptoStatus;
import com.breadwallet.corenative.crypto.BRCryptoTransfer;
import com.breadwallet.corenative.crypto.BRCryptoTransferEvent;
import com.breadwallet.corenative.crypto.BRCryptoTransferStateType;
import com.breadwallet.corenative.crypto.BRCryptoWallet;
import com.breadwallet.corenative.crypto.BRCryptoWalletEvent;
import com.breadwallet.corenative.crypto.BRCryptoWalletManager;
import com.breadwallet.corenative.crypto.BRCryptoWalletManagerEvent;
import com.breadwallet.corenative.support.BRConstants;
import com.breadwallet.corenative.utility.Cookie;
import com.breadwallet.crypto.AddressScheme;
import com.breadwallet.crypto.TransferState;
import com.breadwallet.crypto.WalletManagerMode;
import com.breadwallet.crypto.WalletManagerState;
import com.breadwallet.crypto.WalletManagerSyncDepth;
import com.breadwallet.crypto.WalletManagerSyncStoppedReason;
import com.breadwallet.crypto.WalletState;
import com.breadwallet.crypto.blockchaindb.BlockchainDb;
import com.breadwallet.crypto.blockchaindb.errors.QueryError;
import com.breadwallet.crypto.blockchaindb.errors.QueryNoDataError;
import com.breadwallet.crypto.blockchaindb.models.bdb.Blockchain;
import com.breadwallet.crypto.blockchaindb.models.bdb.BlockchainFee;
import com.breadwallet.crypto.blockchaindb.models.bdb.HederaAccount;
import com.breadwallet.crypto.blockchaindb.models.bdb.Transaction;
import com.breadwallet.crypto.blockchaindb.models.bdb.TransactionFee;
import com.breadwallet.crypto.errors.AccountInitializationAlreadyInitializedError;
import com.breadwallet.crypto.errors.AccountInitializationCantCreateError;
import com.breadwallet.crypto.errors.AccountInitializationError;
import com.breadwallet.crypto.errors.AccountInitializationMultipleHederaAccountsError;
import com.breadwallet.crypto.errors.AccountInitializationQueryError;
import com.breadwallet.crypto.errors.FeeEstimationError;
import com.breadwallet.crypto.errors.MigrateBlockError;
import com.breadwallet.crypto.errors.MigrateCreateError;
import com.breadwallet.crypto.errors.MigrateError;
import com.breadwallet.crypto.errors.MigrateInvalidError;
import com.breadwallet.crypto.errors.MigratePeerError;
import com.breadwallet.crypto.errors.MigrateTransactionError;
import com.breadwallet.crypto.errors.NetworkFeeUpdateError;
import com.breadwallet.crypto.errors.NetworkFeeUpdateFeesUnavailableError;
import com.breadwallet.crypto.events.network.NetworkCreatedEvent;
import com.breadwallet.crypto.events.network.NetworkEvent;
import com.breadwallet.crypto.events.network.NetworkFeesUpdatedEvent;
import com.breadwallet.crypto.events.system.SystemCreatedEvent;
import com.breadwallet.crypto.events.system.SystemDiscoveredNetworksEvent;
import com.breadwallet.crypto.events.system.SystemEvent;
import com.breadwallet.crypto.events.system.SystemListener;
import com.breadwallet.crypto.events.system.SystemManagerAddedEvent;
import com.breadwallet.crypto.events.system.SystemNetworkAddedEvent;
import com.breadwallet.crypto.events.transfer.TranferEvent;
import com.breadwallet.crypto.events.transfer.TransferChangedEvent;
import com.breadwallet.crypto.events.transfer.TransferCreatedEvent;
import com.breadwallet.crypto.events.transfer.TransferDeletedEvent;
import com.breadwallet.crypto.events.wallet.WalletBalanceUpdatedEvent;
import com.breadwallet.crypto.events.wallet.WalletChangedEvent;
import com.breadwallet.crypto.events.wallet.WalletCreatedEvent;
import com.breadwallet.crypto.events.wallet.WalletDeletedEvent;
import com.breadwallet.crypto.events.wallet.WalletEvent;
import com.breadwallet.crypto.events.wallet.WalletFeeBasisUpdatedEvent;
import com.breadwallet.crypto.events.wallet.WalletTransferAddedEvent;
import com.breadwallet.crypto.events.wallet.WalletTransferChangedEvent;
import com.breadwallet.crypto.events.wallet.WalletTransferDeletedEvent;
import com.breadwallet.crypto.events.wallet.WalletTransferSubmittedEvent;
import com.breadwallet.crypto.events.walletmanager.WalletManagerBlockUpdatedEvent;
import com.breadwallet.crypto.events.walletmanager.WalletManagerChangedEvent;
import com.breadwallet.crypto.events.walletmanager.WalletManagerCreatedEvent;
import com.breadwallet.crypto.events.walletmanager.WalletManagerDeletedEvent;
import com.breadwallet.crypto.events.walletmanager.WalletManagerEvent;
import com.breadwallet.crypto.events.walletmanager.WalletManagerSyncProgressEvent;
import com.breadwallet.crypto.events.walletmanager.WalletManagerSyncRecommendedEvent;
import com.breadwallet.crypto.events.walletmanager.WalletManagerSyncStartedEvent;
import com.breadwallet.crypto.events.walletmanager.WalletManagerSyncStoppedEvent;
import com.breadwallet.crypto.events.walletmanager.WalletManagerWalletAddedEvent;
import com.breadwallet.crypto.events.walletmanager.WalletManagerWalletChangedEvent;
import com.breadwallet.crypto.events.walletmanager.WalletManagerWalletDeletedEvent;
import com.breadwallet.crypto.migration.BlockBlob;
import com.breadwallet.crypto.migration.PeerBlob;
import com.breadwallet.crypto.migration.TransactionBlob;
import com.breadwallet.crypto.utility.CompletionHandler;
import com.google.common.base.Optional;
import com.google.common.collect.Collections2;
import com.google.common.primitives.UnsignedInteger;
import com.google.common.primitives.UnsignedLong;

import java.io.File;
import java.util.ArrayList;
import java.util.Collections;
import java.util.Date;
import java.util.HashMap;
import java.util.HashSet;
import java.util.List;
import java.util.Locale;
import java.util.Map;
import java.util.Set;
import java.util.concurrent.ConcurrentHashMap;
import java.util.concurrent.CopyOnWriteArraySet;
import java.util.concurrent.Executor;
import java.util.concurrent.ExecutorService;
import java.util.concurrent.Executors;
import java.util.concurrent.ScheduledExecutorService;
import java.util.concurrent.TimeUnit;
import java.util.concurrent.atomic.AtomicInteger;
import java.util.logging.Level;
import java.util.logging.Logger;

import static com.google.common.base.Preconditions.checkState;

/* package */
final class System implements com.breadwallet.crypto.System {

    private static final Logger Log = Logger.getLogger(System.class.getName());

    /// A index to globally identify systems.
    private static final AtomicInteger SYSTEM_IDS = new AtomicInteger(0);

    /// A dictionary mapping an index to a system.
    private static final Map<Cookie, System> SYSTEMS_ACTIVE = new ConcurrentHashMap<>();

    /// An array of removed systems.  This is a workaround for systems that have been destroyed.
    /// We do not correctly handle 'release' and thus C-level memory issues are introduced; rather
    /// than solving those memory issues now, we'll avoid 'release' by holding a reference.
    private static final List<System> SYSTEMS_INACTIVE = Collections.synchronizedList(new ArrayList<>());

    /// If true, save removed system in the above array. Set to `false` for debugging 'release'.
    private static final boolean SYSTEMS_INACTIVE_RETAIN = true;

    // Create a dedicated executor to pump CWM events as quickly as possible
    private static final Executor EXECUTOR_LISTENER = Executors.newSingleThreadExecutor();

    // Create a dedicated executor to pump CWM callbacks. This is a separate executor
    // than the one used to handle events as they *really* need to be pumped as fast as possible.
    private static final Executor EXECUTOR_CLIENT = Executors.newSingleThreadExecutor();

    //
    // Keep a static reference to the callbacks so that they are never GC'ed
    //

    private static final BRCryptoCWMListener.WalletManagerEventCallback CWM_LISTENER_WALLET_MANAGER_CALLBACK = System::walletManagerEventCallback;
    private static final BRCryptoCWMListener.WalletEventCallback CWM_LISTENER_WALLET_CALLBACK = System::walletEventCallback;
    private static final BRCryptoCWMListener.TransferEventCallback CWM_LISTENER_TRANSFER_CALLBACK = System::transferEventCallback;

    private static final boolean DEFAULT_IS_NETWORK_REACHABLE = true;

    private static boolean ensurePath(String storagePath) {
        File storageFile = new File(storagePath);
        return ((storageFile.exists() || storageFile.mkdirs())
                && storageFile.isDirectory()
                && storageFile.canWrite());
    }

    /* package */
    static System create(ScheduledExecutorService executor,
                         SystemListener listener,
                         com.breadwallet.crypto.Account account,
                         boolean isMainnet,
                         String storagePath,
                         BlockchainDb query) {
        Account cryptoAccount = Account.from(account);

        storagePath = storagePath + (storagePath.endsWith(File.separator) ? "" : File.separator) + cryptoAccount.getFilesystemIdentifier();
        checkState(ensurePath(storagePath));

        Cookie context = new Cookie(SYSTEM_IDS.incrementAndGet());

        BRCryptoCWMListener cwmListener = new BRCryptoCWMListener(context,
                CWM_LISTENER_WALLET_MANAGER_CALLBACK,
                CWM_LISTENER_WALLET_CALLBACK,
                CWM_LISTENER_TRANSFER_CALLBACK);

        BRCryptoClient cwmClient = new BRCryptoClient(context,
                System::getBlockNumber,
                System::getTransactions,
                System::getTransfers,
                System::submitTransaction,
                System::estimateTransactionFee);

        System system = new System(executor,
                listener,
                cryptoAccount,
                isMainnet,
                storagePath,
                query,
                context,
                cwmListener,
                cwmClient);

        SYSTEMS_ACTIVE.put(context, system);

        return system;
    }

    /* package */
    static Optional<com.breadwallet.crypto.blockchaindb.models.bdb.Currency> asBDBCurrency(String uids,
                                                                                           String name,
                                                                                           String code,
                                                                                           String type,
                                                                                           UnsignedInteger decimals) {
        int index = uids.indexOf(':');
        if (index == -1) return Optional.absent();

        type = type.toLowerCase(Locale.ROOT);
        if (!"erc20".equals(type) && !"native".equals(type)) return Optional.absent();

        code = code.toLowerCase(Locale.ROOT);
        String blockchainId = uids.substring(0, index);
        String address = uids.substring(index);

        return Optional.of(
                com.breadwallet.crypto.blockchaindb.models.bdb.Currency.create(
                        uids,
                        name,
                        code,
                        type,
                        blockchainId,
                        address.equals("__native__") ? null : address,
                        true,
                        Blockchains.makeCurrencyDemominationsErc20(code, decimals)
                )
        );
    }

    /* package */
    static Optional<byte[]> migrateBRCoreKeyCiphertext(com.breadwallet.crypto.Key key,
                                                       byte[] nonce12,
                                                       byte[] authenticatedData,
                                                       byte[] ciphertext) {
        return Cipher.migrateBRCoreKeyCiphertext(key, nonce12, authenticatedData, ciphertext);
    }

    /* package */
    static void wipe(com.breadwallet.crypto.System system) {
        // Safe the path to the persistent storage
        String storagePath = system.getPath();

        // Destroy the system.
        destroy(system);

        // Clear out persistent storage
        deleteRecursively(storagePath);
    }

    /* package */
    static void wipeAll(String storagePath, List<com.breadwallet.crypto.System> exemptSystems) {
        Set<String> exemptSystemPath = new HashSet<>();
        for (com.breadwallet.crypto.System sys: exemptSystems) {
            exemptSystemPath.add(sys.getPath());
        }

        File storageFile = new File(storagePath);
        File[] childFiles = storageFile.listFiles();
        if (null != childFiles) {
            for (File child : childFiles) {
                if (!exemptSystemPath.contains(child.getAbsolutePath())) {
                    deleteRecursively(child);
                }
            }
        }
    }

    private static void destroy(com.breadwallet.crypto.System system) {
        System sys = System.from(system);
        // Stop all callbacks.  This might be inconsistent with 'deleted' events.
        SYSTEMS_ACTIVE.remove(sys.context);

        // Disconnect all wallet managers
        sys.disconnectAll();

        // Stop
        sys.stopAll();

        // Register the system as inactive
        if (SYSTEMS_INACTIVE_RETAIN) {
            SYSTEMS_INACTIVE.add(sys);
        }
    }

    private static void deleteRecursively (String toDeletePath) {
        deleteRecursively(new File(toDeletePath));
    }

    private static void deleteRecursively (File toDelete) {
        if (toDelete.isDirectory()) {
            for (File child : toDelete.listFiles()) {
                deleteRecursively(child);
            }
        }

        if (toDelete.exists() && !toDelete.delete()) {
            Log.log(Level.SEVERE, "Failed to delete " + toDelete.getAbsolutePath());
        }
    }

    private static Optional<System> getSystem(Cookie context) {
        return Optional.fromNullable(SYSTEMS_ACTIVE.get(context));
    }

    private static System from(com.breadwallet.crypto.System system) {
        if (system == null) {
            return null;
        }

        if (system instanceof System) {
            return (System) system;
        }

        throw new IllegalArgumentException("Unsupported system instance");
    }

    private final ExecutorService executor;
    private final SystemListener listener;
    private final SystemCallbackCoordinator callbackCoordinator;
    private final Account account;
    private final boolean isMainnet;
    private final String storagePath;
    private final BlockchainDb query;
    private final Cookie context;
    private final BRCryptoCWMListener cwmListener;
    private final BRCryptoClient cwmClient;

    private final Set<Network> networks;
    private final Set<WalletManager> walletManagers;

    private boolean isNetworkReachable;

    private System(ScheduledExecutorService executor,
                   SystemListener listener,
                   Account account,
                   boolean isMainnet,
                   String storagePath,
                   BlockchainDb query,
                   Cookie context,
                   BRCryptoCWMListener cwmListener,
                   BRCryptoClient cwmClient) {
        this.executor = executor;
        this.listener = listener;
        this.callbackCoordinator = new SystemCallbackCoordinator(executor);
        this.account = account;
        this.isMainnet = isMainnet;
        this.storagePath = storagePath;
        this.query = query;
        this.context = context;
        this.cwmListener = cwmListener;
        this.cwmClient = cwmClient;

        this.networks = new CopyOnWriteArraySet<>();
        this.walletManagers = new CopyOnWriteArraySet<>();

        this.isNetworkReachable = DEFAULT_IS_NETWORK_REACHABLE;

        announceSystemEvent(new SystemCreatedEvent());
    }

    @Override
    public void configure(List<com.breadwallet.crypto.blockchaindb.models.bdb.Currency> appCurrencies) {
        NetworkDiscovery.discoverNetworks(query, isMainnet, appCurrencies, new NetworkDiscovery.Callback() {
            @Override
            public void discovered(Network network) {
                if (addNetwork(network)) {
                    announceNetworkEvent(network, new NetworkCreatedEvent());
                    announceSystemEvent(new SystemNetworkAddedEvent(network));
                }
            }

            @Override
            public void complete(List<com.breadwallet.crypto.Network> networks) {
                announceSystemEvent(new SystemDiscoveredNetworksEvent(networks));
            }
        });
    }

    @Override
    public boolean createWalletManager(com.breadwallet.crypto.Network network,
                                       WalletManagerMode mode,
                                       AddressScheme scheme,
                                       Set<com.breadwallet.crypto.Currency> currencies) {
        checkState(network.supportsWalletManagerMode(mode));
        checkState(network.supportsAddressScheme(scheme));

        if (!account.isInitialized(network)) {
            return false;
        }

        Optional<WalletManager> maybeWalletManager = WalletManager.create(
                cwmListener,
                cwmClient,
                account,
                Network.from(network),
                mode,
                scheme,
                storagePath,
                this,
                callbackCoordinator);
        if (!maybeWalletManager.isPresent()) {
            return false;
        }

        WalletManager walletManager = maybeWalletManager.get();
        for (com.breadwallet.crypto.Currency currency: currencies) {
            if (network.hasCurrency(currency)) {
                walletManager.registerWalletFor(currency);
            }
        }

        walletManager.setNetworkReachable(isNetworkReachable);

        addWalletManager(walletManager);
        announceSystemEvent(new SystemManagerAddedEvent(walletManager));
        return true;
    }

    @Override
    public void wipe(com.breadwallet.crypto.Network network) {
        boolean found = false;
        for (WalletManager walletManager: walletManagers) {
            if (walletManager.getNetwork().equals(network)) {
                found = true;
                break;
            }
        }

        // Racy - but if there is no wallet manager for `network`... then
        if (!found) {
            WalletManager.wipe(Network.from(network), storagePath);
        }
    }

    @Override
    public void connectAll() {
        for (WalletManager manager: getWalletManagers()) {
            manager.connect(null);
        }
    }

    @Override
    public void disconnectAll() {
        for (WalletManager manager: getWalletManagers()) {
            manager.disconnect();
        }
    }

    @Override
    public void subscribe(String subscriptionToken) {
        // TODO(fix): Implement this!
    }

    @Override
    public void updateNetworkFees(@Nullable CompletionHandler<List<com.breadwallet.crypto.Network>, NetworkFeeUpdateError> handler) {
        query.getBlockchains(isMainnet, new CompletionHandler<List<Blockchain>, QueryError>() {
            @Override
            public void handleData(List<Blockchain> blockchainModels) {
                Map<String, Network> networksByUuid = new HashMap<>();
                for (Network network: getNetworks()) networksByUuid.put(network.getUids(), network);

                List<com.breadwallet.crypto.Network> networks = new ArrayList<>();
                for (Blockchain blockChainModel: blockchainModels) {
                    Network network = networksByUuid.get(blockChainModel.getId());
                    if (null == network) continue;

                    // We always have a feeUnit for network
                    Optional<Unit> maybeFeeUnit = network.baseUnitFor(network.getCurrency());
                    checkState(maybeFeeUnit.isPresent());

                    List<NetworkFee> fees = new ArrayList<>();
                    for (BlockchainFee feeEstimate: blockChainModel.getFeeEstimates()) {
                        // Well, quietly ignore a fee if we can't parse the amount.
                        Optional<Amount> maybeFeeAmount = Amount.create(feeEstimate.getAmount(), false, maybeFeeUnit.get());
                        if (!maybeFeeAmount.isPresent()) continue;

                        fees.add(NetworkFee.create(feeEstimate.getConfirmationTimeInMilliseconds(), maybeFeeAmount.get()));
                    }

                    // The fees are unlikely to change; but we'll announce feesUpdated anyways.
                    network.setFees(fees);
                    announceNetworkEvent(network, new NetworkFeesUpdatedEvent());
                    networks.add(network);
                }

                if (null != handler) handler.handleData(networks);
            }

            @Override
            public void handleError(QueryError error) {
                // On an error, just skip out; we'll query again later, presumably
                if (null != handler) handler.handleError(new NetworkFeeUpdateFeesUnavailableError());
            }
        });
    }

    @Override
    public void setNetworkReachable(boolean isNetworkReachable) {
        this.isNetworkReachable = isNetworkReachable;
        for (WalletManager manager: getWalletManagers()) {
            manager.setNetworkReachable(isNetworkReachable);
        }
    }

    @Override
    public Account getAccount() {
        return account;
    }

    @Override
    public String getPath() {
        return storagePath;
    }

    @Override
    public List<Wallet> getWallets() {
        List<Wallet> wallets = new ArrayList<>();
        for (WalletManager manager: getWalletManagers()) {
            wallets.addAll(manager.getWallets());
        }
        return wallets;
    }

    private void stopAll() {
        for (WalletManager manager: getWalletManagers()) {
            manager.stop();
        }
    }

    // Network management

    @Override
    public List<Network> getNetworks() {
        return new ArrayList<>(networks);
    }

    private boolean addNetwork(Network network) {
        return networks.add(network);
    }

    // WalletManager management

    @Override
    public List<WalletManager> getWalletManagers() {
        return new ArrayList<>(walletManagers);
    }

    private void addWalletManager(WalletManager walletManager) {
        walletManagers.add(walletManager);
    }

    private Optional<WalletManager> getWalletManager(BRCryptoWalletManager coreWalletManager) {
        WalletManager walletManager = WalletManager.takeAndCreate(coreWalletManager, this, callbackCoordinator);
        return walletManagers.contains(walletManager) ? Optional.of(walletManager) : Optional.absent();
    }

    private WalletManager createWalletManager(BRCryptoWalletManager coreWalletManager) {
        WalletManager walletManager = WalletManager.takeAndCreate(coreWalletManager, this, callbackCoordinator);
        walletManagers.add(walletManager);
        return walletManager;
    }

    // Miscellaneous

    @Override
    public boolean migrateRequired(com.breadwallet.crypto.Network network) {
        return network.requiresMigration();
    }

    @Override
    public void migrateStorage (com.breadwallet.crypto.Network network,
                                List<TransactionBlob> transactionBlobs,
                                List<BlockBlob> blockBlobs,
                                List<PeerBlob> peerBlobs) throws MigrateError {
        if (!migrateRequired(network)) {
            throw new MigrateInvalidError();
        }

         migrateStorageAsBtc(network, transactionBlobs, blockBlobs, peerBlobs);
    }

    private void migrateStorageAsBtc (com.breadwallet.crypto.Network network,
                                      List<TransactionBlob> transactionBlobs,
                                      List<BlockBlob> blockBlobs,
                                      List<PeerBlob> peerBlobs) throws MigrateError {
        Optional<WalletMigrator> maybeMigrator = WalletMigrator.create(network, storagePath);
        if (!maybeMigrator.isPresent()) {
            throw new MigrateCreateError();
        }

        WalletMigrator migrator = maybeMigrator.get();

        try {
            for (TransactionBlob blob : transactionBlobs) {
                Optional<TransactionBlob.Btc> maybeBtc = blob.asBtc();
                if (!maybeBtc.isPresent()) {
                    throw new MigrateTransactionError();
                }

                TransactionBlob.Btc btc = maybeBtc.get();

                if (!migrator.handleTransactionAsBtc(
                        btc.bytes,
                        btc.blockHeight,
                        btc.timestamp)) {
                    throw new MigrateTransactionError();
                }
            }

            for (BlockBlob blob : blockBlobs) {
                Optional<BlockBlob.Btc> maybeBtc = blob.asBtc();
                if (!maybeBtc.isPresent()) {
                    throw new MigrateBlockError();
                }

                BlockBlob.Btc btc = maybeBtc.get();

                if (!migrator.handleBlockAsBtc(
                        btc.block,
                        btc.height)) {
                    throw new MigrateBlockError();
                }
            }

            for (PeerBlob blob : peerBlobs) {
                Optional<PeerBlob.Btc> maybeBtc = blob.asBtc();
                if (!maybeBtc.isPresent()) {
                    throw new MigratePeerError();
                }

                PeerBlob.Btc btc = maybeBtc.get();
                // On a `nil` timestamp, by definition skip out, don't migrate this blob
                if (btc.timestamp == null) continue;

                if (!migrator.handlePeerAsBtc(
                        btc.address,
                        btc.port,
                        btc.services,
                        btc.timestamp)) {
                    throw new MigratePeerError();
                }
            }
        } finally {
            migrator.release();
        }
    }

    /* package */
    BlockchainDb getBlockchainDb() {
        return query;
    }

    // Event announcements

    private void announceSystemEvent(SystemEvent event) {
        executor.submit(() -> listener.handleSystemEvent(this, event));
    }

    private void announceNetworkEvent(Network network, NetworkEvent event) {
        executor.submit(() -> listener.handleNetworkEvent(this, network, event));
    }

    private void announceWalletManagerEvent(WalletManager walletManager, WalletManagerEvent event) {
        executor.submit(() -> listener.handleManagerEvent(this, walletManager, event));
    }

    private void announceWalletEvent(WalletManager walletManager, Wallet wallet, WalletEvent event) {
        executor.submit(() -> listener.handleWalletEvent(this, walletManager, wallet, event));
    }

    private void announceTransferEvent(WalletManager walletManager, Wallet wallet, Transfer transfer, TranferEvent event) {
        executor.submit(() -> listener.handleTransferEvent(this, walletManager, wallet, transfer, event));
    }

    //
    // WalletManager Events
    //

    private static void walletManagerEventCallback(Cookie context,
                                                   BRCryptoWalletManager coreWalletManager,
                                                   BRCryptoWalletManagerEvent event) {
        EXECUTOR_LISTENER.execute(() -> {
            try {
                Log.log(Level.FINE, "WalletManagerEventCallback");

                switch (event.type()) {
                    case CRYPTO_WALLET_MANAGER_EVENT_CREATED: {
                        handleWalletManagerCreated(context, coreWalletManager);
                        break;
                    }
                    case CRYPTO_WALLET_MANAGER_EVENT_CHANGED: {
                        handleWalletManagerChanged(context, coreWalletManager, event);
                        break;
                    }
                    case CRYPTO_WALLET_MANAGER_EVENT_DELETED: {
                        handleWalletManagerDeleted(context, coreWalletManager);
                        break;
                    }
                    case CRYPTO_WALLET_MANAGER_EVENT_WALLET_ADDED: {
                        handleWalletManagerWalletAdded(context, coreWalletManager, event);
                        break;
                    }
                    case CRYPTO_WALLET_MANAGER_EVENT_WALLET_CHANGED: {
                        handleWalletManagerWalletChanged(context, coreWalletManager, event);
                        break;
                    }
                    case CRYPTO_WALLET_MANAGER_EVENT_WALLET_DELETED: {
                        handleWalletManagerWalletDeleted(context, coreWalletManager, event);
                        break;
                    }
                    case CRYPTO_WALLET_MANAGER_EVENT_SYNC_STARTED: {
                        handleWalletManagerSyncStarted(context, coreWalletManager);
                        break;
                    }
                    case CRYPTO_WALLET_MANAGER_EVENT_SYNC_CONTINUES: {
                        handleWalletManagerSyncProgress(context, coreWalletManager, event);
                        break;
                    }
                    case CRYPTO_WALLET_MANAGER_EVENT_SYNC_STOPPED: {
                        handleWalletManagerSyncStopped(context, coreWalletManager, event);
                        break;
                    }
                    case CRYPTO_WALLET_MANAGER_EVENT_SYNC_RECOMMENDED: {
                        handleWalletManagerSyncRecommended(context, coreWalletManager, event);
                        break;
                    }
                    case CRYPTO_WALLET_MANAGER_EVENT_BLOCK_HEIGHT_UPDATED: {
                        handleWalletManagerBlockHeightUpdated(context, coreWalletManager, event);
                        break;
                    }
                }
            } finally {
                coreWalletManager.give();
            }
        });
    }

    private static void handleWalletManagerCreated(Cookie context, BRCryptoWalletManager coreWalletManager) {
        Log.log(Level.FINE, "WalletManagerCreated");

        Optional<System> optSystem = getSystem(context);
        if (optSystem.isPresent()) {
            System system = optSystem.get();

            WalletManager walletManager = system.createWalletManager(coreWalletManager);
            system.announceWalletManagerEvent(walletManager, new WalletManagerCreatedEvent());

        } else {
            Log.log(Level.SEVERE, "WalletManagerCreated: missed system");
        }
    }

    private static void handleWalletManagerChanged(Cookie context, BRCryptoWalletManager coreWalletManager, BRCryptoWalletManagerEvent event) {
        WalletManagerState oldState = Utilities.walletManagerStateFromCrypto(event.u.state.oldValue);
        WalletManagerState newState = Utilities.walletManagerStateFromCrypto(event.u.state.newValue);

        Log.log(Level.FINE, String.format("WalletManagerChanged (%s -> %s)", oldState, newState));

        Optional<System> optSystem = getSystem(context);
        if (optSystem.isPresent()) {
            System system = optSystem.get();

            Optional<WalletManager> optWalletManager = system.getWalletManager(coreWalletManager);
            if (optWalletManager.isPresent()) {
                WalletManager walletManager = optWalletManager.get();
                system.announceWalletManagerEvent(walletManager, new WalletManagerChangedEvent(oldState, newState));

            } else {
                Log.log(Level.SEVERE, "WalletManagerChanged: missed wallet manager");
            }

        } else {
            Log.log(Level.SEVERE, "WalletManagerChanged: missed system");
        }
    }

    private static void handleWalletManagerDeleted(Cookie context, BRCryptoWalletManager coreWalletManager) {
        Log.log(Level.FINE, "WalletManagerDeleted");

        Optional<System> optSystem = getSystem(context);
        if (optSystem.isPresent()) {
            System system = optSystem.get();

            Optional<WalletManager> optWalletManager = system.getWalletManager(coreWalletManager);
            if (optWalletManager.isPresent()) {
                WalletManager walletManager = optWalletManager.get();
                system.announceWalletManagerEvent(walletManager, new WalletManagerDeletedEvent());

            } else {
                Log.log(Level.SEVERE, "WalletManagerDeleted: missed wallet manager");
            }

        } else {
            Log.log(Level.SEVERE, "WalletManagerDeleted: missed system");
        }
    }

    private static void handleWalletManagerWalletAdded(Cookie context, BRCryptoWalletManager coreWalletManager, BRCryptoWalletManagerEvent event) {
        BRCryptoWallet coreWallet = event.u.wallet.value;
        try {
            Log.log(Level.FINE, "WalletManagerWalletAdded");

            Optional<System> optSystem = getSystem(context);
            if (optSystem.isPresent()) {
                System system = optSystem.get();

                Optional<WalletManager> optWalletManager = system.getWalletManager(coreWalletManager);
                if (optWalletManager.isPresent()) {
                    WalletManager walletManager = optWalletManager.get();

                    Optional<Wallet> optional = walletManager.getWallet(coreWallet);
                    if (optional.isPresent()) {
                        Wallet wallet = optional.get();
                        system.announceWalletManagerEvent(walletManager, new WalletManagerWalletAddedEvent(wallet));

                    } else {
                        Log.log(Level.SEVERE, "WalletManagerWalletAdded: missed wallet");
                    }

                } else {
                    Log.log(Level.SEVERE, "WalletManagerWalletAdded: missed wallet manager");
                }

            } else {
                Log.log(Level.SEVERE, "WalletManagerWalletAdded: missed system");
            }

        } finally {
            coreWallet.give();
        }
    }

    private static void handleWalletManagerWalletChanged(Cookie context, BRCryptoWalletManager coreWalletManager, BRCryptoWalletManagerEvent event) {
        BRCryptoWallet coreWallet = event.u.wallet.value;
        try {
            Log.log(Level.FINE, "WalletManagerWalletChanged");

            Optional<System> optSystem = getSystem(context);
            if (optSystem.isPresent()) {
                System system = optSystem.get();

                Optional<WalletManager> optWalletManager = system.getWalletManager(coreWalletManager);
                if (optWalletManager.isPresent()) {
                    WalletManager walletManager = optWalletManager.get();

                    Optional<Wallet> optional = walletManager.getWallet(coreWallet);
                    if (optional.isPresent()) {
                        Wallet wallet = optional.get();
                        system.announceWalletManagerEvent(walletManager, new WalletManagerWalletChangedEvent(wallet));

                    } else {
                        Log.log(Level.SEVERE, "WalletManagerWalletChanged: missed wallet");
                    }

                } else {
                    Log.log(Level.SEVERE, "WalletManagerWalletChanged: missed wallet manager");
                }

            } else {
                Log.log(Level.SEVERE, "WalletManagerWalletChanged: missed system");
            }

        } finally {
            coreWallet.give();
        }
    }

    private static void handleWalletManagerWalletDeleted(Cookie context, BRCryptoWalletManager coreWalletManager, BRCryptoWalletManagerEvent event) {
        BRCryptoWallet coreWallet = event.u.wallet.value;
        try {
            Log.log(Level.FINE, "WalletManagerWalletDeleted");

            Optional<System> optSystem = getSystem(context);
            if (optSystem.isPresent()) {
                System system = optSystem.get();

                Optional<WalletManager> optWalletManager = system.getWalletManager(coreWalletManager);
                if (optWalletManager.isPresent()) {
                    WalletManager walletManager = optWalletManager.get();

                    Optional<Wallet> optional = walletManager.getWallet(coreWallet);
                    if (optional.isPresent()) {
                        Wallet wallet = optional.get();
                        system.announceWalletManagerEvent(walletManager, new WalletManagerWalletDeletedEvent(wallet));

                    } else {
                        Log.log(Level.SEVERE, "WalletManagerWalletDeleted: missed wallet");
                    }

                } else {
                    Log.log(Level.SEVERE, "WalletManagerWalletDeleted: missed wallet manager");
                }

            } else {
                Log.log(Level.SEVERE, "WalletManagerWalletDeleted: missed system");
            }

        } finally {
            coreWallet.give();
        }
    }

    private static void handleWalletManagerSyncStarted(Cookie context, BRCryptoWalletManager coreWalletManager) {
        Log.log(Level.FINE, "WalletManagerSyncStarted");

        Optional<System> optSystem = getSystem(context);
        if (optSystem.isPresent()) {
            System system = optSystem.get();

            Optional<WalletManager> optWalletManager = system.getWalletManager(coreWalletManager);
            if (optWalletManager.isPresent()) {
                WalletManager walletManager = optWalletManager.get();
                system.announceWalletManagerEvent(walletManager, new WalletManagerSyncStartedEvent());

            } else {
                Log.log(Level.SEVERE, "WalletManagerSyncStarted: missed wallet manager");
            }

        } else {
            Log.log(Level.SEVERE, "WalletManagerSyncStarted: missed system");
        }
    }

    private static void handleWalletManagerSyncProgress(Cookie context, BRCryptoWalletManager coreWalletManager, BRCryptoWalletManagerEvent event) {
        float percent = event.u.syncContinues.percentComplete;
        Date timestamp = 0 == event.u.syncContinues.timestamp ? null : new Date(TimeUnit.SECONDS.toMillis(event.u.syncContinues.timestamp));

        Log.log(Level.FINE, String.format("WalletManagerSyncProgress (%s)", percent));

        Optional<System> optSystem = getSystem(context);
        if (optSystem.isPresent()) {
            System system = optSystem.get();

            Optional<WalletManager> optWalletManager = system.getWalletManager(coreWalletManager);
            if (optWalletManager.isPresent()) {
                WalletManager walletManager = optWalletManager.get();
                system.announceWalletManagerEvent(walletManager, new WalletManagerSyncProgressEvent(percent, timestamp));

            } else {
                Log.log(Level.SEVERE, "WalletManagerSyncProgress: missed wallet manager");
            }

        } else {
            Log.log(Level.SEVERE, "WalletManagerSyncProgress: missed system");
        }
    }

    private static void handleWalletManagerSyncStopped(Cookie context, BRCryptoWalletManager coreWalletManager, BRCryptoWalletManagerEvent event) {
        WalletManagerSyncStoppedReason reason = Utilities.walletManagerSyncStoppedReasonFromCrypto(event.u.syncStopped.reason);
        Log.log(Level.FINE, String.format("WalletManagerSyncStopped: (%s)", reason));

        Optional<System> optSystem = getSystem(context);
        if (optSystem.isPresent()) {
            System system = optSystem.get();

            Optional<WalletManager> optWalletManager = system.getWalletManager(coreWalletManager);
            if (optWalletManager.isPresent()) {
                WalletManager walletManager = optWalletManager.get();
                system.announceWalletManagerEvent(walletManager, new WalletManagerSyncStoppedEvent(reason));

            } else {
                Log.log(Level.SEVERE, "WalletManagerSyncStopped: missed wallet manager");
            }

        } else {
            Log.log(Level.SEVERE, "WalletManagerSyncStopped: missed system");
        }
    }

    private static void handleWalletManagerSyncRecommended(Cookie context, BRCryptoWalletManager coreWalletManager, BRCryptoWalletManagerEvent event) {
        WalletManagerSyncDepth depth = Utilities.syncDepthFromCrypto(event.u.syncRecommended.depth());
        Log.log(Level.FINE, String.format("WalletManagerSyncRecommended: (%s)", depth));

        Optional<System> optSystem = getSystem(context);
        if (optSystem.isPresent()) {
            System system = optSystem.get();

            Optional<WalletManager> optWalletManager = system.getWalletManager(coreWalletManager);
            if (optWalletManager.isPresent()) {
                WalletManager walletManager = optWalletManager.get();
                system.announceWalletManagerEvent(walletManager, new WalletManagerSyncRecommendedEvent(depth));

            } else {
                Log.log(Level.SEVERE, "WalletManagerSyncRecommended: missed wallet manager");
            }

        } else {
            Log.log(Level.SEVERE, "WalletManagerSyncRecommended: missed system");
        }
    }

    private static void handleWalletManagerBlockHeightUpdated(Cookie context, BRCryptoWalletManager coreWalletManager, BRCryptoWalletManagerEvent event) {
        UnsignedLong blockHeight = UnsignedLong.fromLongBits(event.u.blockHeight.value);

        Log.log(Level.FINE, String.format("WalletManagerBlockHeightUpdated (%s)", blockHeight));

        Optional<System> optSystem = getSystem(context);
        if (optSystem.isPresent()) {
            System system = optSystem.get();

            Optional<WalletManager> optWalletManager = system.getWalletManager(coreWalletManager);
            if (optWalletManager.isPresent()) {
                WalletManager walletManager = optWalletManager.get();
                system.announceWalletManagerEvent(walletManager, new WalletManagerBlockUpdatedEvent(blockHeight));

            } else {
                Log.log(Level.SEVERE, "WalletManagerBlockHeightUpdated: missed wallet manager");
            }

        } else {
            Log.log(Level.SEVERE, "WalletManagerBlockHeightUpdated: missed system");
        }
    }

    //
    // Wallet Events
    //

    private static void walletEventCallback(Cookie context,
                                            BRCryptoWalletManager coreWalletManager,
                                            BRCryptoWallet coreWallet,
                                            BRCryptoWalletEvent event) {
        EXECUTOR_LISTENER.execute(() -> {
            try {
                Log.log(Level.FINE, "WalletEventCallback");

                switch (event.type()) {
                    case CRYPTO_WALLET_EVENT_CREATED: {
                        handleWalletCreated(context, coreWalletManager, coreWallet);
                        break;
                    }
                    case CRYPTO_WALLET_EVENT_CHANGED: {
                        handleWalletChanged(context, coreWalletManager, coreWallet, event);
                        break;
                    }
                    case CRYPTO_WALLET_EVENT_DELETED: {
                        handleWalletDeleted(context, coreWalletManager, coreWallet);
                        break;
                    }
                    case CRYPTO_WALLET_EVENT_TRANSFER_ADDED: {
                        handleWalletTransferAdded(context, coreWalletManager, coreWallet, event);
                        break;
                    }
                    case CRYPTO_WALLET_EVENT_TRANSFER_CHANGED: {
                        handleWalletTransferChanged(context, coreWalletManager, coreWallet, event);
                        break;
                    }
                    case CRYPTO_WALLET_EVENT_TRANSFER_SUBMITTED: {
                        handleWalletTransferSubmitted(context, coreWalletManager, coreWallet, event);
                        break;
                    }
                    case CRYPTO_WALLET_EVENT_TRANSFER_DELETED: {
                        handleWalletTransferDeleted(context, coreWalletManager, coreWallet, event);
                        break;
                    }
                    case CRYPTO_WALLET_EVENT_BALANCE_UPDATED: {
                        handleWalletBalanceUpdated(context, coreWalletManager, coreWallet, event);
                        break;
                    }
                    case CRYPTO_WALLET_EVENT_FEE_BASIS_UPDATED: {
                        handleWalletFeeBasisUpdated(context, coreWalletManager, coreWallet, event);
                        break;
                    }
                    case CRYPTO_WALLET_EVENT_FEE_BASIS_ESTIMATED: {
                        handleWalletFeeBasisEstimated(context, event);
                        break;
                    }
                }
            } finally {
                coreWallet.give();
                coreWalletManager.give();
            }
        });
    }

    private static void handleWalletCreated(Cookie context, BRCryptoWalletManager coreWalletManager, BRCryptoWallet coreWallet) {
        Log.log(Level.FINE, "WalletCreated");

        Optional<System> optSystem = getSystem(context);
        if (optSystem.isPresent()) {
            System system = optSystem.get();

            Optional<WalletManager> optWalletManager = system.getWalletManager(coreWalletManager);
            if (optWalletManager.isPresent()) {
                WalletManager walletManager = optWalletManager.get();

                Wallet wallet = walletManager.createWallet(coreWallet);
                system.announceWalletEvent(walletManager, wallet, new WalletCreatedEvent());

            } else {
                Log.log(Level.SEVERE, "WalletCreated: missed wallet manager");
            }

        } else {
            Log.log(Level.SEVERE, "WalletCreated: missed system");
        }
    }

    private static void handleWalletChanged(Cookie context, BRCryptoWalletManager coreWalletManager, BRCryptoWallet coreWallet, BRCryptoWalletEvent event) {
        WalletState oldState = Utilities.walletStateFromCrypto(event.u.state.oldState());
        WalletState newState = Utilities.walletStateFromCrypto(event.u.state.newState());

        Log.log(Level.FINE, String.format("WalletChanged (%s -> %s)", oldState, newState));

        Optional<System> optSystem = getSystem(context);
        if (optSystem.isPresent()) {
            System system = optSystem.get();

            Optional<WalletManager> optWalletManager = system.getWalletManager(coreWalletManager);
            if (optWalletManager.isPresent()) {
                WalletManager walletManager = optWalletManager.get();

                Optional<Wallet> optWallet = walletManager.getWallet(coreWallet);
                if (optWallet.isPresent()) {
                    Wallet wallet = optWallet.get();
                    system.announceWalletEvent(walletManager, wallet, new WalletChangedEvent(oldState, newState));

                } else {
                    Log.log(Level.SEVERE, "WalletChanged: missed wallet");
                }

            } else {
                Log.log(Level.SEVERE, "WalletChanged: missed wallet manager");
            }

        } else {
            Log.log(Level.SEVERE, "WalletChanged: missed system");
        }
    }

    private static void handleWalletDeleted(Cookie context, BRCryptoWalletManager coreWalletManager, BRCryptoWallet coreWallet) {
        Log.log(Level.FINE, "WalletDeleted");

        Optional<System> optSystem = getSystem(context);
        if (optSystem.isPresent()) {
            System system = optSystem.get();

            Optional<WalletManager> optWalletManager = system.getWalletManager(coreWalletManager);
            if (optWalletManager.isPresent()) {
                WalletManager walletManager = optWalletManager.get();

                Optional<Wallet> optWallet = walletManager.getWallet(coreWallet);
                if (optWallet.isPresent()) {
                    Wallet wallet = optWallet.get();
                    system.announceWalletEvent(walletManager, wallet, new WalletDeletedEvent());

                } else {
                    Log.log(Level.SEVERE, "WalletDeleted: missed wallet");
                }

            } else {
                Log.log(Level.SEVERE, "WalletDeleted: missed wallet manager");
            }

        } else {
            Log.log(Level.SEVERE, "WalletDeleted: missed system");
        }
    }

    private static void handleWalletTransferAdded(Cookie context, BRCryptoWalletManager coreWalletManager, BRCryptoWallet coreWallet, BRCryptoWalletEvent event) {
        BRCryptoTransfer coreTransfer = event.u.transfer.value;
        try {
            Log.log(Level.FINE, "WalletTransferAdded");

            Optional<System> optSystem = getSystem(context);
            if (optSystem.isPresent()) {
                System system = optSystem.get();

                Optional<WalletManager> optWalletManager = system.getWalletManager(coreWalletManager);
                if (optWalletManager.isPresent()) {
                    WalletManager walletManager = optWalletManager.get();

                    Optional<Wallet> optWallet = walletManager.getWallet(coreWallet);
                    if (optWallet.isPresent()) {
                        Wallet wallet = optWallet.get();
                        Optional<Transfer> optional = wallet.getTransfer(coreTransfer);

                        if (optional.isPresent()) {
                            Transfer transfer = optional.get();
                            system.announceWalletEvent(walletManager, wallet, new WalletTransferAddedEvent(transfer));

                        } else {
                            Log.log(Level.SEVERE, "WalletTransferAdded: missed transfer");
                        }

                    } else {
                        Log.log(Level.SEVERE, "WalletTransferAdded: missed wallet");
                    }

                } else {
                    Log.log(Level.SEVERE, "WalletTransferAdded: missed wallet manager");
                }

            } else {
                Log.log(Level.SEVERE, "WalletTransferAdded: missed system");
            }
        } finally {
            coreTransfer.give();
        }
    }

    private static void handleWalletTransferChanged(Cookie context, BRCryptoWalletManager coreWalletManager, BRCryptoWallet coreWallet, BRCryptoWalletEvent event) {
        BRCryptoTransfer coreTransfer = event.u.transfer.value;
        try {
            Log.log(Level.FINE, "WalletTransferChanged");

            Optional<System> optSystem = getSystem(context);
            if (optSystem.isPresent()) {
                System system = optSystem.get();

                Optional<WalletManager> optWalletManager = system.getWalletManager(coreWalletManager);
                if (optWalletManager.isPresent()) {
                    WalletManager walletManager = optWalletManager.get();

                    Optional<Wallet> optWallet = walletManager.getWallet(coreWallet);
                    if (optWallet.isPresent()) {
                        Wallet wallet = optWallet.get();
                        Optional<Transfer> optional = wallet.getTransfer(coreTransfer);

                        if (optional.isPresent()) {
                            Transfer transfer = optional.get();
                            system.announceWalletEvent(walletManager, wallet, new WalletTransferChangedEvent(transfer));

                        } else {
                            Log.log(Level.SEVERE, "WalletTransferChanged: missed transfer");
                        }

                    } else {
                        Log.log(Level.SEVERE, "WalletTransferChanged: missed wallet");
                    }

                } else {
                    Log.log(Level.SEVERE, "WalletTransferChanged: missed wallet manager");
                }

            } else {
                Log.log(Level.SEVERE, "WalletTransferChanged: missed system");
            }
        } finally {
            coreTransfer.give();
        }
    }

    private static void handleWalletTransferSubmitted(Cookie context, BRCryptoWalletManager coreWalletManager, BRCryptoWallet coreWallet, BRCryptoWalletEvent event) {
        BRCryptoTransfer coreTransfer = event.u.transfer.value;
        try {
            Log.log(Level.FINE, "WalletTransferSubmitted");

            Optional<System> optSystem = getSystem(context);
            if (optSystem.isPresent()) {
                System system = optSystem.get();

                Optional<WalletManager> optWalletManager = system.getWalletManager(coreWalletManager);
                if (optWalletManager.isPresent()) {
                    WalletManager walletManager = optWalletManager.get();

                    Optional<Wallet> optWallet = walletManager.getWallet(coreWallet);
                    if (optWallet.isPresent()) {
                        Wallet wallet = optWallet.get();
                        Optional<Transfer> optional = wallet.getTransfer(coreTransfer);

                        if (optional.isPresent()) {
                            Transfer transfer = optional.get();
                            system.announceWalletEvent(walletManager, wallet, new WalletTransferSubmittedEvent(transfer));

                        } else {
                            Log.log(Level.SEVERE, "WalletTransferSubmitted: missed transfer");
                        }

                    } else {
                        Log.log(Level.SEVERE, "WalletTransferSubmitted: missed wallet");
                    }

                } else {
                    Log.log(Level.SEVERE, "WalletTransferSubmitted: missed wallet manager");
                }

            } else {
                Log.log(Level.SEVERE, "WalletTransferSubmitted: missed system");
            }
        } finally {
            coreTransfer.give();
        }
    }

    private static void handleWalletTransferDeleted(Cookie context, BRCryptoWalletManager coreWalletManager, BRCryptoWallet coreWallet, BRCryptoWalletEvent event) {
        BRCryptoTransfer coreTransfer = event.u.transfer.value;
        try {
            Log.log(Level.FINE, "WalletTransferDeleted");

            Optional<System> optSystem = getSystem(context);
            if (optSystem.isPresent()) {
                System system = optSystem.get();

                Optional<WalletManager> optWalletManager = system.getWalletManager(coreWalletManager);
                if (optWalletManager.isPresent()) {
                    WalletManager walletManager = optWalletManager.get();

                    Optional<Wallet> optWallet = walletManager.getWallet(coreWallet);
                    if (optWallet.isPresent()) {
                        Wallet wallet = optWallet.get();
                        Optional<Transfer> optional = wallet.getTransfer(coreTransfer);

                        if (optional.isPresent()) {
                            Transfer transfer = optional.get();
                            system.announceWalletEvent(walletManager, wallet, new WalletTransferDeletedEvent(transfer));

                        } else {
                            Log.log(Level.SEVERE, "WalletTransferDeleted: missed transfer");
                        }

                    } else {
                        Log.log(Level.SEVERE, "WalletTransferDeleted: missed wallet");
                    }

                } else {
                    Log.log(Level.SEVERE, "WalletTransferDeleted: missed wallet manager");
                }

            } else {
                Log.log(Level.SEVERE, "WalletTransferDeleted: missed system");
            }
        } finally {
            coreTransfer.give();
        }
    }

    private static void handleWalletBalanceUpdated(Cookie context, BRCryptoWalletManager coreWalletManager, BRCryptoWallet coreWallet, BRCryptoWalletEvent event) {
        Log.log(Level.FINE, "WalletBalanceUpdated");

        Amount amount = Amount.create(event.u.balanceUpdated.amount);

        Optional<System> optSystem = getSystem(context);
        if (optSystem.isPresent()) {
            System system = optSystem.get();

            Optional<WalletManager> optWalletManager = system.getWalletManager(coreWalletManager);
            if (optWalletManager.isPresent()) {
                WalletManager walletManager = optWalletManager.get();

                Optional<Wallet> optWallet = walletManager.getWallet(coreWallet);
                if (optWallet.isPresent()) {
                    Wallet wallet = optWallet.get();

                    Log.log(Level.FINE, String.format("WalletBalanceUpdated: %s", amount));
                    system.announceWalletEvent(walletManager, wallet, new WalletBalanceUpdatedEvent(amount));

                } else {
                    Log.log(Level.SEVERE, "WalletBalanceUpdated: missed wallet");
                }

            } else {
                Log.log(Level.SEVERE, "WalletBalanceUpdated: missed wallet manager");
            }

        } else {
            Log.log(Level.SEVERE, "WalletBalanceUpdated: missed system");
        }
    }

    private static void handleWalletFeeBasisUpdated(Cookie context, BRCryptoWalletManager coreWalletManager, BRCryptoWallet coreWallet, BRCryptoWalletEvent event) {
        Log.log(Level.FINE, "WalletFeeBasisUpdate");

        TransferFeeBasis feeBasis = TransferFeeBasis.create(event.u.feeBasisUpdated.basis);

        Optional<System> optSystem = getSystem(context);
        if (optSystem.isPresent()) {
            System system = optSystem.get();

            Optional<WalletManager> optWalletManager = system.getWalletManager(coreWalletManager);
            if (optWalletManager.isPresent()) {
                WalletManager walletManager = optWalletManager.get();

                Optional<Wallet> optWallet = walletManager.getWallet(coreWallet);
                if (optWallet.isPresent()) {
                    Wallet wallet = optWallet.get();

                    Log.log(Level.FINE, String.format("WalletFeeBasisUpdate: %s", feeBasis));
                    system.announceWalletEvent(walletManager, wallet, new WalletFeeBasisUpdatedEvent(feeBasis));

                } else {
                    Log.log(Level.SEVERE, "WalletFeeBasisUpdate: missed wallet");
                }

            } else {
                Log.log(Level.SEVERE, "WalletFeeBasisUpdate: missed wallet manager");
            }

        } else {
            Log.log(Level.SEVERE, "WalletFeeBasisUpdate: missed system");
        }
    }

    private static void handleWalletFeeBasisEstimated(Cookie context, BRCryptoWalletEvent event) {
        BRCryptoStatus status = event.u.feeBasisEstimated.status();

        Log.log(Level.FINE, String.format("WalletFeeBasisEstimated (%s)", status));

        boolean success = status == BRCryptoStatus.CRYPTO_SUCCESS;
        TransferFeeBasis feeBasis = success ? TransferFeeBasis.create(event.u.feeBasisEstimated.basis) : null;

        Optional<System> optSystem = getSystem(context);
        if (optSystem.isPresent()) {
            System system = optSystem.get();
            Cookie opCookie = new Cookie(event.u.feeBasisEstimated.cookie);

            if (success) {
                Log.log(Level.FINE, String.format("WalletFeeBasisEstimated: %s", feeBasis));
                system.callbackCoordinator.completeFeeBasisEstimateHandlerWithSuccess(opCookie, feeBasis);
            } else {
                FeeEstimationError error = Utilities.feeEstimationErrorFromStatus(status);
                Log.log(Level.FINE, String.format("WalletFeeBasisEstimated: %s", error));
                system.callbackCoordinator.completeFeeBasisEstimateHandlerWithError(opCookie, error);
            }

        } else {
            Log.log(Level.SEVERE, "WalletFeeBasisEstimated: missed system");
        }
    }

    //
    // Transfer Events
    //

    private static void transferEventCallback(Cookie context,
                                              BRCryptoWalletManager coreWalletManager,
                                              BRCryptoWallet coreWallet,
                                              BRCryptoTransfer coreTransfer,
                                              BRCryptoTransferEvent event) {
        EXECUTOR_LISTENER.execute(() -> {
            try {
                Log.log(Level.FINE, "TransferEventCallback");

                switch (event.type()) {
                    case CRYPTO_TRANSFER_EVENT_CREATED: {
                        handleTransferCreated(context, coreWalletManager, coreWallet, coreTransfer);
                        break;
                    }
                    case CRYPTO_TRANSFER_EVENT_CHANGED: {
                        handleTransferChanged(context, coreWalletManager, coreWallet, coreTransfer, event);
                        break;
                    }
                    case CRYPTO_TRANSFER_EVENT_DELETED: {
                        handleTransferDeleted(context, coreWalletManager, coreWallet, coreTransfer);
                        break;
                    }
                }
            } finally {
                coreTransfer.give();
                coreWallet.give();
                coreWalletManager.give();
            }
        });
    }

    private static void handleTransferCreated(Cookie context, BRCryptoWalletManager coreWalletManager, BRCryptoWallet coreWallet, BRCryptoTransfer coreTransfer) {
        Log.log(Level.FINE, "TransferCreated");

        Optional<System> optSystem = getSystem(context);
        if (optSystem.isPresent()) {
            System system = optSystem.get();

            Optional<WalletManager> optWalletManager = system.getWalletManager(coreWalletManager);
            if (optWalletManager.isPresent()) {
                WalletManager walletManager = optWalletManager.get();

                Optional<Wallet> optWallet = walletManager.getWallet(coreWallet);
                if (optWallet.isPresent()) {
                    Wallet wallet = optWallet.get();

                    Transfer transfer = wallet.createTransfer(coreTransfer);
                    system.announceTransferEvent(walletManager, wallet, transfer, new TransferCreatedEvent());

                } else {
                    Log.log(Level.SEVERE, "TransferCreated: missed wallet");
                }

            } else {
                Log.log(Level.SEVERE, "TransferCreated: missed wallet manager");
            }

        } else {
            Log.log(Level.SEVERE, "TransferCreated: missed system");
        }
    }

    private static void handleTransferChanged(Cookie context, BRCryptoWalletManager coreWalletManager, BRCryptoWallet coreWallet, BRCryptoTransfer coreTransfer,
                                       BRCryptoTransferEvent event) {
        TransferState oldState = Utilities.transferStateFromCrypto(event.u.state.oldState);
        TransferState newState = Utilities.transferStateFromCrypto(event.u.state.newState);

        Log.log(Level.FINE, String.format("TransferChanged (%s -> %s)", oldState, newState));

        Optional<System> optSystem = getSystem(context);
        if (optSystem.isPresent()) {
            System system = optSystem.get();

            Optional<WalletManager> optWalletManager = system.getWalletManager(coreWalletManager);
            if (optWalletManager.isPresent()) {
                WalletManager walletManager = optWalletManager.get();

                Optional<Wallet> optWallet = walletManager.getWallet(coreWallet);
                if (optWallet.isPresent()) {
                    Wallet wallet = optWallet.get();

                    Optional<Transfer> optTransfer = wallet.getTransfer(coreTransfer);
                    if (optTransfer.isPresent()) {
                        Transfer transfer = optTransfer.get();

                        system.announceTransferEvent(walletManager, wallet, transfer, new TransferChangedEvent(oldState, newState));

                    } else {
                        Log.log(Level.SEVERE, "TransferChanged: missed transfer");
                    }

                } else {
                    Log.log(Level.SEVERE, "TransferChanged: missed wallet");
                }

            } else {
                Log.log(Level.SEVERE, "TransferChanged: missed wallet manager");
            }

        } else {
            Log.log(Level.SEVERE, "TransferChanged: missed system");
        }
    }

    private static void handleTransferDeleted(Cookie context, BRCryptoWalletManager coreWalletManager, BRCryptoWallet coreWallet, BRCryptoTransfer coreTransfer) {
        Log.log(Level.FINE, "TransferDeleted");

        Optional<System> optSystem = getSystem(context);
        if (optSystem.isPresent()) {
            System system = optSystem.get();

            Optional<WalletManager> optWalletManager = system.getWalletManager(coreWalletManager);
            if (optWalletManager.isPresent()) {
                WalletManager walletManager = optWalletManager.get();

                Optional<Wallet> optWallet = walletManager.getWallet(coreWallet);
                if (optWallet.isPresent()) {
                    Wallet wallet = optWallet.get();

                    Optional<Transfer> optTransfer = wallet.getTransfer(coreTransfer);
                    if (optTransfer.isPresent()) {
                        Transfer transfer = optTransfer.get();
                        system.announceTransferEvent(walletManager, wallet, transfer, new TransferDeletedEvent());

                    } else {
                        Log.log(Level.SEVERE, "TransferDeleted: missed transfer");
                    }

                } else {
                    Log.log(Level.SEVERE, "TransferDeleted: missed wallet");
                }

            } else {
                Log.log(Level.SEVERE, "TransferDeleted: missed wallet manager");
            }

        } else {
            Log.log(Level.SEVERE, "TransferDeleted: missed system");
        }
    }

    // BTC client

    private static void getBlockNumber(Cookie context, BRCryptoWalletManager coreWalletManager, BRCryptoClientCallbackState callbackState) {
        EXECUTOR_CLIENT.execute(() -> {
            try {
                Log.log(Level.FINE, "BRCryptoCWMGetBlockNumberCallback");

                Optional<System> optSystem = getSystem(context);
                if (optSystem.isPresent()) {
                    System system = optSystem.get();

                    Optional<WalletManager> optWalletManager = system.getWalletManager(coreWalletManager);
                    if (optWalletManager.isPresent()) {
                        WalletManager walletManager = optWalletManager.get();

                        system.query.getBlockchain(walletManager.getNetwork().getUids(), new CompletionHandler<Blockchain, QueryError>() {
                            @Override
                            public void handleData(Blockchain blockchain) {
                                Optional<UnsignedLong> maybeBlockHeight = blockchain.getBlockHeight();
                                if (maybeBlockHeight.isPresent()) {
                                    UnsignedLong blockchainHeight = maybeBlockHeight.get();
                                    Log.log(Level.FINE, String.format("BRCryptoCWMGetBlockNumberCallback: succeeded (%s)", blockchainHeight));
                                    walletManager.getCoreBRCryptoWalletManager().announceGetBlockNumberSuccess(callbackState, blockchainHeight);
                                } else {
                                    Log.log(Level.SEVERE, "BRCryptoCWMGetBlockNumberCallback: failed with missing block height");
                                    walletManager.getCoreBRCryptoWalletManager().announceGetBlockNumberFailure(callbackState);
                                }
                            }

                            @Override
                            public void handleError(QueryError error) {
                                Log.log(Level.SEVERE, "BRCryptoCWMGetBlockNumberCallback: failed", error);
                                walletManager.getCoreBRCryptoWalletManager().announceGetBlockNumberFailure(callbackState);
                            }
                        });
                    } else {
                        throw new IllegalStateException("BRCryptoCWMGetBlockNumberCallback: missing manager");
                    }

                } else {
                    throw new IllegalStateException("BRCryptoCWMGetBlockNumberCallback: missing system");
                }
            } catch (RuntimeException e) {
                Log.log(Level.SEVERE, e.getMessage());
                coreWalletManager.announceGetBlockNumberFailure(callbackState);
            } finally {
                coreWalletManager.give();
            }
        });
    }

    private static BRCryptoTransferStateType getTransferStatus (String apiStatus) {
        switch (apiStatus) {
            case "confirmed":
                return BRCryptoTransferStateType.CRYPTO_TRANSFER_STATE_INCLUDED;
            case "submitted":
            case "reverted":
                return BRCryptoTransferStateType.CRYPTO_TRANSFER_STATE_SUBMITTED;
            case "failed":
            case "rejected":
                return BRCryptoTransferStateType.CRYPTO_TRANSFER_STATE_ERRORED;
            default:
                // throw new IllegalArgumentException("Unexpected API Status of " + apiStatus);
                return BRCryptoTransferStateType.CRYPTO_TRANSFER_STATE_DELETED;
        }
    }

    private static void getTransactions(Cookie context, BRCryptoWalletManager coreWalletManager, BRCryptoClientCallbackState callbackState,
                                        List<String> addresses, String currency, long begBlockNumber, long endBlockNumber) {
        EXECUTOR_CLIENT.execute(() -> {
            try {
                UnsignedLong begBlockNumberUnsigned = UnsignedLong.fromLongBits(begBlockNumber);
                UnsignedLong endBlockNumberUnsigned = UnsignedLong.fromLongBits(endBlockNumber);

                Log.log(Level.FINE, String.format("BRCryptoCWMGetTransactionsCallback (%s -> %s)", begBlockNumberUnsigned, endBlockNumberUnsigned));

                Optional<System> optSystem = getSystem(context);
                if (optSystem.isPresent()) {
                    System system = optSystem.get();

                    Optional<WalletManager> optWalletManager = system.getWalletManager(coreWalletManager);
                    if (optWalletManager.isPresent()) {
                        WalletManager walletManager = optWalletManager.get();

                        system.query.getTransactions(walletManager.getNetwork().getUids(),
                                addresses,
                                begBlockNumberUnsigned.equals(BRConstants.BLOCK_HEIGHT_UNBOUND) ? null : begBlockNumberUnsigned,
                                endBlockNumberUnsigned.equals(BRConstants.BLOCK_HEIGHT_UNBOUND) ? null : endBlockNumberUnsigned,
                                true,
                                false,
                                new CompletionHandler<List<Transaction>, QueryError>() {
                                    @Override
                                    public void handleData(List<Transaction> transactions) {
                                        boolean success = false;
                                        Log.log(Level.FINE, "BRCryptoCWMGetTransactionsCallback received transactions");

                                        try {
                                            for (Transaction transaction : transactions) {
                                                Optional<byte[]> optRaw = transaction.getRaw();
                                                if (!optRaw.isPresent()) {
                                                    Log.log(Level.SEVERE, "BRCryptoCWMGetTransactionsCallback completing with missing raw bytes");
                                                    return;
                                                }

                                                UnsignedLong blockHeight = transaction.getBlockHeight().or(UnsignedLong.ZERO);
                                                UnsignedLong timestamp =
                                                        transaction.getTimestamp().transform(Utilities::dateAsUnixTimestamp).or(UnsignedLong.ZERO);

                                                BRCryptoTransferStateType status = getTransferStatus (transaction.getStatus());

                                                if (status != BRCryptoTransferStateType.CRYPTO_TRANSFER_STATE_DELETED) {
                                                    Log.log(Level.FINE,
                                                            "BRCryptoCWMGetTransactionsCallback announcing " + transaction.getId());
                                                    walletManager.getCoreBRCryptoWalletManager().announceGetTransactionsItem(callbackState, status, optRaw.get(), timestamp, blockHeight);
                                                } else {
                                                    Log.log(Level.SEVERE, "BRCryptoCWMGetTransactionsCallback received an unknown status, completing with failure");
                                                    return;
                                                }
                                            }

                                            success = true;
                                            Log.log(Level.FINE, "BRCryptoCWMGetTransactionsCallback: complete");
                                        } finally {
                                            walletManager.getCoreBRCryptoWalletManager().announceGetTransactionsComplete(callbackState, success);
                                        }
                                    }

                                    @Override
                                    public void handleError(QueryError error) {
                                        Log.log(Level.SEVERE, "BRCryptoCWMGetTransactionsCallback received an error, completing with failure", error);
                                        walletManager.getCoreBRCryptoWalletManager().announceGetTransactionsComplete(callbackState, false);
                                    }
                                });

                    } else {
                        throw new IllegalStateException("BRCryptoCWMGetTransactionsCallback: missing manager");
                    }

                } else {
                    throw new IllegalStateException("BRCryptoCWMGetTransactionsCallback: missing system");
                }
            } catch (RuntimeException e) {
                Log.log(Level.SEVERE, e.getMessage());
                coreWalletManager.announceGetTransactionsComplete(callbackState, false);
            } finally {
                coreWalletManager.give();
            }
        });
    }

    private static void getTransfers(Cookie context, BRCryptoWalletManager coreWalletManager, BRCryptoClientCallbackState callbackState,
                                     List<String> addresses, String currency, long begBlockNumber, long endBlockNumber) {
        EXECUTOR_CLIENT.execute(() -> {
            try {
                UnsignedLong begBlockNumberUnsigned = UnsignedLong.fromLongBits(begBlockNumber);
                UnsignedLong endBlockNumberUnsigned = UnsignedLong.fromLongBits(endBlockNumber);

                Log.log(Level.FINE, String.format("BRCryptoCWMGetTransfersCallback (%s -> %s)", begBlockNumberUnsigned, endBlockNumberUnsigned));

                Optional<System> optSystem = getSystem(context);
                if (optSystem.isPresent()) {
                    System system = optSystem.get();

                    Optional<WalletManager> optWalletManager = system.getWalletManager(coreWalletManager);
                    if (optWalletManager.isPresent()) {
                        WalletManager walletManager = optWalletManager.get();

                        system.query.getTransactions(walletManager.getNetwork().getUids(), addresses, begBlockNumberUnsigned,
                                endBlockNumberUnsigned, false,
                                false, new CompletionHandler<List<Transaction>, QueryError>() {
                                    @Override
                                    public void handleData(List<Transaction> transactions) {
                                        boolean success = false;
                                        Log.log(Level.FINE, "BRCryptoCWMGetTransfersCallback received transfers");

                                        try {
                                            List<ObjectPair<com.breadwallet.crypto.blockchaindb.models.bdb.Transfer, String>> merged;

<<<<<<< HEAD
                                            for (Transaction transaction : transactions) {
                                                UnsignedLong blockHeight    = transaction.getBlockHeight().or(UnsignedLong.ZERO);
                                                UnsignedLong blockTimestamp = transaction.getTimestamp().transform(Utilities::dateAsUnixTimestamp).or(UnsignedLong.ZERO);
                                                UnsignedLong blockConfirmations = transaction.getConfirmations().or(UnsignedLong.ZERO);
                                                UnsignedLong blockTransactionIndex = transaction.getIndex().or(UnsignedLong.ZERO);
                                                String blockHash = transaction.getHash();

                                                BRCryptoTransferStateType status = getTransferStatus (transaction.getStatus());

                                                merged = System.mergeTransfers(transaction, addresses);
                                                for (ObjectPair<com.breadwallet.crypto.blockchaindb.models.bdb.Transfer, String> o : merged) {
                                                    Log.log(Level.FINE, "BRCryptoCWMGetTransfersCallback  announcing " + o.o1.getId());

                                                    // Merge Transfer 'meta' into Transaction' meta; duplicates from Transfer
                                                    Map<String,String> meta = new HashMap<>(transaction.getMeta());
                                                    meta.putAll(o.o1.getMeta());

                                                    walletManager.getCoreBRCryptoWalletManager().announceGetTransfersItem(callbackState, status,
                                                            transaction.getHash(),
                                                            o.o1.getId(),
                                                            o.o1.getFromAddress().orNull(),
                                                            o.o1.getToAddress().orNull(),
                                                            o.o1.getAmount().getAmount(),
                                                            o.o1.getAmount().getCurrencyId(),
                                                            o.o2,
                                                            blockTimestamp,
                                                            blockHeight,
                                                            blockConfirmations,
                                                            blockTransactionIndex,
                                                            blockHash,
                                                            meta);
=======
                                                @Override
                                                public void handleError(QueryError error) {
                                                    Log.log(Level.SEVERE, "BRCryptoCWMEthGetTransactionsCallback: failed", error);
                                                    walletManager.getCoreBRCryptoWalletManager().announceGetTransactionsComplete(callbackState, false);
                                                }
                                            });
                                }
                                break;

                            default:
                                system.query.getTransactions(walletManager.getNetwork().getUids(), addresses,
                                        begBlockNumberUnsigned.equals(BRConstants.BLOCK_HEIGHT_UNBOUND) ? null : begBlockNumberUnsigned,
                                        endBlockNumberUnsigned.equals(BRConstants.BLOCK_HEIGHT_UNBOUND) ? null : endBlockNumberUnsigned,
                                        false,
                                        false, new CompletionHandler<List<Transaction>, QueryError>() {
                                            @Override
                                            public void handleData(List<Transaction> transactions) {
                                                boolean success = false;
                                                Log.log(Level.FINE, "BRCryptoCWMGenGetTransfersCallback received transfers");

                                                try {
                                                    List<ObjectPair<com.breadwallet.crypto.blockchaindb.models.bdb.Transfer, String>> merged;

                                                    for (Transaction transaction : transactions) {
                                                        UnsignedLong blockHeight = transaction.getBlockHeight().or(UnsignedLong.ZERO);
                                                        UnsignedLong timestamp = transaction.getTimestamp().transform(Utilities::dateAsUnixTimestamp).or(UnsignedLong.ZERO);

                                                        BRCryptoTransferStateType status = (transaction.getStatus().equals("confirmed")
                                                                ? BRCryptoTransferStateType.CRYPTO_TRANSFER_STATE_INCLUDED
                                                                : (transaction.getStatus().equals("submitted")
                                                                ? BRCryptoTransferStateType.CRYPTO_TRANSFER_STATE_SUBMITTED
                                                                : (transaction.getStatus().equals("failed")
                                                                ? BRCryptoTransferStateType.CRYPTO_TRANSFER_STATE_ERRORED
                                                                : BRCryptoTransferStateType.CRYPTO_TRANSFER_STATE_DELETED)));  // Query API error


                                                        merged = System.mergeTransfers(transaction, addresses);
                                                        for (ObjectPair<com.breadwallet.crypto.blockchaindb.models.bdb.Transfer, String> o : merged) {
                                                            Log.log(Level.FINE, "BRCryptoCWMGenGetTransfersCallback  announcing " + o.o1.getId());
                                                            walletManager.getCoreBRCryptoWalletManager().announceGetTransfersItemGen(callbackState, status,
                                                                    transaction.getHash(),
                                                                    o.o1.getId(),
                                                                    o.o1.getFromAddress().orNull(),
                                                                    o.o1.getToAddress().orNull(),
                                                                    o.o1.getAmount().getAmount(),
                                                                    o.o1.getAmount().getCurrencyId(),
                                                                    o.o2,
                                                                    timestamp,
                                                                    blockHeight,
                                                                    o.o1.getMeta());
                                                        }
                                                    }

                                                    success = true;
                                                    Log.log(Level.FINE, "BRCryptoCWMGenGetTransfersCallback : complete");
                                                } finally {
                                                    walletManager.getCoreBRCryptoWalletManager().announceGetTransfersComplete(callbackState, success);
>>>>>>> e3a59b35
                                                }
                                            }

                                            success = true;
                                            Log.log(Level.FINE, "BRCryptoCWMGetTransfersCallback : complete");
                                        } finally {
                                            walletManager.getCoreBRCryptoWalletManager().announceGetTransfersComplete(callbackState, success);
                                        }
                                    }

                                    @Override
                                    public void handleError(QueryError error) {
                                        Log.log(Level.SEVERE, "BRCryptoCWMGetTransfersCallback  received an error, completing with failure", error);
                                        walletManager.getCoreBRCryptoWalletManager().announceGetTransfersComplete(callbackState, false);
                                    }
                                });
                    } else {
                        throw new IllegalStateException("BRCryptoCWMGetTransfersCallback : missing manager");
                    }

                } else {
                    throw new IllegalStateException("BRCryptoCWMGetTransfersCallback : missing system");
                }
            } catch (RuntimeException e) {
                Log.log(Level.SEVERE, e.getMessage());
                coreWalletManager.announceGetTransfersComplete(callbackState, false);
            } finally {
                coreWalletManager.give();
            }
        });
    }

    private static void submitTransaction(Cookie context, BRCryptoWalletManager coreWalletManager, BRCryptoClientCallbackState callbackState,
                                          byte[] transaction, String hashAsHex) {
        EXECUTOR_CLIENT.execute(() -> {
            try {
                Log.log(Level.FINE, "BRCryptoCWMSubmitTransactionCallback");

                Optional<System> optSystem = getSystem(context);
                if (optSystem.isPresent()) {
                    System system = optSystem.get();

                    Optional<WalletManager> optWalletManager = system.getWalletManager(coreWalletManager);
                    if (optWalletManager.isPresent()) {
                        WalletManager walletManager = optWalletManager.get();

                        system.query.createTransaction(walletManager.getNetwork().getUids(), hashAsHex, transaction, new CompletionHandler<Void, QueryError>() {
                            @Override
                            public void handleData(Void data) {
                                Log.log(Level.FINE, "BRCryptoCWMSubmitTransactionCallback: succeeded");
                                walletManager.getCoreBRCryptoWalletManager().announceSubmitTransferSuccess(callbackState, hashAsHex);
                            }

                            @Override
                            public void handleError(QueryError error) {
                                Log.log(Level.SEVERE, "BRCryptoCWMSubmitTransactionCallback: failed", error);
                                walletManager.getCoreBRCryptoWalletManager().announceSubmitTransferFailure(callbackState);
                            }
                        });

                    } else {
                        throw new IllegalStateException("BRCryptoCWMSubmitTransactionCallback: missing manager");
                    }

                } else {
                    throw new IllegalStateException("BRCryptoCWMSubmitTransactionCallback: missing system");
                }
            } catch (RuntimeException e) {
                Log.log(Level.SEVERE, e.getMessage());
                coreWalletManager.announceSubmitTransferFailure(callbackState);
            } finally {
                coreWalletManager.give();
            }
        });
    }

    private static void estimateTransactionFee(Cookie context, BRCryptoWalletManager coreWalletManager, BRCryptoClientCallbackState callbackState,
                                               byte[] transaction, String hashAsHex) {
        EXECUTOR_CLIENT.execute(() -> {
            try {
                Log.log(Level.FINE, "BRCryptoCWMEstimateTransactionFeeCallback");

                Optional<System> optSystem = getSystem(context);
                if (optSystem.isPresent()) {
                    System system = optSystem.get();

                    Optional<WalletManager> optWalletManager = system.getWalletManager(coreWalletManager);
                    if (optWalletManager.isPresent()) {
                        WalletManager walletManager = optWalletManager.get();

                        system.query.estimateTransactionFee(walletManager.getNetwork().getUids(), hashAsHex, transaction, new CompletionHandler<TransactionFee, QueryError>() {
                            @Override
                            public void handleData(TransactionFee fee) {
                                Log.log(Level.FINE, "BRCryptoCWMEstimateTransactionFeeCallback: succeeded");
                                walletManager.getCoreBRCryptoWalletManager().announceEstimateTransactionFeeSuccess(callbackState, hashAsHex, fee.getCostUnits());
                            }

                            @Override
                            public void handleError(QueryError error) {
                                Log.log(Level.SEVERE, "BRCryptoCWMEstimateTransactionFeeCallback: failed", error);
                                walletManager.getCoreBRCryptoWalletManager().announceEstimateTransactionFeeFailure(callbackState);
                            }
                        });
                    } else {
                        throw new IllegalStateException("BRCryptoCWMEstimateTransactionFeeCallback: missing manager");
                    }

                } else {
                    throw new IllegalStateException("BRCryptoCWMEstimateTransactionFeeCallback: missing system");
                }
            } catch (RuntimeException e) {
                Log.log(Level.SEVERE, e.getMessage());
                coreWalletManager.announceSubmitTransferFailure(callbackState);
            } finally {
                coreWalletManager.give();
            }
        });
    }

    private static class ObjectPair<T1, T2> {
        final T1 o1;
        final T2 o2;

        ObjectPair (T1 o1, T2 o2) {
            this.o1 = o1;
            this.o2 = o2;
        }
    }

    private static List<ObjectPair<com.breadwallet.crypto.blockchaindb.models.bdb.Transfer, String>> mergeTransfers(Transaction transaction, List<String> addresses) {
        List<com.breadwallet.crypto.blockchaindb.models.bdb.Transfer> transfers;
        List<com.breadwallet.crypto.blockchaindb.models.bdb.Transfer> transfersWithFee;
        List<com.breadwallet.crypto.blockchaindb.models.bdb.Transfer> transfersWithoutFee;
        List<ObjectPair<com.breadwallet.crypto.blockchaindb.models.bdb.Transfer, String>> transfersMerged;
        com.breadwallet.crypto.blockchaindb.models.bdb.Transfer transferWithFee;

        // Only consider transfers w/ `address`
        transfers = new ArrayList<>(Collections2.filter(transaction.getTransfers(),
                t -> addresses.contains(t.getFromAddress().orNull()) ||
                        addresses.contains(t.getToAddress().orNull())));

        // Note for later: all transfers have a unique id

        transfersWithFee = new ArrayList<>(Collections2.filter(transfers, t -> "__fee__".equals(t.getToAddress().orNull())));
        transfersWithoutFee = new ArrayList<>(Collections2.filter(transfers, t -> !"__fee__".equals(t.getToAddress().orNull())));

        // Get the transferWithFee if we have one
        checkState(transfersWithFee.size() <= 1);
        transferWithFee = transfersWithFee.isEmpty() ? null : transfersWithFee.get(0);

        transfersMerged = new ArrayList<>(transfers.size());

        // There is no "__fee__" entry
        if (transferWithFee == null) {
            // Announce transfers with no fee
            for (com.breadwallet.crypto.blockchaindb.models.bdb.Transfer transfer: transfers) {
                transfersMerged.add(new ObjectPair<>(transfer, null));
            }

        // There is a single "__fee__" entry, due to `checkState(transfersWithFee.size() <= 1)` above
        } else {
            // We may or may not have a non-fee transfer matching `transferWithFee`.  We
            // may or may not have more than one non-fee transfers matching `transferWithFee`

            // Find the first of the non-fee transfers matching `transferWithFee`
            com.breadwallet.crypto.blockchaindb.models.bdb.Transfer transferMatchingFee = null;
            for (com.breadwallet.crypto.blockchaindb.models.bdb.Transfer transfer: transfersWithoutFee) {
                if (transferWithFee.getTransactionId().equals(transfer.getTransactionId()) &&
                    transferWithFee.getFromAddress().equals(transfer.getFromAddress())) {
                    transferMatchingFee = transfer;
                    break;
                }
            }

            // We must have a transferMatchingFee; if we don't add one
            transfers = new ArrayList<>(transfersWithoutFee);
            if (null == transferMatchingFee) {
                transfers.add(
                        com.breadwallet.crypto.blockchaindb.models.bdb.Transfer.create(
                                transferWithFee.getId(),
                                transferWithFee.getBlockchainId(),
                                transferWithFee.getIndex(),
                                transferWithFee.getAmount(),
                                transferWithFee.getMeta(),
                                transferWithFee.getFromAddress().orNull(),
                                "unknown",
                                "0",
                                transferWithFee.getAcknowledgements().orNull())
                );
            }

            // Hold the Id for the transfer that we'll add a fee to.
            String transferForFeeId = transferMatchingFee != null ? transferMatchingFee.getId() : transferWithFee.getId();

            // Announce transfers adding the fee to the `transferforFeeId`
            for (com.breadwallet.crypto.blockchaindb.models.bdb.Transfer transfer: transfers) {
                String fee = transfer.getId().equals(transferForFeeId) ? transferWithFee.getAmount().getAmount() : null;

                transfersMerged.add(new ObjectPair<>(transfer, fee));
            }
        }

        return transfersMerged;
    }

    @Override
    public boolean accountIsInitialized(com.breadwallet.crypto.Account account, com.breadwallet.crypto.Network network) {
        return account.isInitialized(network);
    }

    @Override
    public void accountInitialize(com.breadwallet.crypto.Account account,
                                  com.breadwallet.crypto.Network network,
                                  boolean create,
                                  CompletionHandler<byte[], AccountInitializationError> handler) {
        EXECUTOR_CLIENT.execute(() -> {
            if (accountIsInitialized(account, network)) {
                accountInitializeReportError(new AccountInitializationAlreadyInitializedError(), handler);
                return;
            }

            switch (network.getType()) {
                case HBAR:
                    Optional<String> publicKey = Optional.fromNullable(account.getInitializationData(network))
                            .transform((data) -> Coder.createForAlgorithm(com.breadwallet.crypto.Coder.Algorithm.HEX).encode(data))
                            .get();

                    if (!publicKey.isPresent()) {
                        accountInitializeReportError(new AccountInitializationQueryError(new QueryNoDataError()), handler);
                        return;
                    }

                    Log.log(Level.INFO, "HBAR accountInitialize: publicKey: %s", publicKey.get());

                    // We'll recursively reference this 'hederaHandler' - put it in a 'final box' so
                    // that the compiler permits references w/o 'perhaps not initialized' errors.
                    final HederaAccountCompletionHandler[] hederaHandlerBox = new HederaAccountCompletionHandler[1];
                    hederaHandlerBox[0] = new HederaAccountCompletionHandler() {
                        @Override
                        public void handleData(List<HederaAccount> accounts) {
                            switch (accounts.size()) {
                                case 0:
                                    if (!hederaHandlerBox[0].create) {
                                        accountInitializeReportError(new AccountInitializationCantCreateError(), handler);
                                    } else {
                                        // Create the account; but only try once.
                                        hederaHandlerBox[0].create = false;
                                        query.createHederaAccount(network.getUids(), publicKey.get(), hederaHandlerBox[0]);
                                    }
                                    break;

                                case 1:
                                    Log.log(Level.INFO, String.format("HBAR accountInitialize: Hedera AccountId: %s, Balance: %s",
                                            accounts.get(0).getAccountId(),
                                            accounts.get(0).getBalance()));

                                    Optional<byte[]> serialization = accountInitializeUsingHedera(account, network, accounts.get(0));
                                    if (serialization.isPresent()) {
                                        accountInitializeReportSuccess(serialization.get(), handler);
                                    } else {
                                        accountInitializeReportError(new AccountInitializationQueryError(new QueryNoDataError()), handler);
                                    }
                                    break;

                                default:
                                    accountInitializeReportError(new AccountInitializationMultipleHederaAccountsError(accounts), handler);
                                    break;
                            }

                        }

                        @Override
                        public void handleError(QueryError error) {
                            accountInitializeReportError(new AccountInitializationQueryError(error), handler);
                        }
                    };

                    hederaHandlerBox[0].create = create;
                    query.getHederaAccount(network.getUids(), publicKey.get(), hederaHandlerBox[0]);
                    break;

                default:
                    checkState(false);
                    break;
            }
        });
    }

    @Override
    public Optional<byte[]> accountInitializeUsingData(com.breadwallet.crypto.Account account, com.breadwallet.crypto.Network network, byte[] data) {
        return Optional.of (account.initialize (network, data));
    }

    @Override
    public Optional<byte[]> accountInitializeUsingHedera(com.breadwallet.crypto.Account account, com.breadwallet.crypto.Network network, HederaAccount hedera) {
        return Optional.of (account.initialize (network, hedera.getAccountId().getBytes()));
    }

    private void accountInitializeReportError(AccountInitializationError error,
                                              CompletionHandler<byte[], AccountInitializationError> handler) {
        handler.handleError(error);
    }

    private void accountInitializeReportSuccess(byte[] data,
                                                CompletionHandler<byte[], AccountInitializationError> handler) {
        handler.handleData(data);
    }

    private abstract class HederaAccountCompletionHandler implements CompletionHandler<List<HederaAccount>, QueryError> {
        boolean create = true;
    }
}<|MERGE_RESOLUTION|>--- conflicted
+++ resolved
@@ -1735,9 +1735,12 @@
                     if (optWalletManager.isPresent()) {
                         WalletManager walletManager = optWalletManager.get();
 
-                        system.query.getTransactions(walletManager.getNetwork().getUids(), addresses, begBlockNumberUnsigned,
-                                endBlockNumberUnsigned, false,
-                                false, new CompletionHandler<List<Transaction>, QueryError>() {
+                        system.query.getTransactions(walletManager.getNetwork().getUids(), addresses,
+                                begBlockNumberUnsigned.equals(BRConstants.BLOCK_HEIGHT_UNBOUND) ? null : begBlockNumberUnsigned,
+                                endBlockNumberUnsigned.equals(BRConstants.BLOCK_HEIGHT_UNBOUND) ? null : endBlockNumberUnsigned,
+                                false,
+                                false,
+                                new CompletionHandler<List<Transaction>, QueryError>() {
                                     @Override
                                     public void handleData(List<Transaction> transactions) {
                                         boolean success = false;
@@ -1746,7 +1749,6 @@
                                         try {
                                             List<ObjectPair<com.breadwallet.crypto.blockchaindb.models.bdb.Transfer, String>> merged;
 
-<<<<<<< HEAD
                                             for (Transaction transaction : transactions) {
                                                 UnsignedLong blockHeight    = transaction.getBlockHeight().or(UnsignedLong.ZERO);
                                                 UnsignedLong blockTimestamp = transaction.getTimestamp().transform(Utilities::dateAsUnixTimestamp).or(UnsignedLong.ZERO);
@@ -1778,65 +1780,6 @@
                                                             blockTransactionIndex,
                                                             blockHash,
                                                             meta);
-=======
-                                                @Override
-                                                public void handleError(QueryError error) {
-                                                    Log.log(Level.SEVERE, "BRCryptoCWMEthGetTransactionsCallback: failed", error);
-                                                    walletManager.getCoreBRCryptoWalletManager().announceGetTransactionsComplete(callbackState, false);
-                                                }
-                                            });
-                                }
-                                break;
-
-                            default:
-                                system.query.getTransactions(walletManager.getNetwork().getUids(), addresses,
-                                        begBlockNumberUnsigned.equals(BRConstants.BLOCK_HEIGHT_UNBOUND) ? null : begBlockNumberUnsigned,
-                                        endBlockNumberUnsigned.equals(BRConstants.BLOCK_HEIGHT_UNBOUND) ? null : endBlockNumberUnsigned,
-                                        false,
-                                        false, new CompletionHandler<List<Transaction>, QueryError>() {
-                                            @Override
-                                            public void handleData(List<Transaction> transactions) {
-                                                boolean success = false;
-                                                Log.log(Level.FINE, "BRCryptoCWMGenGetTransfersCallback received transfers");
-
-                                                try {
-                                                    List<ObjectPair<com.breadwallet.crypto.blockchaindb.models.bdb.Transfer, String>> merged;
-
-                                                    for (Transaction transaction : transactions) {
-                                                        UnsignedLong blockHeight = transaction.getBlockHeight().or(UnsignedLong.ZERO);
-                                                        UnsignedLong timestamp = transaction.getTimestamp().transform(Utilities::dateAsUnixTimestamp).or(UnsignedLong.ZERO);
-
-                                                        BRCryptoTransferStateType status = (transaction.getStatus().equals("confirmed")
-                                                                ? BRCryptoTransferStateType.CRYPTO_TRANSFER_STATE_INCLUDED
-                                                                : (transaction.getStatus().equals("submitted")
-                                                                ? BRCryptoTransferStateType.CRYPTO_TRANSFER_STATE_SUBMITTED
-                                                                : (transaction.getStatus().equals("failed")
-                                                                ? BRCryptoTransferStateType.CRYPTO_TRANSFER_STATE_ERRORED
-                                                                : BRCryptoTransferStateType.CRYPTO_TRANSFER_STATE_DELETED)));  // Query API error
-
-
-                                                        merged = System.mergeTransfers(transaction, addresses);
-                                                        for (ObjectPair<com.breadwallet.crypto.blockchaindb.models.bdb.Transfer, String> o : merged) {
-                                                            Log.log(Level.FINE, "BRCryptoCWMGenGetTransfersCallback  announcing " + o.o1.getId());
-                                                            walletManager.getCoreBRCryptoWalletManager().announceGetTransfersItemGen(callbackState, status,
-                                                                    transaction.getHash(),
-                                                                    o.o1.getId(),
-                                                                    o.o1.getFromAddress().orNull(),
-                                                                    o.o1.getToAddress().orNull(),
-                                                                    o.o1.getAmount().getAmount(),
-                                                                    o.o1.getAmount().getCurrencyId(),
-                                                                    o.o2,
-                                                                    timestamp,
-                                                                    blockHeight,
-                                                                    o.o1.getMeta());
-                                                        }
-                                                    }
-
-                                                    success = true;
-                                                    Log.log(Level.FINE, "BRCryptoCWMGenGetTransfersCallback : complete");
-                                                } finally {
-                                                    walletManager.getCoreBRCryptoWalletManager().announceGetTransfersComplete(callbackState, success);
->>>>>>> e3a59b35
                                                 }
                                             }
 
