/*
 * Created by Michael Carrara <michael.carrara@breadwallet.com> on 7/1/19.
 * Copyright (c) 2019 Breadwinner AG.  All right reserved.
*
 * See the LICENSE file at the project root for license information.
 * See the CONTRIBUTORS file at the project root for a list of contributors.
 */
package com.breadwallet.corecrypto;

import android.support.annotation.Nullable;

import com.breadwallet.corenative.crypto.BRCryptoClient;
import com.breadwallet.corenative.crypto.BRCryptoClientCallbackState;
import com.breadwallet.corenative.crypto.BRCryptoCWMListener;
import com.breadwallet.corenative.crypto.BRCryptoStatus;
import com.breadwallet.corenative.crypto.BRCryptoTransfer;
import com.breadwallet.corenative.crypto.BRCryptoTransferEvent;
import com.breadwallet.corenative.crypto.BRCryptoTransferStateType;
import com.breadwallet.corenative.crypto.BRCryptoWallet;
import com.breadwallet.corenative.crypto.BRCryptoWalletEvent;
import com.breadwallet.corenative.crypto.BRCryptoWalletManager;
import com.breadwallet.corenative.crypto.BRCryptoWalletManagerEvent;
import com.breadwallet.corenative.support.BRConstants;
import com.breadwallet.corenative.utility.Cookie;
import com.breadwallet.crypto.AddressScheme;
import com.breadwallet.crypto.TransferState;
import com.breadwallet.crypto.WalletManagerMode;
import com.breadwallet.crypto.WalletManagerState;
import com.breadwallet.crypto.WalletManagerSyncDepth;
import com.breadwallet.crypto.WalletManagerSyncStoppedReason;
import com.breadwallet.crypto.WalletState;
import com.breadwallet.crypto.blockchaindb.BlockchainDb;
import com.breadwallet.crypto.blockchaindb.errors.QueryError;
import com.breadwallet.crypto.blockchaindb.errors.QueryNoDataError;
import com.breadwallet.crypto.blockchaindb.models.bdb.Blockchain;
import com.breadwallet.crypto.blockchaindb.models.bdb.BlockchainFee;
import com.breadwallet.crypto.blockchaindb.models.bdb.HederaAccount;
import com.breadwallet.crypto.blockchaindb.models.bdb.Transaction;
import com.breadwallet.crypto.blockchaindb.models.bdb.TransactionFee;
import com.breadwallet.crypto.errors.AccountInitializationAlreadyInitializedError;
import com.breadwallet.crypto.errors.AccountInitializationCantCreateError;
import com.breadwallet.crypto.errors.AccountInitializationError;
import com.breadwallet.crypto.errors.AccountInitializationMultipleHederaAccountsError;
import com.breadwallet.crypto.errors.AccountInitializationQueryError;
import com.breadwallet.crypto.errors.FeeEstimationError;
import com.breadwallet.crypto.errors.MigrateBlockError;
import com.breadwallet.crypto.errors.MigrateCreateError;
import com.breadwallet.crypto.errors.MigrateError;
import com.breadwallet.crypto.errors.MigrateInvalidError;
import com.breadwallet.crypto.errors.MigratePeerError;
import com.breadwallet.crypto.errors.MigrateTransactionError;
import com.breadwallet.crypto.errors.NetworkFeeUpdateError;
import com.breadwallet.crypto.errors.NetworkFeeUpdateFeesUnavailableError;
import com.breadwallet.crypto.events.network.NetworkCreatedEvent;
import com.breadwallet.crypto.events.network.NetworkEvent;
import com.breadwallet.crypto.events.network.NetworkFeesUpdatedEvent;
import com.breadwallet.crypto.events.system.SystemCreatedEvent;
import com.breadwallet.crypto.events.system.SystemDiscoveredNetworksEvent;
import com.breadwallet.crypto.events.system.SystemEvent;
import com.breadwallet.crypto.events.system.SystemListener;
import com.breadwallet.crypto.events.system.SystemManagerAddedEvent;
import com.breadwallet.crypto.events.system.SystemNetworkAddedEvent;
import com.breadwallet.crypto.events.transfer.TranferEvent;
import com.breadwallet.crypto.events.transfer.TransferChangedEvent;
import com.breadwallet.crypto.events.transfer.TransferCreatedEvent;
import com.breadwallet.crypto.events.transfer.TransferDeletedEvent;
import com.breadwallet.crypto.events.wallet.WalletBalanceUpdatedEvent;
import com.breadwallet.crypto.events.wallet.WalletChangedEvent;
import com.breadwallet.crypto.events.wallet.WalletCreatedEvent;
import com.breadwallet.crypto.events.wallet.WalletDeletedEvent;
import com.breadwallet.crypto.events.wallet.WalletEvent;
import com.breadwallet.crypto.events.wallet.WalletFeeBasisUpdatedEvent;
import com.breadwallet.crypto.events.wallet.WalletTransferAddedEvent;
import com.breadwallet.crypto.events.wallet.WalletTransferChangedEvent;
import com.breadwallet.crypto.events.wallet.WalletTransferDeletedEvent;
import com.breadwallet.crypto.events.wallet.WalletTransferSubmittedEvent;
import com.breadwallet.crypto.events.walletmanager.WalletManagerBlockUpdatedEvent;
import com.breadwallet.crypto.events.walletmanager.WalletManagerChangedEvent;
import com.breadwallet.crypto.events.walletmanager.WalletManagerCreatedEvent;
import com.breadwallet.crypto.events.walletmanager.WalletManagerDeletedEvent;
import com.breadwallet.crypto.events.walletmanager.WalletManagerEvent;
import com.breadwallet.crypto.events.walletmanager.WalletManagerSyncProgressEvent;
import com.breadwallet.crypto.events.walletmanager.WalletManagerSyncRecommendedEvent;
import com.breadwallet.crypto.events.walletmanager.WalletManagerSyncStartedEvent;
import com.breadwallet.crypto.events.walletmanager.WalletManagerSyncStoppedEvent;
import com.breadwallet.crypto.events.walletmanager.WalletManagerWalletAddedEvent;
import com.breadwallet.crypto.events.walletmanager.WalletManagerWalletChangedEvent;
import com.breadwallet.crypto.events.walletmanager.WalletManagerWalletDeletedEvent;
import com.breadwallet.crypto.migration.BlockBlob;
import com.breadwallet.crypto.migration.PeerBlob;
import com.breadwallet.crypto.migration.TransactionBlob;
import com.breadwallet.crypto.utility.CompletionHandler;
import com.google.common.base.Optional;
import com.google.common.collect.Collections2;
import com.google.common.primitives.UnsignedInteger;
import com.google.common.primitives.UnsignedLong;

import java.io.File;
import java.util.ArrayList;
import java.util.Collections;
import java.util.Date;
import java.util.HashMap;
import java.util.HashSet;
import java.util.List;
import java.util.Locale;
import java.util.Map;
import java.util.Set;
import java.util.concurrent.ConcurrentHashMap;
import java.util.concurrent.CopyOnWriteArraySet;
import java.util.concurrent.Executor;
import java.util.concurrent.ExecutorService;
import java.util.concurrent.Executors;
import java.util.concurrent.ScheduledExecutorService;
import java.util.concurrent.TimeUnit;
import java.util.concurrent.atomic.AtomicInteger;
import java.util.logging.Level;
import java.util.logging.Logger;

import static com.google.common.base.Preconditions.checkState;

/* package */
final class System implements com.breadwallet.crypto.System {

    private static final Logger Log = Logger.getLogger(System.class.getName());

    /// A index to globally identify systems.
    private static final AtomicInteger SYSTEM_IDS = new AtomicInteger(0);

    /// A dictionary mapping an index to a system.
    private static final Map<Cookie, System> SYSTEMS_ACTIVE = new ConcurrentHashMap<>();

    /// An array of removed systems.  This is a workaround for systems that have been destroyed.
    /// We do not correctly handle 'release' and thus C-level memory issues are introduced; rather
    /// than solving those memory issues now, we'll avoid 'release' by holding a reference.
    private static final List<System> SYSTEMS_INACTIVE = Collections.synchronizedList(new ArrayList<>());

    /// If true, save removed system in the above array. Set to `false` for debugging 'release'.
    private static final boolean SYSTEMS_INACTIVE_RETAIN = true;

    // Create a dedicated executor to pump CWM events as quickly as possible
    private static final Executor EXECUTOR_LISTENER = Executors.newSingleThreadExecutor();

    // Create a dedicated executor to pump CWM callbacks. This is a separate executor
    // than the one used to handle events as they *really* need to be pumped as fast as possible.
    private static final Executor EXECUTOR_CLIENT = Executors.newSingleThreadExecutor();

    //
    // Keep a static reference to the callbacks so that they are never GC'ed
    //

    private static final BRCryptoCWMListener.WalletManagerEventCallback CWM_LISTENER_WALLET_MANAGER_CALLBACK = System::walletManagerEventCallback;
    private static final BRCryptoCWMListener.WalletEventCallback CWM_LISTENER_WALLET_CALLBACK = System::walletEventCallback;
    private static final BRCryptoCWMListener.TransferEventCallback CWM_LISTENER_TRANSFER_CALLBACK = System::transferEventCallback;

    private static final boolean DEFAULT_IS_NETWORK_REACHABLE = true;

    private static boolean ensurePath(String storagePath) {
        File storageFile = new File(storagePath);
        return ((storageFile.exists() || storageFile.mkdirs())
                && storageFile.isDirectory()
                && storageFile.canWrite());
    }

    /* package */
    static System create(ScheduledExecutorService executor,
                         SystemListener listener,
                         com.breadwallet.crypto.Account account,
                         boolean isMainnet,
                         String storagePath,
                         BlockchainDb query) {
        Account cryptoAccount = Account.from(account);

        storagePath = storagePath + (storagePath.endsWith(File.separator) ? "" : File.separator) + cryptoAccount.getFilesystemIdentifier();
        checkState(ensurePath(storagePath));

        Cookie context = new Cookie(SYSTEM_IDS.incrementAndGet());

        BRCryptoCWMListener cwmListener = new BRCryptoCWMListener(context,
                CWM_LISTENER_WALLET_MANAGER_CALLBACK,
                CWM_LISTENER_WALLET_CALLBACK,
                CWM_LISTENER_TRANSFER_CALLBACK);

        BRCryptoClient cwmClient = new BRCryptoClient(context,
                System::getBlockNumber,
                System::getTransactions,
                System::getTransfers,
                System::submitTransaction,
                System::estimateTransactionFee);

        System system = new System(executor,
                listener,
                cryptoAccount,
                isMainnet,
                storagePath,
                query,
                context,
                cwmListener,
                cwmClient);

        SYSTEMS_ACTIVE.put(context, system);

        return system;
    }

    /* package */
    static Optional<com.breadwallet.crypto.blockchaindb.models.bdb.Currency> asBDBCurrency(String uids,
                                                                                           String name,
                                                                                           String code,
                                                                                           String type,
                                                                                           UnsignedInteger decimals) {
        int index = uids.indexOf(':');
        if (index == -1) return Optional.absent();

        type = type.toLowerCase(Locale.ROOT);
        if (!"erc20".equals(type) && !"native".equals(type)) return Optional.absent();

        code = code.toLowerCase(Locale.ROOT);
        String blockchainId = uids.substring(0, index);
        String address = uids.substring(index);

        return Optional.of(
                com.breadwallet.crypto.blockchaindb.models.bdb.Currency.create(
                        uids,
                        name,
                        code,
                        type,
                        blockchainId,
                        address.equals("__native__") ? null : address,
                        true,
                        Blockchains.makeCurrencyDemominationsErc20(code, decimals)
                )
        );
    }

    /* package */
    static Optional<byte[]> migrateBRCoreKeyCiphertext(com.breadwallet.crypto.Key key,
                                                       byte[] nonce12,
                                                       byte[] authenticatedData,
                                                       byte[] ciphertext) {
        return Cipher.migrateBRCoreKeyCiphertext(key, nonce12, authenticatedData, ciphertext);
    }

    /* package */
    static void wipe(com.breadwallet.crypto.System system) {
        // Safe the path to the persistent storage
        String storagePath = system.getPath();

        // Destroy the system.
        destroy(system);

        // Clear out persistent storage
        deleteRecursively(storagePath);
    }

    /* package */
    static void wipeAll(String storagePath, List<com.breadwallet.crypto.System> exemptSystems) {
        Set<String> exemptSystemPath = new HashSet<>();
        for (com.breadwallet.crypto.System sys: exemptSystems) {
            exemptSystemPath.add(sys.getPath());
        }

        File storageFile = new File(storagePath);
        File[] childFiles = storageFile.listFiles();
        if (null != childFiles) {
            for (File child : childFiles) {
                if (!exemptSystemPath.contains(child.getAbsolutePath())) {
                    deleteRecursively(child);
                }
            }
        }
    }

    private static void destroy(com.breadwallet.crypto.System system) {
        System sys = System.from(system);
        // Stop all callbacks.  This might be inconsistent with 'deleted' events.
        SYSTEMS_ACTIVE.remove(sys.context);

        // Disconnect all wallet managers
        sys.disconnectAll();

        // Stop
        sys.stopAll();

        // Register the system as inactive
        if (SYSTEMS_INACTIVE_RETAIN) {
            SYSTEMS_INACTIVE.add(sys);
        }
    }

    private static void deleteRecursively (String toDeletePath) {
        deleteRecursively(new File(toDeletePath));
    }

    private static void deleteRecursively (File toDelete) {
        if (toDelete.isDirectory()) {
            for (File child : toDelete.listFiles()) {
                deleteRecursively(child);
            }
        }

        if (toDelete.exists() && !toDelete.delete()) {
            Log.log(Level.SEVERE, "Failed to delete " + toDelete.getAbsolutePath());
        }
    }

    private static Optional<System> getSystem(Cookie context) {
        return Optional.fromNullable(SYSTEMS_ACTIVE.get(context));
    }

    private static System from(com.breadwallet.crypto.System system) {
        if (system == null) {
            return null;
        }

        if (system instanceof System) {
            return (System) system;
        }

        throw new IllegalArgumentException("Unsupported system instance");
    }

    private final ExecutorService executor;
    private final SystemListener listener;
    private final SystemCallbackCoordinator callbackCoordinator;
    private final Account account;
    private final boolean isMainnet;
    private final String storagePath;
    private final BlockchainDb query;
    private final Cookie context;
    private final BRCryptoCWMListener cwmListener;
    private final BRCryptoClient cwmClient;

    private final Set<Network> networks;
    private final Set<WalletManager> walletManagers;

    private boolean isNetworkReachable;

    private System(ScheduledExecutorService executor,
                   SystemListener listener,
                   Account account,
                   boolean isMainnet,
                   String storagePath,
                   BlockchainDb query,
                   Cookie context,
                   BRCryptoCWMListener cwmListener,
                   BRCryptoClient cwmClient) {
        this.executor = executor;
        this.listener = listener;
        this.callbackCoordinator = new SystemCallbackCoordinator(executor);
        this.account = account;
        this.isMainnet = isMainnet;
        this.storagePath = storagePath;
        this.query = query;
        this.context = context;
        this.cwmListener = cwmListener;
        this.cwmClient = cwmClient;

        this.networks = new CopyOnWriteArraySet<>();
        this.walletManagers = new CopyOnWriteArraySet<>();

        this.isNetworkReachable = DEFAULT_IS_NETWORK_REACHABLE;

        announceSystemEvent(new SystemCreatedEvent());
    }

    @Override
    public void configure(List<com.breadwallet.crypto.blockchaindb.models.bdb.Currency> appCurrencies) {
        NetworkDiscovery.discoverNetworks(query, isMainnet, appCurrencies, new NetworkDiscovery.Callback() {
            @Override
            public void discovered(Network network) {
                if (addNetwork(network)) {
                    announceNetworkEvent(network, new NetworkCreatedEvent());
                    announceSystemEvent(new SystemNetworkAddedEvent(network));
                }
            }

            @Override
            public void complete(List<com.breadwallet.crypto.Network> networks) {
                announceSystemEvent(new SystemDiscoveredNetworksEvent(networks));
            }
        });
    }

    @Override
    public boolean createWalletManager(com.breadwallet.crypto.Network network,
                                       WalletManagerMode mode,
                                       AddressScheme scheme,
                                       Set<com.breadwallet.crypto.Currency> currencies) {
        checkState(network.supportsWalletManagerMode(mode));
        checkState(network.supportsAddressScheme(scheme));

        if (!account.isInitialized(network)) {
            return false;
        }

        Optional<WalletManager> maybeWalletManager = WalletManager.create(
                cwmListener,
                cwmClient,
                account,
                Network.from(network),
                mode,
                scheme,
                storagePath,
                this,
                callbackCoordinator);
        if (!maybeWalletManager.isPresent()) {
            return false;
        }

        WalletManager walletManager = maybeWalletManager.get();
        for (com.breadwallet.crypto.Currency currency: currencies) {
            if (network.hasCurrency(currency)) {
                walletManager.registerWalletFor(currency);
            }
        }

        walletManager.setNetworkReachable(isNetworkReachable);

        addWalletManager(walletManager);
        announceSystemEvent(new SystemManagerAddedEvent(walletManager));
        return true;
    }

    @Override
    public void wipe(com.breadwallet.crypto.Network network) {
        boolean found = false;
        for (WalletManager walletManager: walletManagers) {
            if (walletManager.getNetwork().equals(network)) {
                found = true;
                break;
            }
        }

        // Racy - but if there is no wallet manager for `network`... then
        if (!found) {
            WalletManager.wipe(Network.from(network), storagePath);
        }
    }

    @Override
    public void connectAll() {
        for (WalletManager manager: getWalletManagers()) {
            manager.connect(null);
        }
    }

    @Override
    public void disconnectAll() {
        for (WalletManager manager: getWalletManagers()) {
            manager.disconnect();
        }
    }

    @Override
    public void subscribe(String subscriptionToken) {
        // TODO(fix): Implement this!
    }

    @Override
    public void updateNetworkFees(@Nullable CompletionHandler<List<com.breadwallet.crypto.Network>, NetworkFeeUpdateError> handler) {
        query.getBlockchains(isMainnet, new CompletionHandler<List<Blockchain>, QueryError>() {
            @Override
            public void handleData(List<Blockchain> blockchainModels) {
                Map<String, Network> networksByUuid = new HashMap<>();
                for (Network network: getNetworks()) networksByUuid.put(network.getUids(), network);

                List<com.breadwallet.crypto.Network> networks = new ArrayList<>();
                for (Blockchain blockChainModel: blockchainModels) {
                    Network network = networksByUuid.get(blockChainModel.getId());
                    if (null == network) continue;

                    // We always have a feeUnit for network
                    Optional<Unit> maybeFeeUnit = network.baseUnitFor(network.getCurrency());
                    checkState(maybeFeeUnit.isPresent());

                    List<NetworkFee> fees = new ArrayList<>();
                    for (BlockchainFee feeEstimate: blockChainModel.getFeeEstimates()) {
                        // Well, quietly ignore a fee if we can't parse the amount.
                        Optional<Amount> maybeFeeAmount = Amount.create(feeEstimate.getAmount(), false, maybeFeeUnit.get());
                        if (!maybeFeeAmount.isPresent()) continue;

                        fees.add(NetworkFee.create(feeEstimate.getConfirmationTimeInMilliseconds(), maybeFeeAmount.get()));
                    }

                    // The fees are unlikely to change; but we'll announce feesUpdated anyways.
                    network.setFees(fees);
                    announceNetworkEvent(network, new NetworkFeesUpdatedEvent());
                    networks.add(network);
                }

                if (null != handler) handler.handleData(networks);
            }

            @Override
            public void handleError(QueryError error) {
                // On an error, just skip out; we'll query again later, presumably
                if (null != handler) handler.handleError(new NetworkFeeUpdateFeesUnavailableError());
            }
        });
    }

    @Override
    public void setNetworkReachable(boolean isNetworkReachable) {
        this.isNetworkReachable = isNetworkReachable;
        for (WalletManager manager: getWalletManagers()) {
            manager.setNetworkReachable(isNetworkReachable);
        }
    }

    @Override
    public Account getAccount() {
        return account;
    }

    @Override
    public String getPath() {
        return storagePath;
    }

    @Override
    public List<Wallet> getWallets() {
        List<Wallet> wallets = new ArrayList<>();
        for (WalletManager manager: getWalletManagers()) {
            wallets.addAll(manager.getWallets());
        }
        return wallets;
    }

    private void stopAll() {
        for (WalletManager manager: getWalletManagers()) {
            manager.stop();
        }
    }

    // Network management

    @Override
    public List<Network> getNetworks() {
        return new ArrayList<>(networks);
    }

    private boolean addNetwork(Network network) {
        return networks.add(network);
    }

    // WalletManager management

    @Override
    public List<WalletManager> getWalletManagers() {
        return new ArrayList<>(walletManagers);
    }

    private void addWalletManager(WalletManager walletManager) {
        walletManagers.add(walletManager);
    }

    private Optional<WalletManager> getWalletManager(BRCryptoWalletManager coreWalletManager) {
        WalletManager walletManager = WalletManager.takeAndCreate(coreWalletManager, this, callbackCoordinator);
        return walletManagers.contains(walletManager) ? Optional.of(walletManager) : Optional.absent();
    }

    private WalletManager createWalletManager(BRCryptoWalletManager coreWalletManager) {
        WalletManager walletManager = WalletManager.takeAndCreate(coreWalletManager, this, callbackCoordinator);
        walletManagers.add(walletManager);
        return walletManager;
    }

    // Miscellaneous

    @Override
    public boolean migrateRequired(com.breadwallet.crypto.Network network) {
        return network.requiresMigration();
    }

    @Override
    public void migrateStorage (com.breadwallet.crypto.Network network,
                                List<TransactionBlob> transactionBlobs,
                                List<BlockBlob> blockBlobs,
                                List<PeerBlob> peerBlobs) throws MigrateError {
        if (!migrateRequired(network)) {
            throw new MigrateInvalidError();
        }

         migrateStorageAsBtc(network, transactionBlobs, blockBlobs, peerBlobs);
    }

    private void migrateStorageAsBtc (com.breadwallet.crypto.Network network,
                                      List<TransactionBlob> transactionBlobs,
                                      List<BlockBlob> blockBlobs,
                                      List<PeerBlob> peerBlobs) throws MigrateError {
        Optional<WalletMigrator> maybeMigrator = WalletMigrator.create(network, storagePath);
        if (!maybeMigrator.isPresent()) {
            throw new MigrateCreateError();
        }

        WalletMigrator migrator = maybeMigrator.get();

        try {
            for (TransactionBlob blob : transactionBlobs) {
                Optional<TransactionBlob.Btc> maybeBtc = blob.asBtc();
                if (!maybeBtc.isPresent()) {
                    throw new MigrateTransactionError();
                }

                TransactionBlob.Btc btc = maybeBtc.get();

                if (!migrator.handleTransactionAsBtc(
                        btc.bytes,
                        btc.blockHeight,
                        btc.timestamp)) {
                    throw new MigrateTransactionError();
                }
            }

            for (BlockBlob blob : blockBlobs) {
                Optional<BlockBlob.Btc> maybeBtc = blob.asBtc();
                if (!maybeBtc.isPresent()) {
                    throw new MigrateBlockError();
                }

                BlockBlob.Btc btc = maybeBtc.get();

                if (!migrator.handleBlockAsBtc(
                        btc.block,
                        btc.height)) {
                    throw new MigrateBlockError();
                }
            }

            for (PeerBlob blob : peerBlobs) {
                Optional<PeerBlob.Btc> maybeBtc = blob.asBtc();
                if (!maybeBtc.isPresent()) {
                    throw new MigratePeerError();
                }

                PeerBlob.Btc btc = maybeBtc.get();
                // On a `nil` timestamp, by definition skip out, don't migrate this blob
                if (btc.timestamp == null) continue;

                if (!migrator.handlePeerAsBtc(
                        btc.address,
                        btc.port,
                        btc.services,
                        btc.timestamp)) {
                    throw new MigratePeerError();
                }
            }
        } finally {
            migrator.release();
        }
    }

    /* package */
    BlockchainDb getBlockchainDb() {
        return query;
    }

    // Event announcements

    private void announceSystemEvent(SystemEvent event) {
        executor.submit(() -> listener.handleSystemEvent(this, event));
    }

    private void announceNetworkEvent(Network network, NetworkEvent event) {
        executor.submit(() -> listener.handleNetworkEvent(this, network, event));
    }

    private void announceWalletManagerEvent(WalletManager walletManager, WalletManagerEvent event) {
        executor.submit(() -> listener.handleManagerEvent(this, walletManager, event));
    }

    private void announceWalletEvent(WalletManager walletManager, Wallet wallet, WalletEvent event) {
        executor.submit(() -> listener.handleWalletEvent(this, walletManager, wallet, event));
    }

    private void announceTransferEvent(WalletManager walletManager, Wallet wallet, Transfer transfer, TranferEvent event) {
        executor.submit(() -> listener.handleTransferEvent(this, walletManager, wallet, transfer, event));
    }

    //
    // WalletManager Events
    //

    private static void walletManagerEventCallback(Cookie context,
                                                   BRCryptoWalletManager coreWalletManager,
                                                   BRCryptoWalletManagerEvent event) {
        EXECUTOR_LISTENER.execute(() -> {
            try {
                Log.log(Level.FINE, "WalletManagerEventCallback");

                switch (event.type()) {
                    case CRYPTO_WALLET_MANAGER_EVENT_CREATED: {
                        handleWalletManagerCreated(context, coreWalletManager);
                        break;
                    }
                    case CRYPTO_WALLET_MANAGER_EVENT_CHANGED: {
                        handleWalletManagerChanged(context, coreWalletManager, event);
                        break;
                    }
                    case CRYPTO_WALLET_MANAGER_EVENT_DELETED: {
                        handleWalletManagerDeleted(context, coreWalletManager);
                        break;
                    }
                    case CRYPTO_WALLET_MANAGER_EVENT_WALLET_ADDED: {
                        handleWalletManagerWalletAdded(context, coreWalletManager, event);
                        break;
                    }
                    case CRYPTO_WALLET_MANAGER_EVENT_WALLET_CHANGED: {
                        handleWalletManagerWalletChanged(context, coreWalletManager, event);
                        break;
                    }
                    case CRYPTO_WALLET_MANAGER_EVENT_WALLET_DELETED: {
                        handleWalletManagerWalletDeleted(context, coreWalletManager, event);
                        break;
                    }
                    case CRYPTO_WALLET_MANAGER_EVENT_SYNC_STARTED: {
                        handleWalletManagerSyncStarted(context, coreWalletManager);
                        break;
                    }
                    case CRYPTO_WALLET_MANAGER_EVENT_SYNC_CONTINUES: {
                        handleWalletManagerSyncProgress(context, coreWalletManager, event);
                        break;
                    }
                    case CRYPTO_WALLET_MANAGER_EVENT_SYNC_STOPPED: {
                        handleWalletManagerSyncStopped(context, coreWalletManager, event);
                        break;
                    }
                    case CRYPTO_WALLET_MANAGER_EVENT_SYNC_RECOMMENDED: {
                        handleWalletManagerSyncRecommended(context, coreWalletManager, event);
                        break;
                    }
                    case CRYPTO_WALLET_MANAGER_EVENT_BLOCK_HEIGHT_UPDATED: {
                        handleWalletManagerBlockHeightUpdated(context, coreWalletManager, event);
                        break;
                    }
                }
            } finally {
                coreWalletManager.give();
            }
        });
    }

    private static void handleWalletManagerCreated(Cookie context, BRCryptoWalletManager coreWalletManager) {
        Log.log(Level.FINE, "WalletManagerCreated");

        Optional<System> optSystem = getSystem(context);
        if (optSystem.isPresent()) {
            System system = optSystem.get();

            WalletManager walletManager = system.createWalletManager(coreWalletManager);
            system.announceWalletManagerEvent(walletManager, new WalletManagerCreatedEvent());

        } else {
            Log.log(Level.SEVERE, "WalletManagerCreated: missed system");
        }
    }

    private static void handleWalletManagerChanged(Cookie context, BRCryptoWalletManager coreWalletManager, BRCryptoWalletManagerEvent event) {
        WalletManagerState oldState = Utilities.walletManagerStateFromCrypto(event.u.state.oldValue);
        WalletManagerState newState = Utilities.walletManagerStateFromCrypto(event.u.state.newValue);

        Log.log(Level.FINE, String.format("WalletManagerChanged (%s -> %s)", oldState, newState));

        Optional<System> optSystem = getSystem(context);
        if (optSystem.isPresent()) {
            System system = optSystem.get();

            Optional<WalletManager> optWalletManager = system.getWalletManager(coreWalletManager);
            if (optWalletManager.isPresent()) {
                WalletManager walletManager = optWalletManager.get();
                system.announceWalletManagerEvent(walletManager, new WalletManagerChangedEvent(oldState, newState));

            } else {
                Log.log(Level.SEVERE, "WalletManagerChanged: missed wallet manager");
            }

        } else {
            Log.log(Level.SEVERE, "WalletManagerChanged: missed system");
        }
    }

    private static void handleWalletManagerDeleted(Cookie context, BRCryptoWalletManager coreWalletManager) {
        Log.log(Level.FINE, "WalletManagerDeleted");

        Optional<System> optSystem = getSystem(context);
        if (optSystem.isPresent()) {
            System system = optSystem.get();

            Optional<WalletManager> optWalletManager = system.getWalletManager(coreWalletManager);
            if (optWalletManager.isPresent()) {
                WalletManager walletManager = optWalletManager.get();
                system.announceWalletManagerEvent(walletManager, new WalletManagerDeletedEvent());

            } else {
                Log.log(Level.SEVERE, "WalletManagerDeleted: missed wallet manager");
            }

        } else {
            Log.log(Level.SEVERE, "WalletManagerDeleted: missed system");
        }
    }

    private static void handleWalletManagerWalletAdded(Cookie context, BRCryptoWalletManager coreWalletManager, BRCryptoWalletManagerEvent event) {
        BRCryptoWallet coreWallet = event.u.wallet.value;
        try {
            Log.log(Level.FINE, "WalletManagerWalletAdded");

            Optional<System> optSystem = getSystem(context);
            if (optSystem.isPresent()) {
                System system = optSystem.get();

                Optional<WalletManager> optWalletManager = system.getWalletManager(coreWalletManager);
                if (optWalletManager.isPresent()) {
                    WalletManager walletManager = optWalletManager.get();

                    Optional<Wallet> optional = walletManager.getWallet(coreWallet);
                    if (optional.isPresent()) {
                        Wallet wallet = optional.get();
                        system.announceWalletManagerEvent(walletManager, new WalletManagerWalletAddedEvent(wallet));

                    } else {
                        Log.log(Level.SEVERE, "WalletManagerWalletAdded: missed wallet");
                    }

                } else {
                    Log.log(Level.SEVERE, "WalletManagerWalletAdded: missed wallet manager");
                }

            } else {
                Log.log(Level.SEVERE, "WalletManagerWalletAdded: missed system");
            }

        } finally {
            coreWallet.give();
        }
    }

    private static void handleWalletManagerWalletChanged(Cookie context, BRCryptoWalletManager coreWalletManager, BRCryptoWalletManagerEvent event) {
        BRCryptoWallet coreWallet = event.u.wallet.value;
        try {
            Log.log(Level.FINE, "WalletManagerWalletChanged");

            Optional<System> optSystem = getSystem(context);
            if (optSystem.isPresent()) {
                System system = optSystem.get();

                Optional<WalletManager> optWalletManager = system.getWalletManager(coreWalletManager);
                if (optWalletManager.isPresent()) {
                    WalletManager walletManager = optWalletManager.get();

                    Optional<Wallet> optional = walletManager.getWallet(coreWallet);
                    if (optional.isPresent()) {
                        Wallet wallet = optional.get();
                        system.announceWalletManagerEvent(walletManager, new WalletManagerWalletChangedEvent(wallet));

                    } else {
                        Log.log(Level.SEVERE, "WalletManagerWalletChanged: missed wallet");
                    }

                } else {
                    Log.log(Level.SEVERE, "WalletManagerWalletChanged: missed wallet manager");
                }

            } else {
                Log.log(Level.SEVERE, "WalletManagerWalletChanged: missed system");
            }

        } finally {
            coreWallet.give();
        }
    }

    private static void handleWalletManagerWalletDeleted(Cookie context, BRCryptoWalletManager coreWalletManager, BRCryptoWalletManagerEvent event) {
        BRCryptoWallet coreWallet = event.u.wallet.value;
        try {
            Log.log(Level.FINE, "WalletManagerWalletDeleted");

            Optional<System> optSystem = getSystem(context);
            if (optSystem.isPresent()) {
                System system = optSystem.get();

                Optional<WalletManager> optWalletManager = system.getWalletManager(coreWalletManager);
                if (optWalletManager.isPresent()) {
                    WalletManager walletManager = optWalletManager.get();

                    Optional<Wallet> optional = walletManager.getWallet(coreWallet);
                    if (optional.isPresent()) {
                        Wallet wallet = optional.get();
                        system.announceWalletManagerEvent(walletManager, new WalletManagerWalletDeletedEvent(wallet));

                    } else {
                        Log.log(Level.SEVERE, "WalletManagerWalletDeleted: missed wallet");
                    }

                } else {
                    Log.log(Level.SEVERE, "WalletManagerWalletDeleted: missed wallet manager");
                }

            } else {
                Log.log(Level.SEVERE, "WalletManagerWalletDeleted: missed system");
            }

        } finally {
            coreWallet.give();
        }
    }

    private static void handleWalletManagerSyncStarted(Cookie context, BRCryptoWalletManager coreWalletManager) {
        Log.log(Level.FINE, "WalletManagerSyncStarted");

        Optional<System> optSystem = getSystem(context);
        if (optSystem.isPresent()) {
            System system = optSystem.get();

            Optional<WalletManager> optWalletManager = system.getWalletManager(coreWalletManager);
            if (optWalletManager.isPresent()) {
                WalletManager walletManager = optWalletManager.get();
                system.announceWalletManagerEvent(walletManager, new WalletManagerSyncStartedEvent());

            } else {
                Log.log(Level.SEVERE, "WalletManagerSyncStarted: missed wallet manager");
            }

        } else {
            Log.log(Level.SEVERE, "WalletManagerSyncStarted: missed system");
        }
    }

    private static void handleWalletManagerSyncProgress(Cookie context, BRCryptoWalletManager coreWalletManager, BRCryptoWalletManagerEvent event) {
        float percent = event.u.syncContinues.percentComplete;
        Date timestamp = 0 == event.u.syncContinues.timestamp ? null : new Date(TimeUnit.SECONDS.toMillis(event.u.syncContinues.timestamp));

        Log.log(Level.FINE, String.format("WalletManagerSyncProgress (%s)", percent));

        Optional<System> optSystem = getSystem(context);
        if (optSystem.isPresent()) {
            System system = optSystem.get();

            Optional<WalletManager> optWalletManager = system.getWalletManager(coreWalletManager);
            if (optWalletManager.isPresent()) {
                WalletManager walletManager = optWalletManager.get();
                system.announceWalletManagerEvent(walletManager, new WalletManagerSyncProgressEvent(percent, timestamp));

            } else {
                Log.log(Level.SEVERE, "WalletManagerSyncProgress: missed wallet manager");
            }

        } else {
            Log.log(Level.SEVERE, "WalletManagerSyncProgress: missed system");
        }
    }

    private static void handleWalletManagerSyncStopped(Cookie context, BRCryptoWalletManager coreWalletManager, BRCryptoWalletManagerEvent event) {
        WalletManagerSyncStoppedReason reason = Utilities.walletManagerSyncStoppedReasonFromCrypto(event.u.syncStopped.reason);
        Log.log(Level.FINE, String.format("WalletManagerSyncStopped: (%s)", reason));

        Optional<System> optSystem = getSystem(context);
        if (optSystem.isPresent()) {
            System system = optSystem.get();

            Optional<WalletManager> optWalletManager = system.getWalletManager(coreWalletManager);
            if (optWalletManager.isPresent()) {
                WalletManager walletManager = optWalletManager.get();
                system.announceWalletManagerEvent(walletManager, new WalletManagerSyncStoppedEvent(reason));

            } else {
                Log.log(Level.SEVERE, "WalletManagerSyncStopped: missed wallet manager");
            }

        } else {
            Log.log(Level.SEVERE, "WalletManagerSyncStopped: missed system");
        }
    }

    private static void handleWalletManagerSyncRecommended(Cookie context, BRCryptoWalletManager coreWalletManager, BRCryptoWalletManagerEvent event) {
        WalletManagerSyncDepth depth = Utilities.syncDepthFromCrypto(event.u.syncRecommended.depth());
        Log.log(Level.FINE, String.format("WalletManagerSyncRecommended: (%s)", depth));

        Optional<System> optSystem = getSystem(context);
        if (optSystem.isPresent()) {
            System system = optSystem.get();

            Optional<WalletManager> optWalletManager = system.getWalletManager(coreWalletManager);
            if (optWalletManager.isPresent()) {
                WalletManager walletManager = optWalletManager.get();
                system.announceWalletManagerEvent(walletManager, new WalletManagerSyncRecommendedEvent(depth));

            } else {
                Log.log(Level.SEVERE, "WalletManagerSyncRecommended: missed wallet manager");
            }

        } else {
            Log.log(Level.SEVERE, "WalletManagerSyncRecommended: missed system");
        }
    }

    private static void handleWalletManagerBlockHeightUpdated(Cookie context, BRCryptoWalletManager coreWalletManager, BRCryptoWalletManagerEvent event) {
        UnsignedLong blockHeight = UnsignedLong.fromLongBits(event.u.blockHeight.value);

        Log.log(Level.FINE, String.format("WalletManagerBlockHeightUpdated (%s)", blockHeight));

        Optional<System> optSystem = getSystem(context);
        if (optSystem.isPresent()) {
            System system = optSystem.get();

            Optional<WalletManager> optWalletManager = system.getWalletManager(coreWalletManager);
            if (optWalletManager.isPresent()) {
                WalletManager walletManager = optWalletManager.get();
                system.announceWalletManagerEvent(walletManager, new WalletManagerBlockUpdatedEvent(blockHeight));

            } else {
                Log.log(Level.SEVERE, "WalletManagerBlockHeightUpdated: missed wallet manager");
            }

        } else {
            Log.log(Level.SEVERE, "WalletManagerBlockHeightUpdated: missed system");
        }
    }

    //
    // Wallet Events
    //

    private static void walletEventCallback(Cookie context,
                                            BRCryptoWalletManager coreWalletManager,
                                            BRCryptoWallet coreWallet,
                                            BRCryptoWalletEvent event) {
        EXECUTOR_LISTENER.execute(() -> {
            try {
                Log.log(Level.FINE, "WalletEventCallback");

                switch (event.type()) {
                    case CRYPTO_WALLET_EVENT_CREATED: {
                        handleWalletCreated(context, coreWalletManager, coreWallet);
                        break;
                    }
                    case CRYPTO_WALLET_EVENT_CHANGED: {
                        handleWalletChanged(context, coreWalletManager, coreWallet, event);
                        break;
                    }
                    case CRYPTO_WALLET_EVENT_DELETED: {
                        handleWalletDeleted(context, coreWalletManager, coreWallet);
                        break;
                    }
                    case CRYPTO_WALLET_EVENT_TRANSFER_ADDED: {
                        handleWalletTransferAdded(context, coreWalletManager, coreWallet, event);
                        break;
                    }
                    case CRYPTO_WALLET_EVENT_TRANSFER_CHANGED: {
                        handleWalletTransferChanged(context, coreWalletManager, coreWallet, event);
                        break;
                    }
                    case CRYPTO_WALLET_EVENT_TRANSFER_SUBMITTED: {
                        handleWalletTransferSubmitted(context, coreWalletManager, coreWallet, event);
                        break;
                    }
                    case CRYPTO_WALLET_EVENT_TRANSFER_DELETED: {
                        handleWalletTransferDeleted(context, coreWalletManager, coreWallet, event);
                        break;
                    }
                    case CRYPTO_WALLET_EVENT_BALANCE_UPDATED: {
                        handleWalletBalanceUpdated(context, coreWalletManager, coreWallet, event);
                        break;
                    }
                    case CRYPTO_WALLET_EVENT_FEE_BASIS_UPDATED: {
                        handleWalletFeeBasisUpdated(context, coreWalletManager, coreWallet, event);
                        break;
                    }
                    case CRYPTO_WALLET_EVENT_FEE_BASIS_ESTIMATED: {
                        handleWalletFeeBasisEstimated(context, event);
                        break;
                    }
                }
            } finally {
                coreWallet.give();
                coreWalletManager.give();
            }
        });
    }

    private static void handleWalletCreated(Cookie context, BRCryptoWalletManager coreWalletManager, BRCryptoWallet coreWallet) {
        Log.log(Level.FINE, "WalletCreated");

        Optional<System> optSystem = getSystem(context);
        if (optSystem.isPresent()) {
            System system = optSystem.get();

            Optional<WalletManager> optWalletManager = system.getWalletManager(coreWalletManager);
            if (optWalletManager.isPresent()) {
                WalletManager walletManager = optWalletManager.get();

                Wallet wallet = walletManager.createWallet(coreWallet);
                system.announceWalletEvent(walletManager, wallet, new WalletCreatedEvent());

            } else {
                Log.log(Level.SEVERE, "WalletCreated: missed wallet manager");
            }

        } else {
            Log.log(Level.SEVERE, "WalletCreated: missed system");
        }
    }

    private static void handleWalletChanged(Cookie context, BRCryptoWalletManager coreWalletManager, BRCryptoWallet coreWallet, BRCryptoWalletEvent event) {
        WalletState oldState = Utilities.walletStateFromCrypto(event.u.state.oldState());
        WalletState newState = Utilities.walletStateFromCrypto(event.u.state.newState());

        Log.log(Level.FINE, String.format("WalletChanged (%s -> %s)", oldState, newState));

        Optional<System> optSystem = getSystem(context);
        if (optSystem.isPresent()) {
            System system = optSystem.get();

            Optional<WalletManager> optWalletManager = system.getWalletManager(coreWalletManager);
            if (optWalletManager.isPresent()) {
                WalletManager walletManager = optWalletManager.get();

                Optional<Wallet> optWallet = walletManager.getWallet(coreWallet);
                if (optWallet.isPresent()) {
                    Wallet wallet = optWallet.get();
                    system.announceWalletEvent(walletManager, wallet, new WalletChangedEvent(oldState, newState));

                } else {
                    Log.log(Level.SEVERE, "WalletChanged: missed wallet");
                }

            } else {
                Log.log(Level.SEVERE, "WalletChanged: missed wallet manager");
            }

        } else {
            Log.log(Level.SEVERE, "WalletChanged: missed system");
        }
    }

    private static void handleWalletDeleted(Cookie context, BRCryptoWalletManager coreWalletManager, BRCryptoWallet coreWallet) {
        Log.log(Level.FINE, "WalletDeleted");

        Optional<System> optSystem = getSystem(context);
        if (optSystem.isPresent()) {
            System system = optSystem.get();

            Optional<WalletManager> optWalletManager = system.getWalletManager(coreWalletManager);
            if (optWalletManager.isPresent()) {
                WalletManager walletManager = optWalletManager.get();

                Optional<Wallet> optWallet = walletManager.getWallet(coreWallet);
                if (optWallet.isPresent()) {
                    Wallet wallet = optWallet.get();
                    system.announceWalletEvent(walletManager, wallet, new WalletDeletedEvent());

                } else {
                    Log.log(Level.SEVERE, "WalletDeleted: missed wallet");
                }

            } else {
                Log.log(Level.SEVERE, "WalletDeleted: missed wallet manager");
            }

        } else {
            Log.log(Level.SEVERE, "WalletDeleted: missed system");
        }
    }

    private static void handleWalletTransferAdded(Cookie context, BRCryptoWalletManager coreWalletManager, BRCryptoWallet coreWallet, BRCryptoWalletEvent event) {
        BRCryptoTransfer coreTransfer = event.u.transfer.value;
        try {
            Log.log(Level.FINE, "WalletTransferAdded");

            Optional<System> optSystem = getSystem(context);
            if (optSystem.isPresent()) {
                System system = optSystem.get();

                Optional<WalletManager> optWalletManager = system.getWalletManager(coreWalletManager);
                if (optWalletManager.isPresent()) {
                    WalletManager walletManager = optWalletManager.get();

                    Optional<Wallet> optWallet = walletManager.getWallet(coreWallet);
                    if (optWallet.isPresent()) {
                        Wallet wallet = optWallet.get();
                        Optional<Transfer> optional = wallet.getTransfer(coreTransfer);

                        if (optional.isPresent()) {
                            Transfer transfer = optional.get();
                            system.announceWalletEvent(walletManager, wallet, new WalletTransferAddedEvent(transfer));

                        } else {
                            Log.log(Level.SEVERE, "WalletTransferAdded: missed transfer");
                        }

                    } else {
                        Log.log(Level.SEVERE, "WalletTransferAdded: missed wallet");
                    }

                } else {
                    Log.log(Level.SEVERE, "WalletTransferAdded: missed wallet manager");
                }

            } else {
                Log.log(Level.SEVERE, "WalletTransferAdded: missed system");
            }
        } finally {
            coreTransfer.give();
        }
    }

    private static void handleWalletTransferChanged(Cookie context, BRCryptoWalletManager coreWalletManager, BRCryptoWallet coreWallet, BRCryptoWalletEvent event) {
        BRCryptoTransfer coreTransfer = event.u.transfer.value;
        try {
            Log.log(Level.FINE, "WalletTransferChanged");

            Optional<System> optSystem = getSystem(context);
            if (optSystem.isPresent()) {
                System system = optSystem.get();

                Optional<WalletManager> optWalletManager = system.getWalletManager(coreWalletManager);
                if (optWalletManager.isPresent()) {
                    WalletManager walletManager = optWalletManager.get();

                    Optional<Wallet> optWallet = walletManager.getWallet(coreWallet);
                    if (optWallet.isPresent()) {
                        Wallet wallet = optWallet.get();
                        Optional<Transfer> optional = wallet.getTransfer(coreTransfer);

                        if (optional.isPresent()) {
                            Transfer transfer = optional.get();
                            system.announceWalletEvent(walletManager, wallet, new WalletTransferChangedEvent(transfer));

                        } else {
                            Log.log(Level.SEVERE, "WalletTransferChanged: missed transfer");
                        }

                    } else {
                        Log.log(Level.SEVERE, "WalletTransferChanged: missed wallet");
                    }

                } else {
                    Log.log(Level.SEVERE, "WalletTransferChanged: missed wallet manager");
                }

            } else {
                Log.log(Level.SEVERE, "WalletTransferChanged: missed system");
            }
        } finally {
            coreTransfer.give();
        }
    }

    private static void handleWalletTransferSubmitted(Cookie context, BRCryptoWalletManager coreWalletManager, BRCryptoWallet coreWallet, BRCryptoWalletEvent event) {
        BRCryptoTransfer coreTransfer = event.u.transfer.value;
        try {
            Log.log(Level.FINE, "WalletTransferSubmitted");

            Optional<System> optSystem = getSystem(context);
            if (optSystem.isPresent()) {
                System system = optSystem.get();

                Optional<WalletManager> optWalletManager = system.getWalletManager(coreWalletManager);
                if (optWalletManager.isPresent()) {
                    WalletManager walletManager = optWalletManager.get();

                    Optional<Wallet> optWallet = walletManager.getWallet(coreWallet);
                    if (optWallet.isPresent()) {
                        Wallet wallet = optWallet.get();
                        Optional<Transfer> optional = wallet.getTransfer(coreTransfer);

                        if (optional.isPresent()) {
                            Transfer transfer = optional.get();
                            system.announceWalletEvent(walletManager, wallet, new WalletTransferSubmittedEvent(transfer));

                        } else {
                            Log.log(Level.SEVERE, "WalletTransferSubmitted: missed transfer");
                        }

                    } else {
                        Log.log(Level.SEVERE, "WalletTransferSubmitted: missed wallet");
                    }

                } else {
                    Log.log(Level.SEVERE, "WalletTransferSubmitted: missed wallet manager");
                }

            } else {
                Log.log(Level.SEVERE, "WalletTransferSubmitted: missed system");
            }
        } finally {
            coreTransfer.give();
        }
    }

    private static void handleWalletTransferDeleted(Cookie context, BRCryptoWalletManager coreWalletManager, BRCryptoWallet coreWallet, BRCryptoWalletEvent event) {
        BRCryptoTransfer coreTransfer = event.u.transfer.value;
        try {
            Log.log(Level.FINE, "WalletTransferDeleted");

            Optional<System> optSystem = getSystem(context);
            if (optSystem.isPresent()) {
                System system = optSystem.get();

                Optional<WalletManager> optWalletManager = system.getWalletManager(coreWalletManager);
                if (optWalletManager.isPresent()) {
                    WalletManager walletManager = optWalletManager.get();

                    Optional<Wallet> optWallet = walletManager.getWallet(coreWallet);
                    if (optWallet.isPresent()) {
                        Wallet wallet = optWallet.get();
                        Optional<Transfer> optional = wallet.getTransfer(coreTransfer);

                        if (optional.isPresent()) {
                            Transfer transfer = optional.get();
                            system.announceWalletEvent(walletManager, wallet, new WalletTransferDeletedEvent(transfer));

                        } else {
                            Log.log(Level.SEVERE, "WalletTransferDeleted: missed transfer");
                        }

                    } else {
                        Log.log(Level.SEVERE, "WalletTransferDeleted: missed wallet");
                    }

                } else {
                    Log.log(Level.SEVERE, "WalletTransferDeleted: missed wallet manager");
                }

            } else {
                Log.log(Level.SEVERE, "WalletTransferDeleted: missed system");
            }
        } finally {
            coreTransfer.give();
        }
    }

    private static void handleWalletBalanceUpdated(Cookie context, BRCryptoWalletManager coreWalletManager, BRCryptoWallet coreWallet, BRCryptoWalletEvent event) {
        Log.log(Level.FINE, "WalletBalanceUpdated");

        Amount amount = Amount.create(event.u.balanceUpdated.amount);

        Optional<System> optSystem = getSystem(context);
        if (optSystem.isPresent()) {
            System system = optSystem.get();

            Optional<WalletManager> optWalletManager = system.getWalletManager(coreWalletManager);
            if (optWalletManager.isPresent()) {
                WalletManager walletManager = optWalletManager.get();

                Optional<Wallet> optWallet = walletManager.getWallet(coreWallet);
                if (optWallet.isPresent()) {
                    Wallet wallet = optWallet.get();

                    Log.log(Level.FINE, String.format("WalletBalanceUpdated: %s", amount));
                    system.announceWalletEvent(walletManager, wallet, new WalletBalanceUpdatedEvent(amount));

                } else {
                    Log.log(Level.SEVERE, "WalletBalanceUpdated: missed wallet");
                }

            } else {
                Log.log(Level.SEVERE, "WalletBalanceUpdated: missed wallet manager");
            }

        } else {
            Log.log(Level.SEVERE, "WalletBalanceUpdated: missed system");
        }
    }

    private static void handleWalletFeeBasisUpdated(Cookie context, BRCryptoWalletManager coreWalletManager, BRCryptoWallet coreWallet, BRCryptoWalletEvent event) {
        Log.log(Level.FINE, "WalletFeeBasisUpdate");

        TransferFeeBasis feeBasis = TransferFeeBasis.create(event.u.feeBasisUpdated.basis);

        Optional<System> optSystem = getSystem(context);
        if (optSystem.isPresent()) {
            System system = optSystem.get();

            Optional<WalletManager> optWalletManager = system.getWalletManager(coreWalletManager);
            if (optWalletManager.isPresent()) {
                WalletManager walletManager = optWalletManager.get();

                Optional<Wallet> optWallet = walletManager.getWallet(coreWallet);
                if (optWallet.isPresent()) {
                    Wallet wallet = optWallet.get();

                    Log.log(Level.FINE, String.format("WalletFeeBasisUpdate: %s", feeBasis));
                    system.announceWalletEvent(walletManager, wallet, new WalletFeeBasisUpdatedEvent(feeBasis));

                } else {
                    Log.log(Level.SEVERE, "WalletFeeBasisUpdate: missed wallet");
                }

            } else {
                Log.log(Level.SEVERE, "WalletFeeBasisUpdate: missed wallet manager");
            }

        } else {
            Log.log(Level.SEVERE, "WalletFeeBasisUpdate: missed system");
        }
    }

    private static void handleWalletFeeBasisEstimated(Cookie context, BRCryptoWalletEvent event) {
        BRCryptoStatus status = event.u.feeBasisEstimated.status();

        Log.log(Level.FINE, String.format("WalletFeeBasisEstimated (%s)", status));

        boolean success = status == BRCryptoStatus.CRYPTO_SUCCESS;
        TransferFeeBasis feeBasis = success ? TransferFeeBasis.create(event.u.feeBasisEstimated.basis) : null;

        Optional<System> optSystem = getSystem(context);
        if (optSystem.isPresent()) {
            System system = optSystem.get();
            Cookie opCookie = new Cookie(event.u.feeBasisEstimated.cookie);

            if (success) {
                Log.log(Level.FINE, String.format("WalletFeeBasisEstimated: %s", feeBasis));
                system.callbackCoordinator.completeFeeBasisEstimateHandlerWithSuccess(opCookie, feeBasis);
            } else {
                FeeEstimationError error = Utilities.feeEstimationErrorFromStatus(status);
                Log.log(Level.FINE, String.format("WalletFeeBasisEstimated: %s", error));
                system.callbackCoordinator.completeFeeBasisEstimateHandlerWithError(opCookie, error);
            }

        } else {
            Log.log(Level.SEVERE, "WalletFeeBasisEstimated: missed system");
        }
    }

    //
    // Transfer Events
    //

    private static void transferEventCallback(Cookie context,
                                              BRCryptoWalletManager coreWalletManager,
                                              BRCryptoWallet coreWallet,
                                              BRCryptoTransfer coreTransfer,
                                              BRCryptoTransferEvent event) {
        EXECUTOR_LISTENER.execute(() -> {
            try {
                Log.log(Level.FINE, "TransferEventCallback");

                switch (event.type()) {
                    case CRYPTO_TRANSFER_EVENT_CREATED: {
                        handleTransferCreated(context, coreWalletManager, coreWallet, coreTransfer);
                        break;
                    }
                    case CRYPTO_TRANSFER_EVENT_CHANGED: {
                        handleTransferChanged(context, coreWalletManager, coreWallet, coreTransfer, event);
                        break;
                    }
                    case CRYPTO_TRANSFER_EVENT_DELETED: {
                        handleTransferDeleted(context, coreWalletManager, coreWallet, coreTransfer);
                        break;
                    }
                }
            } finally {
                coreTransfer.give();
                coreWallet.give();
                coreWalletManager.give();
            }
        });
    }

    private static void handleTransferCreated(Cookie context, BRCryptoWalletManager coreWalletManager, BRCryptoWallet coreWallet, BRCryptoTransfer coreTransfer) {
        Log.log(Level.FINE, "TransferCreated");

        Optional<System> optSystem = getSystem(context);
        if (optSystem.isPresent()) {
            System system = optSystem.get();

            Optional<WalletManager> optWalletManager = system.getWalletManager(coreWalletManager);
            if (optWalletManager.isPresent()) {
                WalletManager walletManager = optWalletManager.get();

                Optional<Wallet> optWallet = walletManager.getWallet(coreWallet);
                if (optWallet.isPresent()) {
                    Wallet wallet = optWallet.get();

                    Transfer transfer = wallet.createTransfer(coreTransfer);
                    system.announceTransferEvent(walletManager, wallet, transfer, new TransferCreatedEvent());

                } else {
                    Log.log(Level.SEVERE, "TransferCreated: missed wallet");
                }

            } else {
                Log.log(Level.SEVERE, "TransferCreated: missed wallet manager");
            }

        } else {
            Log.log(Level.SEVERE, "TransferCreated: missed system");
        }
    }

    private static void handleTransferChanged(Cookie context, BRCryptoWalletManager coreWalletManager, BRCryptoWallet coreWallet, BRCryptoTransfer coreTransfer,
                                       BRCryptoTransferEvent event) {
        TransferState oldState = Utilities.transferStateFromCrypto(event.u.state.oldState);
        TransferState newState = Utilities.transferStateFromCrypto(event.u.state.newState);

        Log.log(Level.FINE, String.format("TransferChanged (%s -> %s)", oldState, newState));

        Optional<System> optSystem = getSystem(context);
        if (optSystem.isPresent()) {
            System system = optSystem.get();

            Optional<WalletManager> optWalletManager = system.getWalletManager(coreWalletManager);
            if (optWalletManager.isPresent()) {
                WalletManager walletManager = optWalletManager.get();

                Optional<Wallet> optWallet = walletManager.getWallet(coreWallet);
                if (optWallet.isPresent()) {
                    Wallet wallet = optWallet.get();

                    Optional<Transfer> optTransfer = wallet.getTransfer(coreTransfer);
                    if (optTransfer.isPresent()) {
                        Transfer transfer = optTransfer.get();

                        system.announceTransferEvent(walletManager, wallet, transfer, new TransferChangedEvent(oldState, newState));

                    } else {
                        Log.log(Level.SEVERE, "TransferChanged: missed transfer");
                    }

                } else {
                    Log.log(Level.SEVERE, "TransferChanged: missed wallet");
                }

            } else {
                Log.log(Level.SEVERE, "TransferChanged: missed wallet manager");
            }

        } else {
            Log.log(Level.SEVERE, "TransferChanged: missed system");
        }
    }

    private static void handleTransferDeleted(Cookie context, BRCryptoWalletManager coreWalletManager, BRCryptoWallet coreWallet, BRCryptoTransfer coreTransfer) {
        Log.log(Level.FINE, "TransferDeleted");

        Optional<System> optSystem = getSystem(context);
        if (optSystem.isPresent()) {
            System system = optSystem.get();

            Optional<WalletManager> optWalletManager = system.getWalletManager(coreWalletManager);
            if (optWalletManager.isPresent()) {
                WalletManager walletManager = optWalletManager.get();

                Optional<Wallet> optWallet = walletManager.getWallet(coreWallet);
                if (optWallet.isPresent()) {
                    Wallet wallet = optWallet.get();

                    Optional<Transfer> optTransfer = wallet.getTransfer(coreTransfer);
                    if (optTransfer.isPresent()) {
                        Transfer transfer = optTransfer.get();
                        system.announceTransferEvent(walletManager, wallet, transfer, new TransferDeletedEvent());

                    } else {
                        Log.log(Level.SEVERE, "TransferDeleted: missed transfer");
                    }

                } else {
                    Log.log(Level.SEVERE, "TransferDeleted: missed wallet");
                }

            } else {
                Log.log(Level.SEVERE, "TransferDeleted: missed wallet manager");
            }

        } else {
            Log.log(Level.SEVERE, "TransferDeleted: missed system");
        }
    }

    // BTC client

    private static void getBlockNumber(Cookie context, BRCryptoWalletManager coreWalletManager, BRCryptoClientCallbackState callbackState) {
        EXECUTOR_CLIENT.execute(() -> {
            try {
                Log.log(Level.FINE, "BRCryptoCWMGetBlockNumberCallback");

                Optional<System> optSystem = getSystem(context);
                if (optSystem.isPresent()) {
                    System system = optSystem.get();

                    Optional<WalletManager> optWalletManager = system.getWalletManager(coreWalletManager);
                    if (optWalletManager.isPresent()) {
                        WalletManager walletManager = optWalletManager.get();

                        system.query.getBlockchain(walletManager.getNetwork().getUids(), new CompletionHandler<Blockchain, QueryError>() {
                            @Override
                            public void handleData(Blockchain blockchain) {
                                Optional<UnsignedLong> maybeBlockHeight = blockchain.getBlockHeight();
                                if (maybeBlockHeight.isPresent()) {
                                    UnsignedLong blockchainHeight = maybeBlockHeight.get();
                                    Log.log(Level.FINE, String.format("BRCryptoCWMGetBlockNumberCallback: succeeded (%s)", blockchainHeight));
                                    walletManager.getCoreBRCryptoWalletManager().announceGetBlockNumberSuccess(callbackState, blockchainHeight);
                                } else {
                                    Log.log(Level.SEVERE, "BRCryptoCWMGetBlockNumberCallback: failed with missing block height");
                                    walletManager.getCoreBRCryptoWalletManager().announceGetBlockNumberFailure(callbackState);
                                }
                            }

                            @Override
                            public void handleError(QueryError error) {
                                Log.log(Level.SEVERE, "BRCryptoCWMGetBlockNumberCallback: failed", error);
                                walletManager.getCoreBRCryptoWalletManager().announceGetBlockNumberFailure(callbackState);
                            }
                        });
                    } else {
                        throw new IllegalStateException("BRCryptoCWMGetBlockNumberCallback: missing manager");
                    }

                } else {
                    throw new IllegalStateException("BRCryptoCWMGetBlockNumberCallback: missing system");
                }
            } catch (RuntimeException e) {
                Log.log(Level.SEVERE, e.getMessage());
                coreWalletManager.announceGetBlockNumberFailure(callbackState);
            } finally {
                coreWalletManager.give();
            }
        });
    }

    private static BRCryptoTransferStateType getTransferStatus (String apiStatus) {
        switch (apiStatus) {
            case "confirmed":
                return BRCryptoTransferStateType.CRYPTO_TRANSFER_STATE_INCLUDED;
            case "submitted":
            case "reverted":
                return BRCryptoTransferStateType.CRYPTO_TRANSFER_STATE_SUBMITTED;
            case "failed":
            case "rejected":
                return BRCryptoTransferStateType.CRYPTO_TRANSFER_STATE_ERRORED;
            default:
                // throw new IllegalArgumentException("Unexpected API Status of " + apiStatus);
                return BRCryptoTransferStateType.CRYPTO_TRANSFER_STATE_DELETED;
        }
    }

    private static void getTransactions(Cookie context, BRCryptoWalletManager coreWalletManager, BRCryptoClientCallbackState callbackState,
                                        List<String> addresses, String currency, long begBlockNumber, long endBlockNumber) {
        EXECUTOR_CLIENT.execute(() -> {
            try {
                UnsignedLong begBlockNumberUnsigned = UnsignedLong.fromLongBits(begBlockNumber);
                UnsignedLong endBlockNumberUnsigned = UnsignedLong.fromLongBits(endBlockNumber);

                Log.log(Level.FINE, String.format("BRCryptoCWMGetTransactionsCallback (%s -> %s)", begBlockNumberUnsigned, endBlockNumberUnsigned));

                Optional<System> optSystem = getSystem(context);
                if (optSystem.isPresent()) {
                    System system = optSystem.get();

                    Optional<WalletManager> optWalletManager = system.getWalletManager(coreWalletManager);
                    if (optWalletManager.isPresent()) {
                        WalletManager walletManager = optWalletManager.get();

                        system.query.getTransactions(walletManager.getNetwork().getUids(),
                                addresses,
                                begBlockNumberUnsigned.equals(BRConstants.BLOCK_HEIGHT_UNBOUND) ? null : begBlockNumberUnsigned,
                                endBlockNumberUnsigned.equals(BRConstants.BLOCK_HEIGHT_UNBOUND) ? null : endBlockNumberUnsigned,
                                true,
                                false,
                                new CompletionHandler<List<Transaction>, QueryError>() {
                                    @Override
                                    public void handleData(List<Transaction> transactions) {
                                        boolean success = false;
                                        Log.log(Level.FINE, "BRCryptoCWMGetTransactionsCallback received transactions");

                                        try {
                                            for (Transaction transaction : transactions) {
                                                Optional<byte[]> optRaw = transaction.getRaw();
                                                if (!optRaw.isPresent()) {
                                                    Log.log(Level.SEVERE, "BRCryptoCWMGetTransactionsCallback completing with missing raw bytes");
                                                    return;
                                                }

                                                UnsignedLong blockHeight = transaction.getBlockHeight().or(UnsignedLong.ZERO);
                                                UnsignedLong timestamp =
                                                        transaction.getTimestamp().transform(Utilities::dateAsUnixTimestamp).or(UnsignedLong.ZERO);

                                                BRCryptoTransferStateType status = getTransferStatus (transaction.getStatus());

                                                if (status != BRCryptoTransferStateType.CRYPTO_TRANSFER_STATE_DELETED) {
                                                    Log.log(Level.FINE,
                                                            "BRCryptoCWMGetTransactionsCallback announcing " + transaction.getId());
                                                    walletManager.getCoreBRCryptoWalletManager().announceGetTransactionsItem(callbackState, status, optRaw.get(), timestamp, blockHeight);
                                                } else {
                                                    Log.log(Level.SEVERE, "BRCryptoCWMGetTransactionsCallback received an unknown status, completing with failure");
                                                    return;
                                                }
                                            }

                                            success = true;
                                            Log.log(Level.FINE, "BRCryptoCWMGetTransactionsCallback: complete");
                                        } finally {
                                            walletManager.getCoreBRCryptoWalletManager().announceGetTransactionsComplete(callbackState, success);
                                        }
                                    }

                                    @Override
                                    public void handleError(QueryError error) {
                                        Log.log(Level.SEVERE, "BRCryptoCWMGetTransactionsCallback received an error, completing with failure", error);
                                        walletManager.getCoreBRCryptoWalletManager().announceGetTransactionsComplete(callbackState, false);
                                    }
                                });

                    } else {
                        throw new IllegalStateException("BRCryptoCWMGetTransactionsCallback: missing manager");
                    }

                } else {
                    throw new IllegalStateException("BRCryptoCWMGetTransactionsCallback: missing system");
                }
            } catch (RuntimeException e) {
                Log.log(Level.SEVERE, e.getMessage());
                coreWalletManager.announceGetTransactionsComplete(callbackState, false);
            } finally {
                coreWalletManager.give();
            }
        });
    }

    private static void getTransfers(Cookie context, BRCryptoWalletManager coreWalletManager, BRCryptoClientCallbackState callbackState,
                                     List<String> addresses, String currency, long begBlockNumber, long endBlockNumber) {
        EXECUTOR_CLIENT.execute(() -> {
            try {
                UnsignedLong begBlockNumberUnsigned = UnsignedLong.fromLongBits(begBlockNumber);
                UnsignedLong endBlockNumberUnsigned = UnsignedLong.fromLongBits(endBlockNumber);

                Log.log(Level.FINE, String.format("BRCryptoCWMGetTransfersCallback (%s -> %s)", begBlockNumberUnsigned, endBlockNumberUnsigned));

                Optional<System> optSystem = getSystem(context);
                if (optSystem.isPresent()) {
                    System system = optSystem.get();

                    Optional<WalletManager> optWalletManager = system.getWalletManager(coreWalletManager);
                    if (optWalletManager.isPresent()) {
                        WalletManager walletManager = optWalletManager.get();

<<<<<<< HEAD
                        system.query.getTransactions(walletManager.getNetwork().getUids(), addresses, begBlockNumberUnsigned,
                                endBlockNumberUnsigned, false,
                                false, new CompletionHandler<List<Transaction>, QueryError>() {
=======
                        switch (walletManager.getNetwork().getType()) {
                            case ETH:
                                String networkName = walletManager.getNetwork().getNetworkNameETH();

                                if (null == currency || !currency.equals("__native__")) {
                                    // The 'address' here must be 32-bytes/64-chars, 0x-prefixed.
                                    // We are passed in 20-bytes/40-chars
                                    String address = "0x000000000000000000000000" + addresses.get(0).substring(2);
                                    String event   = "0xddf252ad1be2c89b69c2b068fc378daa952ba7f163c4a11628f55a4df523b3ef";

                                    system.query.getLogsAsEth(networkName, currency, address, event,
                                            UnsignedLong.fromLongBits(begBlockNumber),
                                            UnsignedLong.fromLongBits(endBlockNumber),
                                            new CompletionHandler<List<EthLog>, QueryError>() {
                                                @Override
                                                public void handleData(List<EthLog> logs) {
                                                    boolean success = false;
                                                    Log.log(Level.FINE, "BRCryptoCWMEthGetLogsCallback received transfers");

                                                    try {
                                                        for (EthLog log : logs) {
                                                            walletManager.getCoreBRCryptoWalletManager().announceGetLogsItem(
                                                                    callbackState,
                                                                    log.getHash(),
                                                                    log.getContract(),
                                                                    log.getTopics(),
                                                                    log.getData(),
                                                                    log.getGasPrice(),
                                                                    log.getGasUsed(),
                                                                    log.getLogIndex(),
                                                                    log.getBlockNumber(),
                                                                    log.getBlockTransactionIndex(),
                                                                    log.getBlockTimestamp());
                                                        }

                                                        success = true;
                                                        Log.log(Level.FINE, "BRCryptoCWMEthGetLogsCallback: complete");
                                                    } finally {
                                                        walletManager.getCoreBRCryptoWalletManager().announceGetLogsComplete(callbackState, success);
                                                    }
                                                }

                                                @Override
                                                public void handleError(QueryError error) {
                                                    Log.log(Level.SEVERE, "BRCryptoCWMEthGetLogsCallback: failed", error);
                                                    walletManager.getCoreBRCryptoWalletManager().announceGetLogsComplete(callbackState, false);
                                                }
                                            });
                                }
                                else {
                                    system.query.getTransactionsAsEth(networkName, addresses.get(0),
                                            UnsignedLong.fromLongBits(begBlockNumber),
                                            UnsignedLong.fromLongBits(endBlockNumber),
                                            new CompletionHandler<List<EthTransaction>, QueryError>() {
                                                @Override
                                                public void handleData(List<EthTransaction> transactions) {
                                                    boolean success = false;
                                                    Log.log(Level.FINE, "BRCryptoCWMEthGetTransactionsCallback received transfers");

                                                    try {
                                                        for (EthTransaction tx : transactions) {
                                                            walletManager.getCoreBRCryptoWalletManager().announceGetTransactionsItemEth(
                                                                    callbackState,
                                                                    tx.getHash(),
                                                                    tx.getSourceAddr(),
                                                                    tx.getTargetAddr(),
                                                                    tx.getContractAddr(),
                                                                    tx.getAmount(),
                                                                    tx.getGasLimit(),
                                                                    tx.getGasPrice(),
                                                                    tx.getData(),
                                                                    tx.getNonce(),
                                                                    tx.getGasUsed(),
                                                                    tx.getBlockNumber(),
                                                                    tx.getBlockHash(),
                                                                    tx.getBlockConfirmations(),
                                                                    tx.getBlockTransactionIndex(),
                                                                    tx.getBlockTimestamp(),
                                                                    tx.getIsError());
                                                        }

                                                        success = true;
                                                        Log.log(Level.FINE, "BRCryptoCWMEthGetTransactionsCallback: complete");
                                                    } finally {
                                                        walletManager.getCoreBRCryptoWalletManager().announceGetTransactionsComplete(callbackState, success);
                                                    }
                                                }

                                                @Override
                                                public void handleError(QueryError error) {
                                                    Log.log(Level.SEVERE, "BRCryptoCWMEthGetTransactionsCallback: failed", error);
                                                    walletManager.getCoreBRCryptoWalletManager().announceGetTransactionsComplete(callbackState, false);
                                                }
                                            });
                                }
                                break;

                            default:
                                system.query.getTransactions(walletManager.getNetwork().getUids(), addresses, begBlockNumberUnsigned,
                                        endBlockNumberUnsigned, false,
                                        false, new CompletionHandler<List<Transaction>, QueryError>() {
                                            @Override
                                            public void handleData(List<Transaction> transactions) {
                                                boolean success = false;
                                                Log.log(Level.FINE, "BRCryptoCWMGenGetTransfersCallback received transfers");

                                                try {
                                                    List<ObjectPair<com.breadwallet.crypto.blockchaindb.models.bdb.Transfer, String>> merged;

                                                    for (Transaction transaction : transactions) {
                                                        UnsignedLong blockHeight = transaction.getBlockHeight().or(UnsignedLong.ZERO);
                                                        UnsignedLong timestamp = transaction.getTimestamp().transform(Utilities::dateAsUnixTimestamp).or(UnsignedLong.ZERO);

                                                        BRCryptoTransferStateType status = getTransferStatus (transaction.getStatus());

                                                        merged = System.mergeTransfers(transaction, addresses);
                                                        for (ObjectPair<com.breadwallet.crypto.blockchaindb.models.bdb.Transfer, String> o : merged) {
                                                            Log.log(Level.FINE, "BRCryptoCWMGenGetTransfersCallback  announcing " + o.o1.getId());
                                                            walletManager.getCoreBRCryptoWalletManager().announceGetTransfersItemGen(callbackState, status,
                                                                    transaction.getHash(),
                                                                    o.o1.getId(),
                                                                    o.o1.getFromAddress().orNull(),
                                                                    o.o1.getToAddress().orNull(),
                                                                    o.o1.getAmount().getAmount(),
                                                                    o.o1.getAmount().getCurrencyId(),
                                                                    o.o2,
                                                                    timestamp,
                                                                    blockHeight,
                                                                    o.o1.getMeta());
                                                        }
                                                    }

                                                    success = true;
                                                    Log.log(Level.FINE, "BRCryptoCWMGenGetTransfersCallback : complete");
                                                } finally {
                                                    walletManager.getCoreBRCryptoWalletManager().announceGetTransfersComplete(callbackState, success);
                                                }
                                            }

                                            @Override
                                            public void handleError(QueryError error) {
                                                Log.log(Level.SEVERE, "BRCryptoCWMGenGetTransfersCallback  received an error, completing with failure", error);
                                                walletManager.getCoreBRCryptoWalletManager().announceGetTransfersComplete(callbackState, false);
                                            }
                                        });
                                break;
                        }

                    } else {
                        throw new IllegalStateException("BRCryptoCWMGenGetTransfersCallback : missing manager");
                    }

                } else {
                    throw new IllegalStateException("BRCryptoCWMGenGetTransfersCallback : missing system");
                }
            } catch (RuntimeException e) {
                Log.log(Level.SEVERE, e.getMessage());
                coreWalletManager.announceGetTransfersComplete(callbackState, false);
            } finally {
                coreWalletManager.give();
            }
        });
    }

    private static void submitTransaction(Cookie context, BRCryptoWalletManager coreWalletManager, BRCryptoClientCallbackState callbackState,
                                          byte[] transaction, String hashAsHex) {
        EXECUTOR_CLIENT.execute(() -> {
            try {
                Log.log(Level.FINE, "BRCryptoCWMBtcSubmitTransactionCallback");

                Optional<System> optSystem = getSystem(context);
                if (optSystem.isPresent()) {
                    System system = optSystem.get();

                    Optional<WalletManager> optWalletManager = system.getWalletManager(coreWalletManager);
                    if (optWalletManager.isPresent()) {
                        WalletManager walletManager = optWalletManager.get();

                        switch (walletManager.getNetwork().getType()) {
                            case ETH:
                                String networkName = walletManager.getNetwork().getNetworkNameETH();
                                String transactionHexEncoded = "0x" + Coder.createForAlgorithm(com.breadwallet.crypto.Coder.Algorithm.HEX)
                                        .encode(transaction).get();

                                system.query.submitTransactionAsEth(networkName, transactionHexEncoded, new CompletionHandler<String, QueryError>() {
                                    @Override
                                    public void handleData(String hash) {
                                        Log.log(Level.FINE, "BRCryptoCWMEthSubmitTransactionCallback: succeeded");
                                        walletManager.getCoreBRCryptoWalletManager().announceSubmitTransferSuccess(callbackState, hash);
                                    }

                                    @Override
                                    public void handleError(QueryError error) {
                                        Log.log(Level.SEVERE, "BRCryptoCWMEthSubmitTransactionCallback: failed", error);
                                        walletManager.getCoreBRCryptoWalletManager().announceSubmitTransferFailure(callbackState);
                                    }
                                });
                                break;

                            default:
                                system.query.createTransaction(walletManager.getNetwork().getUids(), hashAsHex, transaction, new CompletionHandler<Void, QueryError>() {
                                    @Override
                                    public void handleData(Void data) {
                                        Log.log(Level.FINE, "BRCryptoCWMBtcSubmitTransactionCallback: succeeded");
                                        walletManager.getCoreBRCryptoWalletManager().announceSubmitTransferSuccess(callbackState);
                                    }

>>>>>>> 147baf0c
                                    @Override
                                    public void handleData(List<Transaction> transactions) {
                                        boolean success = false;
                                        Log.log(Level.FINE, "BRCryptoCWMGetTransfersCallback received transfers");

                                        try {
                                            List<ObjectPair<com.breadwallet.crypto.blockchaindb.models.bdb.Transfer, String>> merged;

                                            for (Transaction transaction : transactions) {
                                                UnsignedLong blockHeight    = transaction.getBlockHeight().or(UnsignedLong.ZERO);
                                                UnsignedLong blockTimestamp = transaction.getTimestamp().transform(Utilities::dateAsUnixTimestamp).or(UnsignedLong.ZERO);
                                                UnsignedLong blockConfirmations = transaction.getConfirmations().or(UnsignedLong.ZERO);
                                                UnsignedLong blockTransactionIndex = transaction.getIndex().or(UnsignedLong.ZERO);
                                                String blockHash = transaction.getHash();

                                                BRCryptoTransferStateType status = (transaction.getStatus().equals("confirmed")
                                                        ? BRCryptoTransferStateType.CRYPTO_TRANSFER_STATE_INCLUDED
                                                        : (transaction.getStatus().equals("submitted")
                                                        ? BRCryptoTransferStateType.CRYPTO_TRANSFER_STATE_SUBMITTED
                                                        : (transaction.getStatus().equals("failed")
                                                        ? BRCryptoTransferStateType.CRYPTO_TRANSFER_STATE_ERRORED
                                                        : BRCryptoTransferStateType.CRYPTO_TRANSFER_STATE_DELETED)));  // Query API error


                                                merged = System.mergeTransfers(transaction, addresses);
                                                for (ObjectPair<com.breadwallet.crypto.blockchaindb.models.bdb.Transfer, String> o : merged) {
                                                    Log.log(Level.FINE, "BRCryptoCWMGetTransfersCallback  announcing " + o.o1.getId());
                                                    walletManager.getCoreBRCryptoWalletManager().announceGetTransfersItem(callbackState, status,
                                                            transaction.getHash(),
                                                            o.o1.getId(),
                                                            o.o1.getFromAddress().orNull(),
                                                            o.o1.getToAddress().orNull(),
                                                            o.o1.getAmount().getAmount(),
                                                            o.o1.getAmount().getCurrencyId(),
                                                            o.o2,
                                                            blockTimestamp,
                                                            blockHeight,
                                                            blockConfirmations,
                                                            blockTransactionIndex,
                                                            blockHash,
                                                            o.o1.getMeta());
                                                }
                                            }

                                            success = true;
                                            Log.log(Level.FINE, "BRCryptoCWMGetTransfersCallback : complete");
                                        } finally {
                                            walletManager.getCoreBRCryptoWalletManager().announceGetTransfersComplete(callbackState, success);
                                        }
                                    }

                                    @Override
                                    public void handleError(QueryError error) {
                                        Log.log(Level.SEVERE, "BRCryptoCWMGetTransfersCallback  received an error, completing with failure", error);
                                        walletManager.getCoreBRCryptoWalletManager().announceGetTransfersComplete(callbackState, false);
                                    }
                                });
                    } else {
                        throw new IllegalStateException("BRCryptoCWMGetTransfersCallback : missing manager");
                    }

                } else {
                    throw new IllegalStateException("BRCryptoCWMGetTransfersCallback : missing system");
                }
            } catch (RuntimeException e) {
                Log.log(Level.SEVERE, e.getMessage());
                coreWalletManager.announceGetTransfersComplete(callbackState, false);
            } finally {
                coreWalletManager.give();
            }
        });
    }

    private static void submitTransaction(Cookie context, BRCryptoWalletManager coreWalletManager, BRCryptoClientCallbackState callbackState,
                                          byte[] transaction, String hashAsHex) {
        EXECUTOR_CLIENT.execute(() -> {
            try {
                Log.log(Level.FINE, "BRCryptoCWMSubmitTransactionCallback");

                Optional<System> optSystem = getSystem(context);
                if (optSystem.isPresent()) {
                    System system = optSystem.get();

                    Optional<WalletManager> optWalletManager = system.getWalletManager(coreWalletManager);
                    if (optWalletManager.isPresent()) {
                        WalletManager walletManager = optWalletManager.get();

                        system.query.createTransaction(walletManager.getNetwork().getUids(), hashAsHex, transaction, new CompletionHandler<Void, QueryError>() {
                            @Override
                            public void handleData(Void data) {
                                Log.log(Level.FINE, "BRCryptoCWMSubmitTransactionCallback: succeeded");
                                walletManager.getCoreBRCryptoWalletManager().announceSubmitTransferSuccess(callbackState, hashAsHex);
                            }

                            @Override
                            public void handleError(QueryError error) {
                                Log.log(Level.SEVERE, "BRCryptoCWMSubmitTransactionCallback: failed", error);
                                walletManager.getCoreBRCryptoWalletManager().announceSubmitTransferFailure(callbackState);
                            }
                        });

                    } else {
                        throw new IllegalStateException("BRCryptoCWMSubmitTransactionCallback: missing manager");
                    }

                } else {
                    throw new IllegalStateException("BRCryptoCWMSubmitTransactionCallback: missing system");
                }
            } catch (RuntimeException e) {
                Log.log(Level.SEVERE, e.getMessage());
                coreWalletManager.announceSubmitTransferFailure(callbackState);
            } finally {
                coreWalletManager.give();
            }
        });
    }

    private static void estimateTransactionFee(Cookie context, BRCryptoWalletManager coreWalletManager, BRCryptoClientCallbackState callbackState,
                                               byte[] transaction, String hashAsHex) {
        EXECUTOR_CLIENT.execute(() -> {
            try {
                Log.log(Level.FINE, "BRCryptoCWMEstimateTransactionFeeCallback");

                Optional<System> optSystem = getSystem(context);
                if (optSystem.isPresent()) {
                    System system = optSystem.get();

                    Optional<WalletManager> optWalletManager = system.getWalletManager(coreWalletManager);
                    if (optWalletManager.isPresent()) {
                        WalletManager walletManager = optWalletManager.get();

                        system.query.estimateTransactionFee(walletManager.getNetwork().getUids(), hashAsHex, transaction, new CompletionHandler<TransactionFee, QueryError>() {
                            @Override
                            public void handleData(TransactionFee fee) {
                                Log.log(Level.FINE, "BRCryptoCWMEstimateTransactionFeeCallback: succeeded");
                                walletManager.getCoreBRCryptoWalletManager().announceEstimateTransactionFeeSuccess(callbackState, hashAsHex, fee.getCostUnits());
                            }

                            @Override
                            public void handleError(QueryError error) {
                                Log.log(Level.SEVERE, "BRCryptoCWMEstimateTransactionFeeCallback: failed", error);
                                walletManager.getCoreBRCryptoWalletManager().announceEstimateTransactionFeeFailure(callbackState);
                            }
                        });
                    } else {
                        throw new IllegalStateException("BRCryptoCWMEstimateTransactionFeeCallback: missing manager");
                    }

                } else {
                    throw new IllegalStateException("BRCryptoCWMEstimateTransactionFeeCallback: missing system");
                }
            } catch (RuntimeException e) {
                Log.log(Level.SEVERE, e.getMessage());
                coreWalletManager.announceSubmitTransferFailure(callbackState);
            } finally {
                coreWalletManager.give();
            }
        });
    }

    private static class ObjectPair<T1, T2> {
        final T1 o1;
        final T2 o2;

        ObjectPair (T1 o1, T2 o2) {
            this.o1 = o1;
            this.o2 = o2;
        }
    }

    private static List<ObjectPair<com.breadwallet.crypto.blockchaindb.models.bdb.Transfer, String>> mergeTransfers(Transaction transaction, List<String> addresses) {
        List<com.breadwallet.crypto.blockchaindb.models.bdb.Transfer> transfers;
        List<com.breadwallet.crypto.blockchaindb.models.bdb.Transfer> transfersWithFee;
        List<com.breadwallet.crypto.blockchaindb.models.bdb.Transfer> transfersWithoutFee;
        List<ObjectPair<com.breadwallet.crypto.blockchaindb.models.bdb.Transfer, String>> transfersMerged;
        com.breadwallet.crypto.blockchaindb.models.bdb.Transfer transferWithFee;

        // Only consider transfers w/ `address`
        transfers = new ArrayList<>(Collections2.filter(transaction.getTransfers(),
                t -> addresses.contains(t.getFromAddress().orNull()) ||
                        addresses.contains(t.getToAddress().orNull())));

        // Note for later: all transfers have a unique id

        transfersWithFee = new ArrayList<>(Collections2.filter(transfers, t -> "__fee__".equals(t.getToAddress().orNull())));
        transfersWithoutFee = new ArrayList<>(Collections2.filter(transfers, t -> !"__fee__".equals(t.getToAddress().orNull())));

        // Get the transferWithFee if we have one
        checkState(transfersWithFee.size() <= 1);
        transferWithFee = transfersWithFee.isEmpty() ? null : transfersWithFee.get(0);

        transfersMerged = new ArrayList<>(transfers.size());

        // There is no "__fee__" entry
        if (transferWithFee == null) {
            // Announce transfers with no fee
            for (com.breadwallet.crypto.blockchaindb.models.bdb.Transfer transfer: transfers) {
                transfersMerged.add(new ObjectPair<>(transfer, null));
            }

        // There is a single "__fee__" entry, due to `checkState(transfersWithFee.size() <= 1)` above
        } else {
            // We may or may not have a non-fee transfer matching `transferWithFee`.  We
            // may or may not have more than one non-fee transfers matching `transferWithFee`

            // Find the first of the non-fee transfers matching `transferWithFee`
            com.breadwallet.crypto.blockchaindb.models.bdb.Transfer transferMatchingFee = null;
            for (com.breadwallet.crypto.blockchaindb.models.bdb.Transfer transfer: transfersWithoutFee) {
                if (transferWithFee.getTransactionId().equals(transfer.getTransactionId()) &&
                    transferWithFee.getFromAddress().equals(transfer.getFromAddress())) {
                    transferMatchingFee = transfer;
                    break;
                }
            }

            // We must have a transferMatchingFee; if we don't add one
            transfers = new ArrayList<>(transfersWithoutFee);
            if (null == transferMatchingFee) {
                transfers.add(
                        com.breadwallet.crypto.blockchaindb.models.bdb.Transfer.create(
                                transferWithFee.getId(),
                                transferWithFee.getBlockchainId(),
                                transferWithFee.getIndex(),
                                transferWithFee.getAmount(),
                                transferWithFee.getMeta(),
                                transferWithFee.getFromAddress().orNull(),
                                "unknown",
                                "0",
                                transferWithFee.getAcknowledgements().orNull())
                );
            }

            // Hold the Id for the transfer that we'll add a fee to.
            String transferForFeeId = transferMatchingFee != null ? transferMatchingFee.getId() : transferWithFee.getId();

            // Announce transfers adding the fee to the `transferforFeeId`
            for (com.breadwallet.crypto.blockchaindb.models.bdb.Transfer transfer: transfers) {
                String fee = transfer.getId().equals(transferForFeeId) ? transferWithFee.getAmount().getAmount() : null;

                transfersMerged.add(new ObjectPair<>(transfer, fee));
            }
        }

        return transfersMerged;
    }

    @Override
    public boolean accountIsInitialized(com.breadwallet.crypto.Account account, com.breadwallet.crypto.Network network) {
        return account.isInitialized(network);
    }

    @Override
    public void accountInitialize(com.breadwallet.crypto.Account account,
                                  com.breadwallet.crypto.Network network,
                                  boolean create,
                                  CompletionHandler<byte[], AccountInitializationError> handler) {
        EXECUTOR_CLIENT.execute(() -> {
            if (accountIsInitialized(account, network)) {
                accountInitializeReportError(new AccountInitializationAlreadyInitializedError(), handler);
                return;
            }

            switch (network.getType()) {
                case HBAR:
                    Optional<String> publicKey = Optional.fromNullable(account.getInitializationData(network))
                            .transform((data) -> Coder.createForAlgorithm(com.breadwallet.crypto.Coder.Algorithm.HEX).encode(data))
                            .get();

                    if (!publicKey.isPresent()) {
                        accountInitializeReportError(new AccountInitializationQueryError(new QueryNoDataError()), handler);
                        return;
                    }

                    Log.log(Level.INFO, "HBAR accountInitialize: publicKey: %s", publicKey.get());

                    // We'll recursively reference this 'hederaHandler' - put it in a 'final box' so
                    // that the compiler permits references w/o 'perhaps not initialized' errors.
                    final HederaAccountCompletionHandler[] hederaHandlerBox = new HederaAccountCompletionHandler[1];
                    hederaHandlerBox[0] = new HederaAccountCompletionHandler() {
                        @Override
                        public void handleData(List<HederaAccount> accounts) {
                            switch (accounts.size()) {
                                case 0:
                                    if (!hederaHandlerBox[0].create) {
                                        accountInitializeReportError(new AccountInitializationCantCreateError(), handler);
                                    } else {
                                        // Create the account; but only try once.
                                        hederaHandlerBox[0].create = false;
                                        query.createHederaAccount(network.getUids(), publicKey.get(), hederaHandlerBox[0]);
                                    }
                                    break;

                                case 1:
                                    Log.log(Level.INFO, String.format("HBAR accountInitialize: Hedera AccountId: %s, Balance: %s",
                                            accounts.get(0).getAccountId(),
                                            accounts.get(0).getBalance()));

                                    Optional<byte[]> serialization = accountInitializeUsingHedera(account, network, accounts.get(0));
                                    if (serialization.isPresent()) {
                                        accountInitializeReportSuccess(serialization.get(), handler);
                                    } else {
                                        accountInitializeReportError(new AccountInitializationQueryError(new QueryNoDataError()), handler);
                                    }
                                    break;

                                default:
                                    accountInitializeReportError(new AccountInitializationMultipleHederaAccountsError(accounts), handler);
                                    break;
                            }

                        }

                        @Override
                        public void handleError(QueryError error) {
                            accountInitializeReportError(new AccountInitializationQueryError(error), handler);
                        }
                    };

                    hederaHandlerBox[0].create = create;
                    query.getHederaAccount(network.getUids(), publicKey.get(), hederaHandlerBox[0]);
                    break;

                default:
                    checkState(false);
                    break;
            }
        });
    }

    @Override
    public Optional<byte[]> accountInitializeUsingData(com.breadwallet.crypto.Account account, com.breadwallet.crypto.Network network, byte[] data) {
        return Optional.of (account.initialize (network, data));
    }

    @Override
    public Optional<byte[]> accountInitializeUsingHedera(com.breadwallet.crypto.Account account, com.breadwallet.crypto.Network network, HederaAccount hedera) {
        return Optional.of (account.initialize (network, hedera.getAccountId().getBytes()));
    }

    private void accountInitializeReportError(AccountInitializationError error,
                                              CompletionHandler<byte[], AccountInitializationError> handler) {
        handler.handleError(error);
    }

    private void accountInitializeReportSuccess(byte[] data,
                                                CompletionHandler<byte[], AccountInitializationError> handler) {
        handler.handleData(data);
    }

    private abstract class HederaAccountCompletionHandler implements CompletionHandler<List<HederaAccount>, QueryError> {
        boolean create = true;
    }
}<|MERGE_RESOLUTION|>--- conflicted
+++ resolved
@@ -1735,219 +1735,9 @@
                     if (optWalletManager.isPresent()) {
                         WalletManager walletManager = optWalletManager.get();
 
-<<<<<<< HEAD
                         system.query.getTransactions(walletManager.getNetwork().getUids(), addresses, begBlockNumberUnsigned,
                                 endBlockNumberUnsigned, false,
                                 false, new CompletionHandler<List<Transaction>, QueryError>() {
-=======
-                        switch (walletManager.getNetwork().getType()) {
-                            case ETH:
-                                String networkName = walletManager.getNetwork().getNetworkNameETH();
-
-                                if (null == currency || !currency.equals("__native__")) {
-                                    // The 'address' here must be 32-bytes/64-chars, 0x-prefixed.
-                                    // We are passed in 20-bytes/40-chars
-                                    String address = "0x000000000000000000000000" + addresses.get(0).substring(2);
-                                    String event   = "0xddf252ad1be2c89b69c2b068fc378daa952ba7f163c4a11628f55a4df523b3ef";
-
-                                    system.query.getLogsAsEth(networkName, currency, address, event,
-                                            UnsignedLong.fromLongBits(begBlockNumber),
-                                            UnsignedLong.fromLongBits(endBlockNumber),
-                                            new CompletionHandler<List<EthLog>, QueryError>() {
-                                                @Override
-                                                public void handleData(List<EthLog> logs) {
-                                                    boolean success = false;
-                                                    Log.log(Level.FINE, "BRCryptoCWMEthGetLogsCallback received transfers");
-
-                                                    try {
-                                                        for (EthLog log : logs) {
-                                                            walletManager.getCoreBRCryptoWalletManager().announceGetLogsItem(
-                                                                    callbackState,
-                                                                    log.getHash(),
-                                                                    log.getContract(),
-                                                                    log.getTopics(),
-                                                                    log.getData(),
-                                                                    log.getGasPrice(),
-                                                                    log.getGasUsed(),
-                                                                    log.getLogIndex(),
-                                                                    log.getBlockNumber(),
-                                                                    log.getBlockTransactionIndex(),
-                                                                    log.getBlockTimestamp());
-                                                        }
-
-                                                        success = true;
-                                                        Log.log(Level.FINE, "BRCryptoCWMEthGetLogsCallback: complete");
-                                                    } finally {
-                                                        walletManager.getCoreBRCryptoWalletManager().announceGetLogsComplete(callbackState, success);
-                                                    }
-                                                }
-
-                                                @Override
-                                                public void handleError(QueryError error) {
-                                                    Log.log(Level.SEVERE, "BRCryptoCWMEthGetLogsCallback: failed", error);
-                                                    walletManager.getCoreBRCryptoWalletManager().announceGetLogsComplete(callbackState, false);
-                                                }
-                                            });
-                                }
-                                else {
-                                    system.query.getTransactionsAsEth(networkName, addresses.get(0),
-                                            UnsignedLong.fromLongBits(begBlockNumber),
-                                            UnsignedLong.fromLongBits(endBlockNumber),
-                                            new CompletionHandler<List<EthTransaction>, QueryError>() {
-                                                @Override
-                                                public void handleData(List<EthTransaction> transactions) {
-                                                    boolean success = false;
-                                                    Log.log(Level.FINE, "BRCryptoCWMEthGetTransactionsCallback received transfers");
-
-                                                    try {
-                                                        for (EthTransaction tx : transactions) {
-                                                            walletManager.getCoreBRCryptoWalletManager().announceGetTransactionsItemEth(
-                                                                    callbackState,
-                                                                    tx.getHash(),
-                                                                    tx.getSourceAddr(),
-                                                                    tx.getTargetAddr(),
-                                                                    tx.getContractAddr(),
-                                                                    tx.getAmount(),
-                                                                    tx.getGasLimit(),
-                                                                    tx.getGasPrice(),
-                                                                    tx.getData(),
-                                                                    tx.getNonce(),
-                                                                    tx.getGasUsed(),
-                                                                    tx.getBlockNumber(),
-                                                                    tx.getBlockHash(),
-                                                                    tx.getBlockConfirmations(),
-                                                                    tx.getBlockTransactionIndex(),
-                                                                    tx.getBlockTimestamp(),
-                                                                    tx.getIsError());
-                                                        }
-
-                                                        success = true;
-                                                        Log.log(Level.FINE, "BRCryptoCWMEthGetTransactionsCallback: complete");
-                                                    } finally {
-                                                        walletManager.getCoreBRCryptoWalletManager().announceGetTransactionsComplete(callbackState, success);
-                                                    }
-                                                }
-
-                                                @Override
-                                                public void handleError(QueryError error) {
-                                                    Log.log(Level.SEVERE, "BRCryptoCWMEthGetTransactionsCallback: failed", error);
-                                                    walletManager.getCoreBRCryptoWalletManager().announceGetTransactionsComplete(callbackState, false);
-                                                }
-                                            });
-                                }
-                                break;
-
-                            default:
-                                system.query.getTransactions(walletManager.getNetwork().getUids(), addresses, begBlockNumberUnsigned,
-                                        endBlockNumberUnsigned, false,
-                                        false, new CompletionHandler<List<Transaction>, QueryError>() {
-                                            @Override
-                                            public void handleData(List<Transaction> transactions) {
-                                                boolean success = false;
-                                                Log.log(Level.FINE, "BRCryptoCWMGenGetTransfersCallback received transfers");
-
-                                                try {
-                                                    List<ObjectPair<com.breadwallet.crypto.blockchaindb.models.bdb.Transfer, String>> merged;
-
-                                                    for (Transaction transaction : transactions) {
-                                                        UnsignedLong blockHeight = transaction.getBlockHeight().or(UnsignedLong.ZERO);
-                                                        UnsignedLong timestamp = transaction.getTimestamp().transform(Utilities::dateAsUnixTimestamp).or(UnsignedLong.ZERO);
-
-                                                        BRCryptoTransferStateType status = getTransferStatus (transaction.getStatus());
-
-                                                        merged = System.mergeTransfers(transaction, addresses);
-                                                        for (ObjectPair<com.breadwallet.crypto.blockchaindb.models.bdb.Transfer, String> o : merged) {
-                                                            Log.log(Level.FINE, "BRCryptoCWMGenGetTransfersCallback  announcing " + o.o1.getId());
-                                                            walletManager.getCoreBRCryptoWalletManager().announceGetTransfersItemGen(callbackState, status,
-                                                                    transaction.getHash(),
-                                                                    o.o1.getId(),
-                                                                    o.o1.getFromAddress().orNull(),
-                                                                    o.o1.getToAddress().orNull(),
-                                                                    o.o1.getAmount().getAmount(),
-                                                                    o.o1.getAmount().getCurrencyId(),
-                                                                    o.o2,
-                                                                    timestamp,
-                                                                    blockHeight,
-                                                                    o.o1.getMeta());
-                                                        }
-                                                    }
-
-                                                    success = true;
-                                                    Log.log(Level.FINE, "BRCryptoCWMGenGetTransfersCallback : complete");
-                                                } finally {
-                                                    walletManager.getCoreBRCryptoWalletManager().announceGetTransfersComplete(callbackState, success);
-                                                }
-                                            }
-
-                                            @Override
-                                            public void handleError(QueryError error) {
-                                                Log.log(Level.SEVERE, "BRCryptoCWMGenGetTransfersCallback  received an error, completing with failure", error);
-                                                walletManager.getCoreBRCryptoWalletManager().announceGetTransfersComplete(callbackState, false);
-                                            }
-                                        });
-                                break;
-                        }
-
-                    } else {
-                        throw new IllegalStateException("BRCryptoCWMGenGetTransfersCallback : missing manager");
-                    }
-
-                } else {
-                    throw new IllegalStateException("BRCryptoCWMGenGetTransfersCallback : missing system");
-                }
-            } catch (RuntimeException e) {
-                Log.log(Level.SEVERE, e.getMessage());
-                coreWalletManager.announceGetTransfersComplete(callbackState, false);
-            } finally {
-                coreWalletManager.give();
-            }
-        });
-    }
-
-    private static void submitTransaction(Cookie context, BRCryptoWalletManager coreWalletManager, BRCryptoClientCallbackState callbackState,
-                                          byte[] transaction, String hashAsHex) {
-        EXECUTOR_CLIENT.execute(() -> {
-            try {
-                Log.log(Level.FINE, "BRCryptoCWMBtcSubmitTransactionCallback");
-
-                Optional<System> optSystem = getSystem(context);
-                if (optSystem.isPresent()) {
-                    System system = optSystem.get();
-
-                    Optional<WalletManager> optWalletManager = system.getWalletManager(coreWalletManager);
-                    if (optWalletManager.isPresent()) {
-                        WalletManager walletManager = optWalletManager.get();
-
-                        switch (walletManager.getNetwork().getType()) {
-                            case ETH:
-                                String networkName = walletManager.getNetwork().getNetworkNameETH();
-                                String transactionHexEncoded = "0x" + Coder.createForAlgorithm(com.breadwallet.crypto.Coder.Algorithm.HEX)
-                                        .encode(transaction).get();
-
-                                system.query.submitTransactionAsEth(networkName, transactionHexEncoded, new CompletionHandler<String, QueryError>() {
-                                    @Override
-                                    public void handleData(String hash) {
-                                        Log.log(Level.FINE, "BRCryptoCWMEthSubmitTransactionCallback: succeeded");
-                                        walletManager.getCoreBRCryptoWalletManager().announceSubmitTransferSuccess(callbackState, hash);
-                                    }
-
-                                    @Override
-                                    public void handleError(QueryError error) {
-                                        Log.log(Level.SEVERE, "BRCryptoCWMEthSubmitTransactionCallback: failed", error);
-                                        walletManager.getCoreBRCryptoWalletManager().announceSubmitTransferFailure(callbackState);
-                                    }
-                                });
-                                break;
-
-                            default:
-                                system.query.createTransaction(walletManager.getNetwork().getUids(), hashAsHex, transaction, new CompletionHandler<Void, QueryError>() {
-                                    @Override
-                                    public void handleData(Void data) {
-                                        Log.log(Level.FINE, "BRCryptoCWMBtcSubmitTransactionCallback: succeeded");
-                                        walletManager.getCoreBRCryptoWalletManager().announceSubmitTransferSuccess(callbackState);
-                                    }
-
->>>>>>> 147baf0c
                                     @Override
                                     public void handleData(List<Transaction> transactions) {
                                         boolean success = false;
@@ -1963,14 +1753,7 @@
                                                 UnsignedLong blockTransactionIndex = transaction.getIndex().or(UnsignedLong.ZERO);
                                                 String blockHash = transaction.getHash();
 
-                                                BRCryptoTransferStateType status = (transaction.getStatus().equals("confirmed")
-                                                        ? BRCryptoTransferStateType.CRYPTO_TRANSFER_STATE_INCLUDED
-                                                        : (transaction.getStatus().equals("submitted")
-                                                        ? BRCryptoTransferStateType.CRYPTO_TRANSFER_STATE_SUBMITTED
-                                                        : (transaction.getStatus().equals("failed")
-                                                        ? BRCryptoTransferStateType.CRYPTO_TRANSFER_STATE_ERRORED
-                                                        : BRCryptoTransferStateType.CRYPTO_TRANSFER_STATE_DELETED)));  // Query API error
-
+                                                BRCryptoTransferStateType status = getTransferStatus (transaction.getStatus());
 
                                                 merged = System.mergeTransfers(transaction, addresses);
                                                 for (ObjectPair<com.breadwallet.crypto.blockchaindb.models.bdb.Transfer, String> o : merged) {
