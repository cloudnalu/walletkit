/*
 * Created by Michael Carrara <michael.carrara@breadwallet.com> on 7/1/19.
 * Copyright (c) 2019 Breadwinner AG.  All right reserved.
*
 * See the LICENSE file at the project root for license information.
 * See the CONTRIBUTORS file at the project root for a list of contributors.
 */
package com.breadwallet.corecrypto;

import android.support.annotation.Nullable;

import com.breadwallet.corenative.crypto.BRCryptoClient;
import com.breadwallet.corenative.crypto.BRCryptoClientCallbackState;
import com.breadwallet.corenative.crypto.BRCryptoCWMListener;
import com.breadwallet.corenative.crypto.BRCryptoStatus;
import com.breadwallet.corenative.crypto.BRCryptoTransfer;
import com.breadwallet.corenative.crypto.BRCryptoTransferEvent;
import com.breadwallet.corenative.crypto.BRCryptoTransferStateType;
import com.breadwallet.corenative.crypto.BRCryptoWallet;
import com.breadwallet.corenative.crypto.BRCryptoWalletEvent;
import com.breadwallet.corenative.crypto.BRCryptoWalletManager;
import com.breadwallet.corenative.crypto.BRCryptoWalletManagerEvent;
import com.breadwallet.corenative.support.BRConstants;
import com.breadwallet.corenative.utility.Cookie;
import com.breadwallet.crypto.AddressScheme;
import com.breadwallet.crypto.TransferState;
import com.breadwallet.crypto.WalletManagerMode;
import com.breadwallet.crypto.WalletManagerState;
import com.breadwallet.crypto.WalletManagerSyncDepth;
import com.breadwallet.crypto.WalletManagerSyncStoppedReason;
import com.breadwallet.crypto.WalletState;
import com.breadwallet.crypto.blockchaindb.BlockchainDb;
import com.breadwallet.crypto.blockchaindb.errors.QueryError;
import com.breadwallet.crypto.blockchaindb.errors.QueryNoDataError;
import com.breadwallet.crypto.blockchaindb.models.bdb.Blockchain;
import com.breadwallet.crypto.blockchaindb.models.bdb.BlockchainFee;
import com.breadwallet.crypto.blockchaindb.models.bdb.HederaAccount;
import com.breadwallet.crypto.blockchaindb.models.bdb.Transaction;
import com.breadwallet.crypto.blockchaindb.models.bdb.TransactionFee;
import com.breadwallet.crypto.errors.AccountInitializationAlreadyInitializedError;
import com.breadwallet.crypto.errors.AccountInitializationCantCreateError;
import com.breadwallet.crypto.errors.AccountInitializationError;
import com.breadwallet.crypto.errors.AccountInitializationMultipleHederaAccountsError;
import com.breadwallet.crypto.errors.AccountInitializationQueryError;
import com.breadwallet.crypto.errors.FeeEstimationError;
import com.breadwallet.crypto.errors.MigrateBlockError;
import com.breadwallet.crypto.errors.MigrateCreateError;
import com.breadwallet.crypto.errors.MigrateError;
import com.breadwallet.crypto.errors.MigrateInvalidError;
import com.breadwallet.crypto.errors.MigratePeerError;
import com.breadwallet.crypto.errors.MigrateTransactionError;
import com.breadwallet.crypto.errors.NetworkFeeUpdateError;
import com.breadwallet.crypto.errors.NetworkFeeUpdateFeesUnavailableError;
import com.breadwallet.crypto.events.network.NetworkCreatedEvent;
import com.breadwallet.crypto.events.network.NetworkEvent;
import com.breadwallet.crypto.events.network.NetworkFeesUpdatedEvent;
import com.breadwallet.crypto.events.system.SystemCreatedEvent;
import com.breadwallet.crypto.events.system.SystemDiscoveredNetworksEvent;
import com.breadwallet.crypto.events.system.SystemEvent;
import com.breadwallet.crypto.events.system.SystemListener;
import com.breadwallet.crypto.events.system.SystemManagerAddedEvent;
import com.breadwallet.crypto.events.system.SystemNetworkAddedEvent;
import com.breadwallet.crypto.events.transfer.TranferEvent;
import com.breadwallet.crypto.events.transfer.TransferChangedEvent;
import com.breadwallet.crypto.events.transfer.TransferCreatedEvent;
import com.breadwallet.crypto.events.transfer.TransferDeletedEvent;
import com.breadwallet.crypto.events.wallet.WalletBalanceUpdatedEvent;
import com.breadwallet.crypto.events.wallet.WalletChangedEvent;
import com.breadwallet.crypto.events.wallet.WalletCreatedEvent;
import com.breadwallet.crypto.events.wallet.WalletDeletedEvent;
import com.breadwallet.crypto.events.wallet.WalletEvent;
import com.breadwallet.crypto.events.wallet.WalletFeeBasisUpdatedEvent;
import com.breadwallet.crypto.events.wallet.WalletTransferAddedEvent;
import com.breadwallet.crypto.events.wallet.WalletTransferChangedEvent;
import com.breadwallet.crypto.events.wallet.WalletTransferDeletedEvent;
import com.breadwallet.crypto.events.wallet.WalletTransferSubmittedEvent;
import com.breadwallet.crypto.events.walletmanager.WalletManagerBlockUpdatedEvent;
import com.breadwallet.crypto.events.walletmanager.WalletManagerChangedEvent;
import com.breadwallet.crypto.events.walletmanager.WalletManagerCreatedEvent;
import com.breadwallet.crypto.events.walletmanager.WalletManagerDeletedEvent;
import com.breadwallet.crypto.events.walletmanager.WalletManagerEvent;
import com.breadwallet.crypto.events.walletmanager.WalletManagerSyncProgressEvent;
import com.breadwallet.crypto.events.walletmanager.WalletManagerSyncRecommendedEvent;
import com.breadwallet.crypto.events.walletmanager.WalletManagerSyncStartedEvent;
import com.breadwallet.crypto.events.walletmanager.WalletManagerSyncStoppedEvent;
import com.breadwallet.crypto.events.walletmanager.WalletManagerWalletAddedEvent;
import com.breadwallet.crypto.events.walletmanager.WalletManagerWalletChangedEvent;
import com.breadwallet.crypto.events.walletmanager.WalletManagerWalletDeletedEvent;
import com.breadwallet.crypto.migration.BlockBlob;
import com.breadwallet.crypto.migration.PeerBlob;
import com.breadwallet.crypto.migration.TransactionBlob;
import com.breadwallet.crypto.utility.CompletionHandler;
import com.google.common.base.Optional;
import com.google.common.collect.Collections2;
import com.google.common.primitives.UnsignedInteger;
import com.google.common.primitives.UnsignedLong;

import java.io.File;
import java.util.ArrayList;
import java.util.Collections;
import java.util.Date;
import java.util.HashMap;
import java.util.HashSet;
import java.util.List;
import java.util.Locale;
import java.util.Map;
import java.util.Set;
import java.util.concurrent.ConcurrentHashMap;
import java.util.concurrent.CopyOnWriteArraySet;
import java.util.concurrent.Executor;
import java.util.concurrent.ExecutorService;
import java.util.concurrent.Executors;
import java.util.concurrent.ScheduledExecutorService;
import java.util.concurrent.TimeUnit;
import java.util.concurrent.atomic.AtomicInteger;
import java.util.logging.Level;
import java.util.logging.Logger;

import static com.google.common.base.Preconditions.checkState;

/* package */
final class System implements com.breadwallet.crypto.System {

    private static final Logger Log = Logger.getLogger(System.class.getName());

    /// A index to globally identify systems.
    private static final AtomicInteger SYSTEM_IDS = new AtomicInteger(0);

    /// A dictionary mapping an index to a system.
    private static final Map<Cookie, System> SYSTEMS_ACTIVE = new ConcurrentHashMap<>();

    /// An array of removed systems.  This is a workaround for systems that have been destroyed.
    /// We do not correctly handle 'release' and thus C-level memory issues are introduced; rather
    /// than solving those memory issues now, we'll avoid 'release' by holding a reference.
    private static final List<System> SYSTEMS_INACTIVE = Collections.synchronizedList(new ArrayList<>());

    /// If true, save removed system in the above array. Set to `false` for debugging 'release'.
    private static final boolean SYSTEMS_INACTIVE_RETAIN = true;

    // Create a dedicated executor to pump CWM events as quickly as possible
    private static final Executor EXECUTOR_LISTENER = Executors.newSingleThreadExecutor();

    // Create a dedicated executor to pump CWM callbacks. This is a separate executor
    // than the one used to handle events as they *really* need to be pumped as fast as possible.
    private static final Executor EXECUTOR_CLIENT = Executors.newSingleThreadExecutor();

    //
    // Keep a static reference to the callbacks so that they are never GC'ed
    //

    private static final BRCryptoCWMListener.WalletManagerEventCallback CWM_LISTENER_WALLET_MANAGER_CALLBACK = System::walletManagerEventCallback;
    private static final BRCryptoCWMListener.WalletEventCallback CWM_LISTENER_WALLET_CALLBACK = System::walletEventCallback;
    private static final BRCryptoCWMListener.TransferEventCallback CWM_LISTENER_TRANSFER_CALLBACK = System::transferEventCallback;

    private static final boolean DEFAULT_IS_NETWORK_REACHABLE = true;

    private static boolean ensurePath(String storagePath) {
        File storageFile = new File(storagePath);
        return ((storageFile.exists() || storageFile.mkdirs())
                && storageFile.isDirectory()
                && storageFile.canWrite());
    }

    /* package */
    static System create(ScheduledExecutorService executor,
                         SystemListener listener,
                         com.breadwallet.crypto.Account account,
                         boolean isMainnet,
                         String storagePath,
                         BlockchainDb query) {
        Account cryptoAccount = Account.from(account);

        storagePath = storagePath + (storagePath.endsWith(File.separator) ? "" : File.separator) + cryptoAccount.getFilesystemIdentifier();
        checkState(ensurePath(storagePath));

        Cookie context = new Cookie(SYSTEM_IDS.incrementAndGet());

        BRCryptoCWMListener cwmListener = new BRCryptoCWMListener(context,
                CWM_LISTENER_WALLET_MANAGER_CALLBACK,
                CWM_LISTENER_WALLET_CALLBACK,
                CWM_LISTENER_TRANSFER_CALLBACK);

        BRCryptoClient cwmClient = new BRCryptoClient(context,
                System::getBlockNumber,
                System::getTransactions,
                System::getTransfers,
                System::submitTransaction,
                System::estimateTransactionFee);

        System system = new System(executor,
                listener,
                cryptoAccount,
                isMainnet,
                storagePath,
                query,
                context,
                cwmListener,
                cwmClient);

        SYSTEMS_ACTIVE.put(context, system);

        return system;
    }

    /* package */
    static Optional<com.breadwallet.crypto.blockchaindb.models.bdb.Currency> asBDBCurrency(String uids,
                                                                                           String name,
                                                                                           String code,
                                                                                           String type,
                                                                                           UnsignedInteger decimals) {
        int index = uids.indexOf(':');
        if (index == -1) return Optional.absent();

        type = type.toLowerCase(Locale.ROOT);
        if (!"erc20".equals(type) && !"native".equals(type)) return Optional.absent();

        code = code.toLowerCase(Locale.ROOT);
        String blockchainId = uids.substring(0, index);
        String address = uids.substring(index);

        return Optional.of(
                com.breadwallet.crypto.blockchaindb.models.bdb.Currency.create(
                        uids,
                        name,
                        code,
                        type,
                        blockchainId,
                        address.equals("__native__") ? null : address,
                        true,
                        Blockchains.makeCurrencyDemominationsErc20(code, decimals)
                )
        );
    }

    /* package */
    static Optional<byte[]> migrateBRCoreKeyCiphertext(com.breadwallet.crypto.Key key,
                                                       byte[] nonce12,
                                                       byte[] authenticatedData,
                                                       byte[] ciphertext) {
        return Cipher.migrateBRCoreKeyCiphertext(key, nonce12, authenticatedData, ciphertext);
    }

    /* package */
    static void wipe(com.breadwallet.crypto.System system) {
        // Safe the path to the persistent storage
        String storagePath = system.getPath();

        // Destroy the system.
        destroy(system);

        // Clear out persistent storage
        deleteRecursively(storagePath);
    }

    /* package */
    static void wipeAll(String storagePath, List<com.breadwallet.crypto.System> exemptSystems) {
        Set<String> exemptSystemPath = new HashSet<>();
        for (com.breadwallet.crypto.System sys: exemptSystems) {
            exemptSystemPath.add(sys.getPath());
        }

        File storageFile = new File(storagePath);
        File[] childFiles = storageFile.listFiles();
        if (null != childFiles) {
            for (File child : childFiles) {
                if (!exemptSystemPath.contains(child.getAbsolutePath())) {
                    deleteRecursively(child);
                }
            }
        }
    }

    private static void destroy(com.breadwallet.crypto.System system) {
        System sys = System.from(system);
        // Stop all callbacks.  This might be inconsistent with 'deleted' events.
        SYSTEMS_ACTIVE.remove(sys.context);

        // Disconnect all wallet managers
        sys.disconnectAll();

        // Stop
        sys.stopAll();

        // Register the system as inactive
        if (SYSTEMS_INACTIVE_RETAIN) {
            SYSTEMS_INACTIVE.add(sys);
        }
    }

    private static void deleteRecursively (String toDeletePath) {
        deleteRecursively(new File(toDeletePath));
    }

    private static void deleteRecursively (File toDelete) {
        if (toDelete.isDirectory()) {
            for (File child : toDelete.listFiles()) {
                deleteRecursively(child);
            }
        }

        if (toDelete.exists() && !toDelete.delete()) {
            Log.log(Level.SEVERE, "Failed to delete " + toDelete.getAbsolutePath());
        }
    }

    private static Optional<System> getSystem(Cookie context) {
        return Optional.fromNullable(SYSTEMS_ACTIVE.get(context));
    }

    private static System from(com.breadwallet.crypto.System system) {
        if (system == null) {
            return null;
        }

        if (system instanceof System) {
            return (System) system;
        }

        throw new IllegalArgumentException("Unsupported system instance");
    }

    private final ExecutorService executor;
    private final SystemListener listener;
    private final SystemCallbackCoordinator callbackCoordinator;
    private final Account account;
    private final boolean isMainnet;
    private final String storagePath;
    private final BlockchainDb query;
    private final Cookie context;
    private final BRCryptoCWMListener cwmListener;
    private final BRCryptoClient cwmClient;

    private final Set<Network> networks;
    private final Set<WalletManager> walletManagers;

    private boolean isNetworkReachable;

    private System(ScheduledExecutorService executor,
                   SystemListener listener,
                   Account account,
                   boolean isMainnet,
                   String storagePath,
                   BlockchainDb query,
                   Cookie context,
                   BRCryptoCWMListener cwmListener,
                   BRCryptoClient cwmClient) {
        this.executor = executor;
        this.listener = listener;
        this.callbackCoordinator = new SystemCallbackCoordinator(executor);
        this.account = account;
        this.isMainnet = isMainnet;
        this.storagePath = storagePath;
        this.query = query;
        this.context = context;
        this.cwmListener = cwmListener;
        this.cwmClient = cwmClient;

        this.networks = new CopyOnWriteArraySet<>();
        this.walletManagers = new CopyOnWriteArraySet<>();

        this.isNetworkReachable = DEFAULT_IS_NETWORK_REACHABLE;

        announceSystemEvent(new SystemCreatedEvent());
    }

    @Override
    public void configure(List<com.breadwallet.crypto.blockchaindb.models.bdb.Currency> appCurrencies) {
        NetworkDiscovery.discoverNetworks(query, isMainnet, appCurrencies, new NetworkDiscovery.Callback() {
            @Override
            public void discovered(Network network) {
                if (addNetwork(network)) {
                    announceNetworkEvent(network, new NetworkCreatedEvent());
                    announceSystemEvent(new SystemNetworkAddedEvent(network));
                }
            }

            @Override
            public void complete(List<com.breadwallet.crypto.Network> networks) {
                announceSystemEvent(new SystemDiscoveredNetworksEvent(networks));
            }
        });
    }

    @Override
    public boolean createWalletManager(com.breadwallet.crypto.Network network,
                                       WalletManagerMode mode,
                                       AddressScheme scheme,
                                       Set<com.breadwallet.crypto.Currency> currencies) {
        checkState(network.supportsWalletManagerMode(mode));
        checkState(network.supportsAddressScheme(scheme));

        if (!account.isInitialized(network)) {
            return false;
        }

        Optional<WalletManager> maybeWalletManager = WalletManager.create(
                cwmListener,
                cwmClient,
                account,
                Network.from(network),
                mode,
                scheme,
                storagePath,
                this,
                callbackCoordinator);
        if (!maybeWalletManager.isPresent()) {
            return false;
        }

        WalletManager walletManager = maybeWalletManager.get();
        for (com.breadwallet.crypto.Currency currency: currencies) {
            if (network.hasCurrency(currency)) {
                walletManager.registerWalletFor(currency);
            }
        }

        walletManager.setNetworkReachable(isNetworkReachable);

        addWalletManager(walletManager);
        announceSystemEvent(new SystemManagerAddedEvent(walletManager));
        return true;
    }

    @Override
    public void wipe(com.breadwallet.crypto.Network network) {
        boolean found = false;
        for (WalletManager walletManager: walletManagers) {
            if (walletManager.getNetwork().equals(network)) {
                found = true;
                break;
            }
        }

        // Racy - but if there is no wallet manager for `network`... then
        if (!found) {
            WalletManager.wipe(Network.from(network), storagePath);
        }
    }

    @Override
    public void connectAll() {
        for (WalletManager manager: getWalletManagers()) {
            manager.connect(null);
        }
    }

    @Override
    public void disconnectAll() {
        for (WalletManager manager: getWalletManagers()) {
            manager.disconnect();
        }
    }

    @Override
    public void subscribe(String subscriptionToken) {
        // TODO(fix): Implement this!
    }

    @Override
    public void updateNetworkFees(@Nullable CompletionHandler<List<com.breadwallet.crypto.Network>, NetworkFeeUpdateError> handler) {
        query.getBlockchains(isMainnet, new CompletionHandler<List<Blockchain>, QueryError>() {
            @Override
            public void handleData(List<Blockchain> blockchainModels) {
                Map<String, Network> networksByUuid = new HashMap<>();
                for (Network network: getNetworks()) networksByUuid.put(network.getUids(), network);

                List<com.breadwallet.crypto.Network> networks = new ArrayList<>();
                for (Blockchain blockChainModel: blockchainModels) {
                    Network network = networksByUuid.get(blockChainModel.getId());
                    if (null == network) continue;

                    // We always have a feeUnit for network
                    Optional<Unit> maybeFeeUnit = network.baseUnitFor(network.getCurrency());
                    checkState(maybeFeeUnit.isPresent());

                    List<NetworkFee> fees = new ArrayList<>();
                    for (BlockchainFee feeEstimate: blockChainModel.getFeeEstimates()) {
                        // Well, quietly ignore a fee if we can't parse the amount.
                        Optional<Amount> maybeFeeAmount = Amount.create(feeEstimate.getAmount(), false, maybeFeeUnit.get());
                        if (!maybeFeeAmount.isPresent()) continue;

                        fees.add(NetworkFee.create(feeEstimate.getConfirmationTimeInMilliseconds(), maybeFeeAmount.get()));
                    }

                    // The fees are unlikely to change; but we'll announce feesUpdated anyways.
                    network.setFees(fees);
                    announceNetworkEvent(network, new NetworkFeesUpdatedEvent());
                    networks.add(network);
                }

                if (null != handler) handler.handleData(networks);
            }

            @Override
            public void handleError(QueryError error) {
                // On an error, just skip out; we'll query again later, presumably
                if (null != handler) handler.handleError(new NetworkFeeUpdateFeesUnavailableError());
            }
        });
    }

    @Override
    public void setNetworkReachable(boolean isNetworkReachable) {
        this.isNetworkReachable = isNetworkReachable;
        for (WalletManager manager: getWalletManagers()) {
            manager.setNetworkReachable(isNetworkReachable);
        }
    }

    @Override
    public Account getAccount() {
        return account;
    }

    @Override
    public String getPath() {
        return storagePath;
    }

    @Override
    public List<Wallet> getWallets() {
        List<Wallet> wallets = new ArrayList<>();
        for (WalletManager manager: getWalletManagers()) {
            wallets.addAll(manager.getWallets());
        }
        return wallets;
    }

    private void stopAll() {
        for (WalletManager manager: getWalletManagers()) {
            manager.stop();
        }
    }

    // Network management

    @Override
    public List<Network> getNetworks() {
        return new ArrayList<>(networks);
    }

    private boolean addNetwork(Network network) {
        return networks.add(network);
    }

    // WalletManager management

    @Override
    public List<WalletManager> getWalletManagers() {
        return new ArrayList<>(walletManagers);
    }

    private void addWalletManager(WalletManager walletManager) {
        walletManagers.add(walletManager);
    }

    private Optional<WalletManager> getWalletManager(BRCryptoWalletManager coreWalletManager) {
        WalletManager walletManager = WalletManager.takeAndCreate(coreWalletManager, this, callbackCoordinator);
        return walletManagers.contains(walletManager) ? Optional.of(walletManager) : Optional.absent();
    }

    private WalletManager createWalletManager(BRCryptoWalletManager coreWalletManager) {
        WalletManager walletManager = WalletManager.takeAndCreate(coreWalletManager, this, callbackCoordinator);
        walletManagers.add(walletManager);
        return walletManager;
    }

    // Miscellaneous

    @Override
    public boolean migrateRequired(com.breadwallet.crypto.Network network) {
        return network.requiresMigration();
    }

    @Override
    public void migrateStorage (com.breadwallet.crypto.Network network,
                                List<TransactionBlob> transactionBlobs,
                                List<BlockBlob> blockBlobs,
                                List<PeerBlob> peerBlobs) throws MigrateError {
        if (!migrateRequired(network)) {
            throw new MigrateInvalidError();
        }

         migrateStorageAsBtc(network, transactionBlobs, blockBlobs, peerBlobs);
    }

    private void migrateStorageAsBtc (com.breadwallet.crypto.Network network,
                                      List<TransactionBlob> transactionBlobs,
                                      List<BlockBlob> blockBlobs,
                                      List<PeerBlob> peerBlobs) throws MigrateError {
        Optional<WalletMigrator> maybeMigrator = WalletMigrator.create(network, storagePath);
        if (!maybeMigrator.isPresent()) {
            throw new MigrateCreateError();
        }

        WalletMigrator migrator = maybeMigrator.get();

        try {
            for (TransactionBlob blob : transactionBlobs) {
                Optional<TransactionBlob.Btc> maybeBtc = blob.asBtc();
                if (!maybeBtc.isPresent()) {
                    throw new MigrateTransactionError();
                }

                TransactionBlob.Btc btc = maybeBtc.get();

                if (!migrator.handleTransactionAsBtc(
                        btc.bytes,
                        btc.blockHeight,
                        btc.timestamp)) {
                    throw new MigrateTransactionError();
                }
            }

            for (BlockBlob blob : blockBlobs) {
                Optional<BlockBlob.Btc> maybeBtc = blob.asBtc();
                if (!maybeBtc.isPresent()) {
                    throw new MigrateBlockError();
                }

                BlockBlob.Btc btc = maybeBtc.get();

                if (!migrator.handleBlockAsBtc(
                        btc.block,
                        btc.height)) {
                    throw new MigrateBlockError();
                }
            }

            for (PeerBlob blob : peerBlobs) {
                Optional<PeerBlob.Btc> maybeBtc = blob.asBtc();
                if (!maybeBtc.isPresent()) {
                    throw new MigratePeerError();
                }

                PeerBlob.Btc btc = maybeBtc.get();
                // On a `nil` timestamp, by definition skip out, don't migrate this blob
                if (btc.timestamp == null) continue;

                if (!migrator.handlePeerAsBtc(
                        btc.address,
                        btc.port,
                        btc.services,
                        btc.timestamp)) {
                    throw new MigratePeerError();
                }
            }
        } finally {
            migrator.release();
        }
    }

    /* package */
    BlockchainDb getBlockchainDb() {
        return query;
    }

    // Event announcements

    private void announceSystemEvent(SystemEvent event) {
        executor.submit(() -> listener.handleSystemEvent(this, event));
    }

    private void announceNetworkEvent(Network network, NetworkEvent event) {
        executor.submit(() -> listener.handleNetworkEvent(this, network, event));
    }

    private void announceWalletManagerEvent(WalletManager walletManager, WalletManagerEvent event) {
        executor.submit(() -> listener.handleManagerEvent(this, walletManager, event));
    }

    private void announceWalletEvent(WalletManager walletManager, Wallet wallet, WalletEvent event) {
        executor.submit(() -> listener.handleWalletEvent(this, walletManager, wallet, event));
    }

    private void announceTransferEvent(WalletManager walletManager, Wallet wallet, Transfer transfer, TranferEvent event) {
        executor.submit(() -> listener.handleTransferEvent(this, walletManager, wallet, transfer, event));
    }

    //
    // WalletManager Events
    //

    private static void walletManagerEventCallback(Cookie context,
                                                   BRCryptoWalletManager coreWalletManager,
                                                   BRCryptoWalletManagerEvent event) {
        EXECUTOR_LISTENER.execute(() -> {
            try {
                Log.log(Level.FINE, "WalletManagerEventCallback");

                switch (event.type()) {
                    case CRYPTO_WALLET_MANAGER_EVENT_CREATED: {
                        handleWalletManagerCreated(context, coreWalletManager);
                        break;
                    }
                    case CRYPTO_WALLET_MANAGER_EVENT_CHANGED: {
                        handleWalletManagerChanged(context, coreWalletManager, event);
                        break;
                    }
                    case CRYPTO_WALLET_MANAGER_EVENT_DELETED: {
                        handleWalletManagerDeleted(context, coreWalletManager);
                        break;
                    }
                    case CRYPTO_WALLET_MANAGER_EVENT_WALLET_ADDED: {
                        handleWalletManagerWalletAdded(context, coreWalletManager, event);
                        break;
                    }
                    case CRYPTO_WALLET_MANAGER_EVENT_WALLET_CHANGED: {
                        handleWalletManagerWalletChanged(context, coreWalletManager, event);
                        break;
                    }
                    case CRYPTO_WALLET_MANAGER_EVENT_WALLET_DELETED: {
                        handleWalletManagerWalletDeleted(context, coreWalletManager, event);
                        break;
                    }
                    case CRYPTO_WALLET_MANAGER_EVENT_SYNC_STARTED: {
                        handleWalletManagerSyncStarted(context, coreWalletManager);
                        break;
                    }
                    case CRYPTO_WALLET_MANAGER_EVENT_SYNC_CONTINUES: {
                        handleWalletManagerSyncProgress(context, coreWalletManager, event);
                        break;
                    }
                    case CRYPTO_WALLET_MANAGER_EVENT_SYNC_STOPPED: {
                        handleWalletManagerSyncStopped(context, coreWalletManager, event);
                        break;
                    }
                    case CRYPTO_WALLET_MANAGER_EVENT_SYNC_RECOMMENDED: {
                        handleWalletManagerSyncRecommended(context, coreWalletManager, event);
                        break;
                    }
                    case CRYPTO_WALLET_MANAGER_EVENT_BLOCK_HEIGHT_UPDATED: {
                        handleWalletManagerBlockHeightUpdated(context, coreWalletManager, event);
                        break;
                    }
                }
            } finally {
                coreWalletManager.give();
            }
        });
    }

    private static void handleWalletManagerCreated(Cookie context, BRCryptoWalletManager coreWalletManager) {
        Log.log(Level.FINE, "WalletManagerCreated");

        Optional<System> optSystem = getSystem(context);
        if (optSystem.isPresent()) {
            System system = optSystem.get();

            WalletManager walletManager = system.createWalletManager(coreWalletManager);
            system.announceWalletManagerEvent(walletManager, new WalletManagerCreatedEvent());

        } else {
            Log.log(Level.SEVERE, "WalletManagerCreated: missed system");
        }
    }

    private static void handleWalletManagerChanged(Cookie context, BRCryptoWalletManager coreWalletManager, BRCryptoWalletManagerEvent event) {
        WalletManagerState oldState = Utilities.walletManagerStateFromCrypto(event.u.state.oldValue);
        WalletManagerState newState = Utilities.walletManagerStateFromCrypto(event.u.state.newValue);

        Log.log(Level.FINE, String.format("WalletManagerChanged (%s -> %s)", oldState, newState));

        Optional<System> optSystem = getSystem(context);
        if (optSystem.isPresent()) {
            System system = optSystem.get();

            Optional<WalletManager> optWalletManager = system.getWalletManager(coreWalletManager);
            if (optWalletManager.isPresent()) {
                WalletManager walletManager = optWalletManager.get();
                system.announceWalletManagerEvent(walletManager, new WalletManagerChangedEvent(oldState, newState));

            } else {
                Log.log(Level.SEVERE, "WalletManagerChanged: missed wallet manager");
            }

        } else {
            Log.log(Level.SEVERE, "WalletManagerChanged: missed system");
        }
    }

    private static void handleWalletManagerDeleted(Cookie context, BRCryptoWalletManager coreWalletManager) {
        Log.log(Level.FINE, "WalletManagerDeleted");

        Optional<System> optSystem = getSystem(context);
        if (optSystem.isPresent()) {
            System system = optSystem.get();

            Optional<WalletManager> optWalletManager = system.getWalletManager(coreWalletManager);
            if (optWalletManager.isPresent()) {
                WalletManager walletManager = optWalletManager.get();
                system.announceWalletManagerEvent(walletManager, new WalletManagerDeletedEvent());

            } else {
                Log.log(Level.SEVERE, "WalletManagerDeleted: missed wallet manager");
            }

        } else {
            Log.log(Level.SEVERE, "WalletManagerDeleted: missed system");
        }
    }

    private static void handleWalletManagerWalletAdded(Cookie context, BRCryptoWalletManager coreWalletManager, BRCryptoWalletManagerEvent event) {
        BRCryptoWallet coreWallet = event.u.wallet.value;
        try {
            Log.log(Level.FINE, "WalletManagerWalletAdded");

            Optional<System> optSystem = getSystem(context);
            if (optSystem.isPresent()) {
                System system = optSystem.get();

                Optional<WalletManager> optWalletManager = system.getWalletManager(coreWalletManager);
                if (optWalletManager.isPresent()) {
                    WalletManager walletManager = optWalletManager.get();

                    Optional<Wallet> optional = walletManager.getWallet(coreWallet);
                    if (optional.isPresent()) {
                        Wallet wallet = optional.get();
                        system.announceWalletManagerEvent(walletManager, new WalletManagerWalletAddedEvent(wallet));

                    } else {
                        Log.log(Level.SEVERE, "WalletManagerWalletAdded: missed wallet");
                    }

                } else {
                    Log.log(Level.SEVERE, "WalletManagerWalletAdded: missed wallet manager");
                }

            } else {
                Log.log(Level.SEVERE, "WalletManagerWalletAdded: missed system");
            }

        } finally {
            coreWallet.give();
        }
    }

    private static void handleWalletManagerWalletChanged(Cookie context, BRCryptoWalletManager coreWalletManager, BRCryptoWalletManagerEvent event) {
        BRCryptoWallet coreWallet = event.u.wallet.value;
        try {
            Log.log(Level.FINE, "WalletManagerWalletChanged");

            Optional<System> optSystem = getSystem(context);
            if (optSystem.isPresent()) {
                System system = optSystem.get();

                Optional<WalletManager> optWalletManager = system.getWalletManager(coreWalletManager);
                if (optWalletManager.isPresent()) {
                    WalletManager walletManager = optWalletManager.get();

                    Optional<Wallet> optional = walletManager.getWallet(coreWallet);
                    if (optional.isPresent()) {
                        Wallet wallet = optional.get();
                        system.announceWalletManagerEvent(walletManager, new WalletManagerWalletChangedEvent(wallet));

                    } else {
                        Log.log(Level.SEVERE, "WalletManagerWalletChanged: missed wallet");
                    }

                } else {
                    Log.log(Level.SEVERE, "WalletManagerWalletChanged: missed wallet manager");
                }

            } else {
                Log.log(Level.SEVERE, "WalletManagerWalletChanged: missed system");
            }

        } finally {
            coreWallet.give();
        }
    }

    private static void handleWalletManagerWalletDeleted(Cookie context, BRCryptoWalletManager coreWalletManager, BRCryptoWalletManagerEvent event) {
        BRCryptoWallet coreWallet = event.u.wallet.value;
        try {
            Log.log(Level.FINE, "WalletManagerWalletDeleted");

            Optional<System> optSystem = getSystem(context);
            if (optSystem.isPresent()) {
                System system = optSystem.get();

                Optional<WalletManager> optWalletManager = system.getWalletManager(coreWalletManager);
                if (optWalletManager.isPresent()) {
                    WalletManager walletManager = optWalletManager.get();

                    Optional<Wallet> optional = walletManager.getWallet(coreWallet);
                    if (optional.isPresent()) {
                        Wallet wallet = optional.get();
                        system.announceWalletManagerEvent(walletManager, new WalletManagerWalletDeletedEvent(wallet));

                    } else {
                        Log.log(Level.SEVERE, "WalletManagerWalletDeleted: missed wallet");
                    }

                } else {
                    Log.log(Level.SEVERE, "WalletManagerWalletDeleted: missed wallet manager");
                }

            } else {
                Log.log(Level.SEVERE, "WalletManagerWalletDeleted: missed system");
            }

        } finally {
            coreWallet.give();
        }
    }

    private static void handleWalletManagerSyncStarted(Cookie context, BRCryptoWalletManager coreWalletManager) {
        Log.log(Level.FINE, "WalletManagerSyncStarted");

        Optional<System> optSystem = getSystem(context);
        if (optSystem.isPresent()) {
            System system = optSystem.get();

            Optional<WalletManager> optWalletManager = system.getWalletManager(coreWalletManager);
            if (optWalletManager.isPresent()) {
                WalletManager walletManager = optWalletManager.get();
                system.announceWalletManagerEvent(walletManager, new WalletManagerSyncStartedEvent());

            } else {
                Log.log(Level.SEVERE, "WalletManagerSyncStarted: missed wallet manager");
            }

        } else {
            Log.log(Level.SEVERE, "WalletManagerSyncStarted: missed system");
        }
    }

    private static void handleWalletManagerSyncProgress(Cookie context, BRCryptoWalletManager coreWalletManager, BRCryptoWalletManagerEvent event) {
        float percent = event.u.syncContinues.percentComplete;
        Date timestamp = 0 == event.u.syncContinues.timestamp ? null : new Date(TimeUnit.SECONDS.toMillis(event.u.syncContinues.timestamp));

        Log.log(Level.FINE, String.format("WalletManagerSyncProgress (%s)", percent));

        Optional<System> optSystem = getSystem(context);
        if (optSystem.isPresent()) {
            System system = optSystem.get();

            Optional<WalletManager> optWalletManager = system.getWalletManager(coreWalletManager);
            if (optWalletManager.isPresent()) {
                WalletManager walletManager = optWalletManager.get();
                system.announceWalletManagerEvent(walletManager, new WalletManagerSyncProgressEvent(percent, timestamp));

            } else {
                Log.log(Level.SEVERE, "WalletManagerSyncProgress: missed wallet manager");
            }

        } else {
            Log.log(Level.SEVERE, "WalletManagerSyncProgress: missed system");
        }
    }

    private static void handleWalletManagerSyncStopped(Cookie context, BRCryptoWalletManager coreWalletManager, BRCryptoWalletManagerEvent event) {
        WalletManagerSyncStoppedReason reason = Utilities.walletManagerSyncStoppedReasonFromCrypto(event.u.syncStopped.reason);
        Log.log(Level.FINE, String.format("WalletManagerSyncStopped: (%s)", reason));

        Optional<System> optSystem = getSystem(context);
        if (optSystem.isPresent()) {
            System system = optSystem.get();

            Optional<WalletManager> optWalletManager = system.getWalletManager(coreWalletManager);
            if (optWalletManager.isPresent()) {
                WalletManager walletManager = optWalletManager.get();
                system.announceWalletManagerEvent(walletManager, new WalletManagerSyncStoppedEvent(reason));

            } else {
                Log.log(Level.SEVERE, "WalletManagerSyncStopped: missed wallet manager");
            }

        } else {
            Log.log(Level.SEVERE, "WalletManagerSyncStopped: missed system");
        }
    }

    private static void handleWalletManagerSyncRecommended(Cookie context, BRCryptoWalletManager coreWalletManager, BRCryptoWalletManagerEvent event) {
        WalletManagerSyncDepth depth = Utilities.syncDepthFromCrypto(event.u.syncRecommended.depth());
        Log.log(Level.FINE, String.format("WalletManagerSyncRecommended: (%s)", depth));

        Optional<System> optSystem = getSystem(context);
        if (optSystem.isPresent()) {
            System system = optSystem.get();

            Optional<WalletManager> optWalletManager = system.getWalletManager(coreWalletManager);
            if (optWalletManager.isPresent()) {
                WalletManager walletManager = optWalletManager.get();
                system.announceWalletManagerEvent(walletManager, new WalletManagerSyncRecommendedEvent(depth));

            } else {
                Log.log(Level.SEVERE, "WalletManagerSyncRecommended: missed wallet manager");
            }

        } else {
            Log.log(Level.SEVERE, "WalletManagerSyncRecommended: missed system");
        }
    }

    private static void handleWalletManagerBlockHeightUpdated(Cookie context, BRCryptoWalletManager coreWalletManager, BRCryptoWalletManagerEvent event) {
        UnsignedLong blockHeight = UnsignedLong.fromLongBits(event.u.blockHeight.value);

        Log.log(Level.FINE, String.format("WalletManagerBlockHeightUpdated (%s)", blockHeight));

        Optional<System> optSystem = getSystem(context);
        if (optSystem.isPresent()) {
            System system = optSystem.get();

            Optional<WalletManager> optWalletManager = system.getWalletManager(coreWalletManager);
            if (optWalletManager.isPresent()) {
                WalletManager walletManager = optWalletManager.get();
                system.announceWalletManagerEvent(walletManager, new WalletManagerBlockUpdatedEvent(blockHeight));

            } else {
                Log.log(Level.SEVERE, "WalletManagerBlockHeightUpdated: missed wallet manager");
            }

        } else {
            Log.log(Level.SEVERE, "WalletManagerBlockHeightUpdated: missed system");
        }
    }

    //
    // Wallet Events
    //

    private static void walletEventCallback(Cookie context,
                                            BRCryptoWalletManager coreWalletManager,
                                            BRCryptoWallet coreWallet,
                                            BRCryptoWalletEvent event) {
        EXECUTOR_LISTENER.execute(() -> {
            try {
                Log.log(Level.FINE, "WalletEventCallback");

                switch (event.type()) {
                    case CRYPTO_WALLET_EVENT_CREATED: {
                        handleWalletCreated(context, coreWalletManager, coreWallet);
                        break;
                    }
                    case CRYPTO_WALLET_EVENT_CHANGED: {
                        handleWalletChanged(context, coreWalletManager, coreWallet, event);
                        break;
                    }
                    case CRYPTO_WALLET_EVENT_DELETED: {
                        handleWalletDeleted(context, coreWalletManager, coreWallet);
                        break;
                    }
                    case CRYPTO_WALLET_EVENT_TRANSFER_ADDED: {
                        handleWalletTransferAdded(context, coreWalletManager, coreWallet, event);
                        break;
                    }
                    case CRYPTO_WALLET_EVENT_TRANSFER_CHANGED: {
                        handleWalletTransferChanged(context, coreWalletManager, coreWallet, event);
                        break;
                    }
                    case CRYPTO_WALLET_EVENT_TRANSFER_SUBMITTED: {
                        handleWalletTransferSubmitted(context, coreWalletManager, coreWallet, event);
                        break;
                    }
                    case CRYPTO_WALLET_EVENT_TRANSFER_DELETED: {
                        handleWalletTransferDeleted(context, coreWalletManager, coreWallet, event);
                        break;
                    }
                    case CRYPTO_WALLET_EVENT_BALANCE_UPDATED: {
                        handleWalletBalanceUpdated(context, coreWalletManager, coreWallet, event);
                        break;
                    }
                    case CRYPTO_WALLET_EVENT_FEE_BASIS_UPDATED: {
                        handleWalletFeeBasisUpdated(context, coreWalletManager, coreWallet, event);
                        break;
                    }
                    case CRYPTO_WALLET_EVENT_FEE_BASIS_ESTIMATED: {
                        handleWalletFeeBasisEstimated(context, event);
                        break;
                    }
                }
            } finally {
                coreWallet.give();
                coreWalletManager.give();
            }
        });
    }

    private static void handleWalletCreated(Cookie context, BRCryptoWalletManager coreWalletManager, BRCryptoWallet coreWallet) {
        Log.log(Level.FINE, "WalletCreated");

        Optional<System> optSystem = getSystem(context);
        if (optSystem.isPresent()) {
            System system = optSystem.get();

            Optional<WalletManager> optWalletManager = system.getWalletManager(coreWalletManager);
            if (optWalletManager.isPresent()) {
                WalletManager walletManager = optWalletManager.get();

                Wallet wallet = walletManager.createWallet(coreWallet);
                system.announceWalletEvent(walletManager, wallet, new WalletCreatedEvent());

            } else {
                Log.log(Level.SEVERE, "WalletCreated: missed wallet manager");
            }

        } else {
            Log.log(Level.SEVERE, "WalletCreated: missed system");
        }
    }

    private static void handleWalletChanged(Cookie context, BRCryptoWalletManager coreWalletManager, BRCryptoWallet coreWallet, BRCryptoWalletEvent event) {
        WalletState oldState = Utilities.walletStateFromCrypto(event.u.state.oldState());
        WalletState newState = Utilities.walletStateFromCrypto(event.u.state.newState());

        Log.log(Level.FINE, String.format("WalletChanged (%s -> %s)", oldState, newState));

        Optional<System> optSystem = getSystem(context);
        if (optSystem.isPresent()) {
            System system = optSystem.get();

            Optional<WalletManager> optWalletManager = system.getWalletManager(coreWalletManager);
            if (optWalletManager.isPresent()) {
                WalletManager walletManager = optWalletManager.get();

                Optional<Wallet> optWallet = walletManager.getWallet(coreWallet);
                if (optWallet.isPresent()) {
                    Wallet wallet = optWallet.get();
                    system.announceWalletEvent(walletManager, wallet, new WalletChangedEvent(oldState, newState));

                } else {
                    Log.log(Level.SEVERE, "WalletChanged: missed wallet");
                }

            } else {
                Log.log(Level.SEVERE, "WalletChanged: missed wallet manager");
            }

        } else {
            Log.log(Level.SEVERE, "WalletChanged: missed system");
        }
    }

    private static void handleWalletDeleted(Cookie context, BRCryptoWalletManager coreWalletManager, BRCryptoWallet coreWallet) {
        Log.log(Level.FINE, "WalletDeleted");

        Optional<System> optSystem = getSystem(context);
        if (optSystem.isPresent()) {
            System system = optSystem.get();

            Optional<WalletManager> optWalletManager = system.getWalletManager(coreWalletManager);
            if (optWalletManager.isPresent()) {
                WalletManager walletManager = optWalletManager.get();

                Optional<Wallet> optWallet = walletManager.getWallet(coreWallet);
                if (optWallet.isPresent()) {
                    Wallet wallet = optWallet.get();
                    system.announceWalletEvent(walletManager, wallet, new WalletDeletedEvent());

                } else {
                    Log.log(Level.SEVERE, "WalletDeleted: missed wallet");
                }

            } else {
                Log.log(Level.SEVERE, "WalletDeleted: missed wallet manager");
            }

        } else {
            Log.log(Level.SEVERE, "WalletDeleted: missed system");
        }
    }

    private static void handleWalletTransferAdded(Cookie context, BRCryptoWalletManager coreWalletManager, BRCryptoWallet coreWallet, BRCryptoWalletEvent event) {
        BRCryptoTransfer coreTransfer = event.u.transfer.value;
        try {
            Log.log(Level.FINE, "WalletTransferAdded");

            Optional<System> optSystem = getSystem(context);
            if (optSystem.isPresent()) {
                System system = optSystem.get();

                Optional<WalletManager> optWalletManager = system.getWalletManager(coreWalletManager);
                if (optWalletManager.isPresent()) {
                    WalletManager walletManager = optWalletManager.get();

                    Optional<Wallet> optWallet = walletManager.getWallet(coreWallet);
                    if (optWallet.isPresent()) {
                        Wallet wallet = optWallet.get();
                        Optional<Transfer> optional = wallet.getTransfer(coreTransfer);

                        if (optional.isPresent()) {
                            Transfer transfer = optional.get();
                            system.announceWalletEvent(walletManager, wallet, new WalletTransferAddedEvent(transfer));

                        } else {
                            Log.log(Level.SEVERE, "WalletTransferAdded: missed transfer");
                        }

                    } else {
                        Log.log(Level.SEVERE, "WalletTransferAdded: missed wallet");
                    }

                } else {
                    Log.log(Level.SEVERE, "WalletTransferAdded: missed wallet manager");
                }

            } else {
                Log.log(Level.SEVERE, "WalletTransferAdded: missed system");
            }
        } finally {
            coreTransfer.give();
        }
    }

    private static void handleWalletTransferChanged(Cookie context, BRCryptoWalletManager coreWalletManager, BRCryptoWallet coreWallet, BRCryptoWalletEvent event) {
        BRCryptoTransfer coreTransfer = event.u.transfer.value;
        try {
            Log.log(Level.FINE, "WalletTransferChanged");

            Optional<System> optSystem = getSystem(context);
            if (optSystem.isPresent()) {
                System system = optSystem.get();

                Optional<WalletManager> optWalletManager = system.getWalletManager(coreWalletManager);
                if (optWalletManager.isPresent()) {
                    WalletManager walletManager = optWalletManager.get();

                    Optional<Wallet> optWallet = walletManager.getWallet(coreWallet);
                    if (optWallet.isPresent()) {
                        Wallet wallet = optWallet.get();
                        Optional<Transfer> optional = wallet.getTransfer(coreTransfer);

                        if (optional.isPresent()) {
                            Transfer transfer = optional.get();
                            system.announceWalletEvent(walletManager, wallet, new WalletTransferChangedEvent(transfer));

                        } else {
                            Log.log(Level.SEVERE, "WalletTransferChanged: missed transfer");
                        }

                    } else {
                        Log.log(Level.SEVERE, "WalletTransferChanged: missed wallet");
                    }

                } else {
                    Log.log(Level.SEVERE, "WalletTransferChanged: missed wallet manager");
                }

            } else {
                Log.log(Level.SEVERE, "WalletTransferChanged: missed system");
            }
        } finally {
            coreTransfer.give();
        }
    }

    private static void handleWalletTransferSubmitted(Cookie context, BRCryptoWalletManager coreWalletManager, BRCryptoWallet coreWallet, BRCryptoWalletEvent event) {
        BRCryptoTransfer coreTransfer = event.u.transfer.value;
        try {
            Log.log(Level.FINE, "WalletTransferSubmitted");

            Optional<System> optSystem = getSystem(context);
            if (optSystem.isPresent()) {
                System system = optSystem.get();

                Optional<WalletManager> optWalletManager = system.getWalletManager(coreWalletManager);
                if (optWalletManager.isPresent()) {
                    WalletManager walletManager = optWalletManager.get();

                    Optional<Wallet> optWallet = walletManager.getWallet(coreWallet);
                    if (optWallet.isPresent()) {
                        Wallet wallet = optWallet.get();
                        Optional<Transfer> optional = wallet.getTransfer(coreTransfer);

                        if (optional.isPresent()) {
                            Transfer transfer = optional.get();
                            system.announceWalletEvent(walletManager, wallet, new WalletTransferSubmittedEvent(transfer));

                        } else {
                            Log.log(Level.SEVERE, "WalletTransferSubmitted: missed transfer");
                        }

                    } else {
                        Log.log(Level.SEVERE, "WalletTransferSubmitted: missed wallet");
                    }

                } else {
                    Log.log(Level.SEVERE, "WalletTransferSubmitted: missed wallet manager");
                }

            } else {
                Log.log(Level.SEVERE, "WalletTransferSubmitted: missed system");
            }
        } finally {
            coreTransfer.give();
        }
    }

    private static void handleWalletTransferDeleted(Cookie context, BRCryptoWalletManager coreWalletManager, BRCryptoWallet coreWallet, BRCryptoWalletEvent event) {
        BRCryptoTransfer coreTransfer = event.u.transfer.value;
        try {
            Log.log(Level.FINE, "WalletTransferDeleted");

            Optional<System> optSystem = getSystem(context);
            if (optSystem.isPresent()) {
                System system = optSystem.get();

                Optional<WalletManager> optWalletManager = system.getWalletManager(coreWalletManager);
                if (optWalletManager.isPresent()) {
                    WalletManager walletManager = optWalletManager.get();

                    Optional<Wallet> optWallet = walletManager.getWallet(coreWallet);
                    if (optWallet.isPresent()) {
                        Wallet wallet = optWallet.get();
                        Optional<Transfer> optional = wallet.getTransfer(coreTransfer);

                        if (optional.isPresent()) {
                            Transfer transfer = optional.get();
                            system.announceWalletEvent(walletManager, wallet, new WalletTransferDeletedEvent(transfer));

                        } else {
                            Log.log(Level.SEVERE, "WalletTransferDeleted: missed transfer");
                        }

                    } else {
                        Log.log(Level.SEVERE, "WalletTransferDeleted: missed wallet");
                    }

                } else {
                    Log.log(Level.SEVERE, "WalletTransferDeleted: missed wallet manager");
                }

            } else {
                Log.log(Level.SEVERE, "WalletTransferDeleted: missed system");
            }
        } finally {
            coreTransfer.give();
        }
    }

    private static void handleWalletBalanceUpdated(Cookie context, BRCryptoWalletManager coreWalletManager, BRCryptoWallet coreWallet, BRCryptoWalletEvent event) {
        Log.log(Level.FINE, "WalletBalanceUpdated");

        Amount amount = Amount.create(event.u.balanceUpdated.amount);

        Optional<System> optSystem = getSystem(context);
        if (optSystem.isPresent()) {
            System system = optSystem.get();

            Optional<WalletManager> optWalletManager = system.getWalletManager(coreWalletManager);
            if (optWalletManager.isPresent()) {
                WalletManager walletManager = optWalletManager.get();

                Optional<Wallet> optWallet = walletManager.getWallet(coreWallet);
                if (optWallet.isPresent()) {
                    Wallet wallet = optWallet.get();

                    Log.log(Level.FINE, String.format("WalletBalanceUpdated: %s", amount));
                    system.announceWalletEvent(walletManager, wallet, new WalletBalanceUpdatedEvent(amount));

                } else {
                    Log.log(Level.SEVERE, "WalletBalanceUpdated: missed wallet");
                }

            } else {
                Log.log(Level.SEVERE, "WalletBalanceUpdated: missed wallet manager");
            }

        } else {
            Log.log(Level.SEVERE, "WalletBalanceUpdated: missed system");
        }
    }

    private static void handleWalletFeeBasisUpdated(Cookie context, BRCryptoWalletManager coreWalletManager, BRCryptoWallet coreWallet, BRCryptoWalletEvent event) {
        Log.log(Level.FINE, "WalletFeeBasisUpdate");

        TransferFeeBasis feeBasis = TransferFeeBasis.create(event.u.feeBasisUpdated.basis);

        Optional<System> optSystem = getSystem(context);
        if (optSystem.isPresent()) {
            System system = optSystem.get();

            Optional<WalletManager> optWalletManager = system.getWalletManager(coreWalletManager);
            if (optWalletManager.isPresent()) {
                WalletManager walletManager = optWalletManager.get();

                Optional<Wallet> optWallet = walletManager.getWallet(coreWallet);
                if (optWallet.isPresent()) {
                    Wallet wallet = optWallet.get();

                    Log.log(Level.FINE, String.format("WalletFeeBasisUpdate: %s", feeBasis));
                    system.announceWalletEvent(walletManager, wallet, new WalletFeeBasisUpdatedEvent(feeBasis));

                } else {
                    Log.log(Level.SEVERE, "WalletFeeBasisUpdate: missed wallet");
                }

            } else {
                Log.log(Level.SEVERE, "WalletFeeBasisUpdate: missed wallet manager");
            }

        } else {
            Log.log(Level.SEVERE, "WalletFeeBasisUpdate: missed system");
        }
    }

    private static void handleWalletFeeBasisEstimated(Cookie context, BRCryptoWalletEvent event) {
        BRCryptoStatus status = event.u.feeBasisEstimated.status();

        Log.log(Level.FINE, String.format("WalletFeeBasisEstimated (%s)", status));

        boolean success = status == BRCryptoStatus.CRYPTO_SUCCESS;
        TransferFeeBasis feeBasis = success ? TransferFeeBasis.create(event.u.feeBasisEstimated.basis) : null;

        Optional<System> optSystem = getSystem(context);
        if (optSystem.isPresent()) {
            System system = optSystem.get();
            Cookie opCookie = new Cookie(event.u.feeBasisEstimated.cookie);

            if (success) {
                Log.log(Level.FINE, String.format("WalletFeeBasisEstimated: %s", feeBasis));
                system.callbackCoordinator.completeFeeBasisEstimateHandlerWithSuccess(opCookie, feeBasis);
            } else {
                FeeEstimationError error = Utilities.feeEstimationErrorFromStatus(status);
                Log.log(Level.FINE, String.format("WalletFeeBasisEstimated: %s", error));
                system.callbackCoordinator.completeFeeBasisEstimateHandlerWithError(opCookie, error);
            }

        } else {
            Log.log(Level.SEVERE, "WalletFeeBasisEstimated: missed system");
        }
    }

    //
    // Transfer Events
    //

    private static void transferEventCallback(Cookie context,
                                              BRCryptoWalletManager coreWalletManager,
                                              BRCryptoWallet coreWallet,
                                              BRCryptoTransfer coreTransfer,
                                              BRCryptoTransferEvent event) {
        EXECUTOR_LISTENER.execute(() -> {
            try {
                Log.log(Level.FINE, "TransferEventCallback");

                switch (event.type()) {
                    case CRYPTO_TRANSFER_EVENT_CREATED: {
                        handleTransferCreated(context, coreWalletManager, coreWallet, coreTransfer);
                        break;
                    }
                    case CRYPTO_TRANSFER_EVENT_CHANGED: {
                        handleTransferChanged(context, coreWalletManager, coreWallet, coreTransfer, event);
                        break;
                    }
                    case CRYPTO_TRANSFER_EVENT_DELETED: {
                        handleTransferDeleted(context, coreWalletManager, coreWallet, coreTransfer);
                        break;
                    }
                }
            } finally {
                coreTransfer.give();
                coreWallet.give();
                coreWalletManager.give();
            }
        });
    }

    private static void handleTransferCreated(Cookie context, BRCryptoWalletManager coreWalletManager, BRCryptoWallet coreWallet, BRCryptoTransfer coreTransfer) {
        Log.log(Level.FINE, "TransferCreated");

        Optional<System> optSystem = getSystem(context);
        if (optSystem.isPresent()) {
            System system = optSystem.get();

            Optional<WalletManager> optWalletManager = system.getWalletManager(coreWalletManager);
            if (optWalletManager.isPresent()) {
                WalletManager walletManager = optWalletManager.get();

                Optional<Wallet> optWallet = walletManager.getWallet(coreWallet);
                if (optWallet.isPresent()) {
                    Wallet wallet = optWallet.get();

                    Transfer transfer = wallet.createTransfer(coreTransfer);
                    system.announceTransferEvent(walletManager, wallet, transfer, new TransferCreatedEvent());

                } else {
                    Log.log(Level.SEVERE, "TransferCreated: missed wallet");
                }

            } else {
                Log.log(Level.SEVERE, "TransferCreated: missed wallet manager");
            }

        } else {
            Log.log(Level.SEVERE, "TransferCreated: missed system");
        }
    }

    private static void handleTransferChanged(Cookie context, BRCryptoWalletManager coreWalletManager, BRCryptoWallet coreWallet, BRCryptoTransfer coreTransfer,
                                       BRCryptoTransferEvent event) {
        TransferState oldState = Utilities.transferStateFromCrypto(event.u.state.oldState);
        TransferState newState = Utilities.transferStateFromCrypto(event.u.state.newState);

        Log.log(Level.FINE, String.format("TransferChanged (%s -> %s)", oldState, newState));

        Optional<System> optSystem = getSystem(context);
        if (optSystem.isPresent()) {
            System system = optSystem.get();

            Optional<WalletManager> optWalletManager = system.getWalletManager(coreWalletManager);
            if (optWalletManager.isPresent()) {
                WalletManager walletManager = optWalletManager.get();

                Optional<Wallet> optWallet = walletManager.getWallet(coreWallet);
                if (optWallet.isPresent()) {
                    Wallet wallet = optWallet.get();

                    Optional<Transfer> optTransfer = wallet.getTransfer(coreTransfer);
                    if (optTransfer.isPresent()) {
                        Transfer transfer = optTransfer.get();

                        system.announceTransferEvent(walletManager, wallet, transfer, new TransferChangedEvent(oldState, newState));

                    } else {
                        Log.log(Level.SEVERE, "TransferChanged: missed transfer");
                    }

                } else {
                    Log.log(Level.SEVERE, "TransferChanged: missed wallet");
                }

            } else {
                Log.log(Level.SEVERE, "TransferChanged: missed wallet manager");
            }

        } else {
            Log.log(Level.SEVERE, "TransferChanged: missed system");
        }
    }

    private static void handleTransferDeleted(Cookie context, BRCryptoWalletManager coreWalletManager, BRCryptoWallet coreWallet, BRCryptoTransfer coreTransfer) {
        Log.log(Level.FINE, "TransferDeleted");

        Optional<System> optSystem = getSystem(context);
        if (optSystem.isPresent()) {
            System system = optSystem.get();

            Optional<WalletManager> optWalletManager = system.getWalletManager(coreWalletManager);
            if (optWalletManager.isPresent()) {
                WalletManager walletManager = optWalletManager.get();

                Optional<Wallet> optWallet = walletManager.getWallet(coreWallet);
                if (optWallet.isPresent()) {
                    Wallet wallet = optWallet.get();

                    Optional<Transfer> optTransfer = wallet.getTransfer(coreTransfer);
                    if (optTransfer.isPresent()) {
                        Transfer transfer = optTransfer.get();
                        system.announceTransferEvent(walletManager, wallet, transfer, new TransferDeletedEvent());

                    } else {
                        Log.log(Level.SEVERE, "TransferDeleted: missed transfer");
                    }

                } else {
                    Log.log(Level.SEVERE, "TransferDeleted: missed wallet");
                }

            } else {
                Log.log(Level.SEVERE, "TransferDeleted: missed wallet manager");
            }

        } else {
            Log.log(Level.SEVERE, "TransferDeleted: missed system");
        }
    }

    // BTC client

    private static void getBlockNumber(Cookie context, BRCryptoWalletManager coreWalletManager, BRCryptoClientCallbackState callbackState) {
        EXECUTOR_CLIENT.execute(() -> {
            try {
                Log.log(Level.FINE, "BRCryptoCWMGetBlockNumberCallback");

                Optional<System> optSystem = getSystem(context);
                if (optSystem.isPresent()) {
                    System system = optSystem.get();

                    Optional<WalletManager> optWalletManager = system.getWalletManager(coreWalletManager);
                    if (optWalletManager.isPresent()) {
                        WalletManager walletManager = optWalletManager.get();

                        system.query.getBlockchain(walletManager.getNetwork().getUids(), new CompletionHandler<Blockchain, QueryError>() {
                            @Override
                            public void handleData(Blockchain blockchain) {
                                Optional<UnsignedLong> maybeBlockHeight = blockchain.getBlockHeight();
                                if (maybeBlockHeight.isPresent()) {
                                    UnsignedLong blockchainHeight = maybeBlockHeight.get();
                                    Log.log(Level.FINE, String.format("BRCryptoCWMGetBlockNumberCallback: succeeded (%s)", blockchainHeight));
                                    walletManager.getCoreBRCryptoWalletManager().announceGetBlockNumberSuccess(callbackState, blockchainHeight);
                                } else {
                                    Log.log(Level.SEVERE, "BRCryptoCWMGetBlockNumberCallback: failed with missing block height");
                                    walletManager.getCoreBRCryptoWalletManager().announceGetBlockNumberFailure(callbackState);
                                }
                            }

                            @Override
                            public void handleError(QueryError error) {
                                Log.log(Level.SEVERE, "BRCryptoCWMGetBlockNumberCallback: failed", error);
                                walletManager.getCoreBRCryptoWalletManager().announceGetBlockNumberFailure(callbackState);
                            }
                        });
                    } else {
                        throw new IllegalStateException("BRCryptoCWMGetBlockNumberCallback: missing manager");
                    }

                } else {
                    throw new IllegalStateException("BRCryptoCWMGetBlockNumberCallback: missing system");
                }
            } catch (RuntimeException e) {
                Log.log(Level.SEVERE, e.getMessage());
                coreWalletManager.announceGetBlockNumberFailure(callbackState);
            } finally {
                coreWalletManager.give();
            }
        });
    }

    private static BRCryptoTransferStateType getTransferStatus (String apiStatus) {
        switch (apiStatus) {
            case "confirmed":
                return BRCryptoTransferStateType.CRYPTO_TRANSFER_STATE_INCLUDED;
            case "submitted":
            case "reverted":
                return BRCryptoTransferStateType.CRYPTO_TRANSFER_STATE_SUBMITTED;
            case "failed":
            case "rejected":
                return BRCryptoTransferStateType.CRYPTO_TRANSFER_STATE_ERRORED;
            default:
                // throw new IllegalArgumentException("Unexpected API Status of " + apiStatus);
                return BRCryptoTransferStateType.CRYPTO_TRANSFER_STATE_DELETED;
        }
    }

    private static void getTransactions(Cookie context, BRCryptoWalletManager coreWalletManager, BRCryptoClientCallbackState callbackState,
                                        List<String> addresses, String currency, long begBlockNumber, long endBlockNumber) {
        EXECUTOR_CLIENT.execute(() -> {
            try {
                UnsignedLong begBlockNumberUnsigned = UnsignedLong.fromLongBits(begBlockNumber);
                UnsignedLong endBlockNumberUnsigned = UnsignedLong.fromLongBits(endBlockNumber);

                Log.log(Level.FINE, String.format("BRCryptoCWMGetTransactionsCallback (%s -> %s)", begBlockNumberUnsigned, endBlockNumberUnsigned));

                Optional<System> optSystem = getSystem(context);
                if (optSystem.isPresent()) {
                    System system = optSystem.get();

                    Optional<WalletManager> optWalletManager = system.getWalletManager(coreWalletManager);
                    if (optWalletManager.isPresent()) {
                        WalletManager walletManager = optWalletManager.get();

                        system.query.getTransactions(walletManager.getNetwork().getUids(),
                                addresses,
                                begBlockNumberUnsigned.equals(BRConstants.BLOCK_HEIGHT_UNBOUND) ? null : begBlockNumberUnsigned,
                                endBlockNumberUnsigned.equals(BRConstants.BLOCK_HEIGHT_UNBOUND) ? null : endBlockNumberUnsigned,
                                true,
                                false,
                                new CompletionHandler<List<Transaction>, QueryError>() {
                                    @Override
                                    public void handleData(List<Transaction> transactions) {
                                        boolean success = false;
                                        Log.log(Level.FINE, "BRCryptoCWMGetTransactionsCallback received transactions");

                                        try {
                                            for (Transaction transaction : transactions) {
                                                Optional<byte[]> optRaw = transaction.getRaw();
                                                if (!optRaw.isPresent()) {
                                                    Log.log(Level.SEVERE, "BRCryptoCWMGetTransactionsCallback completing with missing raw bytes");
                                                    return;
                                                }

                                                UnsignedLong blockHeight = transaction.getBlockHeight().or(BRConstants.BLOCK_HEIGHT_UNBOUND);
                                                UnsignedLong timestamp =
                                                        transaction.getTimestamp().transform(Utilities::dateAsUnixTimestamp).or(UnsignedLong.ZERO);

                                                BRCryptoTransferStateType status = getTransferStatus (transaction.getStatus());

                                                if (status != BRCryptoTransferStateType.CRYPTO_TRANSFER_STATE_DELETED) {
                                                    Log.log(Level.FINE,
                                                            "BRCryptoCWMGetTransactionsCallback announcing " + transaction.getId());
                                                    walletManager.getCoreBRCryptoWalletManager().announceGetTransactionsItem(callbackState, status, optRaw.get(), timestamp, blockHeight);
                                                } else {
                                                    Log.log(Level.SEVERE, "BRCryptoCWMGetTransactionsCallback received an unknown status, completing with failure");
                                                    return;
                                                }
                                            }

                                            success = true;
                                            Log.log(Level.FINE, "BRCryptoCWMGetTransactionsCallback: complete");
                                        } finally {
                                            walletManager.getCoreBRCryptoWalletManager().announceGetTransactionsComplete(callbackState, success);
                                        }
                                    }

                                    @Override
                                    public void handleError(QueryError error) {
                                        Log.log(Level.SEVERE, "BRCryptoCWMGetTransactionsCallback received an error, completing with failure", error);
                                        walletManager.getCoreBRCryptoWalletManager().announceGetTransactionsComplete(callbackState, false);
                                    }
                                });

                    } else {
                        throw new IllegalStateException("BRCryptoCWMGetTransactionsCallback: missing manager");
                    }

                } else {
                    throw new IllegalStateException("BRCryptoCWMGetTransactionsCallback: missing system");
                }
            } catch (RuntimeException e) {
                Log.log(Level.SEVERE, e.getMessage());
                coreWalletManager.announceGetTransactionsComplete(callbackState, false);
            } finally {
                coreWalletManager.give();
            }
        });
    }

    private static void getTransfers(Cookie context, BRCryptoWalletManager coreWalletManager, BRCryptoClientCallbackState callbackState,
                                     List<String> addresses, String currency, long begBlockNumber, long endBlockNumber) {
        EXECUTOR_CLIENT.execute(() -> {
            try {
                UnsignedLong begBlockNumberUnsigned = UnsignedLong.fromLongBits(begBlockNumber);
                UnsignedLong endBlockNumberUnsigned = UnsignedLong.fromLongBits(endBlockNumber);

                Log.log(Level.FINE, String.format("BRCryptoCWMGetTransfersCallback (%s -> %s)", begBlockNumberUnsigned, endBlockNumberUnsigned));

                Optional<System> optSystem = getSystem(context);
                if (optSystem.isPresent()) {
                    System system = optSystem.get();

                    Optional<WalletManager> optWalletManager = system.getWalletManager(coreWalletManager);
                    if (optWalletManager.isPresent()) {
                        WalletManager walletManager = optWalletManager.get();

                        system.query.getTransactions(walletManager.getNetwork().getUids(), addresses,
                                begBlockNumberUnsigned.equals(BRConstants.BLOCK_HEIGHT_UNBOUND) ? null : begBlockNumberUnsigned,
                                endBlockNumberUnsigned.equals(BRConstants.BLOCK_HEIGHT_UNBOUND) ? null : endBlockNumberUnsigned,
                                false,
                                false,
                                new CompletionHandler<List<Transaction>, QueryError>() {
                                    @Override
                                    public void handleData(List<Transaction> transactions) {
                                        boolean success = false;
                                        Log.log(Level.FINE, "BRCryptoCWMGetTransfersCallback received transfers");

                                        try {
                                            List<ObjectPair<com.breadwallet.crypto.blockchaindb.models.bdb.Transfer, String>> merged;

                                            for (Transaction transaction : transactions) {
<<<<<<< HEAD
                                                UnsignedLong blockHeight    = transaction.getBlockHeight().or(UnsignedLong.ZERO);
=======
                                                UnsignedLong blockHeight    = transaction.getBlockHeight().or(BRConstants.BLOCK_HEIGHT_UNBOUND);
>>>>>>> 5093c234
                                                UnsignedLong blockTimestamp = transaction.getTimestamp().transform(Utilities::dateAsUnixTimestamp).or(UnsignedLong.ZERO);
                                                UnsignedLong blockConfirmations = transaction.getConfirmations().or(UnsignedLong.ZERO);
                                                UnsignedLong blockTransactionIndex = transaction.getIndex().or(UnsignedLong.ZERO);
                                                String blockHash = transaction.getHash();

                                                BRCryptoTransferStateType status = getTransferStatus (transaction.getStatus());

                                                merged = System.mergeTransfers(transaction, addresses);
                                                for (ObjectPair<com.breadwallet.crypto.blockchaindb.models.bdb.Transfer, String> o : merged) {
                                                    Log.log(Level.FINE, "BRCryptoCWMGetTransfersCallback  announcing " + o.o1.getId());
<<<<<<< HEAD
=======

                                                    // Merge Transfer 'meta' into Transaction' meta; duplicates from Transfer
                                                    Map<String,String> meta = new HashMap<>(transaction.getMeta());
                                                    meta.putAll(o.o1.getMeta());

>>>>>>> 5093c234
                                                    walletManager.getCoreBRCryptoWalletManager().announceGetTransfersItem(callbackState, status,
                                                            transaction.getHash(),
                                                            o.o1.getId(),
                                                            o.o1.getFromAddress().orNull(),
                                                            o.o1.getToAddress().orNull(),
                                                            o.o1.getAmount().getAmount(),
                                                            o.o1.getAmount().getCurrencyId(),
                                                            o.o2,
                                                            blockTimestamp,
                                                            blockHeight,
                                                            blockConfirmations,
                                                            blockTransactionIndex,
                                                            blockHash,
<<<<<<< HEAD
                                                            o.o1.getMeta());
=======
                                                            meta);
>>>>>>> 5093c234
                                                }
                                            }

                                            success = true;
                                            Log.log(Level.FINE, "BRCryptoCWMGetTransfersCallback : complete");
                                        } finally {
                                            walletManager.getCoreBRCryptoWalletManager().announceGetTransfersComplete(callbackState, success);
                                        }
                                    }

                                    @Override
                                    public void handleError(QueryError error) {
                                        Log.log(Level.SEVERE, "BRCryptoCWMGetTransfersCallback  received an error, completing with failure", error);
                                        walletManager.getCoreBRCryptoWalletManager().announceGetTransfersComplete(callbackState, false);
                                    }
                                });
                    } else {
                        throw new IllegalStateException("BRCryptoCWMGetTransfersCallback : missing manager");
                    }

                } else {
                    throw new IllegalStateException("BRCryptoCWMGetTransfersCallback : missing system");
                }
            } catch (RuntimeException e) {
                Log.log(Level.SEVERE, e.getMessage());
                coreWalletManager.announceGetTransfersComplete(callbackState, false);
            } finally {
                coreWalletManager.give();
            }
        });
    }

    private static void submitTransaction(Cookie context, BRCryptoWalletManager coreWalletManager, BRCryptoClientCallbackState callbackState,
                                          byte[] transaction, String hashAsHex) {
        EXECUTOR_CLIENT.execute(() -> {
            try {
                Log.log(Level.FINE, "BRCryptoCWMSubmitTransactionCallback");

                Optional<System> optSystem = getSystem(context);
                if (optSystem.isPresent()) {
                    System system = optSystem.get();

                    Optional<WalletManager> optWalletManager = system.getWalletManager(coreWalletManager);
                    if (optWalletManager.isPresent()) {
                        WalletManager walletManager = optWalletManager.get();

                        system.query.createTransaction(walletManager.getNetwork().getUids(), hashAsHex, transaction, new CompletionHandler<Void, QueryError>() {
                            @Override
                            public void handleData(Void data) {
                                Log.log(Level.FINE, "BRCryptoCWMSubmitTransactionCallback: succeeded");
                                walletManager.getCoreBRCryptoWalletManager().announceSubmitTransferSuccess(callbackState, hashAsHex);
                            }

                            @Override
                            public void handleError(QueryError error) {
                                Log.log(Level.SEVERE, "BRCryptoCWMSubmitTransactionCallback: failed", error);
                                walletManager.getCoreBRCryptoWalletManager().announceSubmitTransferFailure(callbackState);
                            }
                        });

                    } else {
                        throw new IllegalStateException("BRCryptoCWMSubmitTransactionCallback: missing manager");
                    }

                } else {
                    throw new IllegalStateException("BRCryptoCWMSubmitTransactionCallback: missing system");
                }
            } catch (RuntimeException e) {
                Log.log(Level.SEVERE, e.getMessage());
                coreWalletManager.announceSubmitTransferFailure(callbackState);
            } finally {
                coreWalletManager.give();
            }
        });
    }

    private static void estimateTransactionFee(Cookie context, BRCryptoWalletManager coreWalletManager, BRCryptoClientCallbackState callbackState,
                                               byte[] transaction, String hashAsHex) {
        EXECUTOR_CLIENT.execute(() -> {
            try {
                Log.log(Level.FINE, "BRCryptoCWMEstimateTransactionFeeCallback");

                Optional<System> optSystem = getSystem(context);
                if (optSystem.isPresent()) {
                    System system = optSystem.get();

                    Optional<WalletManager> optWalletManager = system.getWalletManager(coreWalletManager);
                    if (optWalletManager.isPresent()) {
                        WalletManager walletManager = optWalletManager.get();

                        system.query.estimateTransactionFee(walletManager.getNetwork().getUids(), hashAsHex, transaction, new CompletionHandler<TransactionFee, QueryError>() {
                            @Override
                            public void handleData(TransactionFee fee) {
                                Log.log(Level.FINE, "BRCryptoCWMEstimateTransactionFeeCallback: succeeded");
                                walletManager.getCoreBRCryptoWalletManager().announceEstimateTransactionFeeSuccess(callbackState, hashAsHex, fee.getCostUnits());
                            }

                            @Override
                            public void handleError(QueryError error) {
                                Log.log(Level.SEVERE, "BRCryptoCWMEstimateTransactionFeeCallback: failed", error);
                                walletManager.getCoreBRCryptoWalletManager().announceEstimateTransactionFeeFailure(callbackState);
                            }
                        });
                    } else {
                        throw new IllegalStateException("BRCryptoCWMEstimateTransactionFeeCallback: missing manager");
                    }

                } else {
                    throw new IllegalStateException("BRCryptoCWMEstimateTransactionFeeCallback: missing system");
                }
            } catch (RuntimeException e) {
                Log.log(Level.SEVERE, e.getMessage());
                coreWalletManager.announceSubmitTransferFailure(callbackState);
            } finally {
                coreWalletManager.give();
            }
        });
    }

    private static class ObjectPair<T1, T2> {
        final T1 o1;
        final T2 o2;

        ObjectPair (T1 o1, T2 o2) {
            this.o1 = o1;
            this.o2 = o2;
        }
    }

    private static List<ObjectPair<com.breadwallet.crypto.blockchaindb.models.bdb.Transfer, String>> mergeTransfers(Transaction transaction, List<String> addresses) {
        List<com.breadwallet.crypto.blockchaindb.models.bdb.Transfer> transfers;
        List<com.breadwallet.crypto.blockchaindb.models.bdb.Transfer> transfersWithFee;
        List<com.breadwallet.crypto.blockchaindb.models.bdb.Transfer> transfersWithoutFee;
        List<ObjectPair<com.breadwallet.crypto.blockchaindb.models.bdb.Transfer, String>> transfersMerged;
        com.breadwallet.crypto.blockchaindb.models.bdb.Transfer transferWithFee;

        // Only consider transfers w/ `address`
        transfers = new ArrayList<>(Collections2.filter(transaction.getTransfers(),
                t -> addresses.contains(t.getFromAddress().orNull()) ||
                        addresses.contains(t.getToAddress().orNull())));

        // Note for later: all transfers have a unique id

        transfersWithFee = new ArrayList<>(Collections2.filter(transfers, t -> "__fee__".equals(t.getToAddress().orNull())));
        transfersWithoutFee = new ArrayList<>(Collections2.filter(transfers, t -> !"__fee__".equals(t.getToAddress().orNull())));

        // Get the transferWithFee if we have one
        checkState(transfersWithFee.size() <= 1);
        transferWithFee = transfersWithFee.isEmpty() ? null : transfersWithFee.get(0);

        transfersMerged = new ArrayList<>(transfers.size());

        // There is no "__fee__" entry
        if (transferWithFee == null) {
            // Announce transfers with no fee
            for (com.breadwallet.crypto.blockchaindb.models.bdb.Transfer transfer: transfers) {
                transfersMerged.add(new ObjectPair<>(transfer, null));
            }

        // There is a single "__fee__" entry, due to `checkState(transfersWithFee.size() <= 1)` above
        } else {
            // We may or may not have a non-fee transfer matching `transferWithFee`.  We
            // may or may not have more than one non-fee transfers matching `transferWithFee`

            // Find the first of the non-fee transfers matching `transferWithFee`
            com.breadwallet.crypto.blockchaindb.models.bdb.Transfer transferMatchingFee = null;
            for (com.breadwallet.crypto.blockchaindb.models.bdb.Transfer transfer: transfersWithoutFee) {
                if (transferWithFee.getTransactionId().equals(transfer.getTransactionId()) &&
                    transferWithFee.getFromAddress().equals(transfer.getFromAddress())) {
                    transferMatchingFee = transfer;
                    break;
                }
            }

            // We must have a transferMatchingFee; if we don't add one
            transfers = new ArrayList<>(transfersWithoutFee);
            if (null == transferMatchingFee) {
                transfers.add(
                        com.breadwallet.crypto.blockchaindb.models.bdb.Transfer.create(
                                transferWithFee.getId(),
                                transferWithFee.getBlockchainId(),
                                transferWithFee.getIndex(),
                                transferWithFee.getAmount(),
                                transferWithFee.getMeta(),
                                transferWithFee.getFromAddress().orNull(),
                                "unknown",
                                "0",
                                transferWithFee.getAcknowledgements().orNull())
                );
            }

            // Hold the Id for the transfer that we'll add a fee to.
            String transferForFeeId = transferMatchingFee != null ? transferMatchingFee.getId() : transferWithFee.getId();

            // Announce transfers adding the fee to the `transferforFeeId`
            for (com.breadwallet.crypto.blockchaindb.models.bdb.Transfer transfer: transfers) {
                String fee = transfer.getId().equals(transferForFeeId) ? transferWithFee.getAmount().getAmount() : null;

                transfersMerged.add(new ObjectPair<>(transfer, fee));
            }
        }

        return transfersMerged;
    }

    @Override
    public boolean accountIsInitialized(com.breadwallet.crypto.Account account, com.breadwallet.crypto.Network network) {
        return account.isInitialized(network);
    }

    @Override
    public void accountInitialize(com.breadwallet.crypto.Account account,
                                  com.breadwallet.crypto.Network network,
                                  boolean create,
                                  CompletionHandler<byte[], AccountInitializationError> handler) {
        EXECUTOR_CLIENT.execute(() -> {
            if (accountIsInitialized(account, network)) {
                accountInitializeReportError(new AccountInitializationAlreadyInitializedError(), handler);
                return;
            }

            switch (network.getType()) {
                case HBAR:
                    Optional<String> publicKey = Optional.fromNullable(account.getInitializationData(network))
                            .transform((data) -> Coder.createForAlgorithm(com.breadwallet.crypto.Coder.Algorithm.HEX).encode(data))
                            .get();

                    if (!publicKey.isPresent()) {
                        accountInitializeReportError(new AccountInitializationQueryError(new QueryNoDataError()), handler);
                        return;
                    }

                    Log.log(Level.INFO, "HBAR accountInitialize: publicKey: %s", publicKey.get());

                    // We'll recursively reference this 'hederaHandler' - put it in a 'final box' so
                    // that the compiler permits references w/o 'perhaps not initialized' errors.
                    final HederaAccountCompletionHandler[] hederaHandlerBox = new HederaAccountCompletionHandler[1];
                    hederaHandlerBox[0] = new HederaAccountCompletionHandler() {
                        @Override
                        public void handleData(List<HederaAccount> accounts) {
                            switch (accounts.size()) {
                                case 0:
                                    if (!hederaHandlerBox[0].create) {
                                        accountInitializeReportError(new AccountInitializationCantCreateError(), handler);
                                    } else {
                                        // Create the account; but only try once.
                                        hederaHandlerBox[0].create = false;
                                        query.createHederaAccount(network.getUids(), publicKey.get(), hederaHandlerBox[0]);
                                    }
                                    break;

                                case 1:
                                    Log.log(Level.INFO, String.format("HBAR accountInitialize: Hedera AccountId: %s, Balance: %s",
                                            accounts.get(0).getAccountId(),
                                            accounts.get(0).getBalance()));

                                    Optional<byte[]> serialization = accountInitializeUsingHedera(account, network, accounts.get(0));
                                    if (serialization.isPresent()) {
                                        accountInitializeReportSuccess(serialization.get(), handler);
                                    } else {
                                        accountInitializeReportError(new AccountInitializationQueryError(new QueryNoDataError()), handler);
                                    }
                                    break;

                                default:
                                    accountInitializeReportError(new AccountInitializationMultipleHederaAccountsError(accounts), handler);
                                    break;
                            }

                        }

                        @Override
                        public void handleError(QueryError error) {
                            accountInitializeReportError(new AccountInitializationQueryError(error), handler);
                        }
                    };

                    hederaHandlerBox[0].create = create;
                    query.getHederaAccount(network.getUids(), publicKey.get(), hederaHandlerBox[0]);
                    break;

                default:
                    checkState(false);
                    break;
            }
        });
    }

    @Override
    public Optional<byte[]> accountInitializeUsingData(com.breadwallet.crypto.Account account, com.breadwallet.crypto.Network network, byte[] data) {
        return Optional.of (account.initialize (network, data));
    }

    @Override
    public Optional<byte[]> accountInitializeUsingHedera(com.breadwallet.crypto.Account account, com.breadwallet.crypto.Network network, HederaAccount hedera) {
        return Optional.of (account.initialize (network, hedera.getAccountId().getBytes()));
    }

    private void accountInitializeReportError(AccountInitializationError error,
                                              CompletionHandler<byte[], AccountInitializationError> handler) {
        handler.handleError(error);
    }

    private void accountInitializeReportSuccess(byte[] data,
                                                CompletionHandler<byte[], AccountInitializationError> handler) {
        handler.handleData(data);
    }

    private abstract class HederaAccountCompletionHandler implements CompletionHandler<List<HederaAccount>, QueryError> {
        boolean create = true;
    }
}<|MERGE_RESOLUTION|>--- conflicted
+++ resolved
@@ -1750,11 +1750,7 @@
                                             List<ObjectPair<com.breadwallet.crypto.blockchaindb.models.bdb.Transfer, String>> merged;
 
                                             for (Transaction transaction : transactions) {
-<<<<<<< HEAD
-                                                UnsignedLong blockHeight    = transaction.getBlockHeight().or(UnsignedLong.ZERO);
-=======
                                                 UnsignedLong blockHeight    = transaction.getBlockHeight().or(BRConstants.BLOCK_HEIGHT_UNBOUND);
->>>>>>> 5093c234
                                                 UnsignedLong blockTimestamp = transaction.getTimestamp().transform(Utilities::dateAsUnixTimestamp).or(UnsignedLong.ZERO);
                                                 UnsignedLong blockConfirmations = transaction.getConfirmations().or(UnsignedLong.ZERO);
                                                 UnsignedLong blockTransactionIndex = transaction.getIndex().or(UnsignedLong.ZERO);
@@ -1765,14 +1761,11 @@
                                                 merged = System.mergeTransfers(transaction, addresses);
                                                 for (ObjectPair<com.breadwallet.crypto.blockchaindb.models.bdb.Transfer, String> o : merged) {
                                                     Log.log(Level.FINE, "BRCryptoCWMGetTransfersCallback  announcing " + o.o1.getId());
-<<<<<<< HEAD
-=======
 
                                                     // Merge Transfer 'meta' into Transaction' meta; duplicates from Transfer
                                                     Map<String,String> meta = new HashMap<>(transaction.getMeta());
                                                     meta.putAll(o.o1.getMeta());
 
->>>>>>> 5093c234
                                                     walletManager.getCoreBRCryptoWalletManager().announceGetTransfersItem(callbackState, status,
                                                             transaction.getHash(),
                                                             o.o1.getId(),
@@ -1786,11 +1779,7 @@
                                                             blockConfirmations,
                                                             blockTransactionIndex,
                                                             blockHash,
-<<<<<<< HEAD
-                                                            o.o1.getMeta());
-=======
                                                             meta);
->>>>>>> 5093c234
                                                 }
                                             }
 
