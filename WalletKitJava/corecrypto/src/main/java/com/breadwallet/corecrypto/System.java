/*
 * Created by Michael Carrara <michael.carrara@breadwallet.com> on 7/1/19.
 * Copyright (c) 2019 Breadwinner AG.  All right reserved.
*
 * See the LICENSE file at the project root for license information.
 * See the CONTRIBUTORS file at the project root for a list of contributors.
 */
package com.breadwallet.corecrypto;

import android.support.annotation.Nullable;

import com.breadwallet.corenative.crypto.BRCryptoClient;
import com.breadwallet.corenative.crypto.BRCryptoClientCallbackState;
import com.breadwallet.corenative.crypto.BRCryptoCWMListener;
import com.breadwallet.corenative.crypto.BRCryptoClientTransactionBundle;
import com.breadwallet.corenative.crypto.BRCryptoStatus;
import com.breadwallet.corenative.crypto.BRCryptoTransfer;
import com.breadwallet.corenative.crypto.BRCryptoTransferEvent;
import com.breadwallet.corenative.crypto.BRCryptoTransferStateType;
import com.breadwallet.corenative.crypto.BRCryptoWallet;
import com.breadwallet.corenative.crypto.BRCryptoWalletEvent;
import com.breadwallet.corenative.crypto.BRCryptoWalletManager;
import com.breadwallet.corenative.crypto.BRCryptoWalletManagerEvent;
import com.breadwallet.corenative.support.BRConstants;
import com.breadwallet.corenative.utility.Cookie;
import com.breadwallet.corenative.utility.SizeT;
import com.breadwallet.crypto.AddressScheme;
import com.breadwallet.crypto.TransferState;
import com.breadwallet.crypto.WalletManagerMode;
import com.breadwallet.crypto.WalletManagerState;
import com.breadwallet.crypto.WalletManagerSyncDepth;
import com.breadwallet.crypto.WalletManagerSyncStoppedReason;
import com.breadwallet.crypto.WalletState;
import com.breadwallet.crypto.blockchaindb.BlockchainDb;
import com.breadwallet.crypto.blockchaindb.errors.QueryError;
import com.breadwallet.crypto.blockchaindb.errors.QueryNoDataError;
import com.breadwallet.crypto.blockchaindb.models.bdb.Blockchain;
import com.breadwallet.crypto.blockchaindb.models.bdb.BlockchainFee;
import com.breadwallet.crypto.blockchaindb.models.bdb.HederaAccount;
import com.breadwallet.crypto.blockchaindb.models.bdb.Transaction;
import com.breadwallet.crypto.blockchaindb.models.bdb.TransactionFee;
import com.breadwallet.crypto.errors.AccountInitializationAlreadyInitializedError;
import com.breadwallet.crypto.errors.AccountInitializationCantCreateError;
import com.breadwallet.crypto.errors.AccountInitializationError;
import com.breadwallet.crypto.errors.AccountInitializationMultipleHederaAccountsError;
import com.breadwallet.crypto.errors.AccountInitializationQueryError;
import com.breadwallet.crypto.errors.FeeEstimationError;
import com.breadwallet.crypto.errors.MigrateBlockError;
import com.breadwallet.crypto.errors.MigrateCreateError;
import com.breadwallet.crypto.errors.MigrateError;
import com.breadwallet.crypto.errors.MigrateInvalidError;
import com.breadwallet.crypto.errors.MigratePeerError;
import com.breadwallet.crypto.errors.MigrateTransactionError;
import com.breadwallet.crypto.errors.NetworkFeeUpdateError;
import com.breadwallet.crypto.errors.NetworkFeeUpdateFeesUnavailableError;
import com.breadwallet.crypto.events.network.NetworkCreatedEvent;
import com.breadwallet.crypto.events.network.NetworkEvent;
import com.breadwallet.crypto.events.network.NetworkFeesUpdatedEvent;
import com.breadwallet.crypto.events.system.SystemCreatedEvent;
import com.breadwallet.crypto.events.system.SystemDiscoveredNetworksEvent;
import com.breadwallet.crypto.events.system.SystemEvent;
import com.breadwallet.crypto.events.system.SystemListener;
import com.breadwallet.crypto.events.system.SystemManagerAddedEvent;
import com.breadwallet.crypto.events.system.SystemNetworkAddedEvent;
import com.breadwallet.crypto.events.transfer.TranferEvent;
import com.breadwallet.crypto.events.transfer.TransferChangedEvent;
import com.breadwallet.crypto.events.transfer.TransferCreatedEvent;
import com.breadwallet.crypto.events.transfer.TransferDeletedEvent;
import com.breadwallet.crypto.events.wallet.WalletBalanceUpdatedEvent;
import com.breadwallet.crypto.events.wallet.WalletChangedEvent;
import com.breadwallet.crypto.events.wallet.WalletCreatedEvent;
import com.breadwallet.crypto.events.wallet.WalletDeletedEvent;
import com.breadwallet.crypto.events.wallet.WalletEvent;
import com.breadwallet.crypto.events.wallet.WalletFeeBasisUpdatedEvent;
import com.breadwallet.crypto.events.wallet.WalletTransferAddedEvent;
import com.breadwallet.crypto.events.wallet.WalletTransferChangedEvent;
import com.breadwallet.crypto.events.wallet.WalletTransferDeletedEvent;
import com.breadwallet.crypto.events.wallet.WalletTransferSubmittedEvent;
import com.breadwallet.crypto.events.walletmanager.WalletManagerBlockUpdatedEvent;
import com.breadwallet.crypto.events.walletmanager.WalletManagerChangedEvent;
import com.breadwallet.crypto.events.walletmanager.WalletManagerCreatedEvent;
import com.breadwallet.crypto.events.walletmanager.WalletManagerDeletedEvent;
import com.breadwallet.crypto.events.walletmanager.WalletManagerEvent;
import com.breadwallet.crypto.events.walletmanager.WalletManagerSyncProgressEvent;
import com.breadwallet.crypto.events.walletmanager.WalletManagerSyncRecommendedEvent;
import com.breadwallet.crypto.events.walletmanager.WalletManagerSyncStartedEvent;
import com.breadwallet.crypto.events.walletmanager.WalletManagerSyncStoppedEvent;
import com.breadwallet.crypto.events.walletmanager.WalletManagerWalletAddedEvent;
import com.breadwallet.crypto.events.walletmanager.WalletManagerWalletChangedEvent;
import com.breadwallet.crypto.events.walletmanager.WalletManagerWalletDeletedEvent;
import com.breadwallet.crypto.migration.BlockBlob;
import com.breadwallet.crypto.migration.PeerBlob;
import com.breadwallet.crypto.migration.TransactionBlob;
import com.breadwallet.crypto.utility.CompletionHandler;
import com.google.common.base.Optional;
import com.google.common.collect.Collections2;
import com.google.common.primitives.UnsignedInteger;
import com.google.common.primitives.UnsignedLong;

import java.io.File;
import java.util.ArrayList;
import java.util.Collections;
import java.util.Date;
import java.util.HashMap;
import java.util.HashSet;
import java.util.List;
import java.util.Locale;
import java.util.Map;
import java.util.Set;
import java.util.concurrent.ConcurrentHashMap;
import java.util.concurrent.CopyOnWriteArraySet;
import java.util.concurrent.Executor;
import java.util.concurrent.ExecutorService;
import java.util.concurrent.Executors;
import java.util.concurrent.ScheduledExecutorService;
import java.util.concurrent.TimeUnit;
import java.util.concurrent.atomic.AtomicInteger;
import java.util.logging.Level;
import java.util.logging.Logger;

import static com.google.common.base.Preconditions.checkState;

/* package */
final class System implements com.breadwallet.crypto.System {

    private static final Logger Log = Logger.getLogger(System.class.getName());

    /// A index to globally identify systems.
    private static final AtomicInteger SYSTEM_IDS = new AtomicInteger(0);

    /// A dictionary mapping an index to a system.
    private static final Map<Cookie, System> SYSTEMS_ACTIVE = new ConcurrentHashMap<>();

    /// An array of removed systems.  This is a workaround for systems that have been destroyed.
    /// We do not correctly handle 'release' and thus C-level memory issues are introduced; rather
    /// than solving those memory issues now, we'll avoid 'release' by holding a reference.
    private static final List<System> SYSTEMS_INACTIVE = Collections.synchronizedList(new ArrayList<>());

    /// If true, save removed system in the above array. Set to `false` for debugging 'release'.
    private static final boolean SYSTEMS_INACTIVE_RETAIN = true;

    // Create a dedicated executor to pump CWM events as quickly as possible
    private static final Executor EXECUTOR_LISTENER = Executors.newSingleThreadExecutor();

    // Create a dedicated executor to pump CWM callbacks. This is a separate executor
    // than the one used to handle events as they *really* need to be pumped as fast as possible.
    private static final Executor EXECUTOR_CLIENT = Executors.newSingleThreadExecutor();

    //
    // Keep a static reference to the callbacks so that they are never GC'ed
    //

    private static final BRCryptoCWMListener.WalletManagerEventCallback CWM_LISTENER_WALLET_MANAGER_CALLBACK = System::walletManagerEventCallback;
    private static final BRCryptoCWMListener.WalletEventCallback CWM_LISTENER_WALLET_CALLBACK = System::walletEventCallback;
    private static final BRCryptoCWMListener.TransferEventCallback CWM_LISTENER_TRANSFER_CALLBACK = System::transferEventCallback;

    private static final boolean DEFAULT_IS_NETWORK_REACHABLE = true;

    private static boolean ensurePath(String storagePath) {
        File storageFile = new File(storagePath);
        return ((storageFile.exists() || storageFile.mkdirs())
                && storageFile.isDirectory()
                && storageFile.canWrite());
    }

    /* package */
    static System create(ScheduledExecutorService executor,
                         SystemListener listener,
                         com.breadwallet.crypto.Account account,
                         boolean isMainnet,
                         String storagePath,
                         BlockchainDb query) {
        Account cryptoAccount = Account.from(account);

        storagePath = storagePath + (storagePath.endsWith(File.separator) ? "" : File.separator) + cryptoAccount.getFilesystemIdentifier();
        checkState(ensurePath(storagePath));

        Cookie context = new Cookie(SYSTEM_IDS.incrementAndGet());

        BRCryptoCWMListener cwmListener = new BRCryptoCWMListener(context,
                CWM_LISTENER_WALLET_MANAGER_CALLBACK,
                CWM_LISTENER_WALLET_CALLBACK,
                CWM_LISTENER_TRANSFER_CALLBACK);

        BRCryptoClient cwmClient = new BRCryptoClient(context,
                System::getBlockNumber,
                System::getTransactions,
                System::getTransfers,
                System::submitTransaction,
                System::estimateTransactionFee);

        System system = new System(executor,
                listener,
                cryptoAccount,
                isMainnet,
                storagePath,
                query,
                context,
                cwmListener,
                cwmClient);

        SYSTEMS_ACTIVE.put(context, system);

        return system;
    }

    /* package */
    static Optional<com.breadwallet.crypto.blockchaindb.models.bdb.Currency> asBDBCurrency(String uids,
                                                                                           String name,
                                                                                           String code,
                                                                                           String type,
                                                                                           UnsignedInteger decimals) {
        int index = uids.indexOf(':');
        if (index == -1) return Optional.absent();

        type = type.toLowerCase(Locale.ROOT);
        if (!"erc20".equals(type) && !"native".equals(type)) return Optional.absent();

        code = code.toLowerCase(Locale.ROOT);
        String blockchainId = uids.substring(0, index);
        String address = uids.substring(index);

        return Optional.of(
                com.breadwallet.crypto.blockchaindb.models.bdb.Currency.create(
                        uids,
                        name,
                        code,
                        type,
                        blockchainId,
                        address.equals("__native__") ? null : address,
                        true,
                        Blockchains.makeCurrencyDemominationsErc20(code, decimals)
                )
        );
    }

    /* package */
    static Optional<byte[]> migrateBRCoreKeyCiphertext(com.breadwallet.crypto.Key key,
                                                       byte[] nonce12,
                                                       byte[] authenticatedData,
                                                       byte[] ciphertext) {
        return Cipher.migrateBRCoreKeyCiphertext(key, nonce12, authenticatedData, ciphertext);
    }

    /* package */
    static void wipe(com.breadwallet.crypto.System system) {
        // Safe the path to the persistent storage
        String storagePath = system.getPath();

        // Destroy the system.
        destroy(system);

        // Clear out persistent storage
        deleteRecursively(storagePath);
    }

    /* package */
    static void wipeAll(String storagePath, List<com.breadwallet.crypto.System> exemptSystems) {
        Set<String> exemptSystemPath = new HashSet<>();
        for (com.breadwallet.crypto.System sys: exemptSystems) {
            exemptSystemPath.add(sys.getPath());
        }

        File storageFile = new File(storagePath);
        File[] childFiles = storageFile.listFiles();
        if (null != childFiles) {
            for (File child : childFiles) {
                if (!exemptSystemPath.contains(child.getAbsolutePath())) {
                    deleteRecursively(child);
                }
            }
        }
    }

    private static void destroy(com.breadwallet.crypto.System system) {
        System sys = System.from(system);
        // Stop all callbacks.  This might be inconsistent with 'deleted' events.
        SYSTEMS_ACTIVE.remove(sys.context);

        // Disconnect all wallet managers
        sys.disconnectAll();

        // Stop
        sys.stopAll();

        // Register the system as inactive
        if (SYSTEMS_INACTIVE_RETAIN) {
            SYSTEMS_INACTIVE.add(sys);
        }
    }

    private static void deleteRecursively (String toDeletePath) {
        deleteRecursively(new File(toDeletePath));
    }

    private static void deleteRecursively (File toDelete) {
        if (toDelete.isDirectory()) {
            for (File child : toDelete.listFiles()) {
                deleteRecursively(child);
            }
        }

        if (toDelete.exists() && !toDelete.delete()) {
            Log.log(Level.SEVERE, "Failed to delete " + toDelete.getAbsolutePath());
        }
    }

    private static Optional<System> getSystem(Cookie context) {
        return Optional.fromNullable(SYSTEMS_ACTIVE.get(context));
    }

    private static System from(com.breadwallet.crypto.System system) {
        if (system == null) {
            return null;
        }

        if (system instanceof System) {
            return (System) system;
        }

        throw new IllegalArgumentException("Unsupported system instance");
    }

    private final ExecutorService executor;
    private final SystemListener listener;
    private final SystemCallbackCoordinator callbackCoordinator;
    private final Account account;
    private final boolean isMainnet;
    private final String storagePath;
    private final BlockchainDb query;
    private final Cookie context;
    private final BRCryptoCWMListener cwmListener;
    private final BRCryptoClient cwmClient;

    private final Set<Network> networks;
    private final Set<WalletManager> walletManagers;

    private boolean isNetworkReachable;

    private System(ScheduledExecutorService executor,
                   SystemListener listener,
                   Account account,
                   boolean isMainnet,
                   String storagePath,
                   BlockchainDb query,
                   Cookie context,
                   BRCryptoCWMListener cwmListener,
                   BRCryptoClient cwmClient) {
        this.executor = executor;
        this.listener = listener;
        this.callbackCoordinator = new SystemCallbackCoordinator(executor);
        this.account = account;
        this.isMainnet = isMainnet;
        this.storagePath = storagePath;
        this.query = query;
        this.context = context;
        this.cwmListener = cwmListener;
        this.cwmClient = cwmClient;

        this.networks = new CopyOnWriteArraySet<>();
        this.walletManagers = new CopyOnWriteArraySet<>();

        this.isNetworkReachable = DEFAULT_IS_NETWORK_REACHABLE;

        announceSystemEvent(new SystemCreatedEvent());
    }

    @Override
    public void configure(List<com.breadwallet.crypto.blockchaindb.models.bdb.Currency> appCurrencies) {
        NetworkDiscovery.discoverNetworks(query, isMainnet, appCurrencies, new NetworkDiscovery.Callback() {
            @Override
            public void discovered(Network network) {
                if (addNetwork(network)) {
                    announceNetworkEvent(network, new NetworkCreatedEvent());
                    announceSystemEvent(new SystemNetworkAddedEvent(network));
                }
            }

            @Override
            public void complete(List<com.breadwallet.crypto.Network> networks) {
                announceSystemEvent(new SystemDiscoveredNetworksEvent(networks));
            }
        });
    }

    @Override
    public boolean createWalletManager(com.breadwallet.crypto.Network network,
                                       WalletManagerMode mode,
                                       AddressScheme scheme,
                                       Set<com.breadwallet.crypto.Currency> currencies) {
        checkState(network.supportsWalletManagerMode(mode));
        checkState(network.supportsAddressScheme(scheme));

        if (!account.isInitialized(network)) {
            return false;
        }

        Optional<WalletManager> maybeWalletManager = WalletManager.create(
                cwmListener,
                cwmClient,
                account,
                Network.from(network),
                mode,
                scheme,
                storagePath,
                this,
                callbackCoordinator);
        if (!maybeWalletManager.isPresent()) {
            return false;
        }

        WalletManager walletManager = maybeWalletManager.get();
        for (com.breadwallet.crypto.Currency currency: currencies) {
            if (network.hasCurrency(currency)) {
                walletManager.registerWalletFor(currency);
            }
        }

        walletManager.setNetworkReachable(isNetworkReachable);

        addWalletManager(walletManager);
        announceSystemEvent(new SystemManagerAddedEvent(walletManager));
        return true;
    }

    @Override
    public void wipe(com.breadwallet.crypto.Network network) {
        boolean found = false;
        for (WalletManager walletManager: walletManagers) {
            if (walletManager.getNetwork().equals(network)) {
                found = true;
                break;
            }
        }

        // Racy - but if there is no wallet manager for `network`... then
        if (!found) {
            WalletManager.wipe(Network.from(network), storagePath);
        }
    }

    @Override
    public void connectAll() {
        for (WalletManager manager: getWalletManagers()) {
            manager.connect(null);
        }
    }

    @Override
    public void disconnectAll() {
        for (WalletManager manager: getWalletManagers()) {
            manager.disconnect();
        }
    }

    @Override
    public void subscribe(String subscriptionToken) {
        // TODO(fix): Implement this!
    }

    @Override
    public void updateNetworkFees(@Nullable CompletionHandler<List<com.breadwallet.crypto.Network>, NetworkFeeUpdateError> handler) {
        query.getBlockchains(isMainnet, new CompletionHandler<List<Blockchain>, QueryError>() {
            @Override
            public void handleData(List<Blockchain> blockchainModels) {
                Map<String, Network> networksByUuid = new HashMap<>();
                for (Network network: getNetworks()) networksByUuid.put(network.getUids(), network);

                List<com.breadwallet.crypto.Network> networks = new ArrayList<>();
                for (Blockchain blockChainModel: blockchainModels) {
                    Network network = networksByUuid.get(blockChainModel.getId());
                    if (null == network) continue;

                    // We always have a feeUnit for network
                    Optional<Unit> maybeFeeUnit = network.baseUnitFor(network.getCurrency());
                    checkState(maybeFeeUnit.isPresent());

                    List<NetworkFee> fees = new ArrayList<>();
                    for (BlockchainFee feeEstimate: blockChainModel.getFeeEstimates()) {
                        // Well, quietly ignore a fee if we can't parse the amount.
                        Optional<Amount> maybeFeeAmount = Amount.create(feeEstimate.getAmount(), false, maybeFeeUnit.get());
                        if (!maybeFeeAmount.isPresent()) continue;

                        fees.add(NetworkFee.create(feeEstimate.getConfirmationTimeInMilliseconds(), maybeFeeAmount.get()));
                    }

                    // The fees are unlikely to change; but we'll announce feesUpdated anyways.
                    network.setFees(fees);
                    announceNetworkEvent(network, new NetworkFeesUpdatedEvent());
                    networks.add(network);
                }

                if (null != handler) handler.handleData(networks);
            }

            @Override
            public void handleError(QueryError error) {
                // On an error, just skip out; we'll query again later, presumably
                if (null != handler) handler.handleError(new NetworkFeeUpdateFeesUnavailableError());
            }
        });
    }

    @Override
    public void setNetworkReachable(boolean isNetworkReachable) {
        this.isNetworkReachable = isNetworkReachable;
        for (WalletManager manager: getWalletManagers()) {
            manager.setNetworkReachable(isNetworkReachable);
        }
    }

    @Override
    public Account getAccount() {
        return account;
    }

    @Override
    public String getPath() {
        return storagePath;
    }

    @Override
    public List<Wallet> getWallets() {
        List<Wallet> wallets = new ArrayList<>();
        for (WalletManager manager: getWalletManagers()) {
            wallets.addAll(manager.getWallets());
        }
        return wallets;
    }

    private void stopAll() {
        for (WalletManager manager: getWalletManagers()) {
            manager.stop();
        }
    }

    // Network management

    @Override
    public List<Network> getNetworks() {
        return new ArrayList<>(networks);
    }

    private boolean addNetwork(Network network) {
        return networks.add(network);
    }

    // WalletManager management

    @Override
    public List<WalletManager> getWalletManagers() {
        return new ArrayList<>(walletManagers);
    }

    private void addWalletManager(WalletManager walletManager) {
        walletManagers.add(walletManager);
    }

    private Optional<WalletManager> getWalletManager(BRCryptoWalletManager coreWalletManager) {
        WalletManager walletManager = WalletManager.takeAndCreate(coreWalletManager, this, callbackCoordinator);
        return walletManagers.contains(walletManager) ? Optional.of(walletManager) : Optional.absent();
    }

    private WalletManager createWalletManager(BRCryptoWalletManager coreWalletManager) {
        WalletManager walletManager = WalletManager.takeAndCreate(coreWalletManager, this, callbackCoordinator);
        walletManagers.add(walletManager);
        return walletManager;
    }

    // Miscellaneous

    @Override
    public boolean migrateRequired(com.breadwallet.crypto.Network network) {
        return network.requiresMigration();
    }

    @Override
    public void migrateStorage (com.breadwallet.crypto.Network network,
                                List<TransactionBlob> transactionBlobs,
                                List<BlockBlob> blockBlobs,
                                List<PeerBlob> peerBlobs) throws MigrateError {
        if (!migrateRequired(network)) {
            throw new MigrateInvalidError();
        }

         migrateStorageAsBtc(network, transactionBlobs, blockBlobs, peerBlobs);
    }

    private void migrateStorageAsBtc (com.breadwallet.crypto.Network network,
                                      List<TransactionBlob> transactionBlobs,
                                      List<BlockBlob> blockBlobs,
                                      List<PeerBlob> peerBlobs) throws MigrateError {
        Optional<WalletMigrator> maybeMigrator = WalletMigrator.create(network, storagePath);
        if (!maybeMigrator.isPresent()) {
            throw new MigrateCreateError();
        }

        WalletMigrator migrator = maybeMigrator.get();

        try {
            for (TransactionBlob blob : transactionBlobs) {
                Optional<TransactionBlob.Btc> maybeBtc = blob.asBtc();
                if (!maybeBtc.isPresent()) {
                    throw new MigrateTransactionError();
                }

                TransactionBlob.Btc btc = maybeBtc.get();

                if (!migrator.handleTransactionAsBtc(
                        btc.bytes,
                        btc.blockHeight,
                        btc.timestamp)) {
                    throw new MigrateTransactionError();
                }
            }

            for (BlockBlob blob : blockBlobs) {
                Optional<BlockBlob.Btc> maybeBtc = blob.asBtc();
                if (!maybeBtc.isPresent()) {
                    throw new MigrateBlockError();
                }

                BlockBlob.Btc btc = maybeBtc.get();

                if (!migrator.handleBlockAsBtc(
                        btc.block,
                        btc.height)) {
                    throw new MigrateBlockError();
                }
            }

            for (PeerBlob blob : peerBlobs) {
                Optional<PeerBlob.Btc> maybeBtc = blob.asBtc();
                if (!maybeBtc.isPresent()) {
                    throw new MigratePeerError();
                }

                PeerBlob.Btc btc = maybeBtc.get();
                // On a `nil` timestamp, by definition skip out, don't migrate this blob
                if (btc.timestamp == null) continue;

                if (!migrator.handlePeerAsBtc(
                        btc.address,
                        btc.port,
                        btc.services,
                        btc.timestamp)) {
                    throw new MigratePeerError();
                }
            }
        } finally {
            migrator.release();
        }
    }

    /* package */
    BlockchainDb getBlockchainDb() {
        return query;
    }

    // Event announcements

    private void announceSystemEvent(SystemEvent event) {
        executor.submit(() -> listener.handleSystemEvent(this, event));
    }

    private void announceNetworkEvent(Network network, NetworkEvent event) {
        executor.submit(() -> listener.handleNetworkEvent(this, network, event));
    }

    private void announceWalletManagerEvent(WalletManager walletManager, WalletManagerEvent event) {
        executor.submit(() -> listener.handleManagerEvent(this, walletManager, event));
    }

    private void announceWalletEvent(WalletManager walletManager, Wallet wallet, WalletEvent event) {
        executor.submit(() -> listener.handleWalletEvent(this, walletManager, wallet, event));
    }

    private void announceTransferEvent(WalletManager walletManager, Wallet wallet, Transfer transfer, TranferEvent event) {
        executor.submit(() -> listener.handleTransferEvent(this, walletManager, wallet, transfer, event));
    }

    //
    // WalletManager Events
    //

    private static void walletManagerEventCallback(Cookie context,
                                                   BRCryptoWalletManager coreWalletManager,
                                                   BRCryptoWalletManagerEvent event) {
        EXECUTOR_LISTENER.execute(() -> {
            try {
                Log.log(Level.FINE, "WalletManagerEventCallback");

                switch (event.type()) {
                    case CRYPTO_WALLET_MANAGER_EVENT_CREATED: {
                        handleWalletManagerCreated(context, coreWalletManager);
                        break;
                    }
                    case CRYPTO_WALLET_MANAGER_EVENT_CHANGED: {
                        handleWalletManagerChanged(context, coreWalletManager, event);
                        break;
                    }
                    case CRYPTO_WALLET_MANAGER_EVENT_DELETED: {
                        handleWalletManagerDeleted(context, coreWalletManager);
                        break;
                    }
                    case CRYPTO_WALLET_MANAGER_EVENT_WALLET_ADDED: {
                        handleWalletManagerWalletAdded(context, coreWalletManager, event);
                        break;
                    }
                    case CRYPTO_WALLET_MANAGER_EVENT_WALLET_CHANGED: {
                        handleWalletManagerWalletChanged(context, coreWalletManager, event);
                        break;
                    }
                    case CRYPTO_WALLET_MANAGER_EVENT_WALLET_DELETED: {
                        handleWalletManagerWalletDeleted(context, coreWalletManager, event);
                        break;
                    }
                    case CRYPTO_WALLET_MANAGER_EVENT_SYNC_STARTED: {
                        handleWalletManagerSyncStarted(context, coreWalletManager);
                        break;
                    }
                    case CRYPTO_WALLET_MANAGER_EVENT_SYNC_CONTINUES: {
                        handleWalletManagerSyncProgress(context, coreWalletManager, event);
                        break;
                    }
                    case CRYPTO_WALLET_MANAGER_EVENT_SYNC_STOPPED: {
                        handleWalletManagerSyncStopped(context, coreWalletManager, event);
                        break;
                    }
                    case CRYPTO_WALLET_MANAGER_EVENT_SYNC_RECOMMENDED: {
                        handleWalletManagerSyncRecommended(context, coreWalletManager, event);
                        break;
                    }
                    case CRYPTO_WALLET_MANAGER_EVENT_BLOCK_HEIGHT_UPDATED: {
                        handleWalletManagerBlockHeightUpdated(context, coreWalletManager, event);
                        break;
                    }
                }
            } finally {
                coreWalletManager.give();
            }
        });
    }

    private static void handleWalletManagerCreated(Cookie context, BRCryptoWalletManager coreWalletManager) {
        Log.log(Level.FINE, "WalletManagerCreated");

        Optional<System> optSystem = getSystem(context);
        if (optSystem.isPresent()) {
            System system = optSystem.get();

            WalletManager walletManager = system.createWalletManager(coreWalletManager);
            system.announceWalletManagerEvent(walletManager, new WalletManagerCreatedEvent());

        } else {
            Log.log(Level.SEVERE, "WalletManagerCreated: missed system");
        }
    }

    private static void handleWalletManagerChanged(Cookie context, BRCryptoWalletManager coreWalletManager, BRCryptoWalletManagerEvent event) {
        WalletManagerState oldState = Utilities.walletManagerStateFromCrypto(event.u.state.oldValue);
        WalletManagerState newState = Utilities.walletManagerStateFromCrypto(event.u.state.newValue);

        Log.log(Level.FINE, String.format("WalletManagerChanged (%s -> %s)", oldState, newState));

        Optional<System> optSystem = getSystem(context);
        if (optSystem.isPresent()) {
            System system = optSystem.get();

            Optional<WalletManager> optWalletManager = system.getWalletManager(coreWalletManager);
            if (optWalletManager.isPresent()) {
                WalletManager walletManager = optWalletManager.get();
                system.announceWalletManagerEvent(walletManager, new WalletManagerChangedEvent(oldState, newState));

            } else {
                Log.log(Level.SEVERE, "WalletManagerChanged: missed wallet manager");
            }

        } else {
            Log.log(Level.SEVERE, "WalletManagerChanged: missed system");
        }
    }

    private static void handleWalletManagerDeleted(Cookie context, BRCryptoWalletManager coreWalletManager) {
        Log.log(Level.FINE, "WalletManagerDeleted");

        Optional<System> optSystem = getSystem(context);
        if (optSystem.isPresent()) {
            System system = optSystem.get();

            Optional<WalletManager> optWalletManager = system.getWalletManager(coreWalletManager);
            if (optWalletManager.isPresent()) {
                WalletManager walletManager = optWalletManager.get();
                system.announceWalletManagerEvent(walletManager, new WalletManagerDeletedEvent());

            } else {
                Log.log(Level.SEVERE, "WalletManagerDeleted: missed wallet manager");
            }

        } else {
            Log.log(Level.SEVERE, "WalletManagerDeleted: missed system");
        }
    }

    private static void handleWalletManagerWalletAdded(Cookie context, BRCryptoWalletManager coreWalletManager, BRCryptoWalletManagerEvent event) {
        BRCryptoWallet coreWallet = event.u.wallet.value;
        try {
            Log.log(Level.FINE, "WalletManagerWalletAdded");

            Optional<System> optSystem = getSystem(context);
            if (optSystem.isPresent()) {
                System system = optSystem.get();

                Optional<WalletManager> optWalletManager = system.getWalletManager(coreWalletManager);
                if (optWalletManager.isPresent()) {
                    WalletManager walletManager = optWalletManager.get();

                    Optional<Wallet> optional = walletManager.getWallet(coreWallet);
                    if (optional.isPresent()) {
                        Wallet wallet = optional.get();
                        system.announceWalletManagerEvent(walletManager, new WalletManagerWalletAddedEvent(wallet));

                    } else {
                        Log.log(Level.SEVERE, "WalletManagerWalletAdded: missed wallet");
                    }

                } else {
                    Log.log(Level.SEVERE, "WalletManagerWalletAdded: missed wallet manager");
                }

            } else {
                Log.log(Level.SEVERE, "WalletManagerWalletAdded: missed system");
            }

        } finally {
            coreWallet.give();
        }
    }

    private static void handleWalletManagerWalletChanged(Cookie context, BRCryptoWalletManager coreWalletManager, BRCryptoWalletManagerEvent event) {
        BRCryptoWallet coreWallet = event.u.wallet.value;
        try {
            Log.log(Level.FINE, "WalletManagerWalletChanged");

            Optional<System> optSystem = getSystem(context);
            if (optSystem.isPresent()) {
                System system = optSystem.get();

                Optional<WalletManager> optWalletManager = system.getWalletManager(coreWalletManager);
                if (optWalletManager.isPresent()) {
                    WalletManager walletManager = optWalletManager.get();

                    Optional<Wallet> optional = walletManager.getWallet(coreWallet);
                    if (optional.isPresent()) {
                        Wallet wallet = optional.get();
                        system.announceWalletManagerEvent(walletManager, new WalletManagerWalletChangedEvent(wallet));

                    } else {
                        Log.log(Level.SEVERE, "WalletManagerWalletChanged: missed wallet");
                    }

                } else {
                    Log.log(Level.SEVERE, "WalletManagerWalletChanged: missed wallet manager");
                }

            } else {
                Log.log(Level.SEVERE, "WalletManagerWalletChanged: missed system");
            }

        } finally {
            coreWallet.give();
        }
    }

    private static void handleWalletManagerWalletDeleted(Cookie context, BRCryptoWalletManager coreWalletManager, BRCryptoWalletManagerEvent event) {
        BRCryptoWallet coreWallet = event.u.wallet.value;
        try {
            Log.log(Level.FINE, "WalletManagerWalletDeleted");

            Optional<System> optSystem = getSystem(context);
            if (optSystem.isPresent()) {
                System system = optSystem.get();

                Optional<WalletManager> optWalletManager = system.getWalletManager(coreWalletManager);
                if (optWalletManager.isPresent()) {
                    WalletManager walletManager = optWalletManager.get();

                    Optional<Wallet> optional = walletManager.getWallet(coreWallet);
                    if (optional.isPresent()) {
                        Wallet wallet = optional.get();
                        system.announceWalletManagerEvent(walletManager, new WalletManagerWalletDeletedEvent(wallet));

                    } else {
                        Log.log(Level.SEVERE, "WalletManagerWalletDeleted: missed wallet");
                    }

                } else {
                    Log.log(Level.SEVERE, "WalletManagerWalletDeleted: missed wallet manager");
                }

            } else {
                Log.log(Level.SEVERE, "WalletManagerWalletDeleted: missed system");
            }

        } finally {
            coreWallet.give();
        }
    }

    private static void handleWalletManagerSyncStarted(Cookie context, BRCryptoWalletManager coreWalletManager) {
        Log.log(Level.FINE, "WalletManagerSyncStarted");

        Optional<System> optSystem = getSystem(context);
        if (optSystem.isPresent()) {
            System system = optSystem.get();

            Optional<WalletManager> optWalletManager = system.getWalletManager(coreWalletManager);
            if (optWalletManager.isPresent()) {
                WalletManager walletManager = optWalletManager.get();
                system.announceWalletManagerEvent(walletManager, new WalletManagerSyncStartedEvent());

            } else {
                Log.log(Level.SEVERE, "WalletManagerSyncStarted: missed wallet manager");
            }

        } else {
            Log.log(Level.SEVERE, "WalletManagerSyncStarted: missed system");
        }
    }

    private static void handleWalletManagerSyncProgress(Cookie context, BRCryptoWalletManager coreWalletManager, BRCryptoWalletManagerEvent event) {
        float percent = event.u.syncContinues.percentComplete;
        Date timestamp = 0 == event.u.syncContinues.timestamp ? null : new Date(TimeUnit.SECONDS.toMillis(event.u.syncContinues.timestamp));

        Log.log(Level.FINE, String.format("WalletManagerSyncProgress (%s)", percent));

        Optional<System> optSystem = getSystem(context);
        if (optSystem.isPresent()) {
            System system = optSystem.get();

            Optional<WalletManager> optWalletManager = system.getWalletManager(coreWalletManager);
            if (optWalletManager.isPresent()) {
                WalletManager walletManager = optWalletManager.get();
                system.announceWalletManagerEvent(walletManager, new WalletManagerSyncProgressEvent(percent, timestamp));

            } else {
                Log.log(Level.SEVERE, "WalletManagerSyncProgress: missed wallet manager");
            }

        } else {
            Log.log(Level.SEVERE, "WalletManagerSyncProgress: missed system");
        }
    }

    private static void handleWalletManagerSyncStopped(Cookie context, BRCryptoWalletManager coreWalletManager, BRCryptoWalletManagerEvent event) {
        WalletManagerSyncStoppedReason reason = Utilities.walletManagerSyncStoppedReasonFromCrypto(event.u.syncStopped.reason);
        Log.log(Level.FINE, String.format("WalletManagerSyncStopped: (%s)", reason));

        Optional<System> optSystem = getSystem(context);
        if (optSystem.isPresent()) {
            System system = optSystem.get();

            Optional<WalletManager> optWalletManager = system.getWalletManager(coreWalletManager);
            if (optWalletManager.isPresent()) {
                WalletManager walletManager = optWalletManager.get();
                system.announceWalletManagerEvent(walletManager, new WalletManagerSyncStoppedEvent(reason));

            } else {
                Log.log(Level.SEVERE, "WalletManagerSyncStopped: missed wallet manager");
            }

        } else {
            Log.log(Level.SEVERE, "WalletManagerSyncStopped: missed system");
        }
    }

    private static void handleWalletManagerSyncRecommended(Cookie context, BRCryptoWalletManager coreWalletManager, BRCryptoWalletManagerEvent event) {
        WalletManagerSyncDepth depth = Utilities.syncDepthFromCrypto(event.u.syncRecommended.depth());
        Log.log(Level.FINE, String.format("WalletManagerSyncRecommended: (%s)", depth));

        Optional<System> optSystem = getSystem(context);
        if (optSystem.isPresent()) {
            System system = optSystem.get();

            Optional<WalletManager> optWalletManager = system.getWalletManager(coreWalletManager);
            if (optWalletManager.isPresent()) {
                WalletManager walletManager = optWalletManager.get();
                system.announceWalletManagerEvent(walletManager, new WalletManagerSyncRecommendedEvent(depth));

            } else {
                Log.log(Level.SEVERE, "WalletManagerSyncRecommended: missed wallet manager");
            }

        } else {
            Log.log(Level.SEVERE, "WalletManagerSyncRecommended: missed system");
        }
    }

    private static void handleWalletManagerBlockHeightUpdated(Cookie context, BRCryptoWalletManager coreWalletManager, BRCryptoWalletManagerEvent event) {
        UnsignedLong blockHeight = UnsignedLong.fromLongBits(event.u.blockHeight.value);

        Log.log(Level.FINE, String.format("WalletManagerBlockHeightUpdated (%s)", blockHeight));

        Optional<System> optSystem = getSystem(context);
        if (optSystem.isPresent()) {
            System system = optSystem.get();

            Optional<WalletManager> optWalletManager = system.getWalletManager(coreWalletManager);
            if (optWalletManager.isPresent()) {
                WalletManager walletManager = optWalletManager.get();
                system.announceWalletManagerEvent(walletManager, new WalletManagerBlockUpdatedEvent(blockHeight));

            } else {
                Log.log(Level.SEVERE, "WalletManagerBlockHeightUpdated: missed wallet manager");
            }

        } else {
            Log.log(Level.SEVERE, "WalletManagerBlockHeightUpdated: missed system");
        }
    }

    //
    // Wallet Events
    //

    private static void walletEventCallback(Cookie context,
                                            BRCryptoWalletManager coreWalletManager,
                                            BRCryptoWallet coreWallet,
                                            BRCryptoWalletEvent event) {
        EXECUTOR_LISTENER.execute(() -> {
            try {
                Log.log(Level.FINE, "WalletEventCallback");

                switch (event.type()) {
                    case CRYPTO_WALLET_EVENT_CREATED: {
                        handleWalletCreated(context, coreWalletManager, coreWallet);
                        break;
                    }
                    case CRYPTO_WALLET_EVENT_CHANGED: {
                        handleWalletChanged(context, coreWalletManager, coreWallet, event);
                        break;
                    }
                    case CRYPTO_WALLET_EVENT_DELETED: {
                        handleWalletDeleted(context, coreWalletManager, coreWallet);
                        break;
                    }
                    case CRYPTO_WALLET_EVENT_TRANSFER_ADDED: {
                        handleWalletTransferAdded(context, coreWalletManager, coreWallet, event);
                        break;
                    }
                    case CRYPTO_WALLET_EVENT_TRANSFER_CHANGED: {
                        handleWalletTransferChanged(context, coreWalletManager, coreWallet, event);
                        break;
                    }
                    case CRYPTO_WALLET_EVENT_TRANSFER_SUBMITTED: {
                        handleWalletTransferSubmitted(context, coreWalletManager, coreWallet, event);
                        break;
                    }
                    case CRYPTO_WALLET_EVENT_TRANSFER_DELETED: {
                        handleWalletTransferDeleted(context, coreWalletManager, coreWallet, event);
                        break;
                    }
                    case CRYPTO_WALLET_EVENT_BALANCE_UPDATED: {
                        handleWalletBalanceUpdated(context, coreWalletManager, coreWallet, event);
                        break;
                    }
                    case CRYPTO_WALLET_EVENT_FEE_BASIS_UPDATED: {
                        handleWalletFeeBasisUpdated(context, coreWalletManager, coreWallet, event);
                        break;
                    }
                    case CRYPTO_WALLET_EVENT_FEE_BASIS_ESTIMATED: {
                        handleWalletFeeBasisEstimated(context, event);
                        break;
                    }
                }
            } finally {
                coreWallet.give();
                coreWalletManager.give();
            }
        });
    }

    private static void handleWalletCreated(Cookie context, BRCryptoWalletManager coreWalletManager, BRCryptoWallet coreWallet) {
        Log.log(Level.FINE, "WalletCreated");

        Optional<System> optSystem = getSystem(context);
        if (optSystem.isPresent()) {
            System system = optSystem.get();

            Optional<WalletManager> optWalletManager = system.getWalletManager(coreWalletManager);
            if (optWalletManager.isPresent()) {
                WalletManager walletManager = optWalletManager.get();

                Wallet wallet = walletManager.createWallet(coreWallet);
                system.announceWalletEvent(walletManager, wallet, new WalletCreatedEvent());

            } else {
                Log.log(Level.SEVERE, "WalletCreated: missed wallet manager");
            }

        } else {
            Log.log(Level.SEVERE, "WalletCreated: missed system");
        }
    }

    private static void handleWalletChanged(Cookie context, BRCryptoWalletManager coreWalletManager, BRCryptoWallet coreWallet, BRCryptoWalletEvent event) {
        WalletState oldState = Utilities.walletStateFromCrypto(event.u.state.oldState());
        WalletState newState = Utilities.walletStateFromCrypto(event.u.state.newState());

        Log.log(Level.FINE, String.format("WalletChanged (%s -> %s)", oldState, newState));

        Optional<System> optSystem = getSystem(context);
        if (optSystem.isPresent()) {
            System system = optSystem.get();

            Optional<WalletManager> optWalletManager = system.getWalletManager(coreWalletManager);
            if (optWalletManager.isPresent()) {
                WalletManager walletManager = optWalletManager.get();

                Optional<Wallet> optWallet = walletManager.getWallet(coreWallet);
                if (optWallet.isPresent()) {
                    Wallet wallet = optWallet.get();
                    system.announceWalletEvent(walletManager, wallet, new WalletChangedEvent(oldState, newState));

                } else {
                    Log.log(Level.SEVERE, "WalletChanged: missed wallet");
                }

            } else {
                Log.log(Level.SEVERE, "WalletChanged: missed wallet manager");
            }

        } else {
            Log.log(Level.SEVERE, "WalletChanged: missed system");
        }
    }

    private static void handleWalletDeleted(Cookie context, BRCryptoWalletManager coreWalletManager, BRCryptoWallet coreWallet) {
        Log.log(Level.FINE, "WalletDeleted");

        Optional<System> optSystem = getSystem(context);
        if (optSystem.isPresent()) {
            System system = optSystem.get();

            Optional<WalletManager> optWalletManager = system.getWalletManager(coreWalletManager);
            if (optWalletManager.isPresent()) {
                WalletManager walletManager = optWalletManager.get();

                Optional<Wallet> optWallet = walletManager.getWallet(coreWallet);
                if (optWallet.isPresent()) {
                    Wallet wallet = optWallet.get();
                    system.announceWalletEvent(walletManager, wallet, new WalletDeletedEvent());

                } else {
                    Log.log(Level.SEVERE, "WalletDeleted: missed wallet");
                }

            } else {
                Log.log(Level.SEVERE, "WalletDeleted: missed wallet manager");
            }

        } else {
            Log.log(Level.SEVERE, "WalletDeleted: missed system");
        }
    }

    private static void handleWalletTransferAdded(Cookie context, BRCryptoWalletManager coreWalletManager, BRCryptoWallet coreWallet, BRCryptoWalletEvent event) {
        BRCryptoTransfer coreTransfer = event.u.transfer.value;
        try {
            Log.log(Level.FINE, "WalletTransferAdded");

            Optional<System> optSystem = getSystem(context);
            if (optSystem.isPresent()) {
                System system = optSystem.get();

                Optional<WalletManager> optWalletManager = system.getWalletManager(coreWalletManager);
                if (optWalletManager.isPresent()) {
                    WalletManager walletManager = optWalletManager.get();

                    Optional<Wallet> optWallet = walletManager.getWallet(coreWallet);
                    if (optWallet.isPresent()) {
                        Wallet wallet = optWallet.get();
                        Optional<Transfer> optional = wallet.getTransfer(coreTransfer);

                        if (optional.isPresent()) {
                            Transfer transfer = optional.get();
                            system.announceWalletEvent(walletManager, wallet, new WalletTransferAddedEvent(transfer));

                        } else {
                            Log.log(Level.SEVERE, "WalletTransferAdded: missed transfer");
                        }

                    } else {
                        Log.log(Level.SEVERE, "WalletTransferAdded: missed wallet");
                    }

                } else {
                    Log.log(Level.SEVERE, "WalletTransferAdded: missed wallet manager");
                }

            } else {
                Log.log(Level.SEVERE, "WalletTransferAdded: missed system");
            }
        } finally {
            coreTransfer.give();
        }
    }

    private static void handleWalletTransferChanged(Cookie context, BRCryptoWalletManager coreWalletManager, BRCryptoWallet coreWallet, BRCryptoWalletEvent event) {
        BRCryptoTransfer coreTransfer = event.u.transfer.value;
        try {
            Log.log(Level.FINE, "WalletTransferChanged");

            Optional<System> optSystem = getSystem(context);
            if (optSystem.isPresent()) {
                System system = optSystem.get();

                Optional<WalletManager> optWalletManager = system.getWalletManager(coreWalletManager);
                if (optWalletManager.isPresent()) {
                    WalletManager walletManager = optWalletManager.get();

                    Optional<Wallet> optWallet = walletManager.getWallet(coreWallet);
                    if (optWallet.isPresent()) {
                        Wallet wallet = optWallet.get();
                        Optional<Transfer> optional = wallet.getTransfer(coreTransfer);

                        if (optional.isPresent()) {
                            Transfer transfer = optional.get();
                            system.announceWalletEvent(walletManager, wallet, new WalletTransferChangedEvent(transfer));

                        } else {
                            Log.log(Level.SEVERE, "WalletTransferChanged: missed transfer");
                        }

                    } else {
                        Log.log(Level.SEVERE, "WalletTransferChanged: missed wallet");
                    }

                } else {
                    Log.log(Level.SEVERE, "WalletTransferChanged: missed wallet manager");
                }

            } else {
                Log.log(Level.SEVERE, "WalletTransferChanged: missed system");
            }
        } finally {
            coreTransfer.give();
        }
    }

    private static void handleWalletTransferSubmitted(Cookie context, BRCryptoWalletManager coreWalletManager, BRCryptoWallet coreWallet, BRCryptoWalletEvent event) {
        BRCryptoTransfer coreTransfer = event.u.transfer.value;
        try {
            Log.log(Level.FINE, "WalletTransferSubmitted");

            Optional<System> optSystem = getSystem(context);
            if (optSystem.isPresent()) {
                System system = optSystem.get();

                Optional<WalletManager> optWalletManager = system.getWalletManager(coreWalletManager);
                if (optWalletManager.isPresent()) {
                    WalletManager walletManager = optWalletManager.get();

                    Optional<Wallet> optWallet = walletManager.getWallet(coreWallet);
                    if (optWallet.isPresent()) {
                        Wallet wallet = optWallet.get();
                        Optional<Transfer> optional = wallet.getTransfer(coreTransfer);

                        if (optional.isPresent()) {
                            Transfer transfer = optional.get();
                            system.announceWalletEvent(walletManager, wallet, new WalletTransferSubmittedEvent(transfer));

                        } else {
                            Log.log(Level.SEVERE, "WalletTransferSubmitted: missed transfer");
                        }

                    } else {
                        Log.log(Level.SEVERE, "WalletTransferSubmitted: missed wallet");
                    }

                } else {
                    Log.log(Level.SEVERE, "WalletTransferSubmitted: missed wallet manager");
                }

            } else {
                Log.log(Level.SEVERE, "WalletTransferSubmitted: missed system");
            }
        } finally {
            coreTransfer.give();
        }
    }

    private static void handleWalletTransferDeleted(Cookie context, BRCryptoWalletManager coreWalletManager, BRCryptoWallet coreWallet, BRCryptoWalletEvent event) {
        BRCryptoTransfer coreTransfer = event.u.transfer.value;
        try {
            Log.log(Level.FINE, "WalletTransferDeleted");

            Optional<System> optSystem = getSystem(context);
            if (optSystem.isPresent()) {
                System system = optSystem.get();

                Optional<WalletManager> optWalletManager = system.getWalletManager(coreWalletManager);
                if (optWalletManager.isPresent()) {
                    WalletManager walletManager = optWalletManager.get();

                    Optional<Wallet> optWallet = walletManager.getWallet(coreWallet);
                    if (optWallet.isPresent()) {
                        Wallet wallet = optWallet.get();
                        Optional<Transfer> optional = wallet.getTransfer(coreTransfer);

                        if (optional.isPresent()) {
                            Transfer transfer = optional.get();
                            system.announceWalletEvent(walletManager, wallet, new WalletTransferDeletedEvent(transfer));

                        } else {
                            Log.log(Level.SEVERE, "WalletTransferDeleted: missed transfer");
                        }

                    } else {
                        Log.log(Level.SEVERE, "WalletTransferDeleted: missed wallet");
                    }

                } else {
                    Log.log(Level.SEVERE, "WalletTransferDeleted: missed wallet manager");
                }

            } else {
                Log.log(Level.SEVERE, "WalletTransferDeleted: missed system");
            }
        } finally {
            coreTransfer.give();
        }
    }

    private static void handleWalletBalanceUpdated(Cookie context, BRCryptoWalletManager coreWalletManager, BRCryptoWallet coreWallet, BRCryptoWalletEvent event) {
        Log.log(Level.FINE, "WalletBalanceUpdated");

        Amount amount = Amount.create(event.u.balanceUpdated.amount);

        Optional<System> optSystem = getSystem(context);
        if (optSystem.isPresent()) {
            System system = optSystem.get();

            Optional<WalletManager> optWalletManager = system.getWalletManager(coreWalletManager);
            if (optWalletManager.isPresent()) {
                WalletManager walletManager = optWalletManager.get();

                Optional<Wallet> optWallet = walletManager.getWallet(coreWallet);
                if (optWallet.isPresent()) {
                    Wallet wallet = optWallet.get();

                    Log.log(Level.FINE, String.format("WalletBalanceUpdated: %s", amount));
                    system.announceWalletEvent(walletManager, wallet, new WalletBalanceUpdatedEvent(amount));

                } else {
                    Log.log(Level.SEVERE, "WalletBalanceUpdated: missed wallet");
                }

            } else {
                Log.log(Level.SEVERE, "WalletBalanceUpdated: missed wallet manager");
            }

        } else {
            Log.log(Level.SEVERE, "WalletBalanceUpdated: missed system");
        }
    }

    private static void handleWalletFeeBasisUpdated(Cookie context, BRCryptoWalletManager coreWalletManager, BRCryptoWallet coreWallet, BRCryptoWalletEvent event) {
        Log.log(Level.FINE, "WalletFeeBasisUpdate");

        TransferFeeBasis feeBasis = TransferFeeBasis.create(event.u.feeBasisUpdated.basis);

        Optional<System> optSystem = getSystem(context);
        if (optSystem.isPresent()) {
            System system = optSystem.get();

            Optional<WalletManager> optWalletManager = system.getWalletManager(coreWalletManager);
            if (optWalletManager.isPresent()) {
                WalletManager walletManager = optWalletManager.get();

                Optional<Wallet> optWallet = walletManager.getWallet(coreWallet);
                if (optWallet.isPresent()) {
                    Wallet wallet = optWallet.get();

                    Log.log(Level.FINE, String.format("WalletFeeBasisUpdate: %s", feeBasis));
                    system.announceWalletEvent(walletManager, wallet, new WalletFeeBasisUpdatedEvent(feeBasis));

                } else {
                    Log.log(Level.SEVERE, "WalletFeeBasisUpdate: missed wallet");
                }

            } else {
                Log.log(Level.SEVERE, "WalletFeeBasisUpdate: missed wallet manager");
            }

        } else {
            Log.log(Level.SEVERE, "WalletFeeBasisUpdate: missed system");
        }
    }

    private static void handleWalletFeeBasisEstimated(Cookie context, BRCryptoWalletEvent event) {
        BRCryptoStatus status = event.u.feeBasisEstimated.status();

        Log.log(Level.FINE, String.format("WalletFeeBasisEstimated (%s)", status));

        boolean success = status == BRCryptoStatus.CRYPTO_SUCCESS;
        TransferFeeBasis feeBasis = success ? TransferFeeBasis.create(event.u.feeBasisEstimated.basis) : null;

        Optional<System> optSystem = getSystem(context);
        if (optSystem.isPresent()) {
            System system = optSystem.get();
            Cookie opCookie = new Cookie(event.u.feeBasisEstimated.cookie);

            if (success) {
                Log.log(Level.FINE, String.format("WalletFeeBasisEstimated: %s", feeBasis));
                system.callbackCoordinator.completeFeeBasisEstimateHandlerWithSuccess(opCookie, feeBasis);
            } else {
                FeeEstimationError error = Utilities.feeEstimationErrorFromStatus(status);
                Log.log(Level.FINE, String.format("WalletFeeBasisEstimated: %s", error));
                system.callbackCoordinator.completeFeeBasisEstimateHandlerWithError(opCookie, error);
            }

        } else {
            Log.log(Level.SEVERE, "WalletFeeBasisEstimated: missed system");
        }
    }

    //
    // Transfer Events
    //

    private static void transferEventCallback(Cookie context,
                                              BRCryptoWalletManager coreWalletManager,
                                              BRCryptoWallet coreWallet,
                                              BRCryptoTransfer coreTransfer,
                                              BRCryptoTransferEvent event) {
        EXECUTOR_LISTENER.execute(() -> {
            try {
                Log.log(Level.FINE, "TransferEventCallback");

                switch (event.type()) {
                    case CRYPTO_TRANSFER_EVENT_CREATED: {
                        handleTransferCreated(context, coreWalletManager, coreWallet, coreTransfer);
                        break;
                    }
                    case CRYPTO_TRANSFER_EVENT_CHANGED: {
                        handleTransferChanged(context, coreWalletManager, coreWallet, coreTransfer, event);
                        break;
                    }
                    case CRYPTO_TRANSFER_EVENT_DELETED: {
                        handleTransferDeleted(context, coreWalletManager, coreWallet, coreTransfer);
                        break;
                    }
                }
            } finally {
                coreTransfer.give();
                coreWallet.give();
                coreWalletManager.give();
            }
        });
    }

    private static void handleTransferCreated(Cookie context, BRCryptoWalletManager coreWalletManager, BRCryptoWallet coreWallet, BRCryptoTransfer coreTransfer) {
        Log.log(Level.FINE, "TransferCreated");

        Optional<System> optSystem = getSystem(context);
        if (optSystem.isPresent()) {
            System system = optSystem.get();

            Optional<WalletManager> optWalletManager = system.getWalletManager(coreWalletManager);
            if (optWalletManager.isPresent()) {
                WalletManager walletManager = optWalletManager.get();

                Optional<Wallet> optWallet = walletManager.getWallet(coreWallet);
                if (optWallet.isPresent()) {
                    Wallet wallet = optWallet.get();

                    Transfer transfer = wallet.createTransfer(coreTransfer);
                    system.announceTransferEvent(walletManager, wallet, transfer, new TransferCreatedEvent());

                } else {
                    Log.log(Level.SEVERE, "TransferCreated: missed wallet");
                }

            } else {
                Log.log(Level.SEVERE, "TransferCreated: missed wallet manager");
            }

        } else {
            Log.log(Level.SEVERE, "TransferCreated: missed system");
        }
    }

    private static void handleTransferChanged(Cookie context, BRCryptoWalletManager coreWalletManager, BRCryptoWallet coreWallet, BRCryptoTransfer coreTransfer,
                                       BRCryptoTransferEvent event) {
        TransferState oldState = Utilities.transferStateFromCrypto(event.u.state.oldState);
        TransferState newState = Utilities.transferStateFromCrypto(event.u.state.newState);

        Log.log(Level.FINE, String.format("TransferChanged (%s -> %s)", oldState, newState));

        Optional<System> optSystem = getSystem(context);
        if (optSystem.isPresent()) {
            System system = optSystem.get();

            Optional<WalletManager> optWalletManager = system.getWalletManager(coreWalletManager);
            if (optWalletManager.isPresent()) {
                WalletManager walletManager = optWalletManager.get();

                Optional<Wallet> optWallet = walletManager.getWallet(coreWallet);
                if (optWallet.isPresent()) {
                    Wallet wallet = optWallet.get();

                    Optional<Transfer> optTransfer = wallet.getTransfer(coreTransfer);
                    if (optTransfer.isPresent()) {
                        Transfer transfer = optTransfer.get();

                        system.announceTransferEvent(walletManager, wallet, transfer, new TransferChangedEvent(oldState, newState));

                    } else {
                        Log.log(Level.SEVERE, "TransferChanged: missed transfer");
                    }

                } else {
                    Log.log(Level.SEVERE, "TransferChanged: missed wallet");
                }

            } else {
                Log.log(Level.SEVERE, "TransferChanged: missed wallet manager");
            }

        } else {
            Log.log(Level.SEVERE, "TransferChanged: missed system");
        }
    }

    private static void handleTransferDeleted(Cookie context, BRCryptoWalletManager coreWalletManager, BRCryptoWallet coreWallet, BRCryptoTransfer coreTransfer) {
        Log.log(Level.FINE, "TransferDeleted");

        Optional<System> optSystem = getSystem(context);
        if (optSystem.isPresent()) {
            System system = optSystem.get();

            Optional<WalletManager> optWalletManager = system.getWalletManager(coreWalletManager);
            if (optWalletManager.isPresent()) {
                WalletManager walletManager = optWalletManager.get();

                Optional<Wallet> optWallet = walletManager.getWallet(coreWallet);
                if (optWallet.isPresent()) {
                    Wallet wallet = optWallet.get();

                    Optional<Transfer> optTransfer = wallet.getTransfer(coreTransfer);
                    if (optTransfer.isPresent()) {
                        Transfer transfer = optTransfer.get();
                        system.announceTransferEvent(walletManager, wallet, transfer, new TransferDeletedEvent());

                    } else {
                        Log.log(Level.SEVERE, "TransferDeleted: missed transfer");
                    }

                } else {
                    Log.log(Level.SEVERE, "TransferDeleted: missed wallet");
                }

            } else {
                Log.log(Level.SEVERE, "TransferDeleted: missed wallet manager");
            }

        } else {
            Log.log(Level.SEVERE, "TransferDeleted: missed system");
        }
    }

    // BTC client

    private static void getBlockNumber(Cookie context, BRCryptoWalletManager coreWalletManager, BRCryptoClientCallbackState callbackState) {
        EXECUTOR_CLIENT.execute(() -> {
            try {
                Log.log(Level.FINE, "BRCryptoCWMGetBlockNumberCallback");

                Optional<System> optSystem = getSystem(context);
                if (optSystem.isPresent()) {
                    System system = optSystem.get();

                    Optional<WalletManager> optWalletManager = system.getWalletManager(coreWalletManager);
                    if (optWalletManager.isPresent()) {
                        WalletManager walletManager = optWalletManager.get();

                        system.query.getBlockchain(walletManager.getNetwork().getUids(), new CompletionHandler<Blockchain, QueryError>() {
                            @Override
                            public void handleData(Blockchain blockchain) {
                                Optional<UnsignedLong> maybeBlockHeight = blockchain.getBlockHeight();
                                if (maybeBlockHeight.isPresent()) {
                                    UnsignedLong blockchainHeight = maybeBlockHeight.get();
                                    Log.log(Level.FINE, String.format("BRCryptoCWMGetBlockNumberCallback: succeeded (%s)", blockchainHeight));
                                    walletManager.getCoreBRCryptoWalletManager().announceGetBlockNumberSuccess(callbackState, blockchainHeight);
                                } else {
                                    Log.log(Level.SEVERE, "BRCryptoCWMGetBlockNumberCallback: failed with missing block height");
                                    walletManager.getCoreBRCryptoWalletManager().announceGetBlockNumberFailure(callbackState);
                                }
                            }

                            @Override
                            public void handleError(QueryError error) {
                                Log.log(Level.SEVERE, "BRCryptoCWMGetBlockNumberCallback: failed", error);
                                walletManager.getCoreBRCryptoWalletManager().announceGetBlockNumberFailure(callbackState);
                            }
                        });
                    } else {
                        throw new IllegalStateException("BRCryptoCWMGetBlockNumberCallback: missing manager");
                    }

                } else {
                    throw new IllegalStateException("BRCryptoCWMGetBlockNumberCallback: missing system");
                }
            } catch (RuntimeException e) {
                Log.log(Level.SEVERE, e.getMessage());
                coreWalletManager.announceGetBlockNumberFailure(callbackState);
            } finally {
                coreWalletManager.give();
            }
        });
    }

    private static BRCryptoTransferStateType getTransferStatus (String apiStatus) {
        switch (apiStatus) {
            case "confirmed":
                return BRCryptoTransferStateType.CRYPTO_TRANSFER_STATE_INCLUDED;
            case "submitted":
            case "reverted":
                return BRCryptoTransferStateType.CRYPTO_TRANSFER_STATE_SUBMITTED;
            case "failed":
            case "rejected":
                return BRCryptoTransferStateType.CRYPTO_TRANSFER_STATE_ERRORED;
            default:
                // throw new IllegalArgumentException("Unexpected API Status of " + apiStatus);
                return BRCryptoTransferStateType.CRYPTO_TRANSFER_STATE_DELETED;
        }
    }

    private static Optional<BRCryptoClientTransactionBundle> makeTransactionBundle (Transaction transaction) {
        Optional<byte[]> optRaw = transaction.getRaw();
        if (!optRaw.isPresent()) {
            Log.log(Level.SEVERE, "BRCryptoCWMGetTransactionsCallback completing with missing raw bytes");
            return Optional.absent();
        }
        UnsignedLong blockHeight = transaction.getBlockHeight().or(UnsignedLong.ZERO);
        UnsignedLong timestamp =
                transaction.getTimestamp().transform(Utilities::dateAsUnixTimestamp).or(UnsignedLong.ZERO);

        BRCryptoTransferStateType status = getTransferStatus (transaction.getStatus());

        if (status != BRCryptoTransferStateType.CRYPTO_TRANSFER_STATE_DELETED) {
            Log.log(Level.FINE,
            "BRCryptoCWMGetTransactionsCallback announcing " + transaction.getId());
        } else {
            Log.log(Level.SEVERE, "BRCryptoCWMGetTransactionsCallback received an unknown status, completing with failure");
            return Optional.absent();
        }

        return Optional.of(BRCryptoClientTransactionBundle.create(status.toCore(),
                optRaw.get(),
                new SizeT(optRaw.get().length),
                timestamp.longValue(),
                blockHeight.longValue()));
    }

    private static void getTransactions(Cookie context, BRCryptoWalletManager coreWalletManager, BRCryptoClientCallbackState callbackState,
                                        List<String> addresses, String currency, long begBlockNumber, long endBlockNumber) {
        EXECUTOR_CLIENT.execute(() -> {
            try {
                UnsignedLong begBlockNumberUnsigned = UnsignedLong.fromLongBits(begBlockNumber);
                UnsignedLong endBlockNumberUnsigned = UnsignedLong.fromLongBits(endBlockNumber);

                Log.log(Level.FINE, String.format("BRCryptoCWMGetTransactionsCallback (%s -> %s)", begBlockNumberUnsigned, endBlockNumberUnsigned));

                Optional<System> optSystem = getSystem(context);
                if (optSystem.isPresent()) {
                    System system = optSystem.get();

                    Optional<WalletManager> optWalletManager = system.getWalletManager(coreWalletManager);
                    if (optWalletManager.isPresent()) {
                        WalletManager walletManager = optWalletManager.get();

                        system.query.getTransactions(walletManager.getNetwork().getUids(),
                                addresses,
                                begBlockNumberUnsigned.equals(BRConstants.BLOCK_HEIGHT_UNBOUND) ? null : begBlockNumberUnsigned,
                                endBlockNumberUnsigned.equals(BRConstants.BLOCK_HEIGHT_UNBOUND) ? null : endBlockNumberUnsigned,
                                true,
                                false,
                                new CompletionHandler<List<Transaction>, QueryError>() {
                                    @Override
                                    public void handleData(List<Transaction> transactions) {
                                        boolean success = false;
                                        Log.log(Level.FINE, "BRCryptoCWMGetTransactionsCallback received transactions");

                                        List<BRCryptoClientTransactionBundle> bundles = new ArrayList<>();
                                            for (Transaction transaction : transactions) {
<<<<<<< HEAD
                                                Optional<BRCryptoClientTransactionBundle> bundle = makeTransactionBundle(transaction);
                                                if (bundle.isPresent()) {
                                                    bundles.add(bundle.get());
=======
                                                Optional<byte[]> optRaw = transaction.getRaw();
                                                if (!optRaw.isPresent()) {
                                                    Log.log(Level.SEVERE, "BRCryptoCWMGetTransactionsCallback completing with missing raw bytes");
                                                    return;
                                                }

                                                UnsignedLong blockHeight = transaction.getBlockHeight().or(BRConstants.BLOCK_HEIGHT_UNBOUND);
                                                UnsignedLong timestamp =
                                                        transaction.getTimestamp().transform(Utilities::dateAsUnixTimestamp).or(UnsignedLong.ZERO);

                                                BRCryptoTransferStateType status = getTransferStatus (transaction.getStatus());

                                                if (status != BRCryptoTransferStateType.CRYPTO_TRANSFER_STATE_DELETED) {
                                                    Log.log(Level.FINE,
                                                            "BRCryptoCWMGetTransactionsCallback announcing " + transaction.getId());
                                                    walletManager.getCoreBRCryptoWalletManager().announceGetTransactionsItem(callbackState, status, optRaw.get(), timestamp, blockHeight);
                                                } else {
                                                    Log.log(Level.SEVERE, "BRCryptoCWMGetTransactionsCallback received an unknown status, completing with failure");
                                                    return;
>>>>>>> b96245af
                                                }
                                            }
                                            walletManager.getCoreBRCryptoWalletManager().announceTransactions(callbackState, bundles);

                                            success = true;
                                            Log.log(Level.FINE, "BRCryptoCWMGetTransactionsCallback: complete");
                                    }

                                    @Override
                                    public void handleError(QueryError error) {
                                        Log.log(Level.SEVERE, "BRCryptoCWMGetTransactionsCallback received an error, completing with failure", error);
                                    }
                                });

                    } else {
                        throw new IllegalStateException("BRCryptoCWMGetTransactionsCallback: missing manager");
                    }

                } else {
                    throw new IllegalStateException("BRCryptoCWMGetTransactionsCallback: missing system");
                }
            } catch (RuntimeException e) {
                Log.log(Level.SEVERE, e.getMessage());
                coreWalletManager.announceTransactions(callbackState, new ArrayList<>());
            } finally {
                coreWalletManager.give();
            }
        });
    }

    private static void getTransfers(Cookie context, BRCryptoWalletManager coreWalletManager, BRCryptoClientCallbackState callbackState,
                                     List<String> addresses, String currency, long begBlockNumber, long endBlockNumber) {
        EXECUTOR_CLIENT.execute(() -> {
            try {
                UnsignedLong begBlockNumberUnsigned = UnsignedLong.fromLongBits(begBlockNumber);
                UnsignedLong endBlockNumberUnsigned = UnsignedLong.fromLongBits(endBlockNumber);

                Log.log(Level.FINE, String.format("BRCryptoCWMGetTransfersCallback (%s -> %s)", begBlockNumberUnsigned, endBlockNumberUnsigned));

                Optional<System> optSystem = getSystem(context);
                if (optSystem.isPresent()) {
                    System system = optSystem.get();

                    Optional<WalletManager> optWalletManager = system.getWalletManager(coreWalletManager);
                    if (optWalletManager.isPresent()) {
                        WalletManager walletManager = optWalletManager.get();

                        system.query.getTransactions(walletManager.getNetwork().getUids(), addresses,
                                begBlockNumberUnsigned.equals(BRConstants.BLOCK_HEIGHT_UNBOUND) ? null : begBlockNumberUnsigned,
                                endBlockNumberUnsigned.equals(BRConstants.BLOCK_HEIGHT_UNBOUND) ? null : endBlockNumberUnsigned,
                                false,
                                false,
                                new CompletionHandler<List<Transaction>, QueryError>() {
                                    @Override
                                    public void handleData(List<Transaction> transactions) {
                                        boolean success = false;
                                        Log.log(Level.FINE, "BRCryptoCWMGetTransfersCallback received transfers");

                                        try {
                                            List<ObjectPair<com.breadwallet.crypto.blockchaindb.models.bdb.Transfer, String>> merged;

                                            for (Transaction transaction : transactions) {
                                                UnsignedLong blockHeight    = transaction.getBlockHeight().or(BRConstants.BLOCK_HEIGHT_UNBOUND);
                                                UnsignedLong blockTimestamp = transaction.getTimestamp().transform(Utilities::dateAsUnixTimestamp).or(UnsignedLong.ZERO);
                                                UnsignedLong blockConfirmations = transaction.getConfirmations().or(UnsignedLong.ZERO);
                                                UnsignedLong blockTransactionIndex = transaction.getIndex().or(UnsignedLong.ZERO);
                                                String blockHash = transaction.getHash();

                                                BRCryptoTransferStateType status = getTransferStatus (transaction.getStatus());

                                                merged = System.mergeTransfers(transaction, addresses);
                                                for (ObjectPair<com.breadwallet.crypto.blockchaindb.models.bdb.Transfer, String> o : merged) {
                                                    Log.log(Level.FINE, "BRCryptoCWMGetTransfersCallback  announcing " + o.o1.getId());

                                                    // Merge Transfer 'meta' into Transaction' meta; duplicates from Transfer
                                                    Map<String,String> meta = new HashMap<>(transaction.getMeta());
                                                    meta.putAll(o.o1.getMeta());

                                                    walletManager.getCoreBRCryptoWalletManager().announceGetTransfersItem(callbackState, status,
                                                            transaction.getHash(),
                                                            o.o1.getId(),
                                                            o.o1.getFromAddress().orNull(),
                                                            o.o1.getToAddress().orNull(),
                                                            o.o1.getAmount().getAmount(),
                                                            o.o1.getAmount().getCurrencyId(),
                                                            o.o2,
                                                            blockTimestamp,
                                                            blockHeight,
                                                            blockConfirmations,
                                                            blockTransactionIndex,
                                                            blockHash,
                                                            meta);
                                                }
                                            }

                                            success = true;
                                            Log.log(Level.FINE, "BRCryptoCWMGetTransfersCallback : complete");
                                        } finally {
                                            walletManager.getCoreBRCryptoWalletManager().announceGetTransfersComplete(callbackState, success);
                                        }
                                    }

                                    @Override
                                    public void handleError(QueryError error) {
                                        Log.log(Level.SEVERE, "BRCryptoCWMGetTransfersCallback  received an error, completing with failure", error);
                                        walletManager.getCoreBRCryptoWalletManager().announceGetTransfersComplete(callbackState, false);
                                    }
                                });
                    } else {
                        throw new IllegalStateException("BRCryptoCWMGetTransfersCallback : missing manager");
                    }

                } else {
                    throw new IllegalStateException("BRCryptoCWMGetTransfersCallback : missing system");
                }
            } catch (RuntimeException e) {
                Log.log(Level.SEVERE, e.getMessage());
                coreWalletManager.announceGetTransfersComplete(callbackState, false);
            } finally {
                coreWalletManager.give();
            }
        });
    }

    private static void submitTransaction(Cookie context, BRCryptoWalletManager coreWalletManager, BRCryptoClientCallbackState callbackState,
                                          byte[] transaction, String hashAsHex) {
        EXECUTOR_CLIENT.execute(() -> {
            try {
                Log.log(Level.FINE, "BRCryptoCWMSubmitTransactionCallback");

                Optional<System> optSystem = getSystem(context);
                if (optSystem.isPresent()) {
                    System system = optSystem.get();

                    Optional<WalletManager> optWalletManager = system.getWalletManager(coreWalletManager);
                    if (optWalletManager.isPresent()) {
                        WalletManager walletManager = optWalletManager.get();

                        system.query.createTransaction(walletManager.getNetwork().getUids(), hashAsHex, transaction, new CompletionHandler<Void, QueryError>() {
                            @Override
                            public void handleData(Void data) {
                                Log.log(Level.FINE, "BRCryptoCWMSubmitTransactionCallback: succeeded");
                                walletManager.getCoreBRCryptoWalletManager().announceSubmitTransferSuccess(callbackState, hashAsHex);
                            }

                            @Override
                            public void handleError(QueryError error) {
                                Log.log(Level.SEVERE, "BRCryptoCWMSubmitTransactionCallback: failed", error);
                                walletManager.getCoreBRCryptoWalletManager().announceSubmitTransferFailure(callbackState);
                            }
                        });

                    } else {
                        throw new IllegalStateException("BRCryptoCWMSubmitTransactionCallback: missing manager");
                    }

                } else {
                    throw new IllegalStateException("BRCryptoCWMSubmitTransactionCallback: missing system");
                }
            } catch (RuntimeException e) {
                Log.log(Level.SEVERE, e.getMessage());
                coreWalletManager.announceSubmitTransferFailure(callbackState);
            } finally {
                coreWalletManager.give();
            }
        });
    }

    private static void estimateTransactionFee(Cookie context, BRCryptoWalletManager coreWalletManager, BRCryptoClientCallbackState callbackState,
                                               byte[] transaction, String hashAsHex) {
        EXECUTOR_CLIENT.execute(() -> {
            try {
                Log.log(Level.FINE, "BRCryptoCWMEstimateTransactionFeeCallback");

                Optional<System> optSystem = getSystem(context);
                if (optSystem.isPresent()) {
                    System system = optSystem.get();

                    Optional<WalletManager> optWalletManager = system.getWalletManager(coreWalletManager);
                    if (optWalletManager.isPresent()) {
                        WalletManager walletManager = optWalletManager.get();

                        system.query.estimateTransactionFee(walletManager.getNetwork().getUids(), hashAsHex, transaction, new CompletionHandler<TransactionFee, QueryError>() {
                            @Override
                            public void handleData(TransactionFee fee) {
                                Log.log(Level.FINE, "BRCryptoCWMEstimateTransactionFeeCallback: succeeded");
                                walletManager.getCoreBRCryptoWalletManager().announceEstimateTransactionFeeSuccess(callbackState, hashAsHex, fee.getCostUnits());
                            }

                            @Override
                            public void handleError(QueryError error) {
                                Log.log(Level.SEVERE, "BRCryptoCWMEstimateTransactionFeeCallback: failed", error);
                                walletManager.getCoreBRCryptoWalletManager().announceEstimateTransactionFeeFailure(callbackState);
                            }
                        });
                    } else {
                        throw new IllegalStateException("BRCryptoCWMEstimateTransactionFeeCallback: missing manager");
                    }

                } else {
                    throw new IllegalStateException("BRCryptoCWMEstimateTransactionFeeCallback: missing system");
                }
            } catch (RuntimeException e) {
                Log.log(Level.SEVERE, e.getMessage());
                coreWalletManager.announceSubmitTransferFailure(callbackState);
            } finally {
                coreWalletManager.give();
            }
        });
    }

    private static class ObjectPair<T1, T2> {
        final T1 o1;
        final T2 o2;

        ObjectPair (T1 o1, T2 o2) {
            this.o1 = o1;
            this.o2 = o2;
        }
    }

    private static List<ObjectPair<com.breadwallet.crypto.blockchaindb.models.bdb.Transfer, String>> mergeTransfers(Transaction transaction, List<String> addresses) {
        List<com.breadwallet.crypto.blockchaindb.models.bdb.Transfer> transfers;
        List<com.breadwallet.crypto.blockchaindb.models.bdb.Transfer> transfersWithFee;
        List<com.breadwallet.crypto.blockchaindb.models.bdb.Transfer> transfersWithoutFee;
        List<ObjectPair<com.breadwallet.crypto.blockchaindb.models.bdb.Transfer, String>> transfersMerged;
        com.breadwallet.crypto.blockchaindb.models.bdb.Transfer transferWithFee;

        // Only consider transfers w/ `address`
        transfers = new ArrayList<>(Collections2.filter(transaction.getTransfers(),
                t -> addresses.contains(t.getFromAddress().orNull()) ||
                        addresses.contains(t.getToAddress().orNull())));

        // Note for later: all transfers have a unique id

        transfersWithFee = new ArrayList<>(Collections2.filter(transfers, t -> "__fee__".equals(t.getToAddress().orNull())));
        transfersWithoutFee = new ArrayList<>(Collections2.filter(transfers, t -> !"__fee__".equals(t.getToAddress().orNull())));

        // Get the transferWithFee if we have one
        checkState(transfersWithFee.size() <= 1);
        transferWithFee = transfersWithFee.isEmpty() ? null : transfersWithFee.get(0);

        transfersMerged = new ArrayList<>(transfers.size());

        // There is no "__fee__" entry
        if (transferWithFee == null) {
            // Announce transfers with no fee
            for (com.breadwallet.crypto.blockchaindb.models.bdb.Transfer transfer: transfers) {
                transfersMerged.add(new ObjectPair<>(transfer, null));
            }

        // There is a single "__fee__" entry, due to `checkState(transfersWithFee.size() <= 1)` above
        } else {
            // We may or may not have a non-fee transfer matching `transferWithFee`.  We
            // may or may not have more than one non-fee transfers matching `transferWithFee`

            // Find the first of the non-fee transfers matching `transferWithFee`
            com.breadwallet.crypto.blockchaindb.models.bdb.Transfer transferMatchingFee = null;
            for (com.breadwallet.crypto.blockchaindb.models.bdb.Transfer transfer: transfersWithoutFee) {
                if (transferWithFee.getTransactionId().equals(transfer.getTransactionId()) &&
                    transferWithFee.getFromAddress().equals(transfer.getFromAddress()) &&
                    transferWithFee.getAmount().getCurrencyId().equals(transfer.getAmount().getCurrencyId())) {
                    transferMatchingFee = transfer;
                    break;
                }
            }

            // We must have a transferMatchingFee; if we don't add one
            transfers = new ArrayList<>(transfersWithoutFee);
            if (null == transferMatchingFee) {
                transfers.add(
                        com.breadwallet.crypto.blockchaindb.models.bdb.Transfer.create(
                                transferWithFee.getId(),
                                transferWithFee.getBlockchainId(),
                                transferWithFee.getIndex(),
                                transferWithFee.getAmount(),
                                transferWithFee.getMeta(),
                                transferWithFee.getFromAddress().orNull(),
                                "unknown",
                                "0",
                                transferWithFee.getAcknowledgements().orNull())
                );
            }

            // Hold the Id for the transfer that we'll add a fee to.
            String transferForFeeId = transferMatchingFee != null ? transferMatchingFee.getId() : transferWithFee.getId();

            // Announce transfers adding the fee to the `transferforFeeId`
            for (com.breadwallet.crypto.blockchaindb.models.bdb.Transfer transfer: transfers) {
                String fee = transfer.getId().equals(transferForFeeId) ? transferWithFee.getAmount().getAmount() : null;

                transfersMerged.add(new ObjectPair<>(transfer, fee));
            }
        }

        return transfersMerged;
    }

    @Override
    public boolean accountIsInitialized(com.breadwallet.crypto.Account account, com.breadwallet.crypto.Network network) {
        return account.isInitialized(network);
    }

    @Override
    public void accountInitialize(com.breadwallet.crypto.Account account,
                                  com.breadwallet.crypto.Network network,
                                  boolean create,
                                  CompletionHandler<byte[], AccountInitializationError> handler) {
        EXECUTOR_CLIENT.execute(() -> {
            if (accountIsInitialized(account, network)) {
                accountInitializeReportError(new AccountInitializationAlreadyInitializedError(), handler);
                return;
            }

            switch (network.getType()) {
                case HBAR:
                    Optional<String> publicKey = Optional.fromNullable(account.getInitializationData(network))
                            .transform((data) -> Coder.createForAlgorithm(com.breadwallet.crypto.Coder.Algorithm.HEX).encode(data))
                            .get();

                    if (!publicKey.isPresent()) {
                        accountInitializeReportError(new AccountInitializationQueryError(new QueryNoDataError()), handler);
                        return;
                    }

                    Log.log(Level.INFO, "HBAR accountInitialize: publicKey: %s", publicKey.get());

                    // We'll recursively reference this 'hederaHandler' - put it in a 'final box' so
                    // that the compiler permits references w/o 'perhaps not initialized' errors.
                    final HederaAccountCompletionHandler[] hederaHandlerBox = new HederaAccountCompletionHandler[1];
                    hederaHandlerBox[0] = new HederaAccountCompletionHandler() {
                        @Override
                        public void handleData(List<HederaAccount> accounts) {
                            switch (accounts.size()) {
                                case 0:
                                    if (!hederaHandlerBox[0].create) {
                                        accountInitializeReportError(new AccountInitializationCantCreateError(), handler);
                                    } else {
                                        // Create the account; but only try once.
                                        hederaHandlerBox[0].create = false;
                                        query.createHederaAccount(network.getUids(), publicKey.get(), hederaHandlerBox[0]);
                                    }
                                    break;

                                case 1:
                                    Log.log(Level.INFO, String.format("HBAR accountInitialize: Hedera AccountId: %s, Balance: %s",
                                            accounts.get(0).getAccountId(),
                                            accounts.get(0).getBalance()));

                                    Optional<byte[]> serialization = accountInitializeUsingHedera(account, network, accounts.get(0));
                                    if (serialization.isPresent()) {
                                        accountInitializeReportSuccess(serialization.get(), handler);
                                    } else {
                                        accountInitializeReportError(new AccountInitializationQueryError(new QueryNoDataError()), handler);
                                    }
                                    break;

                                default:
                                    accountInitializeReportError(new AccountInitializationMultipleHederaAccountsError(accounts), handler);
                                    break;
                            }

                        }

                        @Override
                        public void handleError(QueryError error) {
                            accountInitializeReportError(new AccountInitializationQueryError(error), handler);
                        }
                    };

                    hederaHandlerBox[0].create = create;
                    query.getHederaAccount(network.getUids(), publicKey.get(), hederaHandlerBox[0]);
                    break;

                default:
                    checkState(false);
                    break;
            }
        });
    }

    @Override
    public Optional<byte[]> accountInitializeUsingData(com.breadwallet.crypto.Account account, com.breadwallet.crypto.Network network, byte[] data) {
        return Optional.of (account.initialize (network, data));
    }

    @Override
    public Optional<byte[]> accountInitializeUsingHedera(com.breadwallet.crypto.Account account, com.breadwallet.crypto.Network network, HederaAccount hedera) {
        return Optional.of (account.initialize (network, hedera.getAccountId().getBytes()));
    }

    private void accountInitializeReportError(AccountInitializationError error,
                                              CompletionHandler<byte[], AccountInitializationError> handler) {
        handler.handleError(error);
    }

    private void accountInitializeReportSuccess(byte[] data,
                                                CompletionHandler<byte[], AccountInitializationError> handler) {
        handler.handleData(data);
    }

    private abstract class HederaAccountCompletionHandler implements CompletionHandler<List<HederaAccount>, QueryError> {
        boolean create = true;
    }
}<|MERGE_RESOLUTION|>--- conflicted
+++ resolved
@@ -1643,7 +1643,7 @@
             Log.log(Level.SEVERE, "BRCryptoCWMGetTransactionsCallback completing with missing raw bytes");
             return Optional.absent();
         }
-        UnsignedLong blockHeight = transaction.getBlockHeight().or(UnsignedLong.ZERO);
+        UnsignedLong blockHeight = transaction.getBlockHeight().or(BRConstants.BLOCK_HEIGHT_UNBOUND);
         UnsignedLong timestamp =
                 transaction.getTimestamp().transform(Utilities::dateAsUnixTimestamp).or(UnsignedLong.ZERO);
 
@@ -1695,31 +1695,9 @@
 
                                         List<BRCryptoClientTransactionBundle> bundles = new ArrayList<>();
                                             for (Transaction transaction : transactions) {
-<<<<<<< HEAD
                                                 Optional<BRCryptoClientTransactionBundle> bundle = makeTransactionBundle(transaction);
                                                 if (bundle.isPresent()) {
                                                     bundles.add(bundle.get());
-=======
-                                                Optional<byte[]> optRaw = transaction.getRaw();
-                                                if (!optRaw.isPresent()) {
-                                                    Log.log(Level.SEVERE, "BRCryptoCWMGetTransactionsCallback completing with missing raw bytes");
-                                                    return;
-                                                }
-
-                                                UnsignedLong blockHeight = transaction.getBlockHeight().or(BRConstants.BLOCK_HEIGHT_UNBOUND);
-                                                UnsignedLong timestamp =
-                                                        transaction.getTimestamp().transform(Utilities::dateAsUnixTimestamp).or(UnsignedLong.ZERO);
-
-                                                BRCryptoTransferStateType status = getTransferStatus (transaction.getStatus());
-
-                                                if (status != BRCryptoTransferStateType.CRYPTO_TRANSFER_STATE_DELETED) {
-                                                    Log.log(Level.FINE,
-                                                            "BRCryptoCWMGetTransactionsCallback announcing " + transaction.getId());
-                                                    walletManager.getCoreBRCryptoWalletManager().announceGetTransactionsItem(callbackState, status, optRaw.get(), timestamp, blockHeight);
-                                                } else {
-                                                    Log.log(Level.SEVERE, "BRCryptoCWMGetTransactionsCallback received an unknown status, completing with failure");
-                                                    return;
->>>>>>> b96245af
                                                 }
                                             }
                                             walletManager.getCoreBRCryptoWalletManager().announceTransactions(callbackState, bundles);
