--- conflicted
+++ resolved
@@ -7,18 +7,14 @@
 
     cppCryptoMainSrcDirs        = [projectDir.absolutePath + "/src/main/cpp/core/src/bcash",
                                    projectDir.absolutePath + "/src/main/cpp/core/src/bitcoin",
-<<<<<<< HEAD
-=======
                                    projectDir.absolutePath + "/src/main/cpp/core/src/bsv",
->>>>>>> f744703c
                                    projectDir.absolutePath + "/src/main/cpp/core/src/crypto",
                                    projectDir.absolutePath + "/src/main/cpp/core/src/ethereum",
                                    projectDir.absolutePath + "/src/main/cpp/core/src/generic",
                                    projectDir.absolutePath + "/src/main/cpp/core/src/hedera",
                                    projectDir.absolutePath + "/src/main/cpp/core/src/ripple",
                                    projectDir.absolutePath + "/src/main/cpp/core/src/support",
-                                   projectDir.absolutePath + "/src/main/cpp/core/src/version",
-                                   projectDir.absolutePath + "/src/main/cpp/core/vendor/ed25519"]
+                                   projectDir.absolutePath + "/src/main/cpp/core/src/version"]
 
     cppCryptoMainIncDirs        = [projectDir.absolutePath + "/src/main/cpp/core/include",
                                    projectDir.absolutePath + "/src/main/cpp/core/src",
@@ -36,9 +32,6 @@
                                    projectDir.absolutePath + "/src/main/cpp/core/WalletKitCoreTests/test/support"]
 
     cppCryptoTestIncDirs        = [projectDir.absolutePath + "/src/main/cpp/core/WalletKitCoreTests/test/include"]
-    // cppCryptoTestSrcDirs +
-    //                              [projectDir.absolutePath + "/src/main/cpp/core/include",
-    //                               projectDir.absolutePath + "/src/main/cpp/core/src"]
 
     cmakeCMakeListsFile         = projectDir.absolutePath + "/src/main/cpp/core/CMakeLists.txt"
 }