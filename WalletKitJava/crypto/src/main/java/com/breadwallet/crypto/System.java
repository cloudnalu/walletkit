/*
 * System
 *
 * Created by Ed Gamble <ed@breadwallet.com> on 1/22/18.
 * Copyright (c) 2018-2019 Breadwinner AG.  All right reserved.
 *
 * See the LICENSE file at the project root for license information.
 * See the CONTRIBUTORS file at the project root for a list of contributors.
 */
package com.breadwallet.crypto;

import android.support.annotation.Nullable;

import com.breadwallet.crypto.blockchaindb.BlockchainDb;
import com.breadwallet.crypto.blockchaindb.models.bdb.HederaAccount;
import com.breadwallet.crypto.errors.AccountInitializationError;
import com.breadwallet.crypto.errors.MigrateError;
import com.breadwallet.crypto.errors.NetworkFeeUpdateError;
import com.breadwallet.crypto.events.system.SystemListener;
import com.breadwallet.crypto.migration.BlockBlob;
import com.breadwallet.crypto.migration.PeerBlob;
import com.breadwallet.crypto.migration.TransactionBlob;
import com.breadwallet.crypto.utility.CompletionHandler;
import com.google.common.base.Optional;
import com.google.common.primitives.UnsignedInteger;

import java.util.List;
import java.util.Set;
import java.util.concurrent.ScheduledExecutorService;

public interface System {

    /**
     * Create a new system.
     *
     * @param executor
     * @param listener the listener for handling events.
     * @param account the account, derived from a paper key, that will be used for all networks.
     * @param isMainnet flag to indicate if the system is for mainnet or for testnet; as blockchains
     *                  are announced, we'll filter them to be for mainent or testnet.
     * @param storagePath the path to use for persistent storage of data, such as for blocks, peers, transactions and
     *                    logs.
     * @param query the BlockchainDB query engine.
     */
    static System create(ScheduledExecutorService executor, SystemListener listener, Account account, boolean isMainnet, String storagePath, BlockchainDb query) {
        return CryptoApi.getProvider().systemProvider().create(executor, listener, account, isMainnet,storagePath, query);
    }

    /**
     * Create a BlockChainDB.Model.Currency to be used in the event that the BlockChainDB does
     * not provide its own currency model.
     *
     * @param uids the currency uids (ex: "ethereum-mainnet:0x558ec3152e2eb2174905cd19aea4e34a23de9ad6")
     * @param name the currency name (ex: "BRD Token"
     * @param code the currency code (ex: "code")
     * @param type the currency type (ex: "erc20" or "native")
     * @param decimals the number of decimals for the currency's default unit (ex: 18)
     * @return a currency mode for us with {@link #configure(List)}; {@link Optional#absent()} otherwise
     */
    static Optional<com.breadwallet.crypto.blockchaindb.models.bdb.Currency> asBlockChainDBModelCurrency(String uids,
                                                                                                         String name,
                                                                                                         String code,
                                                                                                         String type,
                                                                                                         UnsignedInteger decimals) {
        return CryptoApi.getProvider().systemProvider().asBDBCurrency(uids, name, code, type, decimals);

    }

    /**
     * Re-encrypt ciphertext blobs that were encrypted using the BRCoreKey::encryptNative routine.
     *
     * The ciphertext will be decrypted using the previous decryption routine. The plaintext from that
     * operation will be encrypted using the current {@link Cipher#encrypt(byte[])} routine with a
     * {@link Cipher#createForChaCha20Poly1305(Key, byte[], byte[])} cipher. That updated ciphertext
     * is then returned and should be used to immediately overwrite the old ciphertext blob so that
     * it can be properly decrypted using the {@link Cipher#decrypt(byte[])} routine going forward.
     *
     * @param key The cipher key
     * @param nonce12 The 12 byte nonce data
     * @param authenticatedData The authenticated data
     * @param ciphertext The ciphertext to update the encryption on
     *
     * @return The updated ciphertext, if decryption and re-encryption succeeds; absent otherwise.
     */
    static Optional<byte[]> migrateBRCoreKeyCiphertext(Key key, byte[] nonce12, byte[] authenticatedData, byte[] ciphertext) {
        return CryptoApi.getProvider().systemProvider().migrateBRCoreKeyCiphertext(key, nonce12, authenticatedData, ciphertext);
    }

    /**
     * Cease use of `system` and remove (aka 'wipe') its persistent storage.
     *
     * Caution is highly warranted; none of the System's references, be they Wallet Managers,
     * Wallets, Transfers, etc. should be *touched* once the system is wiped.
     *
     * Note: This function blocks until completed.  Be sure that all references are dereferenced
     *       *before* invoking this function and remove the reference to `system` after this
     *       returns.
     */
    static void wipe(System system) {
        CryptoApi.getProvider().systemProvider().wipe(system);
    }

    /**
     * Remove (aka 'wipe') the persistent storage associated with any and all systems located
     * within `storagePath` except for a specified array of systems to preserve.  Generally, this
     * function should be called on startup after all systems have been created.  When called at
     * that time, any 'left over' systems will have their persistent storeage wiped.
     *
     * Note: This function will perform no action if `storagePath` does not exist or is
     *       not a directory.
     *
     * @param storagePath the file system path where system data is persistently stored
     * @param exemptSystems the list of systems that should not have their data wiped.
     */
    static void wipeAll(String storagePath, List<System> exemptSystems) {
        CryptoApi.getProvider().systemProvider().wipeAll(storagePath, exemptSystems);;
    }

    /**
     * Configure the system.  This will query various BRD services, notably the BlockChainDB, to
     * establish the available networks (aka blockchains) and their currencies.  For each
     * `Network` there will be `SystemEvent` which can be used by the App to create a
     * `WalletManager`.
     *
     * @param appCurrencies If the BlockChainDB does not return any currencies, then
     *                      use `applicationCurrencies` merged into the defaults.
     */
    void configure(List<com.breadwallet.crypto.blockchaindb.models.bdb.Currency> appCurrencies);

    /**
     * Create a wallet manager for `network` using `mode.
     *
     * Note: There are two preconditions - "network" must support "mode" and "addressScheme".
     *       Thus a fatal error arises if, for example, the network is BTC and the scheme is ETH.
     *
     * @param network the wallet manager's network
     * @param mode the wallet manager mode to use
     * @param addressScheme the address scheme to use
     * @param currencies the currencies to register.  A wallet will be created for each one.  It
     *                   is safe to pass currencies not in "network" as they will be filtered (but bad form
     *                   to do so). The "primaryWallet", for the network's currency, is always created; if
     *                   the primaryWallet's currency is in `currencies` then it is effectively ignored.
     *
     * @return true on success; false on failure.
     */
    boolean createWalletManager(Network network,
                                WalletManagerMode mode,
                                AddressScheme addressScheme,
                                Set<Currency> currencies);

    /**
     * Remove (aka 'wipe') the persistent storage associated with `network` at `path`.
     *
     * This should be used solely to recover from a failure of `createWalletManager`.  A failure
     * to create a wallet manager is most likely due to corruption of the persistently stored data
     * and the only way to recover is to wipe that data.
     *
     * @param network the network to wipe data for
     */
    void wipe(Network network);

    /**
     * Connect all wallet managers.
     *
     * They will be connected w/o an explict NetworkPeer.
     */
    void connectAll();

    /**
     * Disconnect all wallet managers.
     */
    void disconnectAll();

    void subscribe(String subscriptionToken);

    /**
     * Update the NetworkFees for all known networks.  This will query the `BlockChainDB` to
     * acquire the fee information and then update each of system's networks with the new fee
     * structure.  Each updated network will generate a NetworkEvent.feesUpdated event (even if
     * the actual fees did not change).
     *
     * And optional completion handler can be provided.  If provided the completion handler is
     * invoked with an array of the networks that were updated or with an error.
     *
     * It is appropriate to call this function anytime a network's fees are to be used, such as
     * when a transfer is created and the User can choose among the different fees.
     *
     * @param completion An optional completion handler
     */
    void updateNetworkFees(@Nullable CompletionHandler<List<Network>, NetworkFeeUpdateError> completion);

    /**
     * Set the network reachable flag for all managers.
     *
     * Setting or clearing this flag will NOT result in a connect/disconnect attempt by a {@link WalletManager}.
     * Callers must use the {@link WalletManager#connect(NetworkPeer)}/{@link WalletManager#disconnect()} methods to
     * change a WalletManager's connectivity state. Instead, WalletManagers MAY consult this flag when performing
     * network operations to determine viability.
     */
    void setNetworkReachable(boolean isNetworkReachable);

    Account getAccount();

    String getPath();

    List<? extends Network> getNetworks();

    List<? extends WalletManager> getWalletManagers();

    List<? extends Wallet> getWallets();

    /**
     * If migration is required, return the currency code; otherwise, return nil.
     *
     * Note: it is not an error not to migrate.
     */
    boolean migrateRequired(Network network);

    /**
     * Migrate the storage for a network given transaction, block and peer blobs.
     *
     * Support for persistent storage migration to allow prior App versions to migrate their SQLite
     * database representations of BTC/BTC transations, blocks and peers into 'Generic Crypto' - where
     * these entities are persistently
     *
     * The provided blobs must be consistent with `network`.  For exmaple, if `network` represents BTC or BCH
     * then the blobs must be of type {@link TransactionBlob.Btc}; otherwise a MigrateError is thrown.
     */
    void migrateStorage (Network network, List<TransactionBlob> transactionBlobs, List<BlockBlob> blockBlobs,
                         List<PeerBlob> peerBlobs) throws MigrateError;


    boolean accountIsInitialized (Account account, Network nework);

<<<<<<< HEAD
    void accountIsInitialized(Account account, Network network, CompletionHandler<Boolean, AccountInitializationError> handler);

    void accountInitialize (Account account, Network network, CompletionHandler<byte[], AccountInitializationError> handler);
=======
    void accountInitialize (Account account, Network network, boolean create, CompletionHandler<byte[], AccountInitializationError> handler);
>>>>>>> 894613dd

    Optional<byte[]> accountInitializeUsingData (Account account, Network network, byte[] data);

    Optional<byte[]> accountInitializeUsingHedera (Account account, Network network, HederaAccount hedera);
}<|MERGE_RESOLUTION|>--- conflicted
+++ resolved
@@ -232,13 +232,9 @@
 
     boolean accountIsInitialized (Account account, Network nework);
 
-<<<<<<< HEAD
     void accountIsInitialized(Account account, Network network, CompletionHandler<Boolean, AccountInitializationError> handler);
 
-    void accountInitialize (Account account, Network network, CompletionHandler<byte[], AccountInitializationError> handler);
-=======
     void accountInitialize (Account account, Network network, boolean create, CompletionHandler<byte[], AccountInitializationError> handler);
->>>>>>> 894613dd
 
     Optional<byte[]> accountInitializeUsingData (Account account, Network network, byte[] data);
 
