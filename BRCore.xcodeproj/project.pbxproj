// !$*UTF8*$!
{
	archiveVersion = 1;
	classes = {
	};
	objectVersion = 50;
	objects = {

/* Begin PBXBuildFile section */
		3C0D2979216FD0DB003838E9 /* BREthereumMessageP2P.c in Sources */ = {isa = PBXBuildFile; fileRef = 3CD30495213B226B00A0CCED /* BREthereumMessageP2P.c */; };
		3C0D297A216FD0DB003838E9 /* BREthereumMessageDIS.c in Sources */ = {isa = PBXBuildFile; fileRef = 3CD30497213B228900A0CCED /* BREthereumMessageDIS.c */; };
		3C0D297B216FD0DB003838E9 /* BREthereumMessageLES.c in Sources */ = {isa = PBXBuildFile; fileRef = 3CD30499213B22AF00A0CCED /* BREthereumMessageLES.c */; };
		3C0D297C216FD0DB003838E9 /* BREthereumMessagePIP.c in Sources */ = {isa = PBXBuildFile; fileRef = 3CD30493213B222A00A0CCED /* BREthereumMessagePIP.c */; };
		3C0D297D216FD0E0003838E9 /* BREthereumProvision.c in Sources */ = {isa = PBXBuildFile; fileRef = 3CD3049C213F281500A0CCED /* BREthereumProvision.c */; };
		3C0D297E216FD12A003838E9 /* testContract.c in Sources */ = {isa = PBXBuildFile; fileRef = 3C9025FA2106613600143B69 /* testContract.c */; };
		3C0EADF42188D920000577A6 /* BRCrypto.framework in Frameworks */ = {isa = PBXBuildFile; fileRef = 3C0EADEB2188D91F000577A6 /* BRCrypto.framework */; };
		3C0EADF92188D920000577A6 /* BRCryptoAmountTests.swift in Sources */ = {isa = PBXBuildFile; fileRef = 3C0EADF82188D920000577A6 /* BRCryptoAmountTests.swift */; };
		3C0EADFB2188D920000577A6 /* BRCryptoVersion.h in Headers */ = {isa = PBXBuildFile; fileRef = 3C0EADED2188D91F000577A6 /* BRCryptoVersion.h */; settings = {ATTRIBUTES = (Public, ); }; };
		3C0EAE022188D930000577A6 /* libCore.a in Frameworks */ = {isa = PBXBuildFile; fileRef = 3CAB609B20AF8C5D00810CE4 /* libCore.a */; };
		3C0EAE1A2191145A000577A6 /* BRSupport.swift in Sources */ = {isa = PBXBuildFile; fileRef = 3C0EAE192191145A000577A6 /* BRSupport.swift */; };
		3C0FF5332209243B0068A0AE /* libresolv.tbd in Frameworks */ = {isa = PBXBuildFile; fileRef = 3CEF5FC9220513FC0010A811 /* libresolv.tbd */; };
		3C18F8B221950746006F738F /* AppDelegate.swift in Sources */ = {isa = PBXBuildFile; fileRef = 3C18F8B121950746006F738F /* AppDelegate.swift */; };
		3C18F8B921950746006F738F /* Main.storyboard in Resources */ = {isa = PBXBuildFile; fileRef = 3C18F8B721950746006F738F /* Main.storyboard */; };
		3C18F8BB21950748006F738F /* Assets.xcassets in Resources */ = {isa = PBXBuildFile; fileRef = 3C18F8BA21950748006F738F /* Assets.xcassets */; };
		3C18F8BE21950748006F738F /* LaunchScreen.storyboard in Resources */ = {isa = PBXBuildFile; fileRef = 3C18F8BC21950748006F738F /* LaunchScreen.storyboard */; };
		3C18F8C721950781006F738F /* libCore.a in Frameworks */ = {isa = PBXBuildFile; fileRef = 3CAB609B20AF8C5D00810CE4 /* libCore.a */; };
		3C18F8C821950797006F738F /* BRCrypto.framework in Frameworks */ = {isa = PBXBuildFile; fileRef = 3C0EADEB2188D91F000577A6 /* BRCrypto.framework */; };
		3C18F8C921950797006F738F /* BRCrypto.framework in Embed Frameworks */ = {isa = PBXBuildFile; fileRef = 3C0EADEB2188D91F000577A6 /* BRCrypto.framework */; settings = {ATTRIBUTES = (CodeSignOnCopy, RemoveHeadersOnCopy, ); }; };
		3C18F8CC219507E2006F738F /* CoreDemoListener.swift in Sources */ = {isa = PBXBuildFile; fileRef = 3C18F8CB219507E2006F738F /* CoreDemoListener.swift */; };
		3C1CD3C8216FD015001709A3 /* testEwm.c in Sources */ = {isa = PBXBuildFile; fileRef = 3C9025F82106511700143B69 /* testEwm.c */; };
		3C25BF472236EE40004B093F /* BRBCashParams.c in Sources */ = {isa = PBXBuildFile; fileRef = 3C25BF462236EE40004B093F /* BRBCashParams.c */; };
		3C25BF482236EE40004B093F /* BRBCashParams.c in Sources */ = {isa = PBXBuildFile; fileRef = 3C25BF462236EE40004B093F /* BRBCashParams.c */; };
		3C25BF4A2236EE71004B093F /* BRChainParams.c in Sources */ = {isa = PBXBuildFile; fileRef = 3C25BF492236EE70004B093F /* BRChainParams.c */; };
		3C25BF4B2236EE71004B093F /* BRChainParams.c in Sources */ = {isa = PBXBuildFile; fileRef = 3C25BF492236EE70004B093F /* BRChainParams.c */; };
		3C386DC720C6F4AF0065E355 /* BREthereumLESRandom.c in Sources */ = {isa = PBXBuildFile; fileRef = 3C386DC120C6F4AE0065E355 /* BREthereumLESRandom.c */; };
		3C386DCF20C6F5E40065E355 /* BREthereumBCS.c in Sources */ = {isa = PBXBuildFile; fileRef = 3C386DCA20C6F5E40065E355 /* BREthereumBCS.c */; };
		3C386DD020C6F5E40065E355 /* BREthereumBCSEvent.c in Sources */ = {isa = PBXBuildFile; fileRef = 3C386DCD20C6F5E40065E355 /* BREthereumBCSEvent.c */; };
		3C386DD320C6F6070065E355 /* BREthereumEWMClient.c in Sources */ = {isa = PBXBuildFile; fileRef = 3C386DD120C6F6060065E355 /* BREthereumEWMClient.c */; };
		3C386DD420C6F6070065E355 /* BREthereumEWMEvent.c in Sources */ = {isa = PBXBuildFile; fileRef = 3C386DD220C6F6070065E355 /* BREthereumEWMEvent.c */; };
		3C3B37FD20D82335004F9928 /* BREventAlarm.c in Sources */ = {isa = PBXBuildFile; fileRef = 3C3B37FB20D82335004F9928 /* BREventAlarm.c */; };
		3C3DC5BB21DFCA7C004188BD /* BRFileService.c in Sources */ = {isa = PBXBuildFile; fileRef = 3C3DC5BA21DFCA7C004188BD /* BRFileService.c */; };
		3C54A7FF2121F1D200C57B1B /* BREthereumMessage.c in Sources */ = {isa = PBXBuildFile; fileRef = 3C54A7FE2121F1D200C57B1B /* BREthereumMessage.c */; };
		3C54A8022122284900C57B1B /* BREthereumNode.c in Sources */ = {isa = PBXBuildFile; fileRef = 3C54A8012122284900C57B1B /* BREthereumNode.c */; };
		3C54A80521234C9700C57B1B /* BREthereumNodeEndpoint.c in Sources */ = {isa = PBXBuildFile; fileRef = 3C54A80421234C9700C57B1B /* BREthereumNodeEndpoint.c */; };
		3C5C02392212035B0052E010 /* libresolv.tbd in Frameworks */ = {isa = PBXBuildFile; fileRef = 3CEF5FC9220513FC0010A811 /* libresolv.tbd */; };
		3C5F5E75212C82310038B732 /* BREthereumMPT.c in Sources */ = {isa = PBXBuildFile; fileRef = 3C5F5E74212C82310038B732 /* BREthereumMPT.c */; };
		3C6B172F2131CB5B003C313B /* main.c in Sources */ = {isa = PBXBuildFile; fileRef = 3C6B172E2131CB5B003C313B /* main.c */; };
		3C6B17392131CE12003C313B /* BREthereumEther.c in Sources */ = {isa = PBXBuildFile; fileRef = 3C2A53B320AF595400C430F6 /* BREthereumEther.c */; };
		3C6B173A2131CE12003C313B /* BREthereumGas.c in Sources */ = {isa = PBXBuildFile; fileRef = 3C2A53B520AF595400C430F6 /* BREthereumGas.c */; };
		3C6B173B2131CE12003C313B /* BREthereumHash.c in Sources */ = {isa = PBXBuildFile; fileRef = 3C2A53B020AF595400C430F6 /* BREthereumHash.c */; };
		3C6B173C2131CE12003C313B /* BREthereumAddress.c in Sources */ = {isa = PBXBuildFile; fileRef = 3C2A53B920AF595400C430F6 /* BREthereumAddress.c */; };
		3C6B173D2131CE12003C313B /* BREthereumSignature.c in Sources */ = {isa = PBXBuildFile; fileRef = 3C2A53AE20AF595400C430F6 /* BREthereumSignature.c */; };
		3C6B173E2131CE12003C313B /* BREthereumTransaction.c in Sources */ = {isa = PBXBuildFile; fileRef = 3C2A53BB20AF595500C430F6 /* BREthereumTransaction.c */; };
		3C6B173F2131CE12003C313B /* BREthereumBloomFilter.c in Sources */ = {isa = PBXBuildFile; fileRef = 3C2A53BF20AF595500C430F6 /* BREthereumBloomFilter.c */; };
		3C6B17402131CE12003C313B /* BREthereumNetwork.c in Sources */ = {isa = PBXBuildFile; fileRef = 3C2A53C120AF595500C430F6 /* BREthereumNetwork.c */; };
		3C6B17412131CE12003C313B /* BREthereumTransactionReceipt.c in Sources */ = {isa = PBXBuildFile; fileRef = 3C2A53C220AF595500C430F6 /* BREthereumTransactionReceipt.c */; };
		3C6B17422131CE12003C313B /* BREthereumAccountState.c in Sources */ = {isa = PBXBuildFile; fileRef = 3C2A53C520AF595500C430F6 /* BREthereumAccountState.c */; };
		3C6B17432131CE12003C313B /* BREthereumLog.c in Sources */ = {isa = PBXBuildFile; fileRef = 3C2A53C620AF595500C430F6 /* BREthereumLog.c */; };
		3C6B17442131CE12003C313B /* BREthereumTransactionStatus.c in Sources */ = {isa = PBXBuildFile; fileRef = 3C2A53C920AF595500C430F6 /* BREthereumTransactionStatus.c */; };
		3C6B17452131CE12003C313B /* BREthereumBlock.c in Sources */ = {isa = PBXBuildFile; fileRef = 3C2A53CB20AF595500C430F6 /* BREthereumBlock.c */; };
		3C6B17462131CE12003C313B /* BREthereumAmount.c in Sources */ = {isa = PBXBuildFile; fileRef = 3C2A53CD20AF595500C430F6 /* BREthereumAmount.c */; };
		3C6B17472131CE12003C313B /* BREthereumAccount.c in Sources */ = {isa = PBXBuildFile; fileRef = 3C2A537720AF595400C430F6 /* BREthereumAccount.c */; };
		3C6B17482131CE12003C313B /* BREthereumWallet.c in Sources */ = {isa = PBXBuildFile; fileRef = 3C2A539C20AF595400C430F6 /* BREthereumWallet.c */; };
		3C6B17492131CE12003C313B /* BREthereumBCS.c in Sources */ = {isa = PBXBuildFile; fileRef = 3C386DCA20C6F5E40065E355 /* BREthereumBCS.c */; };
		3C6B174A2131CE12003C313B /* BREthereumToken.c in Sources */ = {isa = PBXBuildFile; fileRef = 3C2A53AA20AF595400C430F6 /* BREthereumToken.c */; };
		3C6B174B2131CE12003C313B /* BREthereumContract.c in Sources */ = {isa = PBXBuildFile; fileRef = 3C2A53A920AF595400C430F6 /* BREthereumContract.c */; };
		3C6B174C2131CE12003C313B /* BREvent.c in Sources */ = {isa = PBXBuildFile; fileRef = 3C2A539220AF595400C430F6 /* BREvent.c */; };
		3C6B174D2131CE12003C313B /* BREventQueue.c in Sources */ = {isa = PBXBuildFile; fileRef = 3C2A539520AF595400C430F6 /* BREventQueue.c */; };
		3C6B174E2131CE12003C313B /* BREthereumLES.c in Sources */ = {isa = PBXBuildFile; fileRef = 3C2A538620AF595400C430F6 /* BREthereumLES.c */; };
		3C6B174F2131CE12003C313B /* BREthereumBCSEvent.c in Sources */ = {isa = PBXBuildFile; fileRef = 3C386DCD20C6F5E40065E355 /* BREthereumBCSEvent.c */; };
		3C6B17502131CE12003C313B /* BREventAlarm.c in Sources */ = {isa = PBXBuildFile; fileRef = 3C3B37FB20D82335004F9928 /* BREventAlarm.c */; };
		3C6B17512131CE12003C313B /* BREthereumLESFrameCoder.c in Sources */ = {isa = PBXBuildFile; fileRef = 3C2A538B20AF595400C430F6 /* BREthereumLESFrameCoder.c */; };
		3C6B17522131CE12003C313B /* BRKeccak.c in Sources */ = {isa = PBXBuildFile; fileRef = CA92F78F2100F9CA0015C966 /* BRKeccak.c */; };
		3C6B17532131CE12003C313B /* BREthereumEWM.c in Sources */ = {isa = PBXBuildFile; fileRef = 3C2A53A220AF595400C430F6 /* BREthereumEWM.c */; };
		3C6B17542131CE12003C313B /* BRRlpCoder.c in Sources */ = {isa = PBXBuildFile; fileRef = 3C2A539A20AF595400C430F6 /* BRRlpCoder.c */; };
		3C6B17552131CE12003C313B /* BRUtilMath.c in Sources */ = {isa = PBXBuildFile; fileRef = 3C2A537B20AF595400C430F6 /* BRUtilMath.c */; };
		3C6B17562131CE12003C313B /* BRUtilMathParse.c in Sources */ = {isa = PBXBuildFile; fileRef = 3C2A537C20AF595400C430F6 /* BRUtilMathParse.c */; };
		3C6B17572131CE12003C313B /* BRUtilHex.c in Sources */ = {isa = PBXBuildFile; fileRef = 3C2A537E20AF595400C430F6 /* BRUtilHex.c */; };
		3C6B17582131CE12003C313B /* BRBCashAddr.c in Sources */ = {isa = PBXBuildFile; fileRef = 3C590F3D20950C720005597B /* BRBCashAddr.c */; };
		3C6B17592131CE12003C313B /* BRAddress.c in Sources */ = {isa = PBXBuildFile; fileRef = 3C590F3420950C720005597B /* BRAddress.c */; };
		3C6B175A2131CE12003C313B /* BRBase58.c in Sources */ = {isa = PBXBuildFile; fileRef = 3C590F4A20950C730005597B /* BRBase58.c */; };
		3C6B175B2131CE12003C313B /* BREthereumBCSSync.c in Sources */ = {isa = PBXBuildFile; fileRef = 3C9025FC2108DDAE00143B69 /* BREthereumBCSSync.c */; };
		3C6B175C2131CE12003C313B /* BRBech32.c in Sources */ = {isa = PBXBuildFile; fileRef = 3C590F4420950C730005597B /* BRBech32.c */; };
		3C6B175D2131CE12003C313B /* BRBIP32Sequence.c in Sources */ = {isa = PBXBuildFile; fileRef = 3C590F3220950C720005597B /* BRBIP32Sequence.c */; };
		3C6B175E2131CE12003C313B /* BREthereumMessage.c in Sources */ = {isa = PBXBuildFile; fileRef = 3C54A7FE2121F1D200C57B1B /* BREthereumMessage.c */; };
		3C6B175F2131CE12003C313B /* BRBIP38Key.c in Sources */ = {isa = PBXBuildFile; fileRef = 3C590F5820950C750005597B /* BRBIP38Key.c */; };
		3C6B17602131CE12003C313B /* BREthereumMPT.c in Sources */ = {isa = PBXBuildFile; fileRef = 3C5F5E74212C82310038B732 /* BREthereumMPT.c */; };
		3C6B17612131CE12003C313B /* BREthereumTransfer.c in Sources */ = {isa = PBXBuildFile; fileRef = 3C902622210A7E9800143B69 /* BREthereumTransfer.c */; };
		3C6B17622131CE12003C313B /* BREthereumNode.c in Sources */ = {isa = PBXBuildFile; fileRef = 3C54A8012122284900C57B1B /* BREthereumNode.c */; };
		3C6B17632131CE12003C313B /* BRBIP39Mnemonic.c in Sources */ = {isa = PBXBuildFile; fileRef = 3C590F5920950C750005597B /* BRBIP39Mnemonic.c */; };
		3C6B17642131CE12003C313B /* BRBloomFilter.c in Sources */ = {isa = PBXBuildFile; fileRef = 3C590F4E20950C730005597B /* BRBloomFilter.c */; };
		3C6B17652131CE12003C313B /* BRCrypto.c in Sources */ = {isa = PBXBuildFile; fileRef = 3C590F5520950C740005597B /* BRCrypto.c */; };
		3C6B17662131CE12003C313B /* BRKeyECIES.c in Sources */ = {isa = PBXBuildFile; fileRef = 3CA74EA920AF622D00EDF3E7 /* BRKeyECIES.c */; };
		3C6B17682131CE12003C313B /* BRKey.c in Sources */ = {isa = PBXBuildFile; fileRef = 3C590F5420950C740005597B /* BRKey.c */; };
		3C6B17692131CE12003C313B /* BREthereumNodeEndpoint.c in Sources */ = {isa = PBXBuildFile; fileRef = 3C54A80421234C9700C57B1B /* BREthereumNodeEndpoint.c */; };
		3C6B176A2131CE12003C313B /* BRMerkleBlock.c in Sources */ = {isa = PBXBuildFile; fileRef = 3C590F3520950C720005597B /* BRMerkleBlock.c */; };
		3C6B176B2131CE12003C313B /* BRPaymentProtocol.c in Sources */ = {isa = PBXBuildFile; fileRef = 3C590F3A20950C720005597B /* BRPaymentProtocol.c */; };
		3C6B176C2131CE12003C313B /* BRPeer.c in Sources */ = {isa = PBXBuildFile; fileRef = 3C590F5120950C740005597B /* BRPeer.c */; };
		3C6B176D2131CE12003C313B /* BRPeerManager.c in Sources */ = {isa = PBXBuildFile; fileRef = 3C590F4B20950C730005597B /* BRPeerManager.c */; };
		3C6B176E2131CE12003C313B /* BRSet.c in Sources */ = {isa = PBXBuildFile; fileRef = 3C590F4D20950C730005597B /* BRSet.c */; };
		3C6B176F2131CE12003C313B /* BREthereumLESRandom.c in Sources */ = {isa = PBXBuildFile; fileRef = 3C386DC120C6F4AE0065E355 /* BREthereumLESRandom.c */; };
		3C6B17702131CE12003C313B /* BREthereumEWMEvent.c in Sources */ = {isa = PBXBuildFile; fileRef = 3C386DD220C6F6070065E355 /* BREthereumEWMEvent.c */; };
		3C6B17712131CE12003C313B /* BRTransaction.c in Sources */ = {isa = PBXBuildFile; fileRef = 3C590F5320950C740005597B /* BRTransaction.c */; };
		3C6B17722131CE12003C313B /* BREthereumEWMClient.c in Sources */ = {isa = PBXBuildFile; fileRef = 3C386DD120C6F6060065E355 /* BREthereumEWMClient.c */; };
		3C6B17732131CE12003C313B /* BRWallet.c in Sources */ = {isa = PBXBuildFile; fileRef = 3C590F5720950C740005597B /* BRWallet.c */; };
		3C6B177C2131CE70003C313B /* libCoreMacOS.a in Frameworks */ = {isa = PBXBuildFile; fileRef = 3C6B17792131CE12003C313B /* libCoreMacOS.a */; };
		3C9025EF21063AD200143B69 /* testUtil.c in Sources */ = {isa = PBXBuildFile; fileRef = 3C9025EE21063AD200143B69 /* testUtil.c */; };
		3C9025F121063BDC00143B69 /* testRlp.c in Sources */ = {isa = PBXBuildFile; fileRef = 3C9025F021063BDC00143B69 /* testRlp.c */; };
		3C9025F321064B6700143B69 /* testEvent.c in Sources */ = {isa = PBXBuildFile; fileRef = 3C9025F221064B6700143B69 /* testEvent.c */; };
		3C9025F521064E9F00143B69 /* testBc.c in Sources */ = {isa = PBXBuildFile; fileRef = 3C9025F421064E9F00143B69 /* testBc.c */; };
		3C9025F721064FF800143B69 /* testBase.c in Sources */ = {isa = PBXBuildFile; fileRef = 3C9025F621064FF800143B69 /* testBase.c */; };
		3C9025F92106511700143B69 /* testEwm.c in Sources */ = {isa = PBXBuildFile; fileRef = 3C9025F82106511700143B69 /* testEwm.c */; };
		3C9025FB2106613600143B69 /* testContract.c in Sources */ = {isa = PBXBuildFile; fileRef = 3C9025FA2106613600143B69 /* testContract.c */; };
		3C9025FD2108DDAE00143B69 /* BREthereumBCSSync.c in Sources */ = {isa = PBXBuildFile; fileRef = 3C9025FC2108DDAE00143B69 /* BREthereumBCSSync.c */; };
		3C902623210A7E9800143B69 /* BREthereumTransfer.c in Sources */ = {isa = PBXBuildFile; fileRef = 3C902622210A7E9800143B69 /* BREthereumTransfer.c */; };
		3C97E2352241658E003FD88F /* BRCryptoCurrency.c in Sources */ = {isa = PBXBuildFile; fileRef = 3C97E2332241658E003FD88F /* BRCryptoCurrency.c */; };
		3C97E2362241658E003FD88F /* BRCryptoCurrency.c in Sources */ = {isa = PBXBuildFile; fileRef = 3C97E2332241658E003FD88F /* BRCryptoCurrency.c */; };
		3C97E24522416AB1003FD88F /* BRCryptoCurrencyPair.c in Sources */ = {isa = PBXBuildFile; fileRef = 3C97E23722416AB1003FD88F /* BRCryptoCurrencyPair.c */; };
		3C97E24622416AB1003FD88F /* BRCryptoCurrencyPair.c in Sources */ = {isa = PBXBuildFile; fileRef = 3C97E23722416AB1003FD88F /* BRCryptoCurrencyPair.c */; };
		3C97E24722416AB1003FD88F /* BRCryptoNetwork.c in Sources */ = {isa = PBXBuildFile; fileRef = 3C97E23922416AB1003FD88F /* BRCryptoNetwork.c */; };
		3C97E24822416AB1003FD88F /* BRCryptoNetwork.c in Sources */ = {isa = PBXBuildFile; fileRef = 3C97E23922416AB1003FD88F /* BRCryptoNetwork.c */; };
		3C97E24922416AB1003FD88F /* BRCryptoWallet.c in Sources */ = {isa = PBXBuildFile; fileRef = 3C97E23A22416AB1003FD88F /* BRCryptoWallet.c */; };
		3C97E24A22416AB1003FD88F /* BRCryptoWallet.c in Sources */ = {isa = PBXBuildFile; fileRef = 3C97E23A22416AB1003FD88F /* BRCryptoWallet.c */; };
		3C97E24B22416AB1003FD88F /* BRCryptoTransfer.c in Sources */ = {isa = PBXBuildFile; fileRef = 3C97E23B22416AB1003FD88F /* BRCryptoTransfer.c */; };
		3C97E24C22416AB1003FD88F /* BRCryptoTransfer.c in Sources */ = {isa = PBXBuildFile; fileRef = 3C97E23B22416AB1003FD88F /* BRCryptoTransfer.c */; };
		3C97E24D22416AB1003FD88F /* BRCryptoWalletManager.c in Sources */ = {isa = PBXBuildFile; fileRef = 3C97E23D22416AB1003FD88F /* BRCryptoWalletManager.c */; };
		3C97E24E22416AB1003FD88F /* BRCryptoWalletManager.c in Sources */ = {isa = PBXBuildFile; fileRef = 3C97E23D22416AB1003FD88F /* BRCryptoWalletManager.c */; };
		3C97E24F22416AB1003FD88F /* BRCryptoUnit.c in Sources */ = {isa = PBXBuildFile; fileRef = 3C97E24022416AB1003FD88F /* BRCryptoUnit.c */; };
		3C97E25022416AB1003FD88F /* BRCryptoUnit.c in Sources */ = {isa = PBXBuildFile; fileRef = 3C97E24022416AB1003FD88F /* BRCryptoUnit.c */; };
		3C97E25122416AB1003FD88F /* BRCryptoAmount.c in Sources */ = {isa = PBXBuildFile; fileRef = 3C97E24422416AB1003FD88F /* BRCryptoAmount.c */; };
		3C97E25222416AB1003FD88F /* BRCryptoAmount.c in Sources */ = {isa = PBXBuildFile; fileRef = 3C97E24422416AB1003FD88F /* BRCryptoAmount.c */; };
		3C97E256224170B9003FD88F /* BRCryptoAccount.c in Sources */ = {isa = PBXBuildFile; fileRef = 3C97E255224170B9003FD88F /* BRCryptoAccount.c */; };
		3C97E257224170B9003FD88F /* BRCryptoAccount.c in Sources */ = {isa = PBXBuildFile; fileRef = 3C97E255224170B9003FD88F /* BRCryptoAccount.c */; };
		3C97E25A224170EC003FD88F /* BRCryptoAddress.c in Sources */ = {isa = PBXBuildFile; fileRef = 3C97E259224170EC003FD88F /* BRCryptoAddress.c */; };
		3C97E25B224170EC003FD88F /* BRCryptoAddress.c in Sources */ = {isa = PBXBuildFile; fileRef = 3C97E259224170EC003FD88F /* BRCryptoAddress.c */; };
		3C97E25F2243E589003FD88F /* BRCryptoAccountTests.swift in Sources */ = {isa = PBXBuildFile; fileRef = 3C97E25E2243E589003FD88F /* BRCryptoAccountTests.swift */; };
		3C97E2612243E5EE003FD88F /* BRCryptoNetworkTests.swift in Sources */ = {isa = PBXBuildFile; fileRef = 3C97E2602243E5EE003FD88F /* BRCryptoNetworkTests.swift */; };
		3C97E2642245610E003FD88F /* BRCryptoSystem.c in Sources */ = {isa = PBXBuildFile; fileRef = 3C97E2632245610E003FD88F /* BRCryptoSystem.c */; };
		3C97E2652245610E003FD88F /* BRCryptoSystem.c in Sources */ = {isa = PBXBuildFile; fileRef = 3C97E2632245610E003FD88F /* BRCryptoSystem.c */; };
		3C97E269224996C3003FD88F /* BRCryptoSystemTests.swift in Sources */ = {isa = PBXBuildFile; fileRef = 3C97E268224996C2003FD88F /* BRCryptoSystemTests.swift */; };
		3CA15F80221648D200C84E65 /* libresolv.tbd in Frameworks */ = {isa = PBXBuildFile; fileRef = 3CA15F7F221648D200C84E65 /* libresolv.tbd */; };
		3CAB60A920AF8C8500810CE4 /* CoreTests.swift in Sources */ = {isa = PBXBuildFile; fileRef = 3CAB60A820AF8C8500810CE4 /* CoreTests.swift */; };
		3CAB60AB20AF8C8500810CE4 /* libCore.a in Frameworks */ = {isa = PBXBuildFile; fileRef = 3CAB609B20AF8C5D00810CE4 /* libCore.a */; };
		3CAB60B120AF8D1A00810CE4 /* BREthereumEther.c in Sources */ = {isa = PBXBuildFile; fileRef = 3C2A53B320AF595400C430F6 /* BREthereumEther.c */; };
		3CAB60B220AF8D1A00810CE4 /* BREthereumGas.c in Sources */ = {isa = PBXBuildFile; fileRef = 3C2A53B520AF595400C430F6 /* BREthereumGas.c */; };
		3CAB60B320AF8D1A00810CE4 /* BREthereumHash.c in Sources */ = {isa = PBXBuildFile; fileRef = 3C2A53B020AF595400C430F6 /* BREthereumHash.c */; };
		3CAB60B420AF8D1A00810CE4 /* BREthereumAddress.c in Sources */ = {isa = PBXBuildFile; fileRef = 3C2A53B920AF595400C430F6 /* BREthereumAddress.c */; };
		3CAB60B520AF8D1A00810CE4 /* BREthereumSignature.c in Sources */ = {isa = PBXBuildFile; fileRef = 3C2A53AE20AF595400C430F6 /* BREthereumSignature.c */; };
		3CAB60B620AF8D1A00810CE4 /* BREthereumTransaction.c in Sources */ = {isa = PBXBuildFile; fileRef = 3C2A53BB20AF595500C430F6 /* BREthereumTransaction.c */; };
		3CAB60B720AF8D1A00810CE4 /* BREthereumBloomFilter.c in Sources */ = {isa = PBXBuildFile; fileRef = 3C2A53BF20AF595500C430F6 /* BREthereumBloomFilter.c */; };
		3CAB60B820AF8D1A00810CE4 /* BREthereumNetwork.c in Sources */ = {isa = PBXBuildFile; fileRef = 3C2A53C120AF595500C430F6 /* BREthereumNetwork.c */; };
		3CAB60B920AF8D1A00810CE4 /* BREthereumTransactionReceipt.c in Sources */ = {isa = PBXBuildFile; fileRef = 3C2A53C220AF595500C430F6 /* BREthereumTransactionReceipt.c */; };
		3CAB60BA20AF8D1A00810CE4 /* BREthereumAccountState.c in Sources */ = {isa = PBXBuildFile; fileRef = 3C2A53C520AF595500C430F6 /* BREthereumAccountState.c */; };
		3CAB60BB20AF8D1A00810CE4 /* BREthereumLog.c in Sources */ = {isa = PBXBuildFile; fileRef = 3C2A53C620AF595500C430F6 /* BREthereumLog.c */; };
		3CAB60BC20AF8D1A00810CE4 /* BREthereumTransactionStatus.c in Sources */ = {isa = PBXBuildFile; fileRef = 3C2A53C920AF595500C430F6 /* BREthereumTransactionStatus.c */; };
		3CAB60BD20AF8D1A00810CE4 /* BREthereumBlock.c in Sources */ = {isa = PBXBuildFile; fileRef = 3C2A53CB20AF595500C430F6 /* BREthereumBlock.c */; };
		3CAB60BE20AF8D1A00810CE4 /* BREthereumAmount.c in Sources */ = {isa = PBXBuildFile; fileRef = 3C2A53CD20AF595500C430F6 /* BREthereumAmount.c */; };
		3CAB60C020AF8D1A00810CE4 /* BREthereumAccount.c in Sources */ = {isa = PBXBuildFile; fileRef = 3C2A537720AF595400C430F6 /* BREthereumAccount.c */; };
		3CAB60C120AF8D1A00810CE4 /* BREthereumWallet.c in Sources */ = {isa = PBXBuildFile; fileRef = 3C2A539C20AF595400C430F6 /* BREthereumWallet.c */; };
		3CAB60C220AF8D1A00810CE4 /* BREthereumToken.c in Sources */ = {isa = PBXBuildFile; fileRef = 3C2A53AA20AF595400C430F6 /* BREthereumToken.c */; };
		3CAB60C320AF8D1A00810CE4 /* BREthereumContract.c in Sources */ = {isa = PBXBuildFile; fileRef = 3C2A53A920AF595400C430F6 /* BREthereumContract.c */; };
		3CAB60C420AF8D1A00810CE4 /* BREvent.c in Sources */ = {isa = PBXBuildFile; fileRef = 3C2A539220AF595400C430F6 /* BREvent.c */; };
		3CAB60C520AF8D1A00810CE4 /* BREventQueue.c in Sources */ = {isa = PBXBuildFile; fileRef = 3C2A539520AF595400C430F6 /* BREventQueue.c */; };
		3CAB60C820AF8D1A00810CE4 /* BREthereumLES.c in Sources */ = {isa = PBXBuildFile; fileRef = 3C2A538620AF595400C430F6 /* BREthereumLES.c */; };
		3CAB60CA20AF8D1A00810CE4 /* BREthereumLESFrameCoder.c in Sources */ = {isa = PBXBuildFile; fileRef = 3C2A538B20AF595400C430F6 /* BREthereumLESFrameCoder.c */; };
		3CAB60CD20AF8D1A00810CE4 /* BREthereumEWM.c in Sources */ = {isa = PBXBuildFile; fileRef = 3C2A53A220AF595400C430F6 /* BREthereumEWM.c */; };
		3CAB60D120AF8D1A00810CE4 /* BRRlpCoder.c in Sources */ = {isa = PBXBuildFile; fileRef = 3C2A539A20AF595400C430F6 /* BRRlpCoder.c */; };
		3CAB60D220AF8D1A00810CE4 /* BRUtilMath.c in Sources */ = {isa = PBXBuildFile; fileRef = 3C2A537B20AF595400C430F6 /* BRUtilMath.c */; };
		3CAB60D320AF8D1A00810CE4 /* BRUtilMathParse.c in Sources */ = {isa = PBXBuildFile; fileRef = 3C2A537C20AF595400C430F6 /* BRUtilMathParse.c */; };
		3CAB60D420AF8D1A00810CE4 /* BRUtilHex.c in Sources */ = {isa = PBXBuildFile; fileRef = 3C2A537E20AF595400C430F6 /* BRUtilHex.c */; };
		3CAB60D520AF8D1A00810CE4 /* BRBCashAddr.c in Sources */ = {isa = PBXBuildFile; fileRef = 3C590F3D20950C720005597B /* BRBCashAddr.c */; };
		3CAB60D620AF8D1A00810CE4 /* BRAddress.c in Sources */ = {isa = PBXBuildFile; fileRef = 3C590F3420950C720005597B /* BRAddress.c */; };
		3CAB60D720AF8D1A00810CE4 /* BRBase58.c in Sources */ = {isa = PBXBuildFile; fileRef = 3C590F4A20950C730005597B /* BRBase58.c */; };
		3CAB60D820AF8D1A00810CE4 /* BRBech32.c in Sources */ = {isa = PBXBuildFile; fileRef = 3C590F4420950C730005597B /* BRBech32.c */; };
		3CAB60D920AF8D1A00810CE4 /* BRBIP32Sequence.c in Sources */ = {isa = PBXBuildFile; fileRef = 3C590F3220950C720005597B /* BRBIP32Sequence.c */; };
		3CAB60DA20AF8D1A00810CE4 /* BRBIP38Key.c in Sources */ = {isa = PBXBuildFile; fileRef = 3C590F5820950C750005597B /* BRBIP38Key.c */; };
		3CAB60DB20AF8D1A00810CE4 /* BRBIP39Mnemonic.c in Sources */ = {isa = PBXBuildFile; fileRef = 3C590F5920950C750005597B /* BRBIP39Mnemonic.c */; };
		3CAB60DC20AF8D1A00810CE4 /* BRBloomFilter.c in Sources */ = {isa = PBXBuildFile; fileRef = 3C590F4E20950C730005597B /* BRBloomFilter.c */; };
		3CAB60DD20AF8D1A00810CE4 /* BRCrypto.c in Sources */ = {isa = PBXBuildFile; fileRef = 3C590F5520950C740005597B /* BRCrypto.c */; };
		3CAB60DE20AF8D1A00810CE4 /* BRKeyECIES.c in Sources */ = {isa = PBXBuildFile; fileRef = 3CA74EA920AF622D00EDF3E7 /* BRKeyECIES.c */; };
		3CAB60DF20AF8D1A00810CE4 /* BRKey.c in Sources */ = {isa = PBXBuildFile; fileRef = 3C590F5420950C740005597B /* BRKey.c */; };
		3CAB60E020AF8D1A00810CE4 /* BRMerkleBlock.c in Sources */ = {isa = PBXBuildFile; fileRef = 3C590F3520950C720005597B /* BRMerkleBlock.c */; };
		3CAB60E120AF8D1A00810CE4 /* BRPaymentProtocol.c in Sources */ = {isa = PBXBuildFile; fileRef = 3C590F3A20950C720005597B /* BRPaymentProtocol.c */; };
		3CAB60E220AF8D1A00810CE4 /* BRPeer.c in Sources */ = {isa = PBXBuildFile; fileRef = 3C590F5120950C740005597B /* BRPeer.c */; };
		3CAB60E320AF8D1A00810CE4 /* BRPeerManager.c in Sources */ = {isa = PBXBuildFile; fileRef = 3C590F4B20950C730005597B /* BRPeerManager.c */; };
		3CAB60E420AF8D1A00810CE4 /* BRSet.c in Sources */ = {isa = PBXBuildFile; fileRef = 3C590F4D20950C730005597B /* BRSet.c */; };
		3CAB60E520AF8D1A00810CE4 /* BRTransaction.c in Sources */ = {isa = PBXBuildFile; fileRef = 3C590F5320950C740005597B /* BRTransaction.c */; };
		3CAB60E620AF8D1A00810CE4 /* BRWallet.c in Sources */ = {isa = PBXBuildFile; fileRef = 3C590F5720950C740005597B /* BRWallet.c */; };
		3CAB60E720AF8ED800810CE4 /* test.c in Sources */ = {isa = PBXBuildFile; fileRef = 3C2A53A620AF595400C430F6 /* test.c */; };
		3CAB60E820AF8EE000810CE4 /* test.c in Sources */ = {isa = PBXBuildFile; fileRef = 3C42EF8E209763AB000E58E0 /* test.c */; };
<<<<<<< HEAD
		3CAB613320B3536000810CE4 /* test-les.c in Sources */ = {isa = PBXBuildFile; fileRef = 3C2A538920AF595400C430F6 /* test-les.c */; };
		3CCB1348224D1B1700ADCDB9 /* BRCrypto.swift in Sources */ = {isa = PBXBuildFile; fileRef = 3CCB1342224D1B1700ADCDB9 /* BRCrypto.swift */; };
		3CCB1349224D1B1700ADCDB9 /* BRBlockChainDB.swift in Sources */ = {isa = PBXBuildFile; fileRef = 3CCB1343224D1B1700ADCDB9 /* BRBlockChainDB.swift */; };
		3CCB134C224D1B1700ADCDB9 /* BRSystem.swift in Sources */ = {isa = PBXBuildFile; fileRef = 3CCB1347224D1B1700ADCDB9 /* BRSystem.swift */; };
		3CCB1352224D2C5600ADCDB9 /* BRBitcash.swift in Sources */ = {isa = PBXBuildFile; fileRef = 3CCD36B521AC65690032637A /* BRBitcash.swift */; };
		3CCB1353224D2C7E00ADCDB9 /* BREthereum.swift in Sources */ = {isa = PBXBuildFile; fileRef = 3CCB1345224D1B1700ADCDB9 /* BREthereum.swift */; };
		3CCB1355224D3F7500ADCDB9 /* testCrypto.c in Sources */ = {isa = PBXBuildFile; fileRef = 3CCB1354224D3F7500ADCDB9 /* testCrypto.c */; };
		3CCB1363224D94C300ADCDB9 /* BRCryptoBaseTests.swift in Sources */ = {isa = PBXBuildFile; fileRef = 3CCB1362224D94C300ADCDB9 /* BRCryptoBaseTests.swift */; };
=======
		3CAB613320B3536000810CE4 /* testLES.c in Sources */ = {isa = PBXBuildFile; fileRef = 3C2A538920AF595400C430F6 /* testLES.c */; };
>>>>>>> bf2504ff
		3CCD36B121A5BB8D0032637A /* BRWalletManager.c in Sources */ = {isa = PBXBuildFile; fileRef = 3CCD36B021A5BB8D0032637A /* BRWalletManager.c */; };
		3CCD36B221A5BB8D0032637A /* BRWalletManager.c in Sources */ = {isa = PBXBuildFile; fileRef = 3CCD36B021A5BB8D0032637A /* BRWalletManager.c */; };
		3CCD36BD21AC90860032637A /* WalletViewController.swift in Sources */ = {isa = PBXBuildFile; fileRef = 3CCD36B721AC90850032637A /* WalletViewController.swift */; };
		3CCD36C021AC90860032637A /* SummaryViewController.swift in Sources */ = {isa = PBXBuildFile; fileRef = 3CCD36BA21AC90850032637A /* SummaryViewController.swift */; };
		3CCD36C121AC90860032637A /* TransferTableViewCell.swift in Sources */ = {isa = PBXBuildFile; fileRef = 3CCD36BB21AC90850032637A /* TransferTableViewCell.swift */; };
		3CCD36C221AC90860032637A /* WalletTableViewCell.swift in Sources */ = {isa = PBXBuildFile; fileRef = 3CCD36BC21AC90850032637A /* WalletTableViewCell.swift */; };
		3CCD36C421AC92220032637A /* Support.swift in Sources */ = {isa = PBXBuildFile; fileRef = 3CCD36C321AC92210032637A /* Support.swift */; };
		3CCD36C521ACB3930032637A /* TransferViewController.swift in Sources */ = {isa = PBXBuildFile; fileRef = 3CCD36B921AC90850032637A /* TransferViewController.swift */; };
		3CCD36C921B1DC9E0032637A /* TransferCreateController.swift in Sources */ = {isa = PBXBuildFile; fileRef = 3CCD36B821AC90850032637A /* TransferCreateController.swift */; };
		3CD30494213B222A00A0CCED /* BREthereumMessagePIP.c in Sources */ = {isa = PBXBuildFile; fileRef = 3CD30493213B222A00A0CCED /* BREthereumMessagePIP.c */; };
		3CD30496213B226B00A0CCED /* BREthereumMessageP2P.c in Sources */ = {isa = PBXBuildFile; fileRef = 3CD30495213B226B00A0CCED /* BREthereumMessageP2P.c */; };
		3CD30498213B228900A0CCED /* BREthereumMessageDIS.c in Sources */ = {isa = PBXBuildFile; fileRef = 3CD30497213B228900A0CCED /* BREthereumMessageDIS.c */; };
		3CD3049A213B22AF00A0CCED /* BREthereumMessageLES.c in Sources */ = {isa = PBXBuildFile; fileRef = 3CD30499213B22AF00A0CCED /* BREthereumMessageLES.c */; };
		3CD3049D213F281500A0CCED /* BREthereumProvision.c in Sources */ = {isa = PBXBuildFile; fileRef = 3CD3049C213F281500A0CCED /* BREthereumProvision.c */; };
		3CD57F6D21F696C5003B0306 /* BREthereumProofOfWork.c in Sources */ = {isa = PBXBuildFile; fileRef = 3CF38E4721C4421600B771E6 /* BREthereumProofOfWork.c */; };
		3CE48BF521E937580067BFC9 /* BRCryptoTransferTests.swift in Sources */ = {isa = PBXBuildFile; fileRef = 3CE48BF421E937580067BFC9 /* BRCryptoTransferTests.swift */; };
		3CE48BF721E937F70067BFC9 /* BRCryptoWalletManagerTests.swift in Sources */ = {isa = PBXBuildFile; fileRef = 3CE48BF621E937F70067BFC9 /* BRCryptoWalletManagerTests.swift */; };
		3CE48BF921E938370067BFC9 /* BRCryptoWalletTests.swift in Sources */ = {isa = PBXBuildFile; fileRef = 3CE48BF821E938370067BFC9 /* BRCryptoWalletTests.swift */; };
		3CEE8EED216FAFF7008540C8 /* main.c in Sources */ = {isa = PBXBuildFile; fileRef = 3CEE8EEC216FAFF7008540C8 /* main.c */; };
		3CEE8EF3216FB025008540C8 /* libCoreMacOS.a in Frameworks */ = {isa = PBXBuildFile; fileRef = 3C6B17792131CE12003C313B /* libCoreMacOS.a */; };
		3CEF5FB121FB972B0010A811 /* testSup.c in Sources */ = {isa = PBXBuildFile; fileRef = 3CEF5FB021FB972B0010A811 /* testSup.c */; };
		3CEF5FB221FF9DC30010A811 /* BRFileService.c in Sources */ = {isa = PBXBuildFile; fileRef = 3C3DC5BA21DFCA7C004188BD /* BRFileService.c */; };
		3CEF5FD0220521DC0010A811 /* libresolv.tbd in Frameworks */ = {isa = PBXBuildFile; fileRef = 3CEF5FC9220513FC0010A811 /* libresolv.tbd */; };
		3CEF5FD1220521EC0010A811 /* libresolv.tbd in Frameworks */ = {isa = PBXBuildFile; fileRef = 3CEF5FC9220513FC0010A811 /* libresolv.tbd */; };
		3CEF5FD42208C6E40010A811 /* BRAssert.c in Sources */ = {isa = PBXBuildFile; fileRef = 3CEF5FD32208C6E30010A811 /* BRAssert.c */; };
		3CEF5FD52208C6E40010A811 /* BRAssert.c in Sources */ = {isa = PBXBuildFile; fileRef = 3CEF5FD32208C6E30010A811 /* BRAssert.c */; };
		3CF0FC9021657D7B000DE3FE /* BREthereumData.c in Sources */ = {isa = PBXBuildFile; fileRef = 3CF0FC8F21657D7A000DE3FE /* BREthereumData.c */; };
		3CF0FC9121657D7B000DE3FE /* BREthereumData.c in Sources */ = {isa = PBXBuildFile; fileRef = 3CF0FC8F21657D7A000DE3FE /* BREthereumData.c */; };
		3CF38E4821C4421600B771E6 /* BREthereumProofOfWork.c in Sources */ = {isa = PBXBuildFile; fileRef = 3CF38E4721C4421600B771E6 /* BREthereumProofOfWork.c */; };
		CA92F7902100F9CA0015C966 /* BRKeccak.c in Sources */ = {isa = PBXBuildFile; fileRef = CA92F78F2100F9CA0015C966 /* BRKeccak.c */; };
/* End PBXBuildFile section */

/* Begin PBXContainerItemProxy section */
		3C0EADF52188D920000577A6 /* PBXContainerItemProxy */ = {
			isa = PBXContainerItemProxy;
			containerPortal = 3C590F0E20950C160005597B /* Project object */;
			proxyType = 1;
			remoteGlobalIDString = 3C0EADEA2188D91F000577A6;
			remoteInfo = BRCoreX;
		};
		3C18F8C321950760006F738F /* PBXContainerItemProxy */ = {
			isa = PBXContainerItemProxy;
			containerPortal = 3C590F0E20950C160005597B /* Project object */;
			proxyType = 1;
			remoteGlobalIDString = 3CAB609A20AF8C5D00810CE4;
			remoteInfo = Core;
		};
		3C18F8C521950765006F738F /* PBXContainerItemProxy */ = {
			isa = PBXContainerItemProxy;
			containerPortal = 3C590F0E20950C160005597B /* Project object */;
			proxyType = 1;
			remoteGlobalIDString = 3C0EADEA2188D91F000577A6;
			remoteInfo = BRCoreX;
		};
		3C6B177A2131CE60003C313B /* PBXContainerItemProxy */ = {
			isa = PBXContainerItemProxy;
			containerPortal = 3C590F0E20950C160005597B /* Project object */;
			proxyType = 1;
			remoteGlobalIDString = 3C6B17362131CE12003C313B;
			remoteInfo = CoreMacOS;
		};
		3CAB60AC20AF8C8500810CE4 /* PBXContainerItemProxy */ = {
			isa = PBXContainerItemProxy;
			containerPortal = 3C590F0E20950C160005597B /* Project object */;
			proxyType = 1;
			remoteGlobalIDString = 3CAB609A20AF8C5D00810CE4;
			remoteInfo = Core;
		};
		3CEE8EF1216FB00E008540C8 /* PBXContainerItemProxy */ = {
			isa = PBXContainerItemProxy;
			containerPortal = 3C590F0E20950C160005597B /* Project object */;
			proxyType = 1;
			remoteGlobalIDString = 3C6B17362131CE12003C313B;
			remoteInfo = CoreMacOS;
		};
/* End PBXContainerItemProxy section */

/* Begin PBXCopyFilesBuildPhase section */
		3C18F8CA21950797006F738F /* Embed Frameworks */ = {
			isa = PBXCopyFilesBuildPhase;
			buildActionMask = 2147483647;
			dstPath = "";
			dstSubfolderSpec = 10;
			files = (
				3C18F8C921950797006F738F /* BRCrypto.framework in Embed Frameworks */,
			);
			name = "Embed Frameworks";
			runOnlyForDeploymentPostprocessing = 0;
		};
		3C6B172A2131CB5B003C313B /* CopyFiles */ = {
			isa = PBXCopyFilesBuildPhase;
			buildActionMask = 2147483647;
			dstPath = /usr/share/man/man1/;
			dstSubfolderSpec = 0;
			files = (
			);
			runOnlyForDeploymentPostprocessing = 1;
		};
		3C6B17752131CE12003C313B /* CopyFiles */ = {
			isa = PBXCopyFilesBuildPhase;
			buildActionMask = 2147483647;
			dstPath = "include/$(PRODUCT_NAME)";
			dstSubfolderSpec = 16;
			files = (
			);
			runOnlyForDeploymentPostprocessing = 0;
		};
		3CAB609920AF8C5D00810CE4 /* CopyFiles */ = {
			isa = PBXCopyFilesBuildPhase;
			buildActionMask = 2147483647;
			dstPath = "include/$(PRODUCT_NAME)";
			dstSubfolderSpec = 16;
			files = (
			);
			runOnlyForDeploymentPostprocessing = 0;
		};
		3CEE8EE8216FAFF7008540C8 /* CopyFiles */ = {
			isa = PBXCopyFilesBuildPhase;
			buildActionMask = 2147483647;
			dstPath = /usr/share/man/man1/;
			dstSubfolderSpec = 0;
			files = (
			);
			runOnlyForDeploymentPostprocessing = 1;
		};
/* End PBXCopyFilesBuildPhase section */

/* Begin PBXFileReference section */
		3C0EADEB2188D91F000577A6 /* BRCrypto.framework */ = {isa = PBXFileReference; explicitFileType = wrapper.framework; includeInIndex = 0; path = BRCrypto.framework; sourceTree = BUILT_PRODUCTS_DIR; };
		3C0EADED2188D91F000577A6 /* BRCryptoVersion.h */ = {isa = PBXFileReference; lastKnownFileType = sourcecode.c.h; path = BRCryptoVersion.h; sourceTree = "<group>"; };
		3C0EADEE2188D91F000577A6 /* Info.plist */ = {isa = PBXFileReference; lastKnownFileType = text.plist.xml; path = Info.plist; sourceTree = "<group>"; };
		3C0EADF32188D91F000577A6 /* BRCryptoTests.xctest */ = {isa = PBXFileReference; explicitFileType = wrapper.cfbundle; includeInIndex = 0; path = BRCryptoTests.xctest; sourceTree = BUILT_PRODUCTS_DIR; };
		3C0EADF82188D920000577A6 /* BRCryptoAmountTests.swift */ = {isa = PBXFileReference; lastKnownFileType = sourcecode.swift; path = BRCryptoAmountTests.swift; sourceTree = "<group>"; };
		3C0EADFA2188D920000577A6 /* Info.plist */ = {isa = PBXFileReference; lastKnownFileType = text.plist.xml; path = Info.plist; sourceTree = "<group>"; };
		3C0EAE0C2190BCE9000577A6 /* BRCrypto.swift */ = {isa = PBXFileReference; lastKnownFileType = sourcecode.swift; path = BRCrypto.swift; sourceTree = "<group>"; };
		3C0EAE192191145A000577A6 /* BRSupport.swift */ = {isa = PBXFileReference; lastKnownFileType = sourcecode.swift; path = BRSupport.swift; sourceTree = "<group>"; };
		3C0EAE2021925574000577A6 /* BRCoreX.playground */ = {isa = PBXFileReference; lastKnownFileType = file.playground; path = BRCoreX.playground; sourceTree = "<group>"; xcLanguageSpecificationIdentifier = xcode.lang.swift; };
		3C0EAE25219349CD000577A6 /* BREthereum.swift */ = {isa = PBXFileReference; lastKnownFileType = sourcecode.swift; path = BREthereum.swift; sourceTree = "<group>"; };
		3C0EAE2821935388000577A6 /* BRBitcoin.swift */ = {isa = PBXFileReference; lastKnownFileType = sourcecode.swift; path = BRBitcoin.swift; sourceTree = "<group>"; };
		3C18F8AF21950746006F738F /* BRCryptoDemo.app */ = {isa = PBXFileReference; explicitFileType = wrapper.application; includeInIndex = 0; path = BRCryptoDemo.app; sourceTree = BUILT_PRODUCTS_DIR; };
		3C18F8B121950746006F738F /* AppDelegate.swift */ = {isa = PBXFileReference; lastKnownFileType = sourcecode.swift; path = AppDelegate.swift; sourceTree = "<group>"; };
		3C18F8B821950746006F738F /* Base */ = {isa = PBXFileReference; lastKnownFileType = file.storyboard; name = Base; path = Base.lproj/Main.storyboard; sourceTree = "<group>"; };
		3C18F8BA21950748006F738F /* Assets.xcassets */ = {isa = PBXFileReference; lastKnownFileType = folder.assetcatalog; path = Assets.xcassets; sourceTree = "<group>"; };
		3C18F8BD21950748006F738F /* Base */ = {isa = PBXFileReference; lastKnownFileType = file.storyboard; name = Base; path = Base.lproj/LaunchScreen.storyboard; sourceTree = "<group>"; };
		3C18F8BF21950748006F738F /* Info.plist */ = {isa = PBXFileReference; lastKnownFileType = text.plist.xml; path = Info.plist; sourceTree = "<group>"; };
		3C18F8CB219507E2006F738F /* CoreDemoListener.swift */ = {isa = PBXFileReference; lastKnownFileType = sourcecode.swift; path = CoreDemoListener.swift; sourceTree = "<group>"; };
		3C25BF462236EE40004B093F /* BRBCashParams.c */ = {isa = PBXFileReference; fileEncoding = 4; lastKnownFileType = sourcecode.c.c; path = BRBCashParams.c; sourceTree = "<group>"; };
		3C25BF492236EE70004B093F /* BRChainParams.c */ = {isa = PBXFileReference; fileEncoding = 4; lastKnownFileType = sourcecode.c.c; path = BRChainParams.c; sourceTree = "<group>"; };
		3C2A537720AF595400C430F6 /* BREthereumAccount.c */ = {isa = PBXFileReference; fileEncoding = 4; lastKnownFileType = sourcecode.c.c; path = BREthereumAccount.c; sourceTree = "<group>"; };
		3C2A537920AF595400C430F6 /* BRUtilMath.h */ = {isa = PBXFileReference; fileEncoding = 4; lastKnownFileType = sourcecode.c.h; path = BRUtilMath.h; sourceTree = "<group>"; };
		3C2A537A20AF595400C430F6 /* BRUtilHex.h */ = {isa = PBXFileReference; fileEncoding = 4; lastKnownFileType = sourcecode.c.h; path = BRUtilHex.h; sourceTree = "<group>"; };
		3C2A537B20AF595400C430F6 /* BRUtilMath.c */ = {isa = PBXFileReference; fileEncoding = 4; lastKnownFileType = sourcecode.c.c; path = BRUtilMath.c; sourceTree = "<group>"; };
		3C2A537C20AF595400C430F6 /* BRUtilMathParse.c */ = {isa = PBXFileReference; fileEncoding = 4; lastKnownFileType = sourcecode.c.c; path = BRUtilMathParse.c; sourceTree = "<group>"; };
		3C2A537D20AF595400C430F6 /* BRUtil.h */ = {isa = PBXFileReference; fileEncoding = 4; lastKnownFileType = sourcecode.c.h; path = BRUtil.h; sourceTree = "<group>"; };
		3C2A537E20AF595400C430F6 /* BRUtilHex.c */ = {isa = PBXFileReference; fileEncoding = 4; lastKnownFileType = sourcecode.c.c; path = BRUtilHex.c; sourceTree = "<group>"; };
		3C2A538420AF595400C430F6 /* BREthereumLESFrameCoder.h */ = {isa = PBXFileReference; fileEncoding = 4; lastKnownFileType = sourcecode.c.h; path = BREthereumLESFrameCoder.h; sourceTree = "<group>"; };
		3C2A538620AF595400C430F6 /* BREthereumLES.c */ = {isa = PBXFileReference; fileEncoding = 4; lastKnownFileType = sourcecode.c.c; path = BREthereumLES.c; sourceTree = "<group>"; };
		3C2A538920AF595400C430F6 /* testLES.c */ = {isa = PBXFileReference; fileEncoding = 4; lastKnownFileType = sourcecode.c.c; path = testLES.c; sourceTree = "<group>"; };
		3C2A538B20AF595400C430F6 /* BREthereumLESFrameCoder.c */ = {isa = PBXFileReference; fileEncoding = 4; lastKnownFileType = sourcecode.c.c; path = BREthereumLESFrameCoder.c; sourceTree = "<group>"; };
		3C2A538E20AF595400C430F6 /* BREthereumLES.h */ = {isa = PBXFileReference; fileEncoding = 4; lastKnownFileType = sourcecode.c.h; path = BREthereumLES.h; sourceTree = "<group>"; };
		3C2A539020AF595400C430F6 /* BREthereumWallet.h */ = {isa = PBXFileReference; fileEncoding = 4; lastKnownFileType = sourcecode.c.h; path = BREthereumWallet.h; sourceTree = "<group>"; };
		3C2A539220AF595400C430F6 /* BREvent.c */ = {isa = PBXFileReference; fileEncoding = 4; lastKnownFileType = sourcecode.c.c; path = BREvent.c; sourceTree = "<group>"; };
		3C2A539320AF595400C430F6 /* BREventQueue.h */ = {isa = PBXFileReference; fileEncoding = 4; lastKnownFileType = sourcecode.c.h; path = BREventQueue.h; sourceTree = "<group>"; };
		3C2A539420AF595400C430F6 /* BREvent.h */ = {isa = PBXFileReference; fileEncoding = 4; lastKnownFileType = sourcecode.c.h; path = BREvent.h; sourceTree = "<group>"; };
		3C2A539520AF595400C430F6 /* BREventQueue.c */ = {isa = PBXFileReference; fileEncoding = 4; lastKnownFileType = sourcecode.c.c; path = BREventQueue.c; sourceTree = "<group>"; };
		3C2A539620AF595400C430F6 /* BREthereum.h */ = {isa = PBXFileReference; fileEncoding = 4; lastKnownFileType = sourcecode.c.h; path = BREthereum.h; sourceTree = "<group>"; };
		3C2A539820AF595400C430F6 /* BRRlp.h */ = {isa = PBXFileReference; fileEncoding = 4; lastKnownFileType = sourcecode.c.h; path = BRRlp.h; sourceTree = "<group>"; };
		3C2A539920AF595400C430F6 /* BRRlpCoder.h */ = {isa = PBXFileReference; fileEncoding = 4; lastKnownFileType = sourcecode.c.h; path = BRRlpCoder.h; sourceTree = "<group>"; };
		3C2A539A20AF595400C430F6 /* BRRlpCoder.c */ = {isa = PBXFileReference; fileEncoding = 4; lastKnownFileType = sourcecode.c.c; path = BRRlpCoder.c; sourceTree = "<group>"; };
		3C2A539C20AF595400C430F6 /* BREthereumWallet.c */ = {isa = PBXFileReference; fileEncoding = 4; lastKnownFileType = sourcecode.c.c; path = BREthereumWallet.c; sourceTree = "<group>"; };
		3C2A53A020AF595400C430F6 /* BREthereumEWM.h */ = {isa = PBXFileReference; fileEncoding = 4; lastKnownFileType = sourcecode.c.h; path = BREthereumEWM.h; sourceTree = "<group>"; };
		3C2A53A220AF595400C430F6 /* BREthereumEWM.c */ = {isa = PBXFileReference; fileEncoding = 4; lastKnownFileType = sourcecode.c.c; path = BREthereumEWM.c; sourceTree = "<group>"; };
		3C2A53A320AF595400C430F6 /* BREthereumEWMPrivate.h */ = {isa = PBXFileReference; fileEncoding = 4; lastKnownFileType = sourcecode.c.h; path = BREthereumEWMPrivate.h; sourceTree = "<group>"; };
		3C2A53A520AF595400C430F6 /* BREthereumAccount.h */ = {isa = PBXFileReference; fileEncoding = 4; lastKnownFileType = sourcecode.c.h; path = BREthereumAccount.h; sourceTree = "<group>"; };
		3C2A53A620AF595400C430F6 /* test.c */ = {isa = PBXFileReference; fileEncoding = 4; lastKnownFileType = sourcecode.c.c; path = test.c; sourceTree = "<group>"; };
		3C2A53A820AF595400C430F6 /* BREthereumToken.h */ = {isa = PBXFileReference; fileEncoding = 4; lastKnownFileType = sourcecode.c.h; path = BREthereumToken.h; sourceTree = "<group>"; };
		3C2A53A920AF595400C430F6 /* BREthereumContract.c */ = {isa = PBXFileReference; fileEncoding = 4; lastKnownFileType = sourcecode.c.c; path = BREthereumContract.c; sourceTree = "<group>"; };
		3C2A53AA20AF595400C430F6 /* BREthereumToken.c */ = {isa = PBXFileReference; fileEncoding = 4; lastKnownFileType = sourcecode.c.c; path = BREthereumToken.c; sourceTree = "<group>"; };
		3C2A53AB20AF595400C430F6 /* BREthereumContract.h */ = {isa = PBXFileReference; fileEncoding = 4; lastKnownFileType = sourcecode.c.h; path = BREthereumContract.h; sourceTree = "<group>"; };
		3C2A53AD20AF595400C430F6 /* BREthereumEther.h */ = {isa = PBXFileReference; fileEncoding = 4; lastKnownFileType = sourcecode.c.h; path = BREthereumEther.h; sourceTree = "<group>"; };
		3C2A53AE20AF595400C430F6 /* BREthereumSignature.c */ = {isa = PBXFileReference; fileEncoding = 4; lastKnownFileType = sourcecode.c.c; path = BREthereumSignature.c; sourceTree = "<group>"; };
		3C2A53AF20AF595400C430F6 /* BREthereumGas.h */ = {isa = PBXFileReference; fileEncoding = 4; lastKnownFileType = sourcecode.c.h; path = BREthereumGas.h; sourceTree = "<group>"; };
		3C2A53B020AF595400C430F6 /* BREthereumHash.c */ = {isa = PBXFileReference; fileEncoding = 4; lastKnownFileType = sourcecode.c.c; path = BREthereumHash.c; sourceTree = "<group>"; };
		3C2A53B120AF595400C430F6 /* BREthereumLogic.h */ = {isa = PBXFileReference; fileEncoding = 4; lastKnownFileType = sourcecode.c.h; path = BREthereumLogic.h; sourceTree = "<group>"; };
		3C2A53B220AF595400C430F6 /* BREthereumAddress.h */ = {isa = PBXFileReference; fileEncoding = 4; lastKnownFileType = sourcecode.c.h; path = BREthereumAddress.h; sourceTree = "<group>"; };
		3C2A53B320AF595400C430F6 /* BREthereumEther.c */ = {isa = PBXFileReference; fileEncoding = 4; lastKnownFileType = sourcecode.c.c; path = BREthereumEther.c; sourceTree = "<group>"; };
		3C2A53B420AF595400C430F6 /* BREthereumHash.h */ = {isa = PBXFileReference; fileEncoding = 4; lastKnownFileType = sourcecode.c.h; path = BREthereumHash.h; sourceTree = "<group>"; };
		3C2A53B520AF595400C430F6 /* BREthereumGas.c */ = {isa = PBXFileReference; fileEncoding = 4; lastKnownFileType = sourcecode.c.c; path = BREthereumGas.c; sourceTree = "<group>"; };
		3C2A53B620AF595400C430F6 /* BREthereumBase.h */ = {isa = PBXFileReference; fileEncoding = 4; lastKnownFileType = sourcecode.c.h; path = BREthereumBase.h; sourceTree = "<group>"; };
		3C2A53B720AF595400C430F6 /* BREthereumSignature.h */ = {isa = PBXFileReference; fileEncoding = 4; lastKnownFileType = sourcecode.c.h; path = BREthereumSignature.h; sourceTree = "<group>"; };
		3C2A53B920AF595400C430F6 /* BREthereumAddress.c */ = {isa = PBXFileReference; fileEncoding = 4; lastKnownFileType = sourcecode.c.c; path = BREthereumAddress.c; sourceTree = "<group>"; };
		3C2A53BB20AF595500C430F6 /* BREthereumTransaction.c */ = {isa = PBXFileReference; fileEncoding = 4; lastKnownFileType = sourcecode.c.c; path = BREthereumTransaction.c; sourceTree = "<group>"; };
		3C2A53BC20AF595500C430F6 /* BREthereumBlockChain.h */ = {isa = PBXFileReference; fileEncoding = 4; lastKnownFileType = sourcecode.c.h; path = BREthereumBlockChain.h; sourceTree = "<group>"; };
		3C2A53BD20AF595500C430F6 /* BREthereumLog.h */ = {isa = PBXFileReference; fileEncoding = 4; lastKnownFileType = sourcecode.c.h; path = BREthereumLog.h; sourceTree = "<group>"; };
		3C2A53BE20AF595500C430F6 /* BREthereumAccountState.h */ = {isa = PBXFileReference; fileEncoding = 4; lastKnownFileType = sourcecode.c.h; path = BREthereumAccountState.h; sourceTree = "<group>"; };
		3C2A53BF20AF595500C430F6 /* BREthereumBloomFilter.c */ = {isa = PBXFileReference; fileEncoding = 4; lastKnownFileType = sourcecode.c.c; path = BREthereumBloomFilter.c; sourceTree = "<group>"; };
		3C2A53C020AF595500C430F6 /* BREthereumTransactionStatus.h */ = {isa = PBXFileReference; fileEncoding = 4; lastKnownFileType = sourcecode.c.h; path = BREthereumTransactionStatus.h; sourceTree = "<group>"; };
		3C2A53C120AF595500C430F6 /* BREthereumNetwork.c */ = {isa = PBXFileReference; fileEncoding = 4; lastKnownFileType = sourcecode.c.c; path = BREthereumNetwork.c; sourceTree = "<group>"; };
		3C2A53C220AF595500C430F6 /* BREthereumTransactionReceipt.c */ = {isa = PBXFileReference; fileEncoding = 4; lastKnownFileType = sourcecode.c.c; path = BREthereumTransactionReceipt.c; sourceTree = "<group>"; };
		3C2A53C320AF595500C430F6 /* BREthereumBlock.h */ = {isa = PBXFileReference; fileEncoding = 4; lastKnownFileType = sourcecode.c.h; path = BREthereumBlock.h; sourceTree = "<group>"; };
		3C2A53C420AF595500C430F6 /* BREthereumAmount.h */ = {isa = PBXFileReference; fileEncoding = 4; lastKnownFileType = sourcecode.c.h; path = BREthereumAmount.h; sourceTree = "<group>"; };
		3C2A53C520AF595500C430F6 /* BREthereumAccountState.c */ = {isa = PBXFileReference; fileEncoding = 4; lastKnownFileType = sourcecode.c.c; path = BREthereumAccountState.c; sourceTree = "<group>"; };
		3C2A53C620AF595500C430F6 /* BREthereumLog.c */ = {isa = PBXFileReference; fileEncoding = 4; lastKnownFileType = sourcecode.c.c; path = BREthereumLog.c; sourceTree = "<group>"; };
		3C2A53C720AF595500C430F6 /* BREthereumTransaction.h */ = {isa = PBXFileReference; fileEncoding = 4; lastKnownFileType = sourcecode.c.h; path = BREthereumTransaction.h; sourceTree = "<group>"; };
		3C2A53C820AF595500C430F6 /* BREthereumNetwork.h */ = {isa = PBXFileReference; fileEncoding = 4; lastKnownFileType = sourcecode.c.h; path = BREthereumNetwork.h; sourceTree = "<group>"; };
		3C2A53C920AF595500C430F6 /* BREthereumTransactionStatus.c */ = {isa = PBXFileReference; fileEncoding = 4; lastKnownFileType = sourcecode.c.c; path = BREthereumTransactionStatus.c; sourceTree = "<group>"; };
		3C2A53CA20AF595500C430F6 /* BREthereumBloomFilter.h */ = {isa = PBXFileReference; fileEncoding = 4; lastKnownFileType = sourcecode.c.h; path = BREthereumBloomFilter.h; sourceTree = "<group>"; };
		3C2A53CB20AF595500C430F6 /* BREthereumBlock.c */ = {isa = PBXFileReference; fileEncoding = 4; lastKnownFileType = sourcecode.c.c; path = BREthereumBlock.c; sourceTree = "<group>"; };
		3C2A53CC20AF595500C430F6 /* BREthereumTransactionReceipt.h */ = {isa = PBXFileReference; fileEncoding = 4; lastKnownFileType = sourcecode.c.h; path = BREthereumTransactionReceipt.h; sourceTree = "<group>"; };
		3C2A53CD20AF595500C430F6 /* BREthereumAmount.c */ = {isa = PBXFileReference; fileEncoding = 4; lastKnownFileType = sourcecode.c.c; path = BREthereumAmount.c; sourceTree = "<group>"; };
		3C386DBD20C6F4AE0065E355 /* BREthereumLESRandom.h */ = {isa = PBXFileReference; fileEncoding = 4; lastKnownFileType = sourcecode.c.h; path = BREthereumLESRandom.h; sourceTree = "<group>"; };
		3C386DC120C6F4AE0065E355 /* BREthereumLESRandom.c */ = {isa = PBXFileReference; fileEncoding = 4; lastKnownFileType = sourcecode.c.c; path = BREthereumLESRandom.c; sourceTree = "<group>"; };
		3C386DCA20C6F5E40065E355 /* BREthereumBCS.c */ = {isa = PBXFileReference; fileEncoding = 4; lastKnownFileType = sourcecode.c.c; path = BREthereumBCS.c; sourceTree = "<group>"; };
		3C386DCB20C6F5E40065E355 /* BREthereumBlockChainSlice.h */ = {isa = PBXFileReference; fileEncoding = 4; lastKnownFileType = sourcecode.c.h; path = BREthereumBlockChainSlice.h; sourceTree = "<group>"; };
		3C386DCC20C6F5E40065E355 /* BREthereumBCSPrivate.h */ = {isa = PBXFileReference; fileEncoding = 4; lastKnownFileType = sourcecode.c.h; path = BREthereumBCSPrivate.h; sourceTree = "<group>"; };
		3C386DCD20C6F5E40065E355 /* BREthereumBCSEvent.c */ = {isa = PBXFileReference; fileEncoding = 4; lastKnownFileType = sourcecode.c.c; path = BREthereumBCSEvent.c; sourceTree = "<group>"; };
		3C386DCE20C6F5E40065E355 /* BREthereumBCS.h */ = {isa = PBXFileReference; fileEncoding = 4; lastKnownFileType = sourcecode.c.h; path = BREthereumBCS.h; sourceTree = "<group>"; };
		3C386DD120C6F6060065E355 /* BREthereumEWMClient.c */ = {isa = PBXFileReference; fileEncoding = 4; lastKnownFileType = sourcecode.c.c; path = BREthereumEWMClient.c; sourceTree = "<group>"; };
		3C386DD220C6F6070065E355 /* BREthereumEWMEvent.c */ = {isa = PBXFileReference; fileEncoding = 4; lastKnownFileType = sourcecode.c.c; path = BREthereumEWMEvent.c; sourceTree = "<group>"; };
		3C3B37FB20D82335004F9928 /* BREventAlarm.c */ = {isa = PBXFileReference; fileEncoding = 4; lastKnownFileType = sourcecode.c.c; path = BREventAlarm.c; sourceTree = "<group>"; };
		3C3B37FC20D82335004F9928 /* BREventAlarm.h */ = {isa = PBXFileReference; fileEncoding = 4; lastKnownFileType = sourcecode.c.h; path = BREventAlarm.h; sourceTree = "<group>"; };
		3C3DC5B921DFCA7C004188BD /* BRFileService.h */ = {isa = PBXFileReference; lastKnownFileType = sourcecode.c.h; path = BRFileService.h; sourceTree = "<group>"; };
		3C3DC5BA21DFCA7C004188BD /* BRFileService.c */ = {isa = PBXFileReference; lastKnownFileType = sourcecode.c.c; path = BRFileService.c; sourceTree = "<group>"; };
		3C42EF512095143D000E58E0 /* module.modulemap */ = {isa = PBXFileReference; fileEncoding = 4; lastKnownFileType = "sourcecode.module-map"; path = module.modulemap; sourceTree = "<group>"; };
		3C42EF8E209763AB000E58E0 /* test.c */ = {isa = PBXFileReference; fileEncoding = 4; lastKnownFileType = sourcecode.c.c; path = test.c; sourceTree = "<group>"; };
		3C54A7FD2121F1D200C57B1B /* BREthereumMessage.h */ = {isa = PBXFileReference; lastKnownFileType = sourcecode.c.h; path = BREthereumMessage.h; sourceTree = "<group>"; };
		3C54A7FE2121F1D200C57B1B /* BREthereumMessage.c */ = {isa = PBXFileReference; lastKnownFileType = sourcecode.c.c; path = BREthereumMessage.c; sourceTree = "<group>"; };
		3C54A8002122284900C57B1B /* BREthereumNode.h */ = {isa = PBXFileReference; lastKnownFileType = sourcecode.c.h; path = BREthereumNode.h; sourceTree = "<group>"; };
		3C54A8012122284900C57B1B /* BREthereumNode.c */ = {isa = PBXFileReference; lastKnownFileType = sourcecode.c.c; path = BREthereumNode.c; sourceTree = "<group>"; };
		3C54A80321234C9700C57B1B /* BREthereumNodeEndpoint.h */ = {isa = PBXFileReference; lastKnownFileType = sourcecode.c.h; path = BREthereumNodeEndpoint.h; sourceTree = "<group>"; };
		3C54A80421234C9700C57B1B /* BREthereumNodeEndpoint.c */ = {isa = PBXFileReference; lastKnownFileType = sourcecode.c.c; path = BREthereumNodeEndpoint.c; sourceTree = "<group>"; };
		3C590F3220950C720005597B /* BRBIP32Sequence.c */ = {isa = PBXFileReference; fileEncoding = 4; lastKnownFileType = sourcecode.c.c; path = BRBIP32Sequence.c; sourceTree = "<group>"; };
		3C590F3320950C720005597B /* BRBIP39Mnemonic.h */ = {isa = PBXFileReference; fileEncoding = 4; lastKnownFileType = sourcecode.c.h; path = BRBIP39Mnemonic.h; sourceTree = "<group>"; };
		3C590F3420950C720005597B /* BRAddress.c */ = {isa = PBXFileReference; fileEncoding = 4; lastKnownFileType = sourcecode.c.c; path = BRAddress.c; sourceTree = "<group>"; };
		3C590F3520950C720005597B /* BRMerkleBlock.c */ = {isa = PBXFileReference; fileEncoding = 4; lastKnownFileType = sourcecode.c.c; path = BRMerkleBlock.c; sourceTree = "<group>"; };
		3C590F3620950C720005597B /* BRCrypto.h */ = {isa = PBXFileReference; fileEncoding = 4; lastKnownFileType = sourcecode.c.h; path = BRCrypto.h; sourceTree = "<group>"; };
		3C590F3720950C720005597B /* BRAddress.h */ = {isa = PBXFileReference; fileEncoding = 4; lastKnownFileType = sourcecode.c.h; path = BRAddress.h; sourceTree = "<group>"; };
		3C590F3820950C720005597B /* BRArray.h */ = {isa = PBXFileReference; fileEncoding = 4; lastKnownFileType = sourcecode.c.h; path = BRArray.h; sourceTree = "<group>"; };
		3C590F3920950C720005597B /* BRBech32.h */ = {isa = PBXFileReference; fileEncoding = 4; lastKnownFileType = sourcecode.c.h; path = BRBech32.h; sourceTree = "<group>"; };
		3C590F3A20950C720005597B /* BRPaymentProtocol.c */ = {isa = PBXFileReference; fileEncoding = 4; lastKnownFileType = sourcecode.c.c; path = BRPaymentProtocol.c; sourceTree = "<group>"; };
		3C590F3C20950C720005597B /* BRBCashParams.h */ = {isa = PBXFileReference; fileEncoding = 4; lastKnownFileType = sourcecode.c.h; path = BRBCashParams.h; sourceTree = "<group>"; };
		3C590F3D20950C720005597B /* BRBCashAddr.c */ = {isa = PBXFileReference; fileEncoding = 4; lastKnownFileType = sourcecode.c.c; path = BRBCashAddr.c; sourceTree = "<group>"; };
		3C590F3E20950C720005597B /* BRBCashAddr.h */ = {isa = PBXFileReference; fileEncoding = 4; lastKnownFileType = sourcecode.c.h; path = BRBCashAddr.h; sourceTree = "<group>"; };
		3C590F3F20950C720005597B /* BRBIP39WordsEn.h */ = {isa = PBXFileReference; fileEncoding = 4; lastKnownFileType = sourcecode.c.h; path = BRBIP39WordsEn.h; sourceTree = "<group>"; };
		3C590F4020950C720005597B /* BRBloomFilter.h */ = {isa = PBXFileReference; fileEncoding = 4; lastKnownFileType = sourcecode.c.h; path = BRBloomFilter.h; sourceTree = "<group>"; };
		3C590F4120950C720005597B /* BRPaymentProtocol.h */ = {isa = PBXFileReference; fileEncoding = 4; lastKnownFileType = sourcecode.c.h; path = BRPaymentProtocol.h; sourceTree = "<group>"; };
		3C590F4220950C720005597B /* BRKey.h */ = {isa = PBXFileReference; fileEncoding = 4; lastKnownFileType = sourcecode.c.h; path = BRKey.h; sourceTree = "<group>"; };
		3C590F4320950C730005597B /* BRBIP38Key.h */ = {isa = PBXFileReference; fileEncoding = 4; lastKnownFileType = sourcecode.c.h; path = BRBIP38Key.h; sourceTree = "<group>"; };
		3C590F4420950C730005597B /* BRBech32.c */ = {isa = PBXFileReference; fileEncoding = 4; lastKnownFileType = sourcecode.c.c; path = BRBech32.c; sourceTree = "<group>"; };
		3C590F4520950C730005597B /* BRBIP32Sequence.h */ = {isa = PBXFileReference; fileEncoding = 4; lastKnownFileType = sourcecode.c.h; path = BRBIP32Sequence.h; sourceTree = "<group>"; };
		3C590F4620950C730005597B /* BRWallet.h */ = {isa = PBXFileReference; fileEncoding = 4; lastKnownFileType = sourcecode.c.h; path = BRWallet.h; sourceTree = "<group>"; };
		3C590F4720950C730005597B /* BRTransaction.h */ = {isa = PBXFileReference; fileEncoding = 4; lastKnownFileType = sourcecode.c.h; path = BRTransaction.h; sourceTree = "<group>"; };
		3C590F4820950C730005597B /* BRInt.h */ = {isa = PBXFileReference; fileEncoding = 4; lastKnownFileType = sourcecode.c.h; path = BRInt.h; sourceTree = "<group>"; };
		3C590F4920950C730005597B /* BRMerkleBlock.h */ = {isa = PBXFileReference; fileEncoding = 4; lastKnownFileType = sourcecode.c.h; path = BRMerkleBlock.h; sourceTree = "<group>"; };
		3C590F4A20950C730005597B /* BRBase58.c */ = {isa = PBXFileReference; fileEncoding = 4; lastKnownFileType = sourcecode.c.c; path = BRBase58.c; sourceTree = "<group>"; };
		3C590F4B20950C730005597B /* BRPeerManager.c */ = {isa = PBXFileReference; fileEncoding = 4; lastKnownFileType = sourcecode.c.c; path = BRPeerManager.c; sourceTree = "<group>"; };
		3C590F4C20950C730005597B /* BRPeerManager.h */ = {isa = PBXFileReference; fileEncoding = 4; lastKnownFileType = sourcecode.c.h; path = BRPeerManager.h; sourceTree = "<group>"; };
		3C590F4D20950C730005597B /* BRSet.c */ = {isa = PBXFileReference; fileEncoding = 4; lastKnownFileType = sourcecode.c.c; path = BRSet.c; sourceTree = "<group>"; };
		3C590F4E20950C730005597B /* BRBloomFilter.c */ = {isa = PBXFileReference; fileEncoding = 4; lastKnownFileType = sourcecode.c.c; path = BRBloomFilter.c; sourceTree = "<group>"; };
		3C590F4F20950C740005597B /* BRSet.h */ = {isa = PBXFileReference; fileEncoding = 4; lastKnownFileType = sourcecode.c.h; path = BRSet.h; sourceTree = "<group>"; };
		3C590F5020950C740005597B /* BRPeer.h */ = {isa = PBXFileReference; fileEncoding = 4; lastKnownFileType = sourcecode.c.h; path = BRPeer.h; sourceTree = "<group>"; };
		3C590F5120950C740005597B /* BRPeer.c */ = {isa = PBXFileReference; fileEncoding = 4; lastKnownFileType = sourcecode.c.c; path = BRPeer.c; sourceTree = "<group>"; };
		3C590F5220950C740005597B /* BRChainParams.h */ = {isa = PBXFileReference; fileEncoding = 4; lastKnownFileType = sourcecode.c.h; path = BRChainParams.h; sourceTree = "<group>"; };
		3C590F5320950C740005597B /* BRTransaction.c */ = {isa = PBXFileReference; fileEncoding = 4; lastKnownFileType = sourcecode.c.c; path = BRTransaction.c; sourceTree = "<group>"; };
		3C590F5420950C740005597B /* BRKey.c */ = {isa = PBXFileReference; fileEncoding = 4; lastKnownFileType = sourcecode.c.c; path = BRKey.c; sourceTree = "<group>"; };
		3C590F5520950C740005597B /* BRCrypto.c */ = {isa = PBXFileReference; fileEncoding = 4; lastKnownFileType = sourcecode.c.c; path = BRCrypto.c; sourceTree = "<group>"; };
		3C590F5620950C740005597B /* BRBase58.h */ = {isa = PBXFileReference; fileEncoding = 4; lastKnownFileType = sourcecode.c.h; path = BRBase58.h; sourceTree = "<group>"; };
		3C590F5720950C740005597B /* BRWallet.c */ = {isa = PBXFileReference; fileEncoding = 4; lastKnownFileType = sourcecode.c.c; path = BRWallet.c; sourceTree = "<group>"; };
		3C590F5820950C750005597B /* BRBIP38Key.c */ = {isa = PBXFileReference; fileEncoding = 4; lastKnownFileType = sourcecode.c.c; path = BRBIP38Key.c; sourceTree = "<group>"; };
		3C590F5920950C750005597B /* BRBIP39Mnemonic.c */ = {isa = PBXFileReference; fileEncoding = 4; lastKnownFileType = sourcecode.c.c; path = BRBIP39Mnemonic.c; sourceTree = "<group>"; };
		3C5F5E73212C82310038B732 /* BREthereumMPT.h */ = {isa = PBXFileReference; lastKnownFileType = sourcecode.c.h; path = BREthereumMPT.h; sourceTree = "<group>"; };
		3C5F5E74212C82310038B732 /* BREthereumMPT.c */ = {isa = PBXFileReference; lastKnownFileType = sourcecode.c.c; path = BREthereumMPT.c; sourceTree = "<group>"; };
		3C6B172C2131CB5B003C313B /* CoreExplore */ = {isa = PBXFileReference; explicitFileType = "compiled.mach-o.executable"; includeInIndex = 0; path = CoreExplore; sourceTree = BUILT_PRODUCTS_DIR; };
		3C6B172E2131CB5B003C313B /* main.c */ = {isa = PBXFileReference; lastKnownFileType = sourcecode.c.c; path = main.c; sourceTree = "<group>"; };
		3C6B17792131CE12003C313B /* libCoreMacOS.a */ = {isa = PBXFileReference; explicitFileType = archive.ar; includeInIndex = 0; path = libCoreMacOS.a; sourceTree = BUILT_PRODUCTS_DIR; };
		3C9025EE21063AD200143B69 /* testUtil.c */ = {isa = PBXFileReference; lastKnownFileType = sourcecode.c.c; path = testUtil.c; sourceTree = "<group>"; };
		3C9025F021063BDC00143B69 /* testRlp.c */ = {isa = PBXFileReference; lastKnownFileType = sourcecode.c.c; path = testRlp.c; sourceTree = "<group>"; };
		3C9025F221064B6700143B69 /* testEvent.c */ = {isa = PBXFileReference; lastKnownFileType = sourcecode.c.c; path = testEvent.c; sourceTree = "<group>"; };
		3C9025F421064E9F00143B69 /* testBc.c */ = {isa = PBXFileReference; lastKnownFileType = sourcecode.c.c; path = testBc.c; sourceTree = "<group>"; };
		3C9025F621064FF800143B69 /* testBase.c */ = {isa = PBXFileReference; lastKnownFileType = sourcecode.c.c; path = testBase.c; sourceTree = "<group>"; };
		3C9025F82106511700143B69 /* testEwm.c */ = {isa = PBXFileReference; lastKnownFileType = sourcecode.c.c; path = testEwm.c; sourceTree = "<group>"; };
		3C9025FA2106613600143B69 /* testContract.c */ = {isa = PBXFileReference; lastKnownFileType = sourcecode.c.c; path = testContract.c; sourceTree = "<group>"; };
		3C9025FC2108DDAE00143B69 /* BREthereumBCSSync.c */ = {isa = PBXFileReference; lastKnownFileType = sourcecode.c.c; path = BREthereumBCSSync.c; sourceTree = "<group>"; };
		3C902621210A7E9800143B69 /* BREthereumTransfer.h */ = {isa = PBXFileReference; lastKnownFileType = sourcecode.c.h; path = BREthereumTransfer.h; sourceTree = "<group>"; };
		3C902622210A7E9800143B69 /* BREthereumTransfer.c */ = {isa = PBXFileReference; lastKnownFileType = sourcecode.c.c; path = BREthereumTransfer.c; sourceTree = "<group>"; };
<<<<<<< HEAD
		3C97E2332241658E003FD88F /* BRCryptoCurrency.c */ = {isa = PBXFileReference; fileEncoding = 4; lastKnownFileType = sourcecode.c.c; path = BRCryptoCurrency.c; sourceTree = "<group>"; };
		3C97E2342241658E003FD88F /* BRCryptoCurrency.h */ = {isa = PBXFileReference; fileEncoding = 4; lastKnownFileType = sourcecode.c.h; path = BRCryptoCurrency.h; sourceTree = "<group>"; };
		3C97E23722416AB1003FD88F /* BRCryptoCurrencyPair.c */ = {isa = PBXFileReference; fileEncoding = 4; lastKnownFileType = sourcecode.c.c; path = BRCryptoCurrencyPair.c; sourceTree = "<group>"; };
		3C97E23822416AB1003FD88F /* BRCryptoCurrencyPair.h */ = {isa = PBXFileReference; fileEncoding = 4; lastKnownFileType = sourcecode.c.h; path = BRCryptoCurrencyPair.h; sourceTree = "<group>"; };
		3C97E23922416AB1003FD88F /* BRCryptoNetwork.c */ = {isa = PBXFileReference; fileEncoding = 4; lastKnownFileType = sourcecode.c.c; path = BRCryptoNetwork.c; sourceTree = "<group>"; };
		3C97E23A22416AB1003FD88F /* BRCryptoWallet.c */ = {isa = PBXFileReference; fileEncoding = 4; lastKnownFileType = sourcecode.c.c; path = BRCryptoWallet.c; sourceTree = "<group>"; };
		3C97E23B22416AB1003FD88F /* BRCryptoTransfer.c */ = {isa = PBXFileReference; fileEncoding = 4; lastKnownFileType = sourcecode.c.c; path = BRCryptoTransfer.c; sourceTree = "<group>"; };
		3C97E23C22416AB1003FD88F /* BRCryptoWallet.h */ = {isa = PBXFileReference; fileEncoding = 4; lastKnownFileType = sourcecode.c.h; path = BRCryptoWallet.h; sourceTree = "<group>"; };
		3C97E23D22416AB1003FD88F /* BRCryptoWalletManager.c */ = {isa = PBXFileReference; fileEncoding = 4; lastKnownFileType = sourcecode.c.c; path = BRCryptoWalletManager.c; sourceTree = "<group>"; };
		3C97E23E22416AB1003FD88F /* BRCryptoTransfer.h */ = {isa = PBXFileReference; fileEncoding = 4; lastKnownFileType = sourcecode.c.h; path = BRCryptoTransfer.h; sourceTree = "<group>"; };
		3C97E23F22416AB1003FD88F /* BRCryptoUnit.h */ = {isa = PBXFileReference; fileEncoding = 4; lastKnownFileType = sourcecode.c.h; path = BRCryptoUnit.h; sourceTree = "<group>"; };
		3C97E24022416AB1003FD88F /* BRCryptoUnit.c */ = {isa = PBXFileReference; fileEncoding = 4; lastKnownFileType = sourcecode.c.c; path = BRCryptoUnit.c; sourceTree = "<group>"; };
		3C97E24122416AB1003FD88F /* BRCryptoNetwork.h */ = {isa = PBXFileReference; fileEncoding = 4; lastKnownFileType = sourcecode.c.h; path = BRCryptoNetwork.h; sourceTree = "<group>"; };
		3C97E24222416AB1003FD88F /* BRCryptoAmount.h */ = {isa = PBXFileReference; fileEncoding = 4; lastKnownFileType = sourcecode.c.h; path = BRCryptoAmount.h; sourceTree = "<group>"; };
		3C97E24322416AB1003FD88F /* BRCryptoWalletManager.h */ = {isa = PBXFileReference; fileEncoding = 4; lastKnownFileType = sourcecode.c.h; path = BRCryptoWalletManager.h; sourceTree = "<group>"; };
		3C97E24422416AB1003FD88F /* BRCryptoAmount.c */ = {isa = PBXFileReference; fileEncoding = 4; lastKnownFileType = sourcecode.c.c; path = BRCryptoAmount.c; sourceTree = "<group>"; };
		3C97E25322416D4D003FD88F /* BRCryptoBase.h */ = {isa = PBXFileReference; lastKnownFileType = sourcecode.c.h; path = BRCryptoBase.h; sourceTree = "<group>"; };
		3C97E254224170B9003FD88F /* BRCryptoAccount.h */ = {isa = PBXFileReference; lastKnownFileType = sourcecode.c.h; path = BRCryptoAccount.h; sourceTree = "<group>"; };
		3C97E255224170B9003FD88F /* BRCryptoAccount.c */ = {isa = PBXFileReference; lastKnownFileType = sourcecode.c.c; path = BRCryptoAccount.c; sourceTree = "<group>"; };
		3C97E258224170EC003FD88F /* BRCryptoAddress.h */ = {isa = PBXFileReference; lastKnownFileType = sourcecode.c.h; path = BRCryptoAddress.h; sourceTree = "<group>"; };
		3C97E259224170EC003FD88F /* BRCryptoAddress.c */ = {isa = PBXFileReference; lastKnownFileType = sourcecode.c.c; path = BRCryptoAddress.c; sourceTree = "<group>"; };
		3C97E25D22430AA1003FD88F /* BRCryptoPrivate.h */ = {isa = PBXFileReference; lastKnownFileType = sourcecode.c.h; path = BRCryptoPrivate.h; sourceTree = "<group>"; };
		3C97E25E2243E589003FD88F /* BRCryptoAccountTests.swift */ = {isa = PBXFileReference; lastKnownFileType = sourcecode.swift; path = BRCryptoAccountTests.swift; sourceTree = "<group>"; };
		3C97E2602243E5EE003FD88F /* BRCryptoNetworkTests.swift */ = {isa = PBXFileReference; lastKnownFileType = sourcecode.swift; path = BRCryptoNetworkTests.swift; sourceTree = "<group>"; };
		3C97E2622245610E003FD88F /* BRCryptoSystem.h */ = {isa = PBXFileReference; lastKnownFileType = sourcecode.c.h; path = BRCryptoSystem.h; sourceTree = "<group>"; };
		3C97E2632245610E003FD88F /* BRCryptoSystem.c */ = {isa = PBXFileReference; lastKnownFileType = sourcecode.c.c; path = BRCryptoSystem.c; sourceTree = "<group>"; };
		3C97E268224996C2003FD88F /* BRCryptoSystemTests.swift */ = {isa = PBXFileReference; fileEncoding = 4; lastKnownFileType = sourcecode.swift; path = BRCryptoSystemTests.swift; sourceTree = "<group>"; };
=======
>>>>>>> bf2504ff
		3CA15F7E221645B400C84E65 /* test.h */ = {isa = PBXFileReference; lastKnownFileType = sourcecode.c.h; path = test.h; sourceTree = "<group>"; };
		3CA15F7F221648D200C84E65 /* libresolv.tbd */ = {isa = PBXFileReference; lastKnownFileType = "sourcecode.text-based-dylib-definition"; name = libresolv.tbd; path = Platforms/MacOSX.platform/Developer/SDKs/MacOSX10.14.sdk/usr/lib/libresolv.tbd; sourceTree = DEVELOPER_DIR; };
		3CA74EA920AF622D00EDF3E7 /* BRKeyECIES.c */ = {isa = PBXFileReference; fileEncoding = 4; lastKnownFileType = sourcecode.c.c; path = BRKeyECIES.c; sourceTree = "<group>"; };
		3CA74EAA20AF622D00EDF3E7 /* BRKeyECIES.h */ = {isa = PBXFileReference; fileEncoding = 4; lastKnownFileType = sourcecode.c.h; path = BRKeyECIES.h; sourceTree = "<group>"; };
		3CAB609B20AF8C5D00810CE4 /* libCore.a */ = {isa = PBXFileReference; explicitFileType = archive.ar; includeInIndex = 0; path = libCore.a; sourceTree = BUILT_PRODUCTS_DIR; };
		3CAB60A620AF8C8500810CE4 /* CoreTests.xctest */ = {isa = PBXFileReference; explicitFileType = wrapper.cfbundle; includeInIndex = 0; path = CoreTests.xctest; sourceTree = BUILT_PRODUCTS_DIR; };
		3CAB60A820AF8C8500810CE4 /* CoreTests.swift */ = {isa = PBXFileReference; lastKnownFileType = sourcecode.swift; path = CoreTests.swift; sourceTree = "<group>"; };
		3CAB60AA20AF8C8500810CE4 /* Info.plist */ = {isa = PBXFileReference; lastKnownFileType = text.plist.xml; path = Info.plist; sourceTree = "<group>"; };
		3CAB60E920AF8F3E00810CE4 /* CoreTests-Bridging-Header.h */ = {isa = PBXFileReference; lastKnownFileType = sourcecode.c.h; path = "CoreTests-Bridging-Header.h"; sourceTree = "<group>"; };
		3CC48D49221CD1F200067EFC /* CoreTestsConfig.plist */ = {isa = PBXFileReference; lastKnownFileType = text.plist.xml; path = CoreTestsConfig.plist; sourceTree = "<group>"; };
<<<<<<< HEAD
		3CCB1342224D1B1700ADCDB9 /* BRCrypto.swift */ = {isa = PBXFileReference; fileEncoding = 4; lastKnownFileType = sourcecode.swift; path = BRCrypto.swift; sourceTree = "<group>"; };
		3CCB1343224D1B1700ADCDB9 /* BRBlockChainDB.swift */ = {isa = PBXFileReference; fileEncoding = 4; lastKnownFileType = sourcecode.swift; path = BRBlockChainDB.swift; sourceTree = "<group>"; };
		3CCB1345224D1B1700ADCDB9 /* BREthereum.swift */ = {isa = PBXFileReference; fileEncoding = 4; lastKnownFileType = sourcecode.swift; path = BREthereum.swift; sourceTree = "<group>"; };
		3CCB1347224D1B1700ADCDB9 /* BRSystem.swift */ = {isa = PBXFileReference; fileEncoding = 4; lastKnownFileType = sourcecode.swift; path = BRSystem.swift; sourceTree = "<group>"; };
		3CCB1354224D3F7500ADCDB9 /* testCrypto.c */ = {isa = PBXFileReference; lastKnownFileType = sourcecode.c.c; path = testCrypto.c; sourceTree = "<group>"; };
		3CCB1362224D94C300ADCDB9 /* BRCryptoBaseTests.swift */ = {isa = PBXFileReference; lastKnownFileType = sourcecode.swift; path = BRCryptoBaseTests.swift; sourceTree = "<group>"; };
=======
		3CCB13672252B58C00ADCDB9 /* README.md */ = {isa = PBXFileReference; lastKnownFileType = net.daringfireball.markdown; path = README.md; sourceTree = "<group>"; };
>>>>>>> bf2504ff
		3CCD36AA21A36B590032637A /* BREthereumBase.h */ = {isa = PBXFileReference; lastKnownFileType = sourcecode.c.h; path = BREthereumBase.h; sourceTree = "<group>"; };
		3CCD36AE21A4B1EB0032637A /* BREthereumClient.h */ = {isa = PBXFileReference; lastKnownFileType = sourcecode.c.h; path = BREthereumClient.h; sourceTree = "<group>"; };
		3CCD36AF21A5BB8D0032637A /* BRWalletManager.h */ = {isa = PBXFileReference; lastKnownFileType = sourcecode.c.h; path = BRWalletManager.h; sourceTree = "<group>"; };
		3CCD36B021A5BB8D0032637A /* BRWalletManager.c */ = {isa = PBXFileReference; lastKnownFileType = sourcecode.c.c; path = BRWalletManager.c; sourceTree = "<group>"; };
		3CCD36B321AA11CB0032637A /* BRFiat.swift */ = {isa = PBXFileReference; lastKnownFileType = sourcecode.swift; path = BRFiat.swift; sourceTree = "<group>"; };
		3CCD36B521AC65690032637A /* BRBitcash.swift */ = {isa = PBXFileReference; lastKnownFileType = sourcecode.swift; path = BRBitcash.swift; sourceTree = "<group>"; };
		3CCD36B721AC90850032637A /* WalletViewController.swift */ = {isa = PBXFileReference; fileEncoding = 4; lastKnownFileType = sourcecode.swift; path = WalletViewController.swift; sourceTree = "<group>"; };
		3CCD36B821AC90850032637A /* TransferCreateController.swift */ = {isa = PBXFileReference; fileEncoding = 4; lastKnownFileType = sourcecode.swift; path = TransferCreateController.swift; sourceTree = "<group>"; };
		3CCD36B921AC90850032637A /* TransferViewController.swift */ = {isa = PBXFileReference; fileEncoding = 4; lastKnownFileType = sourcecode.swift; path = TransferViewController.swift; sourceTree = "<group>"; };
		3CCD36BA21AC90850032637A /* SummaryViewController.swift */ = {isa = PBXFileReference; fileEncoding = 4; lastKnownFileType = sourcecode.swift; path = SummaryViewController.swift; sourceTree = "<group>"; };
		3CCD36BB21AC90850032637A /* TransferTableViewCell.swift */ = {isa = PBXFileReference; fileEncoding = 4; lastKnownFileType = sourcecode.swift; path = TransferTableViewCell.swift; sourceTree = "<group>"; };
		3CCD36BC21AC90850032637A /* WalletTableViewCell.swift */ = {isa = PBXFileReference; fileEncoding = 4; lastKnownFileType = sourcecode.swift; path = WalletTableViewCell.swift; sourceTree = "<group>"; };
		3CCD36C321AC92210032637A /* Support.swift */ = {isa = PBXFileReference; fileEncoding = 4; lastKnownFileType = sourcecode.swift; path = Support.swift; sourceTree = "<group>"; };
		3CCD36C621AF25650032637A /* BRDefaultClients.swift */ = {isa = PBXFileReference; lastKnownFileType = sourcecode.swift; path = BRDefaultClients.swift; sourceTree = "<group>"; };
		3CD3048D213B12AE00A0CCED /* BREthereumLESBase.h */ = {isa = PBXFileReference; lastKnownFileType = sourcecode.c.h; path = BREthereumLESBase.h; sourceTree = "<group>"; };
		3CD3048E213B13D400A0CCED /* BREthereumMessageP2P.h */ = {isa = PBXFileReference; lastKnownFileType = sourcecode.c.h; path = BREthereumMessageP2P.h; sourceTree = "<group>"; };
		3CD3048F213B145600A0CCED /* BREthereumMessageLES.h */ = {isa = PBXFileReference; lastKnownFileType = sourcecode.c.h; path = BREthereumMessageLES.h; sourceTree = "<group>"; };
		3CD30490213B148900A0CCED /* BREthereumMessagePIP.h */ = {isa = PBXFileReference; lastKnownFileType = sourcecode.c.h; path = BREthereumMessagePIP.h; sourceTree = "<group>"; };
		3CD30491213B151300A0CCED /* BREthereumMessageDIS.h */ = {isa = PBXFileReference; lastKnownFileType = sourcecode.c.h; path = BREthereumMessageDIS.h; sourceTree = "<group>"; };
		3CD30492213B15A300A0CCED /* BREthereumMessageETH.h */ = {isa = PBXFileReference; lastKnownFileType = sourcecode.c.h; path = BREthereumMessageETH.h; sourceTree = "<group>"; };
		3CD30493213B222A00A0CCED /* BREthereumMessagePIP.c */ = {isa = PBXFileReference; lastKnownFileType = sourcecode.c.c; path = BREthereumMessagePIP.c; sourceTree = "<group>"; };
		3CD30495213B226B00A0CCED /* BREthereumMessageP2P.c */ = {isa = PBXFileReference; lastKnownFileType = sourcecode.c.c; path = BREthereumMessageP2P.c; sourceTree = "<group>"; };
		3CD30497213B228900A0CCED /* BREthereumMessageDIS.c */ = {isa = PBXFileReference; lastKnownFileType = sourcecode.c.c; path = BREthereumMessageDIS.c; sourceTree = "<group>"; };
		3CD30499213B22AF00A0CCED /* BREthereumMessageLES.c */ = {isa = PBXFileReference; lastKnownFileType = sourcecode.c.c; path = BREthereumMessageLES.c; sourceTree = "<group>"; };
		3CD3049B213D8C4200A0CCED /* BREthereumProvision.h */ = {isa = PBXFileReference; lastKnownFileType = sourcecode.c.h; path = BREthereumProvision.h; sourceTree = "<group>"; };
		3CD3049C213F281500A0CCED /* BREthereumProvision.c */ = {isa = PBXFileReference; lastKnownFileType = sourcecode.c.c; path = BREthereumProvision.c; sourceTree = "<group>"; };
		3CE48BF421E937580067BFC9 /* BRCryptoTransferTests.swift */ = {isa = PBXFileReference; lastKnownFileType = sourcecode.swift; path = BRCryptoTransferTests.swift; sourceTree = "<group>"; };
		3CE48BF621E937F70067BFC9 /* BRCryptoWalletManagerTests.swift */ = {isa = PBXFileReference; lastKnownFileType = sourcecode.swift; path = BRCryptoWalletManagerTests.swift; sourceTree = "<group>"; };
		3CE48BF821E938370067BFC9 /* BRCryptoWalletTests.swift */ = {isa = PBXFileReference; lastKnownFileType = sourcecode.swift; path = BRCryptoWalletTests.swift; sourceTree = "<group>"; };
		3CEE8EEA216FAFF7008540C8 /* CorePerf */ = {isa = PBXFileReference; explicitFileType = "compiled.mach-o.executable"; includeInIndex = 0; path = CorePerf; sourceTree = BUILT_PRODUCTS_DIR; };
		3CEE8EEC216FAFF7008540C8 /* main.c */ = {isa = PBXFileReference; lastKnownFileType = sourcecode.c.c; path = main.c; sourceTree = "<group>"; };
		3CEF5FB021FB972B0010A811 /* testSup.c */ = {isa = PBXFileReference; lastKnownFileType = sourcecode.c.c; path = testSup.c; sourceTree = "<group>"; };
		3CEF5FC9220513FC0010A811 /* libresolv.tbd */ = {isa = PBXFileReference; lastKnownFileType = "sourcecode.text-based-dylib-definition"; name = libresolv.tbd; path = usr/lib/libresolv.tbd; sourceTree = SDKROOT; };
		3CEF5FCB220514340010A811 /* libresolv.9.tbd */ = {isa = PBXFileReference; lastKnownFileType = "sourcecode.text-based-dylib-definition"; name = libresolv.9.tbd; path = usr/lib/libresolv.9.tbd; sourceTree = SDKROOT; };
		3CEF5FD22208C6E30010A811 /* BRAssert.h */ = {isa = PBXFileReference; lastKnownFileType = sourcecode.c.h; path = BRAssert.h; sourceTree = "<group>"; };
		3CEF5FD32208C6E30010A811 /* BRAssert.c */ = {isa = PBXFileReference; lastKnownFileType = sourcecode.c.c; path = BRAssert.c; sourceTree = "<group>"; };
		3CF0FC8E21657D7A000DE3FE /* BREthereumData.h */ = {isa = PBXFileReference; lastKnownFileType = sourcecode.c.h; path = BREthereumData.h; sourceTree = "<group>"; };
		3CF0FC8F21657D7A000DE3FE /* BREthereumData.c */ = {isa = PBXFileReference; lastKnownFileType = sourcecode.c.c; path = BREthereumData.c; sourceTree = "<group>"; };
		3CF38E4721C4421600B771E6 /* BREthereumProofOfWork.c */ = {isa = PBXFileReference; lastKnownFileType = sourcecode.c.c; path = BREthereumProofOfWork.c; sourceTree = "<group>"; };
		CA92F78E2100F9CA0015C966 /* BRKeccak.h */ = {isa = PBXFileReference; lastKnownFileType = sourcecode.c.h; path = BRKeccak.h; sourceTree = "<group>"; };
		CA92F78F2100F9CA0015C966 /* BRKeccak.c */ = {isa = PBXFileReference; lastKnownFileType = sourcecode.c.c; path = BRKeccak.c; sourceTree = "<group>"; };
/* End PBXFileReference section */

/* Begin PBXFrameworksBuildPhase section */
		3C0EADE82188D91F000577A6 /* Frameworks */ = {
			isa = PBXFrameworksBuildPhase;
			buildActionMask = 2147483647;
			files = (
				3C5C02392212035B0052E010 /* libresolv.tbd in Frameworks */,
				3C0EAE022188D930000577A6 /* libCore.a in Frameworks */,
			);
			runOnlyForDeploymentPostprocessing = 0;
		};
		3C0EADF02188D91F000577A6 /* Frameworks */ = {
			isa = PBXFrameworksBuildPhase;
			buildActionMask = 2147483647;
			files = (
				3C0EADF42188D920000577A6 /* BRCrypto.framework in Frameworks */,
			);
			runOnlyForDeploymentPostprocessing = 0;
		};
		3C18F8AC21950746006F738F /* Frameworks */ = {
			isa = PBXFrameworksBuildPhase;
			buildActionMask = 2147483647;
			files = (
				3C0FF5332209243B0068A0AE /* libresolv.tbd in Frameworks */,
				3C18F8C821950797006F738F /* BRCrypto.framework in Frameworks */,
				3C18F8C721950781006F738F /* libCore.a in Frameworks */,
			);
			runOnlyForDeploymentPostprocessing = 0;
		};
		3C6B17292131CB5B003C313B /* Frameworks */ = {
			isa = PBXFrameworksBuildPhase;
			buildActionMask = 2147483647;
			files = (
				3C6B177C2131CE70003C313B /* libCoreMacOS.a in Frameworks */,
			);
			runOnlyForDeploymentPostprocessing = 0;
		};
		3C6B17742131CE12003C313B /* Frameworks */ = {
			isa = PBXFrameworksBuildPhase;
			buildActionMask = 2147483647;
			files = (
			);
			runOnlyForDeploymentPostprocessing = 0;
		};
		3CAB609820AF8C5D00810CE4 /* Frameworks */ = {
			isa = PBXFrameworksBuildPhase;
			buildActionMask = 2147483647;
			files = (
				3CEF5FD0220521DC0010A811 /* libresolv.tbd in Frameworks */,
			);
			runOnlyForDeploymentPostprocessing = 0;
		};
		3CAB60A320AF8C8500810CE4 /* Frameworks */ = {
			isa = PBXFrameworksBuildPhase;
			buildActionMask = 2147483647;
			files = (
				3CAB60AB20AF8C8500810CE4 /* libCore.a in Frameworks */,
				3CEF5FD1220521EC0010A811 /* libresolv.tbd in Frameworks */,
			);
			runOnlyForDeploymentPostprocessing = 0;
		};
		3CEE8EE7216FAFF7008540C8 /* Frameworks */ = {
			isa = PBXFrameworksBuildPhase;
			buildActionMask = 2147483647;
			files = (
				3CEE8EF3216FB025008540C8 /* libCoreMacOS.a in Frameworks */,
				3CA15F80221648D200C84E65 /* libresolv.tbd in Frameworks */,
			);
			runOnlyForDeploymentPostprocessing = 0;
		};
/* End PBXFrameworksBuildPhase section */

/* Begin PBXGroup section */
		3C0EADEC2188D91F000577A6 /* BRCrypto */ = {
			isa = PBXGroup;
			children = (
				3CCB1342224D1B1700ADCDB9 /* BRCrypto.swift */,
				3CCB1344224D1B1700ADCDB9 /* impl */,
				3CCB135E224D5C7900ADCDB9 /* common */,
				3C97E25C224302A6003FD88F /* prototype */,
				3C0EADED2188D91F000577A6 /* BRCryptoVersion.h */,
				3C0EADEE2188D91F000577A6 /* Info.plist */,
			);
			path = BRCrypto;
			sourceTree = "<group>";
		};
		3C0EADF72188D920000577A6 /* BRCryptoTests */ = {
			isa = PBXGroup;
			children = (
				3CCB1362224D94C300ADCDB9 /* BRCryptoBaseTests.swift */,
				3C0EADF82188D920000577A6 /* BRCryptoAmountTests.swift */,
				3C97E25E2243E589003FD88F /* BRCryptoAccountTests.swift */,
				3CE48BF421E937580067BFC9 /* BRCryptoTransferTests.swift */,
				3CE48BF821E938370067BFC9 /* BRCryptoWalletTests.swift */,
				3CE48BF621E937F70067BFC9 /* BRCryptoWalletManagerTests.swift */,
				3C97E2602243E5EE003FD88F /* BRCryptoNetworkTests.swift */,
				3C97E268224996C2003FD88F /* BRCryptoSystemTests.swift */,
				3C0EADFA2188D920000577A6 /* Info.plist */,
			);
			path = BRCryptoTests;
			sourceTree = "<group>";
		};
		3C18F8B021950746006F738F /* BRCryptoDemo */ = {
			isa = PBXGroup;
			children = (
				3C18F8B121950746006F738F /* AppDelegate.swift */,
				3C18F8CB219507E2006F738F /* CoreDemoListener.swift */,
				3CCD36BA21AC90850032637A /* SummaryViewController.swift */,
				3CCD36B821AC90850032637A /* TransferCreateController.swift */,
				3CCD36BB21AC90850032637A /* TransferTableViewCell.swift */,
				3CCD36B921AC90850032637A /* TransferViewController.swift */,
				3CCD36BC21AC90850032637A /* WalletTableViewCell.swift */,
				3CCD36B721AC90850032637A /* WalletViewController.swift */,
				3CCD36C321AC92210032637A /* Support.swift */,
				3C18F8B721950746006F738F /* Main.storyboard */,
				3C18F8BA21950748006F738F /* Assets.xcassets */,
				3C18F8BC21950748006F738F /* LaunchScreen.storyboard */,
				3C18F8BF21950748006F738F /* Info.plist */,
			);
			path = BRCryptoDemo;
			sourceTree = "<group>";
		};
		3C25BF322236DD73004B093F /* bitcoin */ = {
			isa = PBXGroup;
			children = (
				3C590F5820950C750005597B /* BRBIP38Key.c */,
				3C590F4320950C730005597B /* BRBIP38Key.h */,
				3C590F4E20950C730005597B /* BRBloomFilter.c */,
				3C590F4020950C720005597B /* BRBloomFilter.h */,
				3C590F5220950C740005597B /* BRChainParams.h */,
				3C25BF492236EE70004B093F /* BRChainParams.c */,
				3C590F3520950C720005597B /* BRMerkleBlock.c */,
				3C590F4920950C730005597B /* BRMerkleBlock.h */,
				3C590F3A20950C720005597B /* BRPaymentProtocol.c */,
				3C590F4120950C720005597B /* BRPaymentProtocol.h */,
				3C590F5120950C740005597B /* BRPeer.c */,
				3C590F5020950C740005597B /* BRPeer.h */,
				3C590F4B20950C730005597B /* BRPeerManager.c */,
				3C590F4C20950C730005597B /* BRPeerManager.h */,
				3C590F5320950C740005597B /* BRTransaction.c */,
				3C590F4720950C730005597B /* BRTransaction.h */,
				3C590F5720950C740005597B /* BRWallet.c */,
				3C590F4620950C730005597B /* BRWallet.h */,
				3CCD36B021A5BB8D0032637A /* BRWalletManager.c */,
				3CCD36AF21A5BB8D0032637A /* BRWalletManager.h */,
				3C42EF8E209763AB000E58E0 /* test.c */,
			);
			name = bitcoin;
			path = ../../bitcoin;
			sourceTree = "<group>";
		};
		3C2A537620AF592300C430F6 /* ethereum */ = {
			isa = PBXGroup;
			children = (
				3CCB13672252B58C00ADCDB9 /* README.md */,
				3C2A537820AF595400C430F6 /* util */,
				3C2A539720AF595400C430F6 /* rlp */,
				3C2A539120AF595400C430F6 /* event */,
				3C2A53AC20AF595400C430F6 /* base */,
				3C2A53A720AF595400C430F6 /* contract */,
				3C2A53BA20AF595500C430F6 /* blockchain */,
				3C5F5E72212C82170038B732 /* mpt */,
				3C2A537F20AF595400C430F6 /* les */,
				3C386DC920C6F5E40065E355 /* bcs */,
				3C2A539E20AF595400C430F6 /* ewm */,
				3C2A539620AF595400C430F6 /* BREthereum.h */,
				3CA15F7E221645B400C84E65 /* test.h */,
				3C2A53A620AF595400C430F6 /* test.c */,
			);
			name = ethereum;
			path = ../../ethereum;
			sourceTree = "<group>";
		};
		3C2A537820AF595400C430F6 /* util */ = {
			isa = PBXGroup;
			children = (
				3C2A537D20AF595400C430F6 /* BRUtil.h */,
				3C2A537920AF595400C430F6 /* BRUtilMath.h */,
				3C2A537B20AF595400C430F6 /* BRUtilMath.c */,
				3C2A537C20AF595400C430F6 /* BRUtilMathParse.c */,
				3C2A537A20AF595400C430F6 /* BRUtilHex.h */,
				3C2A537E20AF595400C430F6 /* BRUtilHex.c */,
				CA92F78E2100F9CA0015C966 /* BRKeccak.h */,
				CA92F78F2100F9CA0015C966 /* BRKeccak.c */,
				3C9025EE21063AD200143B69 /* testUtil.c */,
			);
			path = util;
			sourceTree = "<group>";
		};
		3C2A537F20AF595400C430F6 /* les */ = {
			isa = PBXGroup;
			children = (
				3C3CE04C214457DA00AA99D5 /* msg */,
				3CD3048D213B12AE00A0CCED /* BREthereumLESBase.h */,
				3C386DBD20C6F4AE0065E355 /* BREthereumLESRandom.h */,
				3C386DC120C6F4AE0065E355 /* BREthereumLESRandom.c */,
				3C2A538420AF595400C430F6 /* BREthereumLESFrameCoder.h */,
				3C2A538B20AF595400C430F6 /* BREthereumLESFrameCoder.c */,
				3C54A7FD2121F1D200C57B1B /* BREthereumMessage.h */,
				3C54A7FE2121F1D200C57B1B /* BREthereumMessage.c */,
				3CD3049B213D8C4200A0CCED /* BREthereumProvision.h */,
				3CD3049C213F281500A0CCED /* BREthereumProvision.c */,
				3C54A80321234C9700C57B1B /* BREthereumNodeEndpoint.h */,
				3C54A80421234C9700C57B1B /* BREthereumNodeEndpoint.c */,
				3C54A8002122284900C57B1B /* BREthereumNode.h */,
				3C54A8012122284900C57B1B /* BREthereumNode.c */,
				3C2A538E20AF595400C430F6 /* BREthereumLES.h */,
				3C2A538620AF595400C430F6 /* BREthereumLES.c */,
				3C2A538920AF595400C430F6 /* testLES.c */,
			);
			path = les;
			sourceTree = "<group>";
		};
		3C2A539120AF595400C430F6 /* event */ = {
			isa = PBXGroup;
			children = (
				3C2A539420AF595400C430F6 /* BREvent.h */,
				3C2A539220AF595400C430F6 /* BREvent.c */,
				3C2A539320AF595400C430F6 /* BREventQueue.h */,
				3C2A539520AF595400C430F6 /* BREventQueue.c */,
				3C3B37FC20D82335004F9928 /* BREventAlarm.h */,
				3C3B37FB20D82335004F9928 /* BREventAlarm.c */,
				3C9025F221064B6700143B69 /* testEvent.c */,
			);
			path = event;
			sourceTree = "<group>";
		};
		3C2A539720AF595400C430F6 /* rlp */ = {
			isa = PBXGroup;
			children = (
				3C2A539820AF595400C430F6 /* BRRlp.h */,
				3C2A539920AF595400C430F6 /* BRRlpCoder.h */,
				3C2A539A20AF595400C430F6 /* BRRlpCoder.c */,
				3C9025F021063BDC00143B69 /* testRlp.c */,
			);
			path = rlp;
			sourceTree = "<group>";
		};
		3C2A539E20AF595400C430F6 /* ewm */ = {
			isa = PBXGroup;
			children = (
				3CCD36AA21A36B590032637A /* BREthereumBase.h */,
				3C902621210A7E9800143B69 /* BREthereumTransfer.h */,
				3C902622210A7E9800143B69 /* BREthereumTransfer.c */,
				3C2A53C420AF595500C430F6 /* BREthereumAmount.h */,
				3C2A53CD20AF595500C430F6 /* BREthereumAmount.c */,
				3C2A53A520AF595400C430F6 /* BREthereumAccount.h */,
				3C2A537720AF595400C430F6 /* BREthereumAccount.c */,
				3C2A539020AF595400C430F6 /* BREthereumWallet.h */,
				3C2A539C20AF595400C430F6 /* BREthereumWallet.c */,
				3CCD36AE21A4B1EB0032637A /* BREthereumClient.h */,
				3C2A53A020AF595400C430F6 /* BREthereumEWM.h */,
				3C2A53A320AF595400C430F6 /* BREthereumEWMPrivate.h */,
				3C2A53A220AF595400C430F6 /* BREthereumEWM.c */,
				3C386DD220C6F6070065E355 /* BREthereumEWMEvent.c */,
				3C386DD120C6F6060065E355 /* BREthereumEWMClient.c */,
				3C9025F82106511700143B69 /* testEwm.c */,
			);
			path = ewm;
			sourceTree = "<group>";
		};
		3C2A53A720AF595400C430F6 /* contract */ = {
			isa = PBXGroup;
			children = (
				3C2A53A820AF595400C430F6 /* BREthereumToken.h */,
				3C2A53AA20AF595400C430F6 /* BREthereumToken.c */,
				3C2A53AB20AF595400C430F6 /* BREthereumContract.h */,
				3C2A53A920AF595400C430F6 /* BREthereumContract.c */,
				3C9025FA2106613600143B69 /* testContract.c */,
			);
			path = contract;
			sourceTree = "<group>";
		};
		3C2A53AC20AF595400C430F6 /* base */ = {
			isa = PBXGroup;
			children = (
				3C2A53B620AF595400C430F6 /* BREthereumBase.h */,
				3C2A53B120AF595400C430F6 /* BREthereumLogic.h */,
				3C2A53AD20AF595400C430F6 /* BREthereumEther.h */,
				3C2A53B320AF595400C430F6 /* BREthereumEther.c */,
				3C2A53AF20AF595400C430F6 /* BREthereumGas.h */,
				3C2A53B520AF595400C430F6 /* BREthereumGas.c */,
				3C2A53B420AF595400C430F6 /* BREthereumHash.h */,
				3C2A53B020AF595400C430F6 /* BREthereumHash.c */,
				3CF0FC8E21657D7A000DE3FE /* BREthereumData.h */,
				3CF0FC8F21657D7A000DE3FE /* BREthereumData.c */,
				3C2A53B220AF595400C430F6 /* BREthereumAddress.h */,
				3C2A53B920AF595400C430F6 /* BREthereumAddress.c */,
				3C2A53B720AF595400C430F6 /* BREthereumSignature.h */,
				3C2A53AE20AF595400C430F6 /* BREthereumSignature.c */,
				3C9025F621064FF800143B69 /* testBase.c */,
			);
			path = base;
			sourceTree = "<group>";
		};
		3C2A53BA20AF595500C430F6 /* blockchain */ = {
			isa = PBXGroup;
			children = (
				3C2A53BC20AF595500C430F6 /* BREthereumBlockChain.h */,
				3C2A53C820AF595500C430F6 /* BREthereumNetwork.h */,
				3C2A53C120AF595500C430F6 /* BREthereumNetwork.c */,
				3C2A53BE20AF595500C430F6 /* BREthereumAccountState.h */,
				3C2A53C520AF595500C430F6 /* BREthereumAccountState.c */,
				3C2A53CA20AF595500C430F6 /* BREthereumBloomFilter.h */,
				3C2A53BF20AF595500C430F6 /* BREthereumBloomFilter.c */,
				3C2A53C020AF595500C430F6 /* BREthereumTransactionStatus.h */,
				3C2A53C920AF595500C430F6 /* BREthereumTransactionStatus.c */,
				3C2A53CC20AF595500C430F6 /* BREthereumTransactionReceipt.h */,
				3C2A53C220AF595500C430F6 /* BREthereumTransactionReceipt.c */,
				3C2A53C720AF595500C430F6 /* BREthereumTransaction.h */,
				3C2A53BB20AF595500C430F6 /* BREthereumTransaction.c */,
				3C2A53BD20AF595500C430F6 /* BREthereumLog.h */,
				3C2A53C620AF595500C430F6 /* BREthereumLog.c */,
				3C2A53C320AF595500C430F6 /* BREthereumBlock.h */,
				3C2A53CB20AF595500C430F6 /* BREthereumBlock.c */,
				3CF38E4721C4421600B771E6 /* BREthereumProofOfWork.c */,
				3C9025F421064E9F00143B69 /* testBc.c */,
			);
			path = blockchain;
			sourceTree = "<group>";
		};
		3C386DC920C6F5E40065E355 /* bcs */ = {
			isa = PBXGroup;
			children = (
				3C386DCB20C6F5E40065E355 /* BREthereumBlockChainSlice.h */,
				3C386DCE20C6F5E40065E355 /* BREthereumBCS.h */,
				3C386DCC20C6F5E40065E355 /* BREthereumBCSPrivate.h */,
				3C386DCA20C6F5E40065E355 /* BREthereumBCS.c */,
				3C9025FC2108DDAE00143B69 /* BREthereumBCSSync.c */,
				3C386DCD20C6F5E40065E355 /* BREthereumBCSEvent.c */,
			);
			path = bcs;
			sourceTree = "<group>";
		};
		3C3CE04C214457DA00AA99D5 /* msg */ = {
			isa = PBXGroup;
			children = (
				3CD3048E213B13D400A0CCED /* BREthereumMessageP2P.h */,
				3CD30495213B226B00A0CCED /* BREthereumMessageP2P.c */,
				3CD30491213B151300A0CCED /* BREthereumMessageDIS.h */,
				3CD30497213B228900A0CCED /* BREthereumMessageDIS.c */,
				3CD30492213B15A300A0CCED /* BREthereumMessageETH.h */,
				3CD3048F213B145600A0CCED /* BREthereumMessageLES.h */,
				3CD30499213B22AF00A0CCED /* BREthereumMessageLES.c */,
				3CD30490213B148900A0CCED /* BREthereumMessagePIP.h */,
				3CD30493213B222A00A0CCED /* BREthereumMessagePIP.c */,
			);
			path = msg;
			sourceTree = "<group>";
		};
		3C3DC5B821DFCA39004188BD /* support */ = {
			isa = PBXGroup;
			children = (
				3C590F4820950C730005597B /* BRInt.h */,
				3C590F3820950C720005597B /* BRArray.h */,
				3C590F4F20950C740005597B /* BRSet.h */,
				3C590F4D20950C730005597B /* BRSet.c */,
				3C590F3620950C720005597B /* BRCrypto.h */,
				3C590F5520950C740005597B /* BRCrypto.c */,
				3C590F5620950C740005597B /* BRBase58.h */,
				3C590F4A20950C730005597B /* BRBase58.c */,
				3C590F3720950C720005597B /* BRAddress.h */,
				3C590F3420950C720005597B /* BRAddress.c */,
				3C590F3920950C720005597B /* BRBech32.h */,
				3C590F4420950C730005597B /* BRBech32.c */,
				3C590F4520950C730005597B /* BRBIP32Sequence.h */,
				3C590F3220950C720005597B /* BRBIP32Sequence.c */,
				3C590F3320950C720005597B /* BRBIP39Mnemonic.h */,
				3C590F5920950C750005597B /* BRBIP39Mnemonic.c */,
				3C590F3F20950C720005597B /* BRBIP39WordsEn.h */,
				3C590F4220950C720005597B /* BRKey.h */,
				3C590F5420950C740005597B /* BRKey.c */,
				3CA74EAA20AF622D00EDF3E7 /* BRKeyECIES.h */,
				3CA74EA920AF622D00EDF3E7 /* BRKeyECIES.c */,
				3C3DC5B921DFCA7C004188BD /* BRFileService.h */,
				3C3DC5BA21DFCA7C004188BD /* BRFileService.c */,
				3CEF5FD22208C6E30010A811 /* BRAssert.h */,
				3CEF5FD32208C6E30010A811 /* BRAssert.c */,
				3CEF5FB021FB972B0010A811 /* testSup.c */,
			);
			name = support;
			path = ../../support;
			sourceTree = "<group>";
		};
		3C590F0D20950C160005597B = {
			isa = PBXGroup;
			children = (
				3C0EADEC2188D91F000577A6 /* BRCrypto */,
				3C0EADF72188D920000577A6 /* BRCryptoTests */,
				3C18F8B021950746006F738F /* BRCryptoDemo */,
				3C590F3120950C470005597B /* Core */,
				3CAB60A720AF8C8500810CE4 /* CoreTests */,
				3C6B172D2131CB5B003C313B /* CoreExplore */,
				3CEE8EEB216FAFF7008540C8 /* CorePerf */,
				3C590F1820950C160005597B /* Products */,
				3CAB610A20AF938E00810CE4 /* Frameworks */,
			);
			sourceTree = "<group>";
		};
		3C590F1820950C160005597B /* Products */ = {
			isa = PBXGroup;
			children = (
				3CAB609B20AF8C5D00810CE4 /* libCore.a */,
				3CAB60A620AF8C8500810CE4 /* CoreTests.xctest */,
				3C6B172C2131CB5B003C313B /* CoreExplore */,
				3C6B17792131CE12003C313B /* libCoreMacOS.a */,
				3CEE8EEA216FAFF7008540C8 /* CorePerf */,
				3C0EADEB2188D91F000577A6 /* BRCrypto.framework */,
				3C0EADF32188D91F000577A6 /* BRCryptoTests.xctest */,
				3C18F8AF21950746006F738F /* BRCryptoDemo.app */,
			);
			name = Products;
			sourceTree = "<group>";
		};
		3C590F3120950C470005597B /* Core */ = {
			isa = PBXGroup;
			children = (
				3C42EF512095143D000E58E0 /* module.modulemap */,
				3C3DC5B821DFCA39004188BD /* support */,
				3C25BF322236DD73004B093F /* bitcoin */,
				3C590F3B20950C720005597B /* bcash */,
<<<<<<< HEAD
				3C2A537620AF592300C430F6 /* ethereum */,
				3C97E231224164ED003FD88F /* generic */,
				3C97E2322241656B003FD88F /* crypto */,
=======
>>>>>>> bf2504ff
			);
			path = Core;
			sourceTree = "<group>";
		};
		3C590F3B20950C720005597B /* bcash */ = {
			isa = PBXGroup;
			children = (
				3C25BF462236EE40004B093F /* BRBCashParams.c */,
				3C590F3C20950C720005597B /* BRBCashParams.h */,
				3C590F3D20950C720005597B /* BRBCashAddr.c */,
				3C590F3E20950C720005597B /* BRBCashAddr.h */,
			);
			name = bcash;
			path = ../../bcash;
			sourceTree = "<group>";
		};
		3C5F5E72212C82170038B732 /* mpt */ = {
			isa = PBXGroup;
			children = (
				3C5F5E73212C82310038B732 /* BREthereumMPT.h */,
				3C5F5E74212C82310038B732 /* BREthereumMPT.c */,
			);
			path = mpt;
			sourceTree = "<group>";
		};
		3C6B172D2131CB5B003C313B /* CoreExplore */ = {
			isa = PBXGroup;
			children = (
				3C6B172E2131CB5B003C313B /* main.c */,
			);
			path = CoreExplore;
			sourceTree = "<group>";
		};
		3C97E231224164ED003FD88F /* generic */ = {
			isa = PBXGroup;
			children = (
			);
			name = generic;
			path = ../../generic;
			sourceTree = "<group>";
		};
		3C97E2322241656B003FD88F /* crypto */ = {
			isa = PBXGroup;
			children = (
				3C97E25322416D4D003FD88F /* BRCryptoBase.h */,
				3C97E25D22430AA1003FD88F /* BRCryptoPrivate.h */,
				3C97E2342241658E003FD88F /* BRCryptoCurrency.h */,
				3C97E2332241658E003FD88F /* BRCryptoCurrency.c */,
				3C97E23F22416AB1003FD88F /* BRCryptoUnit.h */,
				3C97E24022416AB1003FD88F /* BRCryptoUnit.c */,
				3C97E24222416AB1003FD88F /* BRCryptoAmount.h */,
				3C97E24422416AB1003FD88F /* BRCryptoAmount.c */,
				3C97E254224170B9003FD88F /* BRCryptoAccount.h */,
				3C97E255224170B9003FD88F /* BRCryptoAccount.c */,
				3C97E258224170EC003FD88F /* BRCryptoAddress.h */,
				3C97E259224170EC003FD88F /* BRCryptoAddress.c */,
				3C97E24122416AB1003FD88F /* BRCryptoNetwork.h */,
				3C97E23922416AB1003FD88F /* BRCryptoNetwork.c */,
				3C97E23822416AB1003FD88F /* BRCryptoCurrencyPair.h */,
				3C97E23722416AB1003FD88F /* BRCryptoCurrencyPair.c */,
				3C97E23E22416AB1003FD88F /* BRCryptoTransfer.h */,
				3C97E23B22416AB1003FD88F /* BRCryptoTransfer.c */,
				3C97E23C22416AB1003FD88F /* BRCryptoWallet.h */,
				3C97E23A22416AB1003FD88F /* BRCryptoWallet.c */,
				3C97E24322416AB1003FD88F /* BRCryptoWalletManager.h */,
				3C97E23D22416AB1003FD88F /* BRCryptoWalletManager.c */,
				3C97E2622245610E003FD88F /* BRCryptoSystem.h */,
				3C97E2632245610E003FD88F /* BRCryptoSystem.c */,
				3CCB1354224D3F7500ADCDB9 /* testCrypto.c */,
			);
			name = crypto;
			path = ../../crypto;
			sourceTree = "<group>";
		};
		3C97E25C224302A6003FD88F /* prototype */ = {
			isa = PBXGroup;
			children = (
				3C0EAE0C2190BCE9000577A6 /* BRCrypto.swift */,
				3C0EAE25219349CD000577A6 /* BREthereum.swift */,
				3CCD36B321AA11CB0032637A /* BRFiat.swift */,
				3CCD36C621AF25650032637A /* BRDefaultClients.swift */,
				3C0EAE2021925574000577A6 /* BRCoreX.playground */,
			);
			path = prototype;
			sourceTree = "<group>";
		};
		3CAB60A720AF8C8500810CE4 /* CoreTests */ = {
			isa = PBXGroup;
			children = (
				3CAB60E920AF8F3E00810CE4 /* CoreTests-Bridging-Header.h */,
				3CAB60A820AF8C8500810CE4 /* CoreTests.swift */,
				3CAB60AA20AF8C8500810CE4 /* Info.plist */,
				3CC48D49221CD1F200067EFC /* CoreTestsConfig.plist */,
			);
			path = CoreTests;
			sourceTree = "<group>";
		};
		3CAB610A20AF938E00810CE4 /* Frameworks */ = {
			isa = PBXGroup;
			children = (
				3CA15F7F221648D200C84E65 /* libresolv.tbd */,
				3CEF5FCB220514340010A811 /* libresolv.9.tbd */,
				3CEF5FC9220513FC0010A811 /* libresolv.tbd */,
			);
			name = Frameworks;
			sourceTree = "<group>";
		};
		3CCB1344224D1B1700ADCDB9 /* impl */ = {
			isa = PBXGroup;
			children = (
				3CCB1345224D1B1700ADCDB9 /* BREthereum.swift */,
				3C0EAE2821935388000577A6 /* BRBitcoin.swift */,
				3CCD36B521AC65690032637A /* BRBitcash.swift */,
				3CCB1347224D1B1700ADCDB9 /* BRSystem.swift */,
			);
			path = impl;
			sourceTree = "<group>";
		};
		3CCB135E224D5C7900ADCDB9 /* common */ = {
			isa = PBXGroup;
			children = (
				3CCB1343224D1B1700ADCDB9 /* BRBlockChainDB.swift */,
				3C0EAE192191145A000577A6 /* BRSupport.swift */,
			);
			path = common;
			sourceTree = "<group>";
		};
		3CEE8EEB216FAFF7008540C8 /* CorePerf */ = {
			isa = PBXGroup;
			children = (
				3CEE8EEC216FAFF7008540C8 /* main.c */,
			);
			path = CorePerf;
			sourceTree = "<group>";
		};
/* End PBXGroup section */

/* Begin PBXHeadersBuildPhase section */
		3C0EADE62188D91F000577A6 /* Headers */ = {
			isa = PBXHeadersBuildPhase;
			buildActionMask = 2147483647;
			files = (
				3C0EADFB2188D920000577A6 /* BRCryptoVersion.h in Headers */,
			);
			runOnlyForDeploymentPostprocessing = 0;
		};
/* End PBXHeadersBuildPhase section */

/* Begin PBXNativeTarget section */
		3C0EADEA2188D91F000577A6 /* BRCrypto */ = {
			isa = PBXNativeTarget;
			buildConfigurationList = 3C0EADFC2188D920000577A6 /* Build configuration list for PBXNativeTarget "BRCrypto" */;
			buildPhases = (
				3C0EADE62188D91F000577A6 /* Headers */,
				3C0EADE72188D91F000577A6 /* Sources */,
				3C0EADE82188D91F000577A6 /* Frameworks */,
				3C0EADE92188D91F000577A6 /* Resources */,
			);
			buildRules = (
			);
			dependencies = (
			);
			name = BRCrypto;
			productName = BRCoreX;
			productReference = 3C0EADEB2188D91F000577A6 /* BRCrypto.framework */;
			productType = "com.apple.product-type.framework";
		};
		3C0EADF22188D91F000577A6 /* BRCryptoTests */ = {
			isa = PBXNativeTarget;
			buildConfigurationList = 3C0EADFF2188D920000577A6 /* Build configuration list for PBXNativeTarget "BRCryptoTests" */;
			buildPhases = (
				3CCB1364224D97AF00ADCDB9 /* Ensure CoreTestsConfig.plist */,
				3C0EADEF2188D91F000577A6 /* Sources */,
				3C0EADF02188D91F000577A6 /* Frameworks */,
				3CCB1365224D9B2600ADCDB9 /* Copy CoreTestsConfig.plist as Resource */,
				3C0EADF12188D91F000577A6 /* Resources */,
			);
			buildRules = (
			);
			dependencies = (
				3C0EADF62188D920000577A6 /* PBXTargetDependency */,
			);
			name = BRCryptoTests;
			productName = BRCoreXTests;
			productReference = 3C0EADF32188D91F000577A6 /* BRCryptoTests.xctest */;
			productType = "com.apple.product-type.bundle.unit-test";
		};
		3C18F8AE21950746006F738F /* BRCryptoDemo */ = {
			isa = PBXNativeTarget;
			buildConfigurationList = 3C18F8C021950748006F738F /* Build configuration list for PBXNativeTarget "BRCryptoDemo" */;
			buildPhases = (
				3C18F8AB21950746006F738F /* Sources */,
				3C18F8AC21950746006F738F /* Frameworks */,
				3C18F8AD21950746006F738F /* Resources */,
				3C18F8CA21950797006F738F /* Embed Frameworks */,
			);
			buildRules = (
			);
			dependencies = (
				3C18F8C621950765006F738F /* PBXTargetDependency */,
				3C18F8C421950760006F738F /* PBXTargetDependency */,
			);
			name = BRCryptoDemo;
			productName = CoreXDemo;
			productReference = 3C18F8AF21950746006F738F /* BRCryptoDemo.app */;
			productType = "com.apple.product-type.application";
		};
		3C6B172B2131CB5B003C313B /* CoreExplore */ = {
			isa = PBXNativeTarget;
			buildConfigurationList = 3C6B17322131CB5B003C313B /* Build configuration list for PBXNativeTarget "CoreExplore" */;
			buildPhases = (
				3C6B17282131CB5B003C313B /* Sources */,
				3C6B17292131CB5B003C313B /* Frameworks */,
				3C6B172A2131CB5B003C313B /* CopyFiles */,
			);
			buildRules = (
			);
			dependencies = (
				3C6B177B2131CE60003C313B /* PBXTargetDependency */,
			);
			name = CoreExplore;
			productName = CoreExplore;
			productReference = 3C6B172C2131CB5B003C313B /* CoreExplore */;
			productType = "com.apple.product-type.tool";
		};
		3C6B17362131CE12003C313B /* CoreMacOS */ = {
			isa = PBXNativeTarget;
			buildConfigurationList = 3C6B17762131CE12003C313B /* Build configuration list for PBXNativeTarget "CoreMacOS" */;
			buildPhases = (
				3C6B17372131CE12003C313B /* Sources */,
				3C6B17742131CE12003C313B /* Frameworks */,
				3C6B17752131CE12003C313B /* CopyFiles */,
			);
			buildRules = (
			);
			dependencies = (
			);
			name = CoreMacOS;
			productName = Core;
			productReference = 3C6B17792131CE12003C313B /* libCoreMacOS.a */;
			productType = "com.apple.product-type.library.static";
		};
		3CAB609A20AF8C5D00810CE4 /* Core */ = {
			isa = PBXNativeTarget;
			buildConfigurationList = 3CAB609F20AF8C5D00810CE4 /* Build configuration list for PBXNativeTarget "Core" */;
			buildPhases = (
				3CAB609720AF8C5D00810CE4 /* Sources */,
				3CAB609820AF8C5D00810CE4 /* Frameworks */,
				3CAB609920AF8C5D00810CE4 /* CopyFiles */,
			);
			buildRules = (
			);
			dependencies = (
			);
			name = Core;
			productName = Core;
			productReference = 3CAB609B20AF8C5D00810CE4 /* libCore.a */;
			productType = "com.apple.product-type.library.static";
		};
		3CAB60A520AF8C8500810CE4 /* CoreTests */ = {
			isa = PBXNativeTarget;
			buildConfigurationList = 3CAB60AE20AF8C8500810CE4 /* Build configuration list for PBXNativeTarget "CoreTests" */;
			buildPhases = (
				3CC48D4D221CD7E000067EFC /* Ensure CoreTestsConfig.plist */,
				3CAB60A220AF8C8500810CE4 /* Sources */,
				3CAB60A320AF8C8500810CE4 /* Frameworks */,
				3C8EDD042232F54900D5D146 /* Copy CoreTestsConfig.plist As Bundle Resource */,
				3CAB60A420AF8C8500810CE4 /* Resources */,
			);
			buildRules = (
			);
			dependencies = (
				3CAB60AD20AF8C8500810CE4 /* PBXTargetDependency */,
			);
			name = CoreTests;
			productName = CoreTests;
			productReference = 3CAB60A620AF8C8500810CE4 /* CoreTests.xctest */;
			productType = "com.apple.product-type.bundle.unit-test";
		};
		3CEE8EE9216FAFF7008540C8 /* CorePerf */ = {
			isa = PBXNativeTarget;
			buildConfigurationList = 3CEE8EF0216FAFF7008540C8 /* Build configuration list for PBXNativeTarget "CorePerf" */;
			buildPhases = (
				3CEE8EE6216FAFF7008540C8 /* Sources */,
				3CEE8EE7216FAFF7008540C8 /* Frameworks */,
				3CEE8EE8216FAFF7008540C8 /* CopyFiles */,
			);
			buildRules = (
			);
			dependencies = (
				3CEE8EF2216FB00E008540C8 /* PBXTargetDependency */,
			);
			name = CorePerf;
			productName = CorePerf;
			productReference = 3CEE8EEA216FAFF7008540C8 /* CorePerf */;
			productType = "com.apple.product-type.tool";
		};
/* End PBXNativeTarget section */

/* Begin PBXProject section */
		3C590F0E20950C160005597B /* Project object */ = {
			isa = PBXProject;
			attributes = {
				LastSwiftUpdateCheck = 1000;
				LastUpgradeCheck = 0930;
				ORGANIZATIONNAME = breadwallet;
				TargetAttributes = {
					3C0EADEA2188D91F000577A6 = {
						CreatedOnToolsVersion = 10.0;
						LastSwiftMigration = 1020;
					};
					3C0EADF22188D91F000577A6 = {
						CreatedOnToolsVersion = 10.0;
						LastSwiftMigration = 1020;
					};
					3C18F8AE21950746006F738F = {
						CreatedOnToolsVersion = 10.0;
						LastSwiftMigration = 1020;
					};
					3C6B172B2131CB5B003C313B = {
						CreatedOnToolsVersion = 9.4.1;
					};
					3CAB609A20AF8C5D00810CE4 = {
						CreatedOnToolsVersion = 9.3.1;
					};
					3CAB60A520AF8C8500810CE4 = {
						CreatedOnToolsVersion = 9.3.1;
						LastSwiftMigration = 1020;
					};
					3CEE8EE9216FAFF7008540C8 = {
						CreatedOnToolsVersion = 10.0;
					};
				};
			};
			buildConfigurationList = 3C590F1120950C160005597B /* Build configuration list for PBXProject "BRCore" */;
			compatibilityVersion = "Xcode 9.3";
			developmentRegion = en;
			hasScannedForEncodings = 0;
			knownRegions = (
				en,
				Base,
			);
			mainGroup = 3C590F0D20950C160005597B;
			productRefGroup = 3C590F1820950C160005597B /* Products */;
			projectDirPath = "";
			projectRoot = "";
			targets = (
				3C0EADEA2188D91F000577A6 /* BRCrypto */,
				3C0EADF22188D91F000577A6 /* BRCryptoTests */,
				3C18F8AE21950746006F738F /* BRCryptoDemo */,
				3CAB609A20AF8C5D00810CE4 /* Core */,
				3C6B17362131CE12003C313B /* CoreMacOS */,
				3CAB60A520AF8C8500810CE4 /* CoreTests */,
				3C6B172B2131CB5B003C313B /* CoreExplore */,
				3CEE8EE9216FAFF7008540C8 /* CorePerf */,
			);
		};
/* End PBXProject section */

/* Begin PBXResourcesBuildPhase section */
		3C0EADE92188D91F000577A6 /* Resources */ = {
			isa = PBXResourcesBuildPhase;
			buildActionMask = 2147483647;
			files = (
			);
			runOnlyForDeploymentPostprocessing = 0;
		};
		3C0EADF12188D91F000577A6 /* Resources */ = {
			isa = PBXResourcesBuildPhase;
			buildActionMask = 2147483647;
			files = (
			);
			runOnlyForDeploymentPostprocessing = 0;
		};
		3C18F8AD21950746006F738F /* Resources */ = {
			isa = PBXResourcesBuildPhase;
			buildActionMask = 2147483647;
			files = (
				3C18F8BE21950748006F738F /* LaunchScreen.storyboard in Resources */,
				3C18F8BB21950748006F738F /* Assets.xcassets in Resources */,
				3C18F8B921950746006F738F /* Main.storyboard in Resources */,
			);
			runOnlyForDeploymentPostprocessing = 0;
		};
		3CAB60A420AF8C8500810CE4 /* Resources */ = {
			isa = PBXResourcesBuildPhase;
			buildActionMask = 2147483647;
			files = (
			);
			runOnlyForDeploymentPostprocessing = 0;
		};
/* End PBXResourcesBuildPhase section */

/* Begin PBXShellScriptBuildPhase section */
		3C8EDD042232F54900D5D146 /* Copy CoreTestsConfig.plist As Bundle Resource */ = {
			isa = PBXShellScriptBuildPhase;
			buildActionMask = 2147483647;
			files = (
			);
			inputFileListPaths = (
			);
			inputPaths = (
			);
			name = "Copy CoreTestsConfig.plist As Bundle Resource";
			outputFileListPaths = (
			);
			outputPaths = (
			);
			runOnlyForDeploymentPostprocessing = 0;
			shellPath = /bin/sh;
			shellScript = "RES_FILE=\"${SOURCE_ROOT}/CoreTests/CoreTestsConfig.plist\"\nTGT_FILE=\"${CONFIGURATION_BUILD_DIR}/${UNLOCALIZED_RESOURCES_FOLDER_PATH}/CoreTestsConfig.plist\"\ncp \"${RES_FILE}\" \"${TGT_FILE}\"\necho \"Copied \\\"${RES_FILE}\\\" to \\\"${TGT_FILE}\\\"\"\n";
			showEnvVarsInLog = 0;
		};
		3CC48D4D221CD7E000067EFC /* Ensure CoreTestsConfig.plist */ = {
			isa = PBXShellScriptBuildPhase;
			buildActionMask = 2147483647;
			files = (
			);
			inputFileListPaths = (
			);
			inputPaths = (
			);
			name = "Ensure CoreTestsConfig.plist";
			outputFileListPaths = (
			);
			outputPaths = (
			);
			runOnlyForDeploymentPostprocessing = 0;
			shellPath = /bin/sh;
			shellScript = "SRC_FILE=\"${HOME}/.brdCoreTestsConfig.plist\"\nTGT_FILE=\"${SOURCE_ROOT}/CoreTests/CoreTestsConfig.plist\"\n\nif [ -f \"${SRC_FILE}\"  ]; then \n  cp \"${SRC_FILE}\" \"${TGT_FILE}\"\n  chmod 644 \"${TGT_FILE}\"\n  if [ ! -f \"${TGT_FILE}\" ]; then\n    echo \"Copy to  \\\"${TGT_FILE}\\\" failed.\"\n  else\n    echo \"Copied \\\"${SRC_FILE}\\\" to \\\"${TGT_FILE}\\\"\"\n  fi\nelse\n  echo \"Missing file ${SRC_FILE} - You must provide this file with a form like:\"\n  echo \"<?xml version=\"1.0\" encoding=\"UTF-8\"?>\"\n  echo \"  <!DOCTYPE plist PUBLIC \\\"-//Apple//DTD PLIST 1.0//EN\\\" \\\"http://www.apple.com/DTDs/PropertyList-1.0.dtd\\\">\"\n  echo \"  <plist version=\\\"1.0\\\">\"\n  echo \"  <dict>\"\n  echo \"    <key>paperKeysTestnet</key>\"\n  echo \"    <array>\"\n  echo \"      <string>\\\"some paper key\\\"</string>\"\n  echo \"      ...\"\n  echo \"    </array>\"\n  echo \"    <key>paperKeysMainnet</key>\"\n  echo \"    <array>\"\n  echo \"      <string>\\\"some other paper key\\\"</string>\"\n  echo \"      ...\"\n  echo \"     </array>\"\n  echo \"    </dict>\"\n  echo \"  </plist>\"\n  exit 1\nfi\n";
		};
		3CCB1364224D97AF00ADCDB9 /* Ensure CoreTestsConfig.plist */ = {
			isa = PBXShellScriptBuildPhase;
			buildActionMask = 2147483647;
			files = (
			);
			inputFileListPaths = (
			);
			inputPaths = (
			);
			name = "Ensure CoreTestsConfig.plist";
			outputFileListPaths = (
			);
			outputPaths = (
			);
			runOnlyForDeploymentPostprocessing = 0;
			shellPath = /bin/sh;
			shellScript = "SRC_FILE=\"${HOME}/.brdCoreTestsConfig.plist\"\nTGT_FILE=\"${SOURCE_ROOT}/CoreTests/CoreTestsConfig.plist\"\n\nif [ -f \"${SRC_FILE}\"  ]; then \ncp \"${SRC_FILE}\" \"${TGT_FILE}\"\nchmod 644 \"${TGT_FILE}\"\nif [ ! -f \"${TGT_FILE}\" ]; then\necho \"Copy to  \\\"${TGT_FILE}\\\" failed.\"\nelse\necho \"Copied \\\"${SRC_FILE}\\\" to \\\"${TGT_FILE}\\\"\"\nfi\nelse\necho \"Missing file ${SRC_FILE} - You must provide this file with a form like:\"\necho \"<?xml version=\"1.0\" encoding=\"UTF-8\"?>\"\necho \"  <!DOCTYPE plist PUBLIC \\\"-//Apple//DTD PLIST 1.0//EN\\\" \\\"http://www.apple.com/DTDs/PropertyList-1.0.dtd\\\">\"\necho \"  <plist version=\\\"1.0\\\">\"\necho \"  <dict>\"\necho \"    <key>paperKeysTestnet</key>\"\necho \"    <array>\"\necho \"      <string>\\\"some paper key\\\"</string>\"\necho \"      ...\"\necho \"    </array>\"\necho \"    <key>paperKeysMainnet</key>\"\necho \"    <array>\"\necho \"      <string>\\\"some other paper key\\\"</string>\"\necho \"      ...\"\necho \"     </array>\"\necho \"    </dict>\"\necho \"  </plist>\"\nexit 1\nfi\n";
		};
		3CCB1365224D9B2600ADCDB9 /* Copy CoreTestsConfig.plist as Resource */ = {
			isa = PBXShellScriptBuildPhase;
			buildActionMask = 2147483647;
			files = (
			);
			inputFileListPaths = (
			);
			inputPaths = (
			);
			name = "Copy CoreTestsConfig.plist as Resource";
			outputFileListPaths = (
			);
			outputPaths = (
			);
			runOnlyForDeploymentPostprocessing = 0;
			shellPath = /bin/sh;
			shellScript = "RES_FILE=\"${SOURCE_ROOT}/CoreTests/CoreTestsConfig.plist\"\nTGT_FILE=\"${CONFIGURATION_BUILD_DIR}/${UNLOCALIZED_RESOURCES_FOLDER_PATH}/CoreTestsConfig.plist\"\ncp \"${RES_FILE}\" \"${TGT_FILE}\"\necho \"Copied \\\"${RES_FILE}\\\" to \\\"${TGT_FILE}\\\"\"\n";
		};
/* End PBXShellScriptBuildPhase section */

/* Begin PBXSourcesBuildPhase section */
		3C0EADE72188D91F000577A6 /* Sources */ = {
			isa = PBXSourcesBuildPhase;
			buildActionMask = 2147483647;
			files = (
				3CCB1348224D1B1700ADCDB9 /* BRCrypto.swift in Sources */,
				3CCB1353224D2C7E00ADCDB9 /* BREthereum.swift in Sources */,
				3CCB134C224D1B1700ADCDB9 /* BRSystem.swift in Sources */,
				3C0EAE1A2191145A000577A6 /* BRSupport.swift in Sources */,
				3CCB1352224D2C5600ADCDB9 /* BRBitcash.swift in Sources */,
				3CCB1349224D1B1700ADCDB9 /* BRBlockChainDB.swift in Sources */,
			);
			runOnlyForDeploymentPostprocessing = 0;
		};
		3C0EADEF2188D91F000577A6 /* Sources */ = {
			isa = PBXSourcesBuildPhase;
			buildActionMask = 2147483647;
			files = (
				3CE48BF721E937F70067BFC9 /* BRCryptoWalletManagerTests.swift in Sources */,
				3CE48BF921E938370067BFC9 /* BRCryptoWalletTests.swift in Sources */,
				3C0EADF92188D920000577A6 /* BRCryptoAmountTests.swift in Sources */,
				3C97E2612243E5EE003FD88F /* BRCryptoNetworkTests.swift in Sources */,
				3C97E269224996C3003FD88F /* BRCryptoSystemTests.swift in Sources */,
				3CCB1363224D94C300ADCDB9 /* BRCryptoBaseTests.swift in Sources */,
				3C97E25F2243E589003FD88F /* BRCryptoAccountTests.swift in Sources */,
				3CE48BF521E937580067BFC9 /* BRCryptoTransferTests.swift in Sources */,
			);
			runOnlyForDeploymentPostprocessing = 0;
		};
		3C18F8AB21950746006F738F /* Sources */ = {
			isa = PBXSourcesBuildPhase;
			buildActionMask = 2147483647;
			files = (
				3C18F8CC219507E2006F738F /* CoreDemoListener.swift in Sources */,
				3CCD36C021AC90860032637A /* SummaryViewController.swift in Sources */,
				3CCD36C221AC90860032637A /* WalletTableViewCell.swift in Sources */,
				3CCD36C521ACB3930032637A /* TransferViewController.swift in Sources */,
				3CCD36C121AC90860032637A /* TransferTableViewCell.swift in Sources */,
				3C18F8B221950746006F738F /* AppDelegate.swift in Sources */,
				3CCD36BD21AC90860032637A /* WalletViewController.swift in Sources */,
				3CCD36C421AC92220032637A /* Support.swift in Sources */,
				3CCD36C921B1DC9E0032637A /* TransferCreateController.swift in Sources */,
			);
			runOnlyForDeploymentPostprocessing = 0;
		};
		3C6B17282131CB5B003C313B /* Sources */ = {
			isa = PBXSourcesBuildPhase;
			buildActionMask = 2147483647;
			files = (
				3C6B172F2131CB5B003C313B /* main.c in Sources */,
			);
			runOnlyForDeploymentPostprocessing = 0;
		};
		3C6B17372131CE12003C313B /* Sources */ = {
			isa = PBXSourcesBuildPhase;
			buildActionMask = 2147483647;
			files = (
				3C97E24822416AB1003FD88F /* BRCryptoNetwork.c in Sources */,
				3C0D297C216FD0DB003838E9 /* BREthereumMessagePIP.c in Sources */,
				3C6B17392131CE12003C313B /* BREthereumEther.c in Sources */,
				3C6B173A2131CE12003C313B /* BREthereumGas.c in Sources */,
				3C6B173B2131CE12003C313B /* BREthereumHash.c in Sources */,
				3C6B173C2131CE12003C313B /* BREthereumAddress.c in Sources */,
				3C6B173D2131CE12003C313B /* BREthereumSignature.c in Sources */,
				3CF0FC9121657D7B000DE3FE /* BREthereumData.c in Sources */,
				3C6B173E2131CE12003C313B /* BREthereumTransaction.c in Sources */,
				3C6B173F2131CE12003C313B /* BREthereumBloomFilter.c in Sources */,
				3C6B17402131CE12003C313B /* BREthereumNetwork.c in Sources */,
				3C97E2362241658E003FD88F /* BRCryptoCurrency.c in Sources */,
				3C6B17412131CE12003C313B /* BREthereumTransactionReceipt.c in Sources */,
				3C0D297A216FD0DB003838E9 /* BREthereumMessageDIS.c in Sources */,
				3C6B17422131CE12003C313B /* BREthereumAccountState.c in Sources */,
				3C6B17432131CE12003C313B /* BREthereumLog.c in Sources */,
				3C6B17442131CE12003C313B /* BREthereumTransactionStatus.c in Sources */,
				3C6B17452131CE12003C313B /* BREthereumBlock.c in Sources */,
				3C6B17462131CE12003C313B /* BREthereumAmount.c in Sources */,
				3C6B17472131CE12003C313B /* BREthereumAccount.c in Sources */,
				3C6B17482131CE12003C313B /* BREthereumWallet.c in Sources */,
				3C6B17492131CE12003C313B /* BREthereumBCS.c in Sources */,
				3CEF5FB221FF9DC30010A811 /* BRFileService.c in Sources */,
				3C6B174A2131CE12003C313B /* BREthereumToken.c in Sources */,
				3C6B174B2131CE12003C313B /* BREthereumContract.c in Sources */,
				3C6B174C2131CE12003C313B /* BREvent.c in Sources */,
				3CD57F6D21F696C5003B0306 /* BREthereumProofOfWork.c in Sources */,
				3C6B174D2131CE12003C313B /* BREventQueue.c in Sources */,
				3C6B174E2131CE12003C313B /* BREthereumLES.c in Sources */,
				3C6B174F2131CE12003C313B /* BREthereumBCSEvent.c in Sources */,
				3C97E25222416AB1003FD88F /* BRCryptoAmount.c in Sources */,
				3C6B17502131CE12003C313B /* BREventAlarm.c in Sources */,
				3C6B17512131CE12003C313B /* BREthereumLESFrameCoder.c in Sources */,
				3C6B17522131CE12003C313B /* BRKeccak.c in Sources */,
				3CCD36B221A5BB8D0032637A /* BRWalletManager.c in Sources */,
				3C6B17532131CE12003C313B /* BREthereumEWM.c in Sources */,
				3C6B17542131CE12003C313B /* BRRlpCoder.c in Sources */,
				3C25BF482236EE40004B093F /* BRBCashParams.c in Sources */,
<<<<<<< HEAD
				3C97E24A22416AB1003FD88F /* BRCryptoWallet.c in Sources */,
=======
>>>>>>> bf2504ff
				3C6B17552131CE12003C313B /* BRUtilMath.c in Sources */,
				3C6B17562131CE12003C313B /* BRUtilMathParse.c in Sources */,
				3C6B17572131CE12003C313B /* BRUtilHex.c in Sources */,
				3C97E24E22416AB1003FD88F /* BRCryptoWalletManager.c in Sources */,
				3C6B17582131CE12003C313B /* BRBCashAddr.c in Sources */,
				3C0D297B216FD0DB003838E9 /* BREthereumMessageLES.c in Sources */,
				3C6B17592131CE12003C313B /* BRAddress.c in Sources */,
				3C6B175A2131CE12003C313B /* BRBase58.c in Sources */,
				3CEF5FD52208C6E40010A811 /* BRAssert.c in Sources */,
				3C6B175B2131CE12003C313B /* BREthereumBCSSync.c in Sources */,
				3C6B175C2131CE12003C313B /* BRBech32.c in Sources */,
				3C6B175D2131CE12003C313B /* BRBIP32Sequence.c in Sources */,
				3C6B175E2131CE12003C313B /* BREthereumMessage.c in Sources */,
				3C25BF4B2236EE71004B093F /* BRChainParams.c in Sources */,
				3C6B175F2131CE12003C313B /* BRBIP38Key.c in Sources */,
				3C6B17602131CE12003C313B /* BREthereumMPT.c in Sources */,
				3C6B17612131CE12003C313B /* BREthereumTransfer.c in Sources */,
				3C97E2652245610E003FD88F /* BRCryptoSystem.c in Sources */,
				3C6B17622131CE12003C313B /* BREthereumNode.c in Sources */,
				3C6B17632131CE12003C313B /* BRBIP39Mnemonic.c in Sources */,
				3C6B17642131CE12003C313B /* BRBloomFilter.c in Sources */,
				3C6B17652131CE12003C313B /* BRCrypto.c in Sources */,
				3C6B17662131CE12003C313B /* BRKeyECIES.c in Sources */,
				3C97E25B224170EC003FD88F /* BRCryptoAddress.c in Sources */,
				3C6B17682131CE12003C313B /* BRKey.c in Sources */,
				3C97E25022416AB1003FD88F /* BRCryptoUnit.c in Sources */,
				3C6B17692131CE12003C313B /* BREthereumNodeEndpoint.c in Sources */,
				3C97E24622416AB1003FD88F /* BRCryptoCurrencyPair.c in Sources */,
				3C6B176A2131CE12003C313B /* BRMerkleBlock.c in Sources */,
				3C6B176B2131CE12003C313B /* BRPaymentProtocol.c in Sources */,
				3C0D297D216FD0E0003838E9 /* BREthereumProvision.c in Sources */,
				3C0D2979216FD0DB003838E9 /* BREthereumMessageP2P.c in Sources */,
				3C6B176C2131CE12003C313B /* BRPeer.c in Sources */,
				3C6B176D2131CE12003C313B /* BRPeerManager.c in Sources */,
				3C97E257224170B9003FD88F /* BRCryptoAccount.c in Sources */,
				3C6B176E2131CE12003C313B /* BRSet.c in Sources */,
				3C6B176F2131CE12003C313B /* BREthereumLESRandom.c in Sources */,
				3C97E24C22416AB1003FD88F /* BRCryptoTransfer.c in Sources */,
				3C6B17702131CE12003C313B /* BREthereumEWMEvent.c in Sources */,
				3C6B17712131CE12003C313B /* BRTransaction.c in Sources */,
				3C6B17722131CE12003C313B /* BREthereumEWMClient.c in Sources */,
				3C6B17732131CE12003C313B /* BRWallet.c in Sources */,
			);
			runOnlyForDeploymentPostprocessing = 0;
		};
		3CAB609720AF8C5D00810CE4 /* Sources */ = {
			isa = PBXSourcesBuildPhase;
			buildActionMask = 2147483647;
			files = (
				3C97E24722416AB1003FD88F /* BRCryptoNetwork.c in Sources */,
				3CD30496213B226B00A0CCED /* BREthereumMessageP2P.c in Sources */,
				3CAB60B120AF8D1A00810CE4 /* BREthereumEther.c in Sources */,
				3CF38E4821C4421600B771E6 /* BREthereumProofOfWork.c in Sources */,
				3CAB60B220AF8D1A00810CE4 /* BREthereumGas.c in Sources */,
				3CAB60B320AF8D1A00810CE4 /* BREthereumHash.c in Sources */,
				3CD30498213B228900A0CCED /* BREthereumMessageDIS.c in Sources */,
				3CAB60B420AF8D1A00810CE4 /* BREthereumAddress.c in Sources */,
				3CAB60B520AF8D1A00810CE4 /* BREthereumSignature.c in Sources */,
				3CAB60B620AF8D1A00810CE4 /* BREthereumTransaction.c in Sources */,
				3CAB60B720AF8D1A00810CE4 /* BREthereumBloomFilter.c in Sources */,
				3C97E2352241658E003FD88F /* BRCryptoCurrency.c in Sources */,
				3CD3049A213B22AF00A0CCED /* BREthereumMessageLES.c in Sources */,
				3CAB60B820AF8D1A00810CE4 /* BREthereumNetwork.c in Sources */,
				3CAB60B920AF8D1A00810CE4 /* BREthereumTransactionReceipt.c in Sources */,
				3CAB60BA20AF8D1A00810CE4 /* BREthereumAccountState.c in Sources */,
				3CD30494213B222A00A0CCED /* BREthereumMessagePIP.c in Sources */,
				3CAB60BB20AF8D1A00810CE4 /* BREthereumLog.c in Sources */,
				3CAB60BC20AF8D1A00810CE4 /* BREthereumTransactionStatus.c in Sources */,
				3CAB60BD20AF8D1A00810CE4 /* BREthereumBlock.c in Sources */,
				3CAB60BE20AF8D1A00810CE4 /* BREthereumAmount.c in Sources */,
				3CAB60C020AF8D1A00810CE4 /* BREthereumAccount.c in Sources */,
				3C3DC5BB21DFCA7C004188BD /* BRFileService.c in Sources */,
				3CAB60C120AF8D1A00810CE4 /* BREthereumWallet.c in Sources */,
				3C386DCF20C6F5E40065E355 /* BREthereumBCS.c in Sources */,
				3CAB60C220AF8D1A00810CE4 /* BREthereumToken.c in Sources */,
				3CAB60C320AF8D1A00810CE4 /* BREthereumContract.c in Sources */,
				3CAB60C420AF8D1A00810CE4 /* BREvent.c in Sources */,
				3CAB60C520AF8D1A00810CE4 /* BREventQueue.c in Sources */,
				3CAB60C820AF8D1A00810CE4 /* BREthereumLES.c in Sources */,
				3C97E25122416AB1003FD88F /* BRCryptoAmount.c in Sources */,
				3C386DD020C6F5E40065E355 /* BREthereumBCSEvent.c in Sources */,
				3C3B37FD20D82335004F9928 /* BREventAlarm.c in Sources */,
				3CAB60CA20AF8D1A00810CE4 /* BREthereumLESFrameCoder.c in Sources */,
				3CCD36B121A5BB8D0032637A /* BRWalletManager.c in Sources */,
				CA92F7902100F9CA0015C966 /* BRKeccak.c in Sources */,
				3CAB60CD20AF8D1A00810CE4 /* BREthereumEWM.c in Sources */,
				3C25BF472236EE40004B093F /* BRBCashParams.c in Sources */,
<<<<<<< HEAD
				3C97E24922416AB1003FD88F /* BRCryptoWallet.c in Sources */,
=======
>>>>>>> bf2504ff
				3CAB60D120AF8D1A00810CE4 /* BRRlpCoder.c in Sources */,
				3CAB60D220AF8D1A00810CE4 /* BRUtilMath.c in Sources */,
				3CF0FC9021657D7B000DE3FE /* BREthereumData.c in Sources */,
				3C97E24D22416AB1003FD88F /* BRCryptoWalletManager.c in Sources */,
				3CAB60D320AF8D1A00810CE4 /* BRUtilMathParse.c in Sources */,
				3CAB60D420AF8D1A00810CE4 /* BRUtilHex.c in Sources */,
				3CAB60D520AF8D1A00810CE4 /* BRBCashAddr.c in Sources */,
				3CAB60D620AF8D1A00810CE4 /* BRAddress.c in Sources */,
				3CEF5FD42208C6E40010A811 /* BRAssert.c in Sources */,
				3CAB60D720AF8D1A00810CE4 /* BRBase58.c in Sources */,
				3C9025FD2108DDAE00143B69 /* BREthereumBCSSync.c in Sources */,
				3CAB60D820AF8D1A00810CE4 /* BRBech32.c in Sources */,
				3CAB60D920AF8D1A00810CE4 /* BRBIP32Sequence.c in Sources */,
				3C25BF4A2236EE71004B093F /* BRChainParams.c in Sources */,
				3C54A7FF2121F1D200C57B1B /* BREthereumMessage.c in Sources */,
				3CAB60DA20AF8D1A00810CE4 /* BRBIP38Key.c in Sources */,
				3C5F5E75212C82310038B732 /* BREthereumMPT.c in Sources */,
				3C97E2642245610E003FD88F /* BRCryptoSystem.c in Sources */,
				3C902623210A7E9800143B69 /* BREthereumTransfer.c in Sources */,
				3C54A8022122284900C57B1B /* BREthereumNode.c in Sources */,
				3CAB60DB20AF8D1A00810CE4 /* BRBIP39Mnemonic.c in Sources */,
				3CAB60DC20AF8D1A00810CE4 /* BRBloomFilter.c in Sources */,
				3CAB60DD20AF8D1A00810CE4 /* BRCrypto.c in Sources */,
				3C97E25A224170EC003FD88F /* BRCryptoAddress.c in Sources */,
				3CAB60DE20AF8D1A00810CE4 /* BRKeyECIES.c in Sources */,
				3C97E24F22416AB1003FD88F /* BRCryptoUnit.c in Sources */,
				3CAB60DF20AF8D1A00810CE4 /* BRKey.c in Sources */,
				3C97E24522416AB1003FD88F /* BRCryptoCurrencyPair.c in Sources */,
				3C54A80521234C9700C57B1B /* BREthereumNodeEndpoint.c in Sources */,
				3CAB60E020AF8D1A00810CE4 /* BRMerkleBlock.c in Sources */,
				3CAB60E120AF8D1A00810CE4 /* BRPaymentProtocol.c in Sources */,
				3CAB60E220AF8D1A00810CE4 /* BRPeer.c in Sources */,
				3CAB60E320AF8D1A00810CE4 /* BRPeerManager.c in Sources */,
				3CAB60E420AF8D1A00810CE4 /* BRSet.c in Sources */,
				3C97E256224170B9003FD88F /* BRCryptoAccount.c in Sources */,
				3C386DC720C6F4AF0065E355 /* BREthereumLESRandom.c in Sources */,
				3C386DD420C6F6070065E355 /* BREthereumEWMEvent.c in Sources */,
				3C97E24B22416AB1003FD88F /* BRCryptoTransfer.c in Sources */,
				3CAB60E520AF8D1A00810CE4 /* BRTransaction.c in Sources */,
				3CD3049D213F281500A0CCED /* BREthereumProvision.c in Sources */,
				3C386DD320C6F6070065E355 /* BREthereumEWMClient.c in Sources */,
				3CAB60E620AF8D1A00810CE4 /* BRWallet.c in Sources */,
			);
			runOnlyForDeploymentPostprocessing = 0;
		};
		3CAB60A220AF8C8500810CE4 /* Sources */ = {
			isa = PBXSourcesBuildPhase;
			buildActionMask = 2147483647;
			files = (
<<<<<<< HEAD
				3CCB1355224D3F7500ADCDB9 /* testCrypto.c in Sources */,
				3CAB613320B3536000810CE4 /* test-les.c in Sources */,
=======
				3CAB613320B3536000810CE4 /* testLES.c in Sources */,
>>>>>>> bf2504ff
				3C9025F321064B6700143B69 /* testEvent.c in Sources */,
				3CEF5FB121FB972B0010A811 /* testSup.c in Sources */,
				3C9025FB2106613600143B69 /* testContract.c in Sources */,
				3CAB60E820AF8EE000810CE4 /* test.c in Sources */,
				3C9025F92106511700143B69 /* testEwm.c in Sources */,
				3C9025F121063BDC00143B69 /* testRlp.c in Sources */,
				3CAB60A920AF8C8500810CE4 /* CoreTests.swift in Sources */,
				3C9025EF21063AD200143B69 /* testUtil.c in Sources */,
				3C9025F721064FF800143B69 /* testBase.c in Sources */,
				3C9025F521064E9F00143B69 /* testBc.c in Sources */,
				3CAB60E720AF8ED800810CE4 /* test.c in Sources */,
			);
			runOnlyForDeploymentPostprocessing = 0;
		};
		3CEE8EE6216FAFF7008540C8 /* Sources */ = {
			isa = PBXSourcesBuildPhase;
			buildActionMask = 2147483647;
			files = (
				3CEE8EED216FAFF7008540C8 /* main.c in Sources */,
				3C1CD3C8216FD015001709A3 /* testEwm.c in Sources */,
				3C0D297E216FD12A003838E9 /* testContract.c in Sources */,
			);
			runOnlyForDeploymentPostprocessing = 0;
		};
/* End PBXSourcesBuildPhase section */

/* Begin PBXTargetDependency section */
		3C0EADF62188D920000577A6 /* PBXTargetDependency */ = {
			isa = PBXTargetDependency;
			target = 3C0EADEA2188D91F000577A6 /* BRCrypto */;
			targetProxy = 3C0EADF52188D920000577A6 /* PBXContainerItemProxy */;
		};
		3C18F8C421950760006F738F /* PBXTargetDependency */ = {
			isa = PBXTargetDependency;
			target = 3CAB609A20AF8C5D00810CE4 /* Core */;
			targetProxy = 3C18F8C321950760006F738F /* PBXContainerItemProxy */;
		};
		3C18F8C621950765006F738F /* PBXTargetDependency */ = {
			isa = PBXTargetDependency;
			target = 3C0EADEA2188D91F000577A6 /* BRCrypto */;
			targetProxy = 3C18F8C521950765006F738F /* PBXContainerItemProxy */;
		};
		3C6B177B2131CE60003C313B /* PBXTargetDependency */ = {
			isa = PBXTargetDependency;
			target = 3C6B17362131CE12003C313B /* CoreMacOS */;
			targetProxy = 3C6B177A2131CE60003C313B /* PBXContainerItemProxy */;
		};
		3CAB60AD20AF8C8500810CE4 /* PBXTargetDependency */ = {
			isa = PBXTargetDependency;
			target = 3CAB609A20AF8C5D00810CE4 /* Core */;
			targetProxy = 3CAB60AC20AF8C8500810CE4 /* PBXContainerItemProxy */;
		};
		3CEE8EF2216FB00E008540C8 /* PBXTargetDependency */ = {
			isa = PBXTargetDependency;
			target = 3C6B17362131CE12003C313B /* CoreMacOS */;
			targetProxy = 3CEE8EF1216FB00E008540C8 /* PBXContainerItemProxy */;
		};
/* End PBXTargetDependency section */

/* Begin PBXVariantGroup section */
		3C18F8B721950746006F738F /* Main.storyboard */ = {
			isa = PBXVariantGroup;
			children = (
				3C18F8B821950746006F738F /* Base */,
			);
			name = Main.storyboard;
			sourceTree = "<group>";
		};
		3C18F8BC21950748006F738F /* LaunchScreen.storyboard */ = {
			isa = PBXVariantGroup;
			children = (
				3C18F8BD21950748006F738F /* Base */,
			);
			name = LaunchScreen.storyboard;
			sourceTree = "<group>";
		};
/* End PBXVariantGroup section */

/* Begin XCBuildConfiguration section */
		3C0EADFD2188D920000577A6 /* Debug */ = {
			isa = XCBuildConfiguration;
			buildSettings = {
				CLANG_ENABLE_MODULES = YES;
				CODE_SIGN_IDENTITY = "";
				CODE_SIGN_STYLE = Automatic;
				DEFINES_MODULE = YES;
				DEVELOPMENT_TEAM = 4R7S6N88W9;
				DYLIB_COMPATIBILITY_VERSION = 1;
				DYLIB_CURRENT_VERSION = 1;
				DYLIB_INSTALL_NAME_BASE = "@rpath";
				HEADER_SEARCH_PATHS = "$(SRCROOT)/..";
				INFOPLIST_FILE = BRCrypto/Info.plist;
				INSTALL_PATH = "$(LOCAL_LIBRARY_DIR)/Frameworks";
				IPHONEOS_DEPLOYMENT_TARGET = 11.4;
				LD_RUNPATH_SEARCH_PATHS = (
					"$(inherited)",
					"@executable_path/Frameworks",
					"@loader_path/Frameworks",
				);
				MTL_ENABLE_DEBUG_INFO = INCLUDE_SOURCE;
				MTL_FAST_MATH = YES;
				OTHER_SWIFT_FLAGS = "";
				PRODUCT_BUNDLE_IDENTIFIER = com.breadwallet.BRCrypto;
				PRODUCT_NAME = "$(TARGET_NAME:c99extidentifier)";
				SKIP_INSTALL = YES;
				"SWIFT_ACTIVE_COMPILATION_CONDITIONS[arch=*]" = AVOID;
				SWIFT_INCLUDE_PATHS = "$(SRCROOT)/Core/";
				SWIFT_OPTIMIZATION_LEVEL = "-Onone";
				SWIFT_VERSION = 5.0;
				TARGETED_DEVICE_FAMILY = "1,2";
			};
			name = Debug;
		};
		3C0EADFE2188D920000577A6 /* Release */ = {
			isa = XCBuildConfiguration;
			buildSettings = {
				CLANG_ENABLE_MODULES = YES;
				CODE_SIGN_IDENTITY = "";
				CODE_SIGN_STYLE = Automatic;
				DEFINES_MODULE = YES;
				DEVELOPMENT_TEAM = 4R7S6N88W9;
				DYLIB_COMPATIBILITY_VERSION = 1;
				DYLIB_CURRENT_VERSION = 1;
				DYLIB_INSTALL_NAME_BASE = "@rpath";
				HEADER_SEARCH_PATHS = "$(SRCROOT)/..";
				INFOPLIST_FILE = BRCrypto/Info.plist;
				INSTALL_PATH = "$(LOCAL_LIBRARY_DIR)/Frameworks";
				IPHONEOS_DEPLOYMENT_TARGET = 11.4;
				LD_RUNPATH_SEARCH_PATHS = (
					"$(inherited)",
					"@executable_path/Frameworks",
					"@loader_path/Frameworks",
				);
				MTL_FAST_MATH = YES;
				OTHER_SWIFT_FLAGS = "";
				PRODUCT_BUNDLE_IDENTIFIER = com.breadwallet.BRCrypto;
				PRODUCT_NAME = "$(TARGET_NAME:c99extidentifier)";
				SKIP_INSTALL = YES;
				SWIFT_ACTIVE_COMPILATION_CONDITIONS = MAINNET;
				SWIFT_INCLUDE_PATHS = "$(SRCROOT)/Core/";
				SWIFT_VERSION = 5.0;
				TARGETED_DEVICE_FAMILY = "1,2";
			};
			name = Release;
		};
		3C0EAE002188D920000577A6 /* Debug */ = {
			isa = XCBuildConfiguration;
			buildSettings = {
				ALWAYS_EMBED_SWIFT_STANDARD_LIBRARIES = YES;
				CODE_SIGN_STYLE = Automatic;
				DEVELOPMENT_TEAM = 4R7S6N88W9;
				HEADER_SEARCH_PATHS = "$(SRCROOT)/..";
				INFOPLIST_FILE = BRCryptoTests/Info.plist;
				IPHONEOS_DEPLOYMENT_TARGET = 12.0;
				LD_RUNPATH_SEARCH_PATHS = (
					"$(inherited)",
					"@executable_path/Frameworks",
					"@loader_path/Frameworks",
				);
				MTL_ENABLE_DEBUG_INFO = INCLUDE_SOURCE;
				MTL_FAST_MATH = YES;
				PRODUCT_BUNDLE_IDENTIFIER = com.breadwallet.BRCryptoTests;
				PRODUCT_NAME = "$(TARGET_NAME)";
				SWIFT_VERSION = 5.0;
				TARGETED_DEVICE_FAMILY = "1,2";
			};
			name = Debug;
		};
		3C0EAE012188D920000577A6 /* Release */ = {
			isa = XCBuildConfiguration;
			buildSettings = {
				ALWAYS_EMBED_SWIFT_STANDARD_LIBRARIES = YES;
				CODE_SIGN_STYLE = Automatic;
				DEVELOPMENT_TEAM = 4R7S6N88W9;
				HEADER_SEARCH_PATHS = "$(SRCROOT)/..";
				INFOPLIST_FILE = BRCryptoTests/Info.plist;
				IPHONEOS_DEPLOYMENT_TARGET = 12.0;
				LD_RUNPATH_SEARCH_PATHS = (
					"$(inherited)",
					"@executable_path/Frameworks",
					"@loader_path/Frameworks",
				);
				MTL_FAST_MATH = YES;
				PRODUCT_BUNDLE_IDENTIFIER = com.breadwallet.BRCryptoTests;
				PRODUCT_NAME = "$(TARGET_NAME)";
				SWIFT_VERSION = 5.0;
				TARGETED_DEVICE_FAMILY = "1,2";
			};
			name = Release;
		};
		3C18F8C121950748006F738F /* Debug */ = {
			isa = XCBuildConfiguration;
			buildSettings = {
				ALWAYS_EMBED_SWIFT_STANDARD_LIBRARIES = YES;
				ASSETCATALOG_COMPILER_APPICON_NAME = AppIcon;
				CODE_SIGN_STYLE = Automatic;
				DEVELOPMENT_TEAM = 4R7S6N88W9;
				INFOPLIST_FILE = BRCryptoDemo/Info.plist;
				IPHONEOS_DEPLOYMENT_TARGET = 11.4;
				LD_RUNPATH_SEARCH_PATHS = (
					"$(inherited)",
					"@executable_path/Frameworks",
				);
				MTL_ENABLE_DEBUG_INFO = INCLUDE_SOURCE;
				MTL_FAST_MATH = YES;
				PRODUCT_BUNDLE_IDENTIFIER = com.breadwallet.BRCryptoDemo;
				PRODUCT_NAME = "$(TARGET_NAME)";
				SWIFT_VERSION = 5.0;
				TARGETED_DEVICE_FAMILY = "1,2";
			};
			name = Debug;
		};
		3C18F8C221950748006F738F /* Release */ = {
			isa = XCBuildConfiguration;
			buildSettings = {
				ALWAYS_EMBED_SWIFT_STANDARD_LIBRARIES = YES;
				ASSETCATALOG_COMPILER_APPICON_NAME = AppIcon;
				CODE_SIGN_STYLE = Automatic;
				DEVELOPMENT_TEAM = 4R7S6N88W9;
				INFOPLIST_FILE = BRCryptoDemo/Info.plist;
				IPHONEOS_DEPLOYMENT_TARGET = 11.4;
				LD_RUNPATH_SEARCH_PATHS = (
					"$(inherited)",
					"@executable_path/Frameworks",
				);
				MTL_FAST_MATH = YES;
				PRODUCT_BUNDLE_IDENTIFIER = com.breadwallet.BRCryptoDemo;
				PRODUCT_NAME = "$(TARGET_NAME)";
				SWIFT_VERSION = 5.0;
				TARGETED_DEVICE_FAMILY = "1,2";
			};
			name = Release;
		};
		3C3DC5CA21E54C5A004188BD /* Debug-Testnet */ = {
			isa = XCBuildConfiguration;
			buildSettings = {
				ALWAYS_SEARCH_USER_PATHS = NO;
				CLANG_ANALYZER_NONNULL = YES;
				CLANG_ANALYZER_NUMBER_OBJECT_CONVERSION = YES_AGGRESSIVE;
				CLANG_CXX_LANGUAGE_STANDARD = "gnu++14";
				CLANG_CXX_LIBRARY = "libc++";
				CLANG_ENABLE_MODULES = YES;
				CLANG_ENABLE_OBJC_ARC = YES;
				CLANG_ENABLE_OBJC_WEAK = YES;
				CLANG_WARN_BLOCK_CAPTURE_AUTORELEASING = YES;
				CLANG_WARN_BOOL_CONVERSION = YES;
				CLANG_WARN_COMMA = YES;
				CLANG_WARN_CONSTANT_CONVERSION = YES;
				CLANG_WARN_DEPRECATED_OBJC_IMPLEMENTATIONS = YES;
				CLANG_WARN_DIRECT_OBJC_ISA_USAGE = YES_ERROR;
				CLANG_WARN_DOCUMENTATION_COMMENTS = YES;
				CLANG_WARN_EMPTY_BODY = YES;
				CLANG_WARN_ENUM_CONVERSION = YES;
				CLANG_WARN_INFINITE_RECURSION = YES;
				CLANG_WARN_INT_CONVERSION = YES;
				CLANG_WARN_NON_LITERAL_NULL_CONVERSION = YES;
				CLANG_WARN_OBJC_IMPLICIT_RETAIN_SELF = YES;
				CLANG_WARN_OBJC_LITERAL_CONVERSION = YES;
				CLANG_WARN_OBJC_ROOT_CLASS = YES_ERROR;
				CLANG_WARN_RANGE_LOOP_ANALYSIS = YES;
				CLANG_WARN_STRICT_PROTOTYPES = YES;
				CLANG_WARN_SUSPICIOUS_MOVE = YES;
				CLANG_WARN_UNGUARDED_AVAILABILITY = YES_AGGRESSIVE;
				CLANG_WARN_UNREACHABLE_CODE = YES;
				CLANG_WARN__DUPLICATE_METHOD_MATCH = YES;
				CODE_SIGN_IDENTITY = "iPhone Developer";
				COPY_PHASE_STRIP = NO;
				CURRENT_PROJECT_VERSION = 1;
				DEBUG_INFORMATION_FORMAT = dwarf;
				ENABLE_STRICT_OBJC_MSGSEND = YES;
				ENABLE_TESTABILITY = YES;
				GCC_C_LANGUAGE_STANDARD = gnu11;
				GCC_DYNAMIC_NO_PIC = NO;
				GCC_NO_COMMON_BLOCKS = YES;
				GCC_OPTIMIZATION_LEVEL = 0;
				GCC_PREPROCESSOR_DEFINITIONS = (
					"DEBUG=1",
					"$(inherited)",
				);
				GCC_WARN_64_TO_32_BIT_CONVERSION = YES;
				GCC_WARN_ABOUT_RETURN_TYPE = YES_ERROR;
				GCC_WARN_UNDECLARED_SELECTOR = YES;
				GCC_WARN_UNINITIALIZED_AUTOS = YES_AGGRESSIVE;
				GCC_WARN_UNUSED_FUNCTION = YES;
				GCC_WARN_UNUSED_VARIABLE = YES;
				IPHONEOS_DEPLOYMENT_TARGET = 11.4;
				MTL_ENABLE_DEBUG_INFO = YES;
				ONLY_ACTIVE_ARCH = YES;
				OTHER_SWIFT_FLAGS = "";
				SDKROOT = iphoneos;
				SWIFT_ACTIVE_COMPILATION_CONDITIONS = "DEBUG TESTNET";
				SWIFT_OPTIMIZATION_LEVEL = "-Onone";
				VERSIONING_SYSTEM = "apple-generic";
				VERSION_INFO_PREFIX = "";
			};
			name = "Debug-Testnet";
		};
		3C3DC5CB21E54C5A004188BD /* Debug-Testnet */ = {
			isa = XCBuildConfiguration;
			buildSettings = {
				CLANG_ENABLE_MODULES = YES;
				CODE_SIGN_IDENTITY = "";
				CODE_SIGN_STYLE = Automatic;
				DEFINES_MODULE = YES;
				DEVELOPMENT_TEAM = 4R7S6N88W9;
				DYLIB_COMPATIBILITY_VERSION = 1;
				DYLIB_CURRENT_VERSION = 1;
				DYLIB_INSTALL_NAME_BASE = "@rpath";
				HEADER_SEARCH_PATHS = "$(SRCROOT)/..";
				INFOPLIST_FILE = BRCrypto/Info.plist;
				INSTALL_PATH = "$(LOCAL_LIBRARY_DIR)/Frameworks";
				IPHONEOS_DEPLOYMENT_TARGET = 11.4;
				LD_RUNPATH_SEARCH_PATHS = (
					"$(inherited)",
					"@executable_path/Frameworks",
					"@loader_path/Frameworks",
				);
				MTL_ENABLE_DEBUG_INFO = INCLUDE_SOURCE;
				MTL_FAST_MATH = YES;
				OTHER_SWIFT_FLAGS = "";
				PRODUCT_BUNDLE_IDENTIFIER = com.breadwallet.BRCrypto;
				PRODUCT_NAME = "$(TARGET_NAME:c99extidentifier)";
				SKIP_INSTALL = YES;
				"SWIFT_ACTIVE_COMPILATION_CONDITIONS[arch=*]" = AVOID;
				SWIFT_INCLUDE_PATHS = "$(SRCROOT)/Core/";
				SWIFT_OPTIMIZATION_LEVEL = "-Onone";
				SWIFT_VERSION = 5.0;
				TARGETED_DEVICE_FAMILY = "1,2";
			};
			name = "Debug-Testnet";
		};
		3C3DC5CC21E54C5A004188BD /* Debug-Testnet */ = {
			isa = XCBuildConfiguration;
			buildSettings = {
				ALWAYS_EMBED_SWIFT_STANDARD_LIBRARIES = YES;
				CODE_SIGN_STYLE = Automatic;
				DEVELOPMENT_TEAM = 4R7S6N88W9;
				HEADER_SEARCH_PATHS = "$(SRCROOT)/..";
				INFOPLIST_FILE = BRCryptoTests/Info.plist;
				IPHONEOS_DEPLOYMENT_TARGET = 12.0;
				LD_RUNPATH_SEARCH_PATHS = (
					"$(inherited)",
					"@executable_path/Frameworks",
					"@loader_path/Frameworks",
				);
				MTL_ENABLE_DEBUG_INFO = INCLUDE_SOURCE;
				MTL_FAST_MATH = YES;
				PRODUCT_BUNDLE_IDENTIFIER = com.breadwallet.BRCryptoTests;
				PRODUCT_NAME = "$(TARGET_NAME)";
				SWIFT_VERSION = 5.0;
				TARGETED_DEVICE_FAMILY = "1,2";
			};
			name = "Debug-Testnet";
		};
		3C3DC5CD21E54C5A004188BD /* Debug-Testnet */ = {
			isa = XCBuildConfiguration;
			buildSettings = {
				ALWAYS_EMBED_SWIFT_STANDARD_LIBRARIES = YES;
				ASSETCATALOG_COMPILER_APPICON_NAME = AppIcon;
				CODE_SIGN_STYLE = Automatic;
				DEVELOPMENT_TEAM = 4R7S6N88W9;
				INFOPLIST_FILE = BRCryptoDemo/Info.plist;
				IPHONEOS_DEPLOYMENT_TARGET = 11.4;
				LD_RUNPATH_SEARCH_PATHS = (
					"$(inherited)",
					"@executable_path/Frameworks",
				);
				MTL_ENABLE_DEBUG_INFO = INCLUDE_SOURCE;
				MTL_FAST_MATH = YES;
				PRODUCT_BUNDLE_IDENTIFIER = com.breadwallet.BRCryptoDemo;
				PRODUCT_NAME = "$(TARGET_NAME)";
				SWIFT_VERSION = 5.0;
				TARGETED_DEVICE_FAMILY = "1,2";
			};
			name = "Debug-Testnet";
		};
		3C3DC5D121E54C5A004188BD /* Debug-Testnet */ = {
			isa = XCBuildConfiguration;
			buildSettings = {
				CLANG_WARN_COMMA = NO;
				CLANG_WARN_DOCUMENTATION_COMMENTS = NO;
				CODE_SIGN_STYLE = Automatic;
				DEFINES_MODULE = YES;
				DEVELOPMENT_TEAM = 4R7S6N88W9;
				HEADER_SEARCH_PATHS = (
					"$(SRCROOT)/..",
<<<<<<< HEAD
					"$(SRCROOT)/../support",
					"$(SRCROOT)/../ethereum",
=======
>>>>>>> bf2504ff
					"$(SRCROOT)/../secp256k1",
				);
				IPHONEOS_DEPLOYMENT_TARGET = 11.4;
				MODULEMAP_FILE = "$(PROJECT_DIR)/Core/module.modulemap";
				OTHER_CFLAGS = (
					"-DDEBUG",
					"-DBITCOIN_DEBUG",
					"-DBITCOIN_TESTNET",
				);
				OTHER_LDFLAGS = "-ObjC";
				PRODUCT_NAME = "$(TARGET_NAME)";
				SKIP_INSTALL = YES;
				SWIFT_VERSION = 4.0;
				TARGETED_DEVICE_FAMILY = "1,2";
			};
			name = "Debug-Testnet";
		};
		3C3DC5D221E54C5A004188BD /* Debug-Testnet */ = {
			isa = XCBuildConfiguration;
			buildSettings = {
				CLANG_WARN_COMMA = NO;
				CLANG_WARN_DOCUMENTATION_COMMENTS = NO;
				CODE_SIGN_STYLE = Automatic;
				DEVELOPMENT_TEAM = 4R7S6N88W9;
				HEADER_SEARCH_PATHS = (
					"$(SRCROOT)/..",
					"$(SRCROOT)/../ethereum",
					"$(SRCROOT)/../secp256k1",
				);
				IPHONEOS_DEPLOYMENT_TARGET = 11.4;
				MACOSX_DEPLOYMENT_TARGET = 10.13;
				OTHER_CFLAGS = (
					"-DDEBUG",
					"-DBITCOIN_DEBUG",
					"-DBITCOIN_TESTNET",
				);
				OTHER_LDFLAGS = "-ObjC";
				PRODUCT_NAME = "$(TARGET_NAME)";
				SDKROOT = macosx;
				SKIP_INSTALL = YES;
				SWIFT_VERSION = 4.0;
				TARGETED_DEVICE_FAMILY = "1,2";
			};
			name = "Debug-Testnet";
		};
		3C3DC5D321E54C5A004188BD /* Debug-Testnet */ = {
			isa = XCBuildConfiguration;
			buildSettings = {
				CLANG_WARN_COMMA = NO;
				CLANG_WARN_DOCUMENTATION_COMMENTS = NO;
				CODE_SIGN_STYLE = Automatic;
				DEVELOPMENT_TEAM = 4R7S6N88W9;
				HEADER_SEARCH_PATHS = "$(SRCROOT)/..";
				INFOPLIST_FILE = CoreTests/Info.plist;
				IPHONEOS_DEPLOYMENT_TARGET = 11.4;
				LD_RUNPATH_SEARCH_PATHS = (
					"$(inherited)",
					"@executable_path/Frameworks",
					"@loader_path/Frameworks",
				);
				OTHER_CFLAGS = (
					"-DDEBUG",
					"-DBITCOIN_DEBUG",
					"-DBITCOIN_TESTNET",
				);
				PRODUCT_BUNDLE_IDENTIFIER = com.breadwallet.CoreTests;
				PRODUCT_NAME = "$(TARGET_NAME)";
				SWIFT_OBJC_BRIDGING_HEADER = "CoreTests/CoreTests-Bridging-Header.h";
				SWIFT_VERSION = 5.0;
				TARGETED_DEVICE_FAMILY = "1,2";
			};
			name = "Debug-Testnet";
		};
		3C3DC5D421E54C5A004188BD /* Debug-Testnet */ = {
			isa = XCBuildConfiguration;
			buildSettings = {
				CLANG_WARN_DOCUMENTATION_COMMENTS = NO;
				CODE_SIGN_IDENTITY = "Mac Developer";
				CODE_SIGN_STYLE = Automatic;
				DEVELOPMENT_TEAM = 4R7S6N88W9;
				HEADER_SEARCH_PATHS = "$(SRCROOT)/..";
				MACOSX_DEPLOYMENT_TARGET = 10.13;
				PRODUCT_NAME = "$(TARGET_NAME)";
				SDKROOT = macosx;
			};
			name = "Debug-Testnet";
		};
		3C3DC5D521E54C5A004188BD /* Debug-Testnet */ = {
			isa = XCBuildConfiguration;
			buildSettings = {
				CLANG_WARN_DOCUMENTATION_COMMENTS = NO;
				CODE_SIGN_IDENTITY = "Mac Developer";
				CODE_SIGN_STYLE = Automatic;
				DEVELOPMENT_TEAM = 4R7S6N88W9;
				HEADER_SEARCH_PATHS = "$(SRCROOT)/..";
				MACOSX_DEPLOYMENT_TARGET = 10.13;
				MTL_ENABLE_DEBUG_INFO = INCLUDE_SOURCE;
				MTL_FAST_MATH = YES;
				PRODUCT_NAME = "$(TARGET_NAME)";
				SDKROOT = macosx;
			};
			name = "Debug-Testnet";
		};
		3C590F2920950C160005597B /* Debug */ = {
			isa = XCBuildConfiguration;
			buildSettings = {
				ALWAYS_SEARCH_USER_PATHS = NO;
				CLANG_ANALYZER_NONNULL = YES;
				CLANG_ANALYZER_NUMBER_OBJECT_CONVERSION = YES_AGGRESSIVE;
				CLANG_CXX_LANGUAGE_STANDARD = "gnu++14";
				CLANG_CXX_LIBRARY = "libc++";
				CLANG_ENABLE_MODULES = YES;
				CLANG_ENABLE_OBJC_ARC = YES;
				CLANG_ENABLE_OBJC_WEAK = YES;
				CLANG_WARN_BLOCK_CAPTURE_AUTORELEASING = YES;
				CLANG_WARN_BOOL_CONVERSION = YES;
				CLANG_WARN_COMMA = YES;
				CLANG_WARN_CONSTANT_CONVERSION = YES;
				CLANG_WARN_DEPRECATED_OBJC_IMPLEMENTATIONS = YES;
				CLANG_WARN_DIRECT_OBJC_ISA_USAGE = YES_ERROR;
				CLANG_WARN_DOCUMENTATION_COMMENTS = YES;
				CLANG_WARN_EMPTY_BODY = YES;
				CLANG_WARN_ENUM_CONVERSION = YES;
				CLANG_WARN_INFINITE_RECURSION = YES;
				CLANG_WARN_INT_CONVERSION = YES;
				CLANG_WARN_NON_LITERAL_NULL_CONVERSION = YES;
				CLANG_WARN_OBJC_IMPLICIT_RETAIN_SELF = YES;
				CLANG_WARN_OBJC_LITERAL_CONVERSION = YES;
				CLANG_WARN_OBJC_ROOT_CLASS = YES_ERROR;
				CLANG_WARN_RANGE_LOOP_ANALYSIS = YES;
				CLANG_WARN_STRICT_PROTOTYPES = YES;
				CLANG_WARN_SUSPICIOUS_MOVE = YES;
				CLANG_WARN_UNGUARDED_AVAILABILITY = YES_AGGRESSIVE;
				CLANG_WARN_UNREACHABLE_CODE = YES;
				CLANG_WARN__DUPLICATE_METHOD_MATCH = YES;
				CODE_SIGN_IDENTITY = "iPhone Developer";
				COPY_PHASE_STRIP = NO;
				CURRENT_PROJECT_VERSION = 1;
				DEBUG_INFORMATION_FORMAT = dwarf;
				ENABLE_STRICT_OBJC_MSGSEND = YES;
				ENABLE_TESTABILITY = YES;
				GCC_C_LANGUAGE_STANDARD = gnu11;
				GCC_DYNAMIC_NO_PIC = NO;
				GCC_NO_COMMON_BLOCKS = YES;
				GCC_OPTIMIZATION_LEVEL = 0;
				GCC_PREPROCESSOR_DEFINITIONS = (
					"DEBUG=1",
					"$(inherited)",
				);
				GCC_WARN_64_TO_32_BIT_CONVERSION = YES;
				GCC_WARN_ABOUT_RETURN_TYPE = YES_ERROR;
				GCC_WARN_UNDECLARED_SELECTOR = YES;
				GCC_WARN_UNINITIALIZED_AUTOS = YES_AGGRESSIVE;
				GCC_WARN_UNUSED_FUNCTION = YES;
				GCC_WARN_UNUSED_VARIABLE = YES;
				IPHONEOS_DEPLOYMENT_TARGET = 11.4;
				MTL_ENABLE_DEBUG_INFO = YES;
				ONLY_ACTIVE_ARCH = YES;
				OTHER_SWIFT_FLAGS = "";
				SDKROOT = iphoneos;
				SWIFT_ACTIVE_COMPILATION_CONDITIONS = "DEBUG MAINNET";
				SWIFT_OPTIMIZATION_LEVEL = "-Onone";
				VERSIONING_SYSTEM = "apple-generic";
				VERSION_INFO_PREFIX = "";
			};
			name = Debug;
		};
		3C590F2A20950C160005597B /* Release */ = {
			isa = XCBuildConfiguration;
			buildSettings = {
				ALWAYS_SEARCH_USER_PATHS = NO;
				CLANG_ANALYZER_NONNULL = YES;
				CLANG_ANALYZER_NUMBER_OBJECT_CONVERSION = YES_AGGRESSIVE;
				CLANG_CXX_LANGUAGE_STANDARD = "gnu++14";
				CLANG_CXX_LIBRARY = "libc++";
				CLANG_ENABLE_MODULES = YES;
				CLANG_ENABLE_OBJC_ARC = YES;
				CLANG_ENABLE_OBJC_WEAK = YES;
				CLANG_WARN_BLOCK_CAPTURE_AUTORELEASING = YES;
				CLANG_WARN_BOOL_CONVERSION = YES;
				CLANG_WARN_COMMA = YES;
				CLANG_WARN_CONSTANT_CONVERSION = YES;
				CLANG_WARN_DEPRECATED_OBJC_IMPLEMENTATIONS = YES;
				CLANG_WARN_DIRECT_OBJC_ISA_USAGE = YES_ERROR;
				CLANG_WARN_DOCUMENTATION_COMMENTS = YES;
				CLANG_WARN_EMPTY_BODY = YES;
				CLANG_WARN_ENUM_CONVERSION = YES;
				CLANG_WARN_INFINITE_RECURSION = YES;
				CLANG_WARN_INT_CONVERSION = YES;
				CLANG_WARN_NON_LITERAL_NULL_CONVERSION = YES;
				CLANG_WARN_OBJC_IMPLICIT_RETAIN_SELF = YES;
				CLANG_WARN_OBJC_LITERAL_CONVERSION = YES;
				CLANG_WARN_OBJC_ROOT_CLASS = YES_ERROR;
				CLANG_WARN_RANGE_LOOP_ANALYSIS = YES;
				CLANG_WARN_STRICT_PROTOTYPES = YES;
				CLANG_WARN_SUSPICIOUS_MOVE = YES;
				CLANG_WARN_UNGUARDED_AVAILABILITY = YES_AGGRESSIVE;
				CLANG_WARN_UNREACHABLE_CODE = YES;
				CLANG_WARN__DUPLICATE_METHOD_MATCH = YES;
				CODE_SIGN_IDENTITY = "iPhone Developer";
				COPY_PHASE_STRIP = NO;
				CURRENT_PROJECT_VERSION = 1;
				DEBUG_INFORMATION_FORMAT = "dwarf-with-dsym";
				ENABLE_NS_ASSERTIONS = NO;
				ENABLE_STRICT_OBJC_MSGSEND = YES;
				GCC_C_LANGUAGE_STANDARD = gnu11;
				GCC_NO_COMMON_BLOCKS = YES;
				GCC_WARN_64_TO_32_BIT_CONVERSION = YES;
				GCC_WARN_ABOUT_RETURN_TYPE = YES_ERROR;
				GCC_WARN_UNDECLARED_SELECTOR = YES;
				GCC_WARN_UNINITIALIZED_AUTOS = YES_AGGRESSIVE;
				GCC_WARN_UNUSED_FUNCTION = YES;
				GCC_WARN_UNUSED_VARIABLE = YES;
				IPHONEOS_DEPLOYMENT_TARGET = 11.4;
				MTL_ENABLE_DEBUG_INFO = NO;
				SDKROOT = iphoneos;
				SWIFT_ACTIVE_COMPILATION_CONDITIONS = MAINNET;
				SWIFT_COMPILATION_MODE = wholemodule;
				SWIFT_OPTIMIZATION_LEVEL = "-O";
				VALIDATE_PRODUCT = YES;
				VERSIONING_SYSTEM = "apple-generic";
				VERSION_INFO_PREFIX = "";
			};
			name = Release;
		};
		3C59958E222EED1C0040C24B /* Release-Testnet */ = {
			isa = XCBuildConfiguration;
			buildSettings = {
				ALWAYS_SEARCH_USER_PATHS = NO;
				CLANG_ANALYZER_NONNULL = YES;
				CLANG_ANALYZER_NUMBER_OBJECT_CONVERSION = YES_AGGRESSIVE;
				CLANG_CXX_LANGUAGE_STANDARD = "gnu++14";
				CLANG_CXX_LIBRARY = "libc++";
				CLANG_ENABLE_MODULES = YES;
				CLANG_ENABLE_OBJC_ARC = YES;
				CLANG_ENABLE_OBJC_WEAK = YES;
				CLANG_WARN_BLOCK_CAPTURE_AUTORELEASING = YES;
				CLANG_WARN_BOOL_CONVERSION = YES;
				CLANG_WARN_COMMA = YES;
				CLANG_WARN_CONSTANT_CONVERSION = YES;
				CLANG_WARN_DEPRECATED_OBJC_IMPLEMENTATIONS = YES;
				CLANG_WARN_DIRECT_OBJC_ISA_USAGE = YES_ERROR;
				CLANG_WARN_DOCUMENTATION_COMMENTS = YES;
				CLANG_WARN_EMPTY_BODY = YES;
				CLANG_WARN_ENUM_CONVERSION = YES;
				CLANG_WARN_INFINITE_RECURSION = YES;
				CLANG_WARN_INT_CONVERSION = YES;
				CLANG_WARN_NON_LITERAL_NULL_CONVERSION = YES;
				CLANG_WARN_OBJC_IMPLICIT_RETAIN_SELF = YES;
				CLANG_WARN_OBJC_LITERAL_CONVERSION = YES;
				CLANG_WARN_OBJC_ROOT_CLASS = YES_ERROR;
				CLANG_WARN_RANGE_LOOP_ANALYSIS = YES;
				CLANG_WARN_STRICT_PROTOTYPES = YES;
				CLANG_WARN_SUSPICIOUS_MOVE = YES;
				CLANG_WARN_UNGUARDED_AVAILABILITY = YES_AGGRESSIVE;
				CLANG_WARN_UNREACHABLE_CODE = YES;
				CLANG_WARN__DUPLICATE_METHOD_MATCH = YES;
				CODE_SIGN_IDENTITY = "iPhone Developer";
				COPY_PHASE_STRIP = NO;
				CURRENT_PROJECT_VERSION = 1;
				DEBUG_INFORMATION_FORMAT = "dwarf-with-dsym";
				ENABLE_NS_ASSERTIONS = NO;
				ENABLE_STRICT_OBJC_MSGSEND = YES;
				GCC_C_LANGUAGE_STANDARD = gnu11;
				GCC_NO_COMMON_BLOCKS = YES;
				GCC_WARN_64_TO_32_BIT_CONVERSION = YES;
				GCC_WARN_ABOUT_RETURN_TYPE = YES_ERROR;
				GCC_WARN_UNDECLARED_SELECTOR = YES;
				GCC_WARN_UNINITIALIZED_AUTOS = YES_AGGRESSIVE;
				GCC_WARN_UNUSED_FUNCTION = YES;
				GCC_WARN_UNUSED_VARIABLE = YES;
				IPHONEOS_DEPLOYMENT_TARGET = 11.4;
				MTL_ENABLE_DEBUG_INFO = NO;
				SDKROOT = iphoneos;
				SWIFT_ACTIVE_COMPILATION_CONDITIONS = TESTNET;
				SWIFT_COMPILATION_MODE = wholemodule;
				SWIFT_OPTIMIZATION_LEVEL = "-O";
				VALIDATE_PRODUCT = YES;
				VERSIONING_SYSTEM = "apple-generic";
				VERSION_INFO_PREFIX = "";
			};
			name = "Release-Testnet";
		};
		3C59958F222EED1C0040C24B /* Release-Testnet */ = {
			isa = XCBuildConfiguration;
			buildSettings = {
				CLANG_ENABLE_MODULES = YES;
				CODE_SIGN_IDENTITY = "";
				CODE_SIGN_STYLE = Automatic;
				DEFINES_MODULE = YES;
				DEVELOPMENT_TEAM = 4R7S6N88W9;
				DYLIB_COMPATIBILITY_VERSION = 1;
				DYLIB_CURRENT_VERSION = 1;
				DYLIB_INSTALL_NAME_BASE = "@rpath";
				HEADER_SEARCH_PATHS = "$(SRCROOT)/..";
				INFOPLIST_FILE = BRCrypto/Info.plist;
				INSTALL_PATH = "$(LOCAL_LIBRARY_DIR)/Frameworks";
				IPHONEOS_DEPLOYMENT_TARGET = 11.4;
				LD_RUNPATH_SEARCH_PATHS = (
					"$(inherited)",
					"@executable_path/Frameworks",
					"@loader_path/Frameworks",
				);
				MTL_FAST_MATH = YES;
				OTHER_SWIFT_FLAGS = "";
				PRODUCT_BUNDLE_IDENTIFIER = com.breadwallet.BRCrypto;
				PRODUCT_NAME = "$(TARGET_NAME:c99extidentifier)";
				SKIP_INSTALL = YES;
				SWIFT_ACTIVE_COMPILATION_CONDITIONS = TESTNET;
				SWIFT_INCLUDE_PATHS = "$(SRCROOT)/Core/";
				SWIFT_VERSION = 5.0;
				TARGETED_DEVICE_FAMILY = "1,2";
			};
			name = "Release-Testnet";
		};
		3C599590222EED1C0040C24B /* Release-Testnet */ = {
			isa = XCBuildConfiguration;
			buildSettings = {
				ALWAYS_EMBED_SWIFT_STANDARD_LIBRARIES = YES;
				CODE_SIGN_STYLE = Automatic;
				DEVELOPMENT_TEAM = 4R7S6N88W9;
				HEADER_SEARCH_PATHS = "$(SRCROOT)/..";
				INFOPLIST_FILE = BRCryptoTests/Info.plist;
				IPHONEOS_DEPLOYMENT_TARGET = 12.0;
				LD_RUNPATH_SEARCH_PATHS = (
					"$(inherited)",
					"@executable_path/Frameworks",
					"@loader_path/Frameworks",
				);
				MTL_FAST_MATH = YES;
				PRODUCT_BUNDLE_IDENTIFIER = com.breadwallet.BRCryptoTests;
				PRODUCT_NAME = "$(TARGET_NAME)";
				SWIFT_VERSION = 5.0;
				TARGETED_DEVICE_FAMILY = "1,2";
			};
			name = "Release-Testnet";
		};
		3C599591222EED1C0040C24B /* Release-Testnet */ = {
			isa = XCBuildConfiguration;
			buildSettings = {
				ALWAYS_EMBED_SWIFT_STANDARD_LIBRARIES = YES;
				ASSETCATALOG_COMPILER_APPICON_NAME = AppIcon;
				CODE_SIGN_STYLE = Automatic;
				DEVELOPMENT_TEAM = 4R7S6N88W9;
				INFOPLIST_FILE = BRCryptoDemo/Info.plist;
				IPHONEOS_DEPLOYMENT_TARGET = 11.4;
				LD_RUNPATH_SEARCH_PATHS = (
					"$(inherited)",
					"@executable_path/Frameworks",
				);
				MTL_FAST_MATH = YES;
				PRODUCT_BUNDLE_IDENTIFIER = com.breadwallet.BRCryptoDemo;
				PRODUCT_NAME = "$(TARGET_NAME)";
				SWIFT_VERSION = 5.0;
				TARGETED_DEVICE_FAMILY = "1,2";
			};
			name = "Release-Testnet";
		};
		3C599592222EED1C0040C24B /* Release-Testnet */ = {
			isa = XCBuildConfiguration;
			buildSettings = {
				CLANG_WARN_COMMA = NO;
				CLANG_WARN_DOCUMENTATION_COMMENTS = NO;
				CODE_SIGN_STYLE = Automatic;
				DEFINES_MODULE = YES;
				DEVELOPMENT_TEAM = 4R7S6N88W9;
				HEADER_SEARCH_PATHS = (
					"$(SRCROOT)/..",
<<<<<<< HEAD
					"$(SRCROOT)/../support",
					"$(SRCROOT)/../ethereum",
=======
>>>>>>> bf2504ff
					"$(SRCROOT)/../secp256k1",
				);
				IPHONEOS_DEPLOYMENT_TARGET = 11.4;
				MODULEMAP_FILE = "$(PROJECT_DIR)/Core/module.modulemap";
				OTHER_CFLAGS = "-DBITCOIN_TESTNET";
				OTHER_LDFLAGS = "-ObjC";
				PRODUCT_NAME = "$(TARGET_NAME)";
				SKIP_INSTALL = YES;
				SWIFT_VERSION = 4.0;
				TARGETED_DEVICE_FAMILY = "1,2";
			};
			name = "Release-Testnet";
		};
		3C599593222EED1C0040C24B /* Release-Testnet */ = {
			isa = XCBuildConfiguration;
			buildSettings = {
				CLANG_WARN_COMMA = NO;
				CLANG_WARN_DOCUMENTATION_COMMENTS = NO;
				CODE_SIGN_STYLE = Automatic;
				DEVELOPMENT_TEAM = 4R7S6N88W9;
				HEADER_SEARCH_PATHS = (
					"$(SRCROOT)/..",
					"$(SRCROOT)/../ethereum",
					"$(SRCROOT)/../secp256k1",
				);
				IPHONEOS_DEPLOYMENT_TARGET = 11.4;
				MACOSX_DEPLOYMENT_TARGET = 10.13;
				OTHER_CFLAGS = "-DBITCOIN_TESTNET";
				OTHER_LDFLAGS = "-ObjC";
				PRODUCT_NAME = "$(TARGET_NAME)";
				SDKROOT = macosx;
				SKIP_INSTALL = YES;
				SWIFT_VERSION = 4.0;
				TARGETED_DEVICE_FAMILY = "1,2";
			};
			name = "Release-Testnet";
		};
		3C599594222EED1C0040C24B /* Release-Testnet */ = {
			isa = XCBuildConfiguration;
			buildSettings = {
				CLANG_WARN_COMMA = NO;
				CLANG_WARN_DOCUMENTATION_COMMENTS = NO;
				CODE_SIGN_STYLE = Automatic;
				DEVELOPMENT_TEAM = 4R7S6N88W9;
				HEADER_SEARCH_PATHS = "$(SRCROOT)/..";
				INFOPLIST_FILE = CoreTests/Info.plist;
				IPHONEOS_DEPLOYMENT_TARGET = 11.4;
				LD_RUNPATH_SEARCH_PATHS = (
					"$(inherited)",
					"@executable_path/Frameworks",
					"@loader_path/Frameworks",
				);
				OTHER_CFLAGS = "-DBITCOIN_TESTNET";
				PRODUCT_BUNDLE_IDENTIFIER = com.breadwallet.CoreTests;
				PRODUCT_NAME = "$(TARGET_NAME)";
				SWIFT_OBJC_BRIDGING_HEADER = "CoreTests/CoreTests-Bridging-Header.h";
				SWIFT_VERSION = 5.0;
				TARGETED_DEVICE_FAMILY = "1,2";
			};
			name = "Release-Testnet";
		};
		3C599595222EED1C0040C24B /* Release-Testnet */ = {
			isa = XCBuildConfiguration;
			buildSettings = {
				CLANG_WARN_DOCUMENTATION_COMMENTS = NO;
				CODE_SIGN_IDENTITY = "Mac Developer";
				CODE_SIGN_STYLE = Automatic;
				DEVELOPMENT_TEAM = 4R7S6N88W9;
				HEADER_SEARCH_PATHS = "$(SRCROOT)/..";
				MACOSX_DEPLOYMENT_TARGET = 10.13;
				PRODUCT_NAME = "$(TARGET_NAME)";
				SDKROOT = macosx;
			};
			name = "Release-Testnet";
		};
		3C599596222EED1C0040C24B /* Release-Testnet */ = {
			isa = XCBuildConfiguration;
			buildSettings = {
				CLANG_WARN_DOCUMENTATION_COMMENTS = NO;
				CODE_SIGN_IDENTITY = "Mac Developer";
				CODE_SIGN_STYLE = Automatic;
				DEVELOPMENT_TEAM = 4R7S6N88W9;
				HEADER_SEARCH_PATHS = "$(SRCROOT)/..";
				MACOSX_DEPLOYMENT_TARGET = 10.13;
				MTL_FAST_MATH = YES;
				PRODUCT_NAME = "$(TARGET_NAME)";
				SDKROOT = macosx;
			};
			name = "Release-Testnet";
		};
		3C6B17302131CB5B003C313B /* Debug */ = {
			isa = XCBuildConfiguration;
			buildSettings = {
				CLANG_WARN_DOCUMENTATION_COMMENTS = NO;
				CODE_SIGN_IDENTITY = "Mac Developer";
				CODE_SIGN_STYLE = Automatic;
				DEVELOPMENT_TEAM = 4R7S6N88W9;
				HEADER_SEARCH_PATHS = "$(SRCROOT)/..";
				MACOSX_DEPLOYMENT_TARGET = 10.13;
				PRODUCT_NAME = "$(TARGET_NAME)";
				SDKROOT = macosx;
			};
			name = Debug;
		};
		3C6B17312131CB5B003C313B /* Release */ = {
			isa = XCBuildConfiguration;
			buildSettings = {
				CLANG_WARN_DOCUMENTATION_COMMENTS = NO;
				CODE_SIGN_IDENTITY = "Mac Developer";
				CODE_SIGN_STYLE = Automatic;
				DEVELOPMENT_TEAM = 4R7S6N88W9;
				HEADER_SEARCH_PATHS = "$(SRCROOT)/..";
				MACOSX_DEPLOYMENT_TARGET = 10.13;
				PRODUCT_NAME = "$(TARGET_NAME)";
				SDKROOT = macosx;
			};
			name = Release;
		};
		3C6B17772131CE12003C313B /* Debug */ = {
			isa = XCBuildConfiguration;
			buildSettings = {
				CLANG_WARN_COMMA = NO;
				CLANG_WARN_DOCUMENTATION_COMMENTS = NO;
				CODE_SIGN_STYLE = Automatic;
				DEVELOPMENT_TEAM = 4R7S6N88W9;
				HEADER_SEARCH_PATHS = (
					"$(SRCROOT)/..",
					"$(SRCROOT)/../ethereum",
					"$(SRCROOT)/../secp256k1",
				);
				IPHONEOS_DEPLOYMENT_TARGET = 11.4;
				MACOSX_DEPLOYMENT_TARGET = 10.13;
				OTHER_CFLAGS = (
					"-DDEBUG",
					"-DBITCOIN_DEBUG",
					"-DBITCOIN_TESTNET",
				);
				OTHER_LDFLAGS = "-ObjC";
				PRODUCT_NAME = "$(TARGET_NAME)";
				SDKROOT = macosx;
				SKIP_INSTALL = YES;
				SWIFT_VERSION = 4.0;
				TARGETED_DEVICE_FAMILY = "1,2";
			};
			name = Debug;
		};
		3C6B17782131CE12003C313B /* Release */ = {
			isa = XCBuildConfiguration;
			buildSettings = {
				CLANG_WARN_COMMA = NO;
				CLANG_WARN_DOCUMENTATION_COMMENTS = NO;
				CODE_SIGN_STYLE = Automatic;
				DEVELOPMENT_TEAM = 4R7S6N88W9;
				HEADER_SEARCH_PATHS = (
					"$(SRCROOT)/..",
					"$(SRCROOT)/../ethereum",
					"$(SRCROOT)/../secp256k1",
				);
				IPHONEOS_DEPLOYMENT_TARGET = 11.4;
				MACOSX_DEPLOYMENT_TARGET = 10.13;
				OTHER_CFLAGS = "";
				OTHER_LDFLAGS = "-ObjC";
				PRODUCT_NAME = "$(TARGET_NAME)";
				SDKROOT = macosx;
				SKIP_INSTALL = YES;
				SWIFT_VERSION = 4.0;
				TARGETED_DEVICE_FAMILY = "1,2";
			};
			name = Release;
		};
		3CAB60A020AF8C5D00810CE4 /* Debug */ = {
			isa = XCBuildConfiguration;
			buildSettings = {
				CLANG_WARN_COMMA = NO;
				CLANG_WARN_DOCUMENTATION_COMMENTS = NO;
				CODE_SIGN_STYLE = Automatic;
				DEFINES_MODULE = YES;
				DEVELOPMENT_TEAM = 4R7S6N88W9;
				HEADER_SEARCH_PATHS = (
					"$(SRCROOT)/..",
<<<<<<< HEAD
					"$(SRCROOT)/../support",
					"$(SRCROOT)/../ethereum",
=======
>>>>>>> bf2504ff
					"$(SRCROOT)/../secp256k1",
				);
				IPHONEOS_DEPLOYMENT_TARGET = 11.4;
				MODULEMAP_FILE = "$(PROJECT_DIR)/Core/module.modulemap";
				OTHER_CFLAGS = (
					"-DDEBUG",
					"-DBITCOIN_DEBUG",
				);
				OTHER_LDFLAGS = "-ObjC";
				PRODUCT_NAME = "$(TARGET_NAME)";
				SKIP_INSTALL = YES;
				SWIFT_VERSION = 4.0;
				TARGETED_DEVICE_FAMILY = "1,2";
			};
			name = Debug;
		};
		3CAB60A120AF8C5D00810CE4 /* Release */ = {
			isa = XCBuildConfiguration;
			buildSettings = {
				CLANG_WARN_COMMA = NO;
				CLANG_WARN_DOCUMENTATION_COMMENTS = NO;
				CODE_SIGN_STYLE = Automatic;
				DEFINES_MODULE = YES;
				DEVELOPMENT_TEAM = 4R7S6N88W9;
				HEADER_SEARCH_PATHS = (
					"$(SRCROOT)/..",
<<<<<<< HEAD
					"$(SRCROOT)/../support",
					"$(SRCROOT)/../ethereum",
=======
>>>>>>> bf2504ff
					"$(SRCROOT)/../secp256k1",
				);
				IPHONEOS_DEPLOYMENT_TARGET = 11.4;
				MODULEMAP_FILE = "$(PROJECT_DIR)/Core/module.modulemap";
				OTHER_CFLAGS = "";
				OTHER_LDFLAGS = "-ObjC";
				PRODUCT_NAME = "$(TARGET_NAME)";
				SKIP_INSTALL = YES;
				SWIFT_VERSION = 4.0;
				TARGETED_DEVICE_FAMILY = "1,2";
			};
			name = Release;
		};
		3CAB60AF20AF8C8500810CE4 /* Debug */ = {
			isa = XCBuildConfiguration;
			buildSettings = {
				CLANG_WARN_COMMA = NO;
				CLANG_WARN_DOCUMENTATION_COMMENTS = NO;
				CODE_SIGN_STYLE = Automatic;
				DEVELOPMENT_TEAM = 4R7S6N88W9;
				HEADER_SEARCH_PATHS = "$(SRCROOT)/..";
				INFOPLIST_FILE = CoreTests/Info.plist;
				IPHONEOS_DEPLOYMENT_TARGET = 11.4;
				LD_RUNPATH_SEARCH_PATHS = (
					"$(inherited)",
					"@executable_path/Frameworks",
					"@loader_path/Frameworks",
				);
				OTHER_CFLAGS = (
					"-DDEBUG",
					"-DBITCOIN_DEBUG",
				);
				PRODUCT_BUNDLE_IDENTIFIER = com.breadwallet.CoreTests;
				PRODUCT_NAME = "$(TARGET_NAME)";
				SWIFT_OBJC_BRIDGING_HEADER = "CoreTests/CoreTests-Bridging-Header.h";
				SWIFT_VERSION = 5.0;
				TARGETED_DEVICE_FAMILY = "1,2";
			};
			name = Debug;
		};
		3CAB60B020AF8C8500810CE4 /* Release */ = {
			isa = XCBuildConfiguration;
			buildSettings = {
				CLANG_WARN_COMMA = NO;
				CLANG_WARN_DOCUMENTATION_COMMENTS = NO;
				CODE_SIGN_STYLE = Automatic;
				DEVELOPMENT_TEAM = 4R7S6N88W9;
				HEADER_SEARCH_PATHS = "$(SRCROOT)/..";
				INFOPLIST_FILE = CoreTests/Info.plist;
				IPHONEOS_DEPLOYMENT_TARGET = 11.4;
				LD_RUNPATH_SEARCH_PATHS = (
					"$(inherited)",
					"@executable_path/Frameworks",
					"@loader_path/Frameworks",
				);
				OTHER_CFLAGS = "";
				PRODUCT_BUNDLE_IDENTIFIER = com.breadwallet.CoreTests;
				PRODUCT_NAME = "$(TARGET_NAME)";
				SWIFT_OBJC_BRIDGING_HEADER = "CoreTests/CoreTests-Bridging-Header.h";
				SWIFT_VERSION = 5.0;
				TARGETED_DEVICE_FAMILY = "1,2";
			};
			name = Release;
		};
		3CEE8EEE216FAFF7008540C8 /* Debug */ = {
			isa = XCBuildConfiguration;
			buildSettings = {
				CLANG_WARN_DOCUMENTATION_COMMENTS = NO;
				CODE_SIGN_IDENTITY = "Mac Developer";
				CODE_SIGN_STYLE = Automatic;
				DEVELOPMENT_TEAM = 4R7S6N88W9;
				HEADER_SEARCH_PATHS = "$(SRCROOT)/..";
				MACOSX_DEPLOYMENT_TARGET = 10.13;
				MTL_ENABLE_DEBUG_INFO = INCLUDE_SOURCE;
				MTL_FAST_MATH = YES;
				PRODUCT_NAME = "$(TARGET_NAME)";
				SDKROOT = macosx;
			};
			name = Debug;
		};
		3CEE8EEF216FAFF7008540C8 /* Release */ = {
			isa = XCBuildConfiguration;
			buildSettings = {
				CLANG_WARN_DOCUMENTATION_COMMENTS = NO;
				CODE_SIGN_IDENTITY = "Mac Developer";
				CODE_SIGN_STYLE = Automatic;
				DEVELOPMENT_TEAM = 4R7S6N88W9;
				HEADER_SEARCH_PATHS = "$(SRCROOT)/..";
				MACOSX_DEPLOYMENT_TARGET = 10.13;
				MTL_FAST_MATH = YES;
				PRODUCT_NAME = "$(TARGET_NAME)";
				SDKROOT = macosx;
			};
			name = Release;
		};
/* End XCBuildConfiguration section */

/* Begin XCConfigurationList section */
		3C0EADFC2188D920000577A6 /* Build configuration list for PBXNativeTarget "BRCrypto" */ = {
			isa = XCConfigurationList;
			buildConfigurations = (
				3C0EADFD2188D920000577A6 /* Debug */,
				3C3DC5CB21E54C5A004188BD /* Debug-Testnet */,
				3C0EADFE2188D920000577A6 /* Release */,
				3C59958F222EED1C0040C24B /* Release-Testnet */,
			);
			defaultConfigurationIsVisible = 0;
			defaultConfigurationName = Release;
		};
		3C0EADFF2188D920000577A6 /* Build configuration list for PBXNativeTarget "BRCryptoTests" */ = {
			isa = XCConfigurationList;
			buildConfigurations = (
				3C0EAE002188D920000577A6 /* Debug */,
				3C3DC5CC21E54C5A004188BD /* Debug-Testnet */,
				3C0EAE012188D920000577A6 /* Release */,
				3C599590222EED1C0040C24B /* Release-Testnet */,
			);
			defaultConfigurationIsVisible = 0;
			defaultConfigurationName = Release;
		};
		3C18F8C021950748006F738F /* Build configuration list for PBXNativeTarget "BRCryptoDemo" */ = {
			isa = XCConfigurationList;
			buildConfigurations = (
				3C18F8C121950748006F738F /* Debug */,
				3C3DC5CD21E54C5A004188BD /* Debug-Testnet */,
				3C18F8C221950748006F738F /* Release */,
				3C599591222EED1C0040C24B /* Release-Testnet */,
			);
			defaultConfigurationIsVisible = 0;
			defaultConfigurationName = Release;
		};
		3C590F1120950C160005597B /* Build configuration list for PBXProject "BRCore" */ = {
			isa = XCConfigurationList;
			buildConfigurations = (
				3C590F2920950C160005597B /* Debug */,
				3C3DC5CA21E54C5A004188BD /* Debug-Testnet */,
				3C590F2A20950C160005597B /* Release */,
				3C59958E222EED1C0040C24B /* Release-Testnet */,
			);
			defaultConfigurationIsVisible = 0;
			defaultConfigurationName = Release;
		};
		3C6B17322131CB5B003C313B /* Build configuration list for PBXNativeTarget "CoreExplore" */ = {
			isa = XCConfigurationList;
			buildConfigurations = (
				3C6B17302131CB5B003C313B /* Debug */,
				3C3DC5D421E54C5A004188BD /* Debug-Testnet */,
				3C6B17312131CB5B003C313B /* Release */,
				3C599595222EED1C0040C24B /* Release-Testnet */,
			);
			defaultConfigurationIsVisible = 0;
			defaultConfigurationName = Release;
		};
		3C6B17762131CE12003C313B /* Build configuration list for PBXNativeTarget "CoreMacOS" */ = {
			isa = XCConfigurationList;
			buildConfigurations = (
				3C6B17772131CE12003C313B /* Debug */,
				3C3DC5D221E54C5A004188BD /* Debug-Testnet */,
				3C6B17782131CE12003C313B /* Release */,
				3C599593222EED1C0040C24B /* Release-Testnet */,
			);
			defaultConfigurationIsVisible = 0;
			defaultConfigurationName = Release;
		};
		3CAB609F20AF8C5D00810CE4 /* Build configuration list for PBXNativeTarget "Core" */ = {
			isa = XCConfigurationList;
			buildConfigurations = (
				3CAB60A020AF8C5D00810CE4 /* Debug */,
				3C3DC5D121E54C5A004188BD /* Debug-Testnet */,
				3CAB60A120AF8C5D00810CE4 /* Release */,
				3C599592222EED1C0040C24B /* Release-Testnet */,
			);
			defaultConfigurationIsVisible = 0;
			defaultConfigurationName = Release;
		};
		3CAB60AE20AF8C8500810CE4 /* Build configuration list for PBXNativeTarget "CoreTests" */ = {
			isa = XCConfigurationList;
			buildConfigurations = (
				3CAB60AF20AF8C8500810CE4 /* Debug */,
				3C3DC5D321E54C5A004188BD /* Debug-Testnet */,
				3CAB60B020AF8C8500810CE4 /* Release */,
				3C599594222EED1C0040C24B /* Release-Testnet */,
			);
			defaultConfigurationIsVisible = 0;
			defaultConfigurationName = Release;
		};
		3CEE8EF0216FAFF7008540C8 /* Build configuration list for PBXNativeTarget "CorePerf" */ = {
			isa = XCConfigurationList;
			buildConfigurations = (
				3CEE8EEE216FAFF7008540C8 /* Debug */,
				3C3DC5D521E54C5A004188BD /* Debug-Testnet */,
				3CEE8EEF216FAFF7008540C8 /* Release */,
				3C599596222EED1C0040C24B /* Release-Testnet */,
			);
			defaultConfigurationIsVisible = 0;
			defaultConfigurationName = Release;
		};
/* End XCConfigurationList section */
	};
	rootObject = 3C590F0E20950C160005597B /* Project object */;
}<|MERGE_RESOLUTION|>--- conflicted
+++ resolved
@@ -188,8 +188,7 @@
 		3CAB60E620AF8D1A00810CE4 /* BRWallet.c in Sources */ = {isa = PBXBuildFile; fileRef = 3C590F5720950C740005597B /* BRWallet.c */; };
 		3CAB60E720AF8ED800810CE4 /* test.c in Sources */ = {isa = PBXBuildFile; fileRef = 3C2A53A620AF595400C430F6 /* test.c */; };
 		3CAB60E820AF8EE000810CE4 /* test.c in Sources */ = {isa = PBXBuildFile; fileRef = 3C42EF8E209763AB000E58E0 /* test.c */; };
-<<<<<<< HEAD
-		3CAB613320B3536000810CE4 /* test-les.c in Sources */ = {isa = PBXBuildFile; fileRef = 3C2A538920AF595400C430F6 /* test-les.c */; };
+		3CAB613320B3536000810CE4 /* testLES.c in Sources */ = {isa = PBXBuildFile; fileRef = 3C2A538920AF595400C430F6 /* testLES.c */; };
 		3CCB1348224D1B1700ADCDB9 /* BRCrypto.swift in Sources */ = {isa = PBXBuildFile; fileRef = 3CCB1342224D1B1700ADCDB9 /* BRCrypto.swift */; };
 		3CCB1349224D1B1700ADCDB9 /* BRBlockChainDB.swift in Sources */ = {isa = PBXBuildFile; fileRef = 3CCB1343224D1B1700ADCDB9 /* BRBlockChainDB.swift */; };
 		3CCB134C224D1B1700ADCDB9 /* BRSystem.swift in Sources */ = {isa = PBXBuildFile; fileRef = 3CCB1347224D1B1700ADCDB9 /* BRSystem.swift */; };
@@ -197,9 +196,6 @@
 		3CCB1353224D2C7E00ADCDB9 /* BREthereum.swift in Sources */ = {isa = PBXBuildFile; fileRef = 3CCB1345224D1B1700ADCDB9 /* BREthereum.swift */; };
 		3CCB1355224D3F7500ADCDB9 /* testCrypto.c in Sources */ = {isa = PBXBuildFile; fileRef = 3CCB1354224D3F7500ADCDB9 /* testCrypto.c */; };
 		3CCB1363224D94C300ADCDB9 /* BRCryptoBaseTests.swift in Sources */ = {isa = PBXBuildFile; fileRef = 3CCB1362224D94C300ADCDB9 /* BRCryptoBaseTests.swift */; };
-=======
-		3CAB613320B3536000810CE4 /* testLES.c in Sources */ = {isa = PBXBuildFile; fileRef = 3C2A538920AF595400C430F6 /* testLES.c */; };
->>>>>>> bf2504ff
 		3CCD36B121A5BB8D0032637A /* BRWalletManager.c in Sources */ = {isa = PBXBuildFile; fileRef = 3CCD36B021A5BB8D0032637A /* BRWalletManager.c */; };
 		3CCD36B221A5BB8D0032637A /* BRWalletManager.c in Sources */ = {isa = PBXBuildFile; fileRef = 3CCD36B021A5BB8D0032637A /* BRWalletManager.c */; };
 		3CCD36BD21AC90860032637A /* WalletViewController.swift in Sources */ = {isa = PBXBuildFile; fileRef = 3CCD36B721AC90850032637A /* WalletViewController.swift */; };
@@ -485,7 +481,6 @@
 		3C9025FC2108DDAE00143B69 /* BREthereumBCSSync.c */ = {isa = PBXFileReference; lastKnownFileType = sourcecode.c.c; path = BREthereumBCSSync.c; sourceTree = "<group>"; };
 		3C902621210A7E9800143B69 /* BREthereumTransfer.h */ = {isa = PBXFileReference; lastKnownFileType = sourcecode.c.h; path = BREthereumTransfer.h; sourceTree = "<group>"; };
 		3C902622210A7E9800143B69 /* BREthereumTransfer.c */ = {isa = PBXFileReference; lastKnownFileType = sourcecode.c.c; path = BREthereumTransfer.c; sourceTree = "<group>"; };
-<<<<<<< HEAD
 		3C97E2332241658E003FD88F /* BRCryptoCurrency.c */ = {isa = PBXFileReference; fileEncoding = 4; lastKnownFileType = sourcecode.c.c; path = BRCryptoCurrency.c; sourceTree = "<group>"; };
 		3C97E2342241658E003FD88F /* BRCryptoCurrency.h */ = {isa = PBXFileReference; fileEncoding = 4; lastKnownFileType = sourcecode.c.h; path = BRCryptoCurrency.h; sourceTree = "<group>"; };
 		3C97E23722416AB1003FD88F /* BRCryptoCurrencyPair.c */ = {isa = PBXFileReference; fileEncoding = 4; lastKnownFileType = sourcecode.c.c; path = BRCryptoCurrencyPair.c; sourceTree = "<group>"; };
@@ -513,8 +508,6 @@
 		3C97E2622245610E003FD88F /* BRCryptoSystem.h */ = {isa = PBXFileReference; lastKnownFileType = sourcecode.c.h; path = BRCryptoSystem.h; sourceTree = "<group>"; };
 		3C97E2632245610E003FD88F /* BRCryptoSystem.c */ = {isa = PBXFileReference; lastKnownFileType = sourcecode.c.c; path = BRCryptoSystem.c; sourceTree = "<group>"; };
 		3C97E268224996C2003FD88F /* BRCryptoSystemTests.swift */ = {isa = PBXFileReference; fileEncoding = 4; lastKnownFileType = sourcecode.swift; path = BRCryptoSystemTests.swift; sourceTree = "<group>"; };
-=======
->>>>>>> bf2504ff
 		3CA15F7E221645B400C84E65 /* test.h */ = {isa = PBXFileReference; lastKnownFileType = sourcecode.c.h; path = test.h; sourceTree = "<group>"; };
 		3CA15F7F221648D200C84E65 /* libresolv.tbd */ = {isa = PBXFileReference; lastKnownFileType = "sourcecode.text-based-dylib-definition"; name = libresolv.tbd; path = Platforms/MacOSX.platform/Developer/SDKs/MacOSX10.14.sdk/usr/lib/libresolv.tbd; sourceTree = DEVELOPER_DIR; };
 		3CA74EA920AF622D00EDF3E7 /* BRKeyECIES.c */ = {isa = PBXFileReference; fileEncoding = 4; lastKnownFileType = sourcecode.c.c; path = BRKeyECIES.c; sourceTree = "<group>"; };
@@ -525,16 +518,13 @@
 		3CAB60AA20AF8C8500810CE4 /* Info.plist */ = {isa = PBXFileReference; lastKnownFileType = text.plist.xml; path = Info.plist; sourceTree = "<group>"; };
 		3CAB60E920AF8F3E00810CE4 /* CoreTests-Bridging-Header.h */ = {isa = PBXFileReference; lastKnownFileType = sourcecode.c.h; path = "CoreTests-Bridging-Header.h"; sourceTree = "<group>"; };
 		3CC48D49221CD1F200067EFC /* CoreTestsConfig.plist */ = {isa = PBXFileReference; lastKnownFileType = text.plist.xml; path = CoreTestsConfig.plist; sourceTree = "<group>"; };
-<<<<<<< HEAD
+		3CCB13672252B58C00ADCDB9 /* README.md */ = {isa = PBXFileReference; lastKnownFileType = net.daringfireball.markdown; path = README.md; sourceTree = "<group>"; };
 		3CCB1342224D1B1700ADCDB9 /* BRCrypto.swift */ = {isa = PBXFileReference; fileEncoding = 4; lastKnownFileType = sourcecode.swift; path = BRCrypto.swift; sourceTree = "<group>"; };
 		3CCB1343224D1B1700ADCDB9 /* BRBlockChainDB.swift */ = {isa = PBXFileReference; fileEncoding = 4; lastKnownFileType = sourcecode.swift; path = BRBlockChainDB.swift; sourceTree = "<group>"; };
 		3CCB1345224D1B1700ADCDB9 /* BREthereum.swift */ = {isa = PBXFileReference; fileEncoding = 4; lastKnownFileType = sourcecode.swift; path = BREthereum.swift; sourceTree = "<group>"; };
 		3CCB1347224D1B1700ADCDB9 /* BRSystem.swift */ = {isa = PBXFileReference; fileEncoding = 4; lastKnownFileType = sourcecode.swift; path = BRSystem.swift; sourceTree = "<group>"; };
 		3CCB1354224D3F7500ADCDB9 /* testCrypto.c */ = {isa = PBXFileReference; lastKnownFileType = sourcecode.c.c; path = testCrypto.c; sourceTree = "<group>"; };
 		3CCB1362224D94C300ADCDB9 /* BRCryptoBaseTests.swift */ = {isa = PBXFileReference; lastKnownFileType = sourcecode.swift; path = BRCryptoBaseTests.swift; sourceTree = "<group>"; };
-=======
-		3CCB13672252B58C00ADCDB9 /* README.md */ = {isa = PBXFileReference; lastKnownFileType = net.daringfireball.markdown; path = README.md; sourceTree = "<group>"; };
->>>>>>> bf2504ff
 		3CCD36AA21A36B590032637A /* BREthereumBase.h */ = {isa = PBXFileReference; lastKnownFileType = sourcecode.c.h; path = BREthereumBase.h; sourceTree = "<group>"; };
 		3CCD36AE21A4B1EB0032637A /* BREthereumClient.h */ = {isa = PBXFileReference; lastKnownFileType = sourcecode.c.h; path = BREthereumClient.h; sourceTree = "<group>"; };
 		3CCD36AF21A5BB8D0032637A /* BRWalletManager.h */ = {isa = PBXFileReference; lastKnownFileType = sourcecode.c.h; path = BRWalletManager.h; sourceTree = "<group>"; };
@@ -998,12 +988,9 @@
 				3C3DC5B821DFCA39004188BD /* support */,
 				3C25BF322236DD73004B093F /* bitcoin */,
 				3C590F3B20950C720005597B /* bcash */,
-<<<<<<< HEAD
 				3C2A537620AF592300C430F6 /* ethereum */,
 				3C97E231224164ED003FD88F /* generic */,
 				3C97E2322241656B003FD88F /* crypto */,
-=======
->>>>>>> bf2504ff
 			);
 			path = Core;
 			sourceTree = "<group>";
@@ -1568,10 +1555,7 @@
 				3C6B17532131CE12003C313B /* BREthereumEWM.c in Sources */,
 				3C6B17542131CE12003C313B /* BRRlpCoder.c in Sources */,
 				3C25BF482236EE40004B093F /* BRBCashParams.c in Sources */,
-<<<<<<< HEAD
 				3C97E24A22416AB1003FD88F /* BRCryptoWallet.c in Sources */,
-=======
->>>>>>> bf2504ff
 				3C6B17552131CE12003C313B /* BRUtilMath.c in Sources */,
 				3C6B17562131CE12003C313B /* BRUtilMathParse.c in Sources */,
 				3C6B17572131CE12003C313B /* BRUtilHex.c in Sources */,
@@ -1659,10 +1643,7 @@
 				CA92F7902100F9CA0015C966 /* BRKeccak.c in Sources */,
 				3CAB60CD20AF8D1A00810CE4 /* BREthereumEWM.c in Sources */,
 				3C25BF472236EE40004B093F /* BRBCashParams.c in Sources */,
-<<<<<<< HEAD
 				3C97E24922416AB1003FD88F /* BRCryptoWallet.c in Sources */,
-=======
->>>>>>> bf2504ff
 				3CAB60D120AF8D1A00810CE4 /* BRRlpCoder.c in Sources */,
 				3CAB60D220AF8D1A00810CE4 /* BRUtilMath.c in Sources */,
 				3CF0FC9021657D7B000DE3FE /* BREthereumData.c in Sources */,
@@ -1712,12 +1693,8 @@
 			isa = PBXSourcesBuildPhase;
 			buildActionMask = 2147483647;
 			files = (
-<<<<<<< HEAD
 				3CCB1355224D3F7500ADCDB9 /* testCrypto.c in Sources */,
-				3CAB613320B3536000810CE4 /* test-les.c in Sources */,
-=======
 				3CAB613320B3536000810CE4 /* testLES.c in Sources */,
->>>>>>> bf2504ff
 				3C9025F321064B6700143B69 /* testEvent.c in Sources */,
 				3CEF5FB121FB972B0010A811 /* testSup.c in Sources */,
 				3C9025FB2106613600143B69 /* testContract.c in Sources */,
@@ -2104,11 +2081,6 @@
 				DEVELOPMENT_TEAM = 4R7S6N88W9;
 				HEADER_SEARCH_PATHS = (
 					"$(SRCROOT)/..",
-<<<<<<< HEAD
-					"$(SRCROOT)/../support",
-					"$(SRCROOT)/../ethereum",
-=======
->>>>>>> bf2504ff
 					"$(SRCROOT)/../secp256k1",
 				);
 				IPHONEOS_DEPLOYMENT_TARGET = 11.4;
@@ -2477,11 +2449,6 @@
 				DEVELOPMENT_TEAM = 4R7S6N88W9;
 				HEADER_SEARCH_PATHS = (
 					"$(SRCROOT)/..",
-<<<<<<< HEAD
-					"$(SRCROOT)/../support",
-					"$(SRCROOT)/../ethereum",
-=======
->>>>>>> bf2504ff
 					"$(SRCROOT)/../secp256k1",
 				);
 				IPHONEOS_DEPLOYMENT_TARGET = 11.4;
@@ -2662,11 +2629,6 @@
 				DEVELOPMENT_TEAM = 4R7S6N88W9;
 				HEADER_SEARCH_PATHS = (
 					"$(SRCROOT)/..",
-<<<<<<< HEAD
-					"$(SRCROOT)/../support",
-					"$(SRCROOT)/../ethereum",
-=======
->>>>>>> bf2504ff
 					"$(SRCROOT)/../secp256k1",
 				);
 				IPHONEOS_DEPLOYMENT_TARGET = 11.4;
@@ -2693,11 +2655,6 @@
 				DEVELOPMENT_TEAM = 4R7S6N88W9;
 				HEADER_SEARCH_PATHS = (
 					"$(SRCROOT)/..",
-<<<<<<< HEAD
-					"$(SRCROOT)/../support",
-					"$(SRCROOT)/../ethereum",
-=======
->>>>>>> bf2504ff
 					"$(SRCROOT)/../secp256k1",
 				);
 				IPHONEOS_DEPLOYMENT_TARGET = 11.4;
