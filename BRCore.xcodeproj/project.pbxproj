// !$*UTF8*$!
{
	archiveVersion = 1;
	classes = {
	};
	objectVersion = 50;
	objects = {

/* Begin PBXBuildFile section */
		3C0D2979216FD0DB003838E9 /* BREthereumMessageP2P.c in Sources */ = {isa = PBXBuildFile; fileRef = 3CD30495213B226B00A0CCED /* BREthereumMessageP2P.c */; };
		3C0D297A216FD0DB003838E9 /* BREthereumMessageDIS.c in Sources */ = {isa = PBXBuildFile; fileRef = 3CD30497213B228900A0CCED /* BREthereumMessageDIS.c */; };
		3C0D297B216FD0DB003838E9 /* BREthereumMessageLES.c in Sources */ = {isa = PBXBuildFile; fileRef = 3CD30499213B22AF00A0CCED /* BREthereumMessageLES.c */; };
		3C0D297C216FD0DB003838E9 /* BREthereumMessagePIP.c in Sources */ = {isa = PBXBuildFile; fileRef = 3CD30493213B222A00A0CCED /* BREthereumMessagePIP.c */; };
		3C0D297D216FD0E0003838E9 /* BREthereumProvision.c in Sources */ = {isa = PBXBuildFile; fileRef = 3CD3049C213F281500A0CCED /* BREthereumProvision.c */; };
		3C0D297E216FD12A003838E9 /* testContract.c in Sources */ = {isa = PBXBuildFile; fileRef = 3C9025FA2106613600143B69 /* testContract.c */; };
		3C0EADF42188D920000577A6 /* BRCrypto.framework in Frameworks */ = {isa = PBXBuildFile; fileRef = 3C0EADEB2188D91F000577A6 /* BRCrypto.framework */; };
		3C0EADF92188D920000577A6 /* BRCryptoBaseTests.swift in Sources */ = {isa = PBXBuildFile; fileRef = 3C0EADF82188D920000577A6 /* BRCryptoBaseTests.swift */; };
		3C0EADFB2188D920000577A6 /* BRCryptoVersion.h in Headers */ = {isa = PBXBuildFile; fileRef = 3C0EADED2188D91F000577A6 /* BRCryptoVersion.h */; settings = {ATTRIBUTES = (Public, ); }; };
		3C0EAE022188D930000577A6 /* libCore.a in Frameworks */ = {isa = PBXBuildFile; fileRef = 3CAB609B20AF8C5D00810CE4 /* libCore.a */; };
		3C0EAE1821910AA1000577A6 /* BRCrypto.swift in Sources */ = {isa = PBXBuildFile; fileRef = 3C0EAE0C2190BCE9000577A6 /* BRCrypto.swift */; };
		3C0EAE1A2191145A000577A6 /* BRSupport.swift in Sources */ = {isa = PBXBuildFile; fileRef = 3C0EAE192191145A000577A6 /* BRSupport.swift */; };
		3C0EAE26219349CD000577A6 /* BREthereum.swift in Sources */ = {isa = PBXBuildFile; fileRef = 3C0EAE25219349CD000577A6 /* BREthereum.swift */; };
		3C0EAE2921935388000577A6 /* BRBitcoin.swift in Sources */ = {isa = PBXBuildFile; fileRef = 3C0EAE2821935388000577A6 /* BRBitcoin.swift */; };
		3C18F8B221950746006F738F /* AppDelegate.swift in Sources */ = {isa = PBXBuildFile; fileRef = 3C18F8B121950746006F738F /* AppDelegate.swift */; };
		3C18F8B921950746006F738F /* Main.storyboard in Resources */ = {isa = PBXBuildFile; fileRef = 3C18F8B721950746006F738F /* Main.storyboard */; };
		3C18F8BB21950748006F738F /* Assets.xcassets in Resources */ = {isa = PBXBuildFile; fileRef = 3C18F8BA21950748006F738F /* Assets.xcassets */; };
		3C18F8BE21950748006F738F /* LaunchScreen.storyboard in Resources */ = {isa = PBXBuildFile; fileRef = 3C18F8BC21950748006F738F /* LaunchScreen.storyboard */; };
		3C18F8C721950781006F738F /* libCore.a in Frameworks */ = {isa = PBXBuildFile; fileRef = 3CAB609B20AF8C5D00810CE4 /* libCore.a */; };
		3C18F8C821950797006F738F /* BRCrypto.framework in Frameworks */ = {isa = PBXBuildFile; fileRef = 3C0EADEB2188D91F000577A6 /* BRCrypto.framework */; };
		3C18F8C921950797006F738F /* BRCrypto.framework in Embed Frameworks */ = {isa = PBXBuildFile; fileRef = 3C0EADEB2188D91F000577A6 /* BRCrypto.framework */; settings = {ATTRIBUTES = (CodeSignOnCopy, RemoveHeadersOnCopy, ); }; };
		3C18F8CC219507E2006F738F /* CoreDemoListener.swift in Sources */ = {isa = PBXBuildFile; fileRef = 3C18F8CB219507E2006F738F /* CoreDemoListener.swift */; };
		3C1CD3C8216FD015001709A3 /* testEwm.c in Sources */ = {isa = PBXBuildFile; fileRef = 3C9025F82106511700143B69 /* testEwm.c */; };
		3C2FEE00212E1544004BE30A /* TransferCreateController.swift in Sources */ = {isa = PBXBuildFile; fileRef = 3C2FEDFF212E1544004BE30A /* TransferCreateController.swift */; };
		3C386DC720C6F4AF0065E355 /* BREthereumLESRandom.c in Sources */ = {isa = PBXBuildFile; fileRef = 3C386DC120C6F4AE0065E355 /* BREthereumLESRandom.c */; };
		3C386DCF20C6F5E40065E355 /* BREthereumBCS.c in Sources */ = {isa = PBXBuildFile; fileRef = 3C386DCA20C6F5E40065E355 /* BREthereumBCS.c */; };
		3C386DD020C6F5E40065E355 /* BREthereumBCSEvent.c in Sources */ = {isa = PBXBuildFile; fileRef = 3C386DCD20C6F5E40065E355 /* BREthereumBCSEvent.c */; };
		3C386DD320C6F6070065E355 /* BREthereumEWMClient.c in Sources */ = {isa = PBXBuildFile; fileRef = 3C386DD120C6F6060065E355 /* BREthereumEWMClient.c */; };
		3C386DD420C6F6070065E355 /* BREthereumEWMEvent.c in Sources */ = {isa = PBXBuildFile; fileRef = 3C386DD220C6F6070065E355 /* BREthereumEWMEvent.c */; };
		3C3B37FD20D82335004F9928 /* BREventAlarm.c in Sources */ = {isa = PBXBuildFile; fileRef = 3C3B37FB20D82335004F9928 /* BREventAlarm.c */; };
		3C3DC5BB21DFCA7C004188BD /* BRFileService.c in Sources */ = {isa = PBXBuildFile; fileRef = 3C3DC5BA21DFCA7C004188BD /* BRFileService.c */; };
		3C54A7FF2121F1D200C57B1B /* BREthereumMessage.c in Sources */ = {isa = PBXBuildFile; fileRef = 3C54A7FE2121F1D200C57B1B /* BREthereumMessage.c */; };
		3C54A8022122284900C57B1B /* BREthereumNode.c in Sources */ = {isa = PBXBuildFile; fileRef = 3C54A8012122284900C57B1B /* BREthereumNode.c */; };
		3C54A80521234C9700C57B1B /* BREthereumNodeEndpoint.c in Sources */ = {isa = PBXBuildFile; fileRef = 3C54A80421234C9700C57B1B /* BREthereumNodeEndpoint.c */; };
		3C5F5E75212C82310038B732 /* BREthereumMPT.c in Sources */ = {isa = PBXBuildFile; fileRef = 3C5F5E74212C82310038B732 /* BREthereumMPT.c */; };
		3C67C9DA211CD4B100DFA5F9 /* WalletTableViewCell.swift in Sources */ = {isa = PBXBuildFile; fileRef = 3C67C9D9211CD4B100DFA5F9 /* WalletTableViewCell.swift */; };
		3C67C9DE211CD56700DFA5F9 /* TransferTableViewCell.swift in Sources */ = {isa = PBXBuildFile; fileRef = 3C67C9DD211CD56700DFA5F9 /* TransferTableViewCell.swift */; };
		3C6B172F2131CB5B003C313B /* main.c in Sources */ = {isa = PBXBuildFile; fileRef = 3C6B172E2131CB5B003C313B /* main.c */; };
		3C6B17392131CE12003C313B /* BREthereumEther.c in Sources */ = {isa = PBXBuildFile; fileRef = 3C2A53B320AF595400C430F6 /* BREthereumEther.c */; };
		3C6B173A2131CE12003C313B /* BREthereumGas.c in Sources */ = {isa = PBXBuildFile; fileRef = 3C2A53B520AF595400C430F6 /* BREthereumGas.c */; };
		3C6B173B2131CE12003C313B /* BREthereumHash.c in Sources */ = {isa = PBXBuildFile; fileRef = 3C2A53B020AF595400C430F6 /* BREthereumHash.c */; };
		3C6B173C2131CE12003C313B /* BREthereumAddress.c in Sources */ = {isa = PBXBuildFile; fileRef = 3C2A53B920AF595400C430F6 /* BREthereumAddress.c */; };
		3C6B173D2131CE12003C313B /* BREthereumSignature.c in Sources */ = {isa = PBXBuildFile; fileRef = 3C2A53AE20AF595400C430F6 /* BREthereumSignature.c */; };
		3C6B173E2131CE12003C313B /* BREthereumTransaction.c in Sources */ = {isa = PBXBuildFile; fileRef = 3C2A53BB20AF595500C430F6 /* BREthereumTransaction.c */; };
		3C6B173F2131CE12003C313B /* BREthereumBloomFilter.c in Sources */ = {isa = PBXBuildFile; fileRef = 3C2A53BF20AF595500C430F6 /* BREthereumBloomFilter.c */; };
		3C6B17402131CE12003C313B /* BREthereumNetwork.c in Sources */ = {isa = PBXBuildFile; fileRef = 3C2A53C120AF595500C430F6 /* BREthereumNetwork.c */; };
		3C6B17412131CE12003C313B /* BREthereumTransactionReceipt.c in Sources */ = {isa = PBXBuildFile; fileRef = 3C2A53C220AF595500C430F6 /* BREthereumTransactionReceipt.c */; };
		3C6B17422131CE12003C313B /* BREthereumAccountState.c in Sources */ = {isa = PBXBuildFile; fileRef = 3C2A53C520AF595500C430F6 /* BREthereumAccountState.c */; };
		3C6B17432131CE12003C313B /* BREthereumLog.c in Sources */ = {isa = PBXBuildFile; fileRef = 3C2A53C620AF595500C430F6 /* BREthereumLog.c */; };
		3C6B17442131CE12003C313B /* BREthereumTransactionStatus.c in Sources */ = {isa = PBXBuildFile; fileRef = 3C2A53C920AF595500C430F6 /* BREthereumTransactionStatus.c */; };
		3C6B17452131CE12003C313B /* BREthereumBlock.c in Sources */ = {isa = PBXBuildFile; fileRef = 3C2A53CB20AF595500C430F6 /* BREthereumBlock.c */; };
		3C6B17462131CE12003C313B /* BREthereumAmount.c in Sources */ = {isa = PBXBuildFile; fileRef = 3C2A53CD20AF595500C430F6 /* BREthereumAmount.c */; };
		3C6B17472131CE12003C313B /* BREthereumAccount.c in Sources */ = {isa = PBXBuildFile; fileRef = 3C2A537720AF595400C430F6 /* BREthereumAccount.c */; };
		3C6B17482131CE12003C313B /* BREthereumWallet.c in Sources */ = {isa = PBXBuildFile; fileRef = 3C2A539C20AF595400C430F6 /* BREthereumWallet.c */; };
		3C6B17492131CE12003C313B /* BREthereumBCS.c in Sources */ = {isa = PBXBuildFile; fileRef = 3C386DCA20C6F5E40065E355 /* BREthereumBCS.c */; };
		3C6B174A2131CE12003C313B /* BREthereumToken.c in Sources */ = {isa = PBXBuildFile; fileRef = 3C2A53AA20AF595400C430F6 /* BREthereumToken.c */; };
		3C6B174B2131CE12003C313B /* BREthereumContract.c in Sources */ = {isa = PBXBuildFile; fileRef = 3C2A53A920AF595400C430F6 /* BREthereumContract.c */; };
		3C6B174C2131CE12003C313B /* BREvent.c in Sources */ = {isa = PBXBuildFile; fileRef = 3C2A539220AF595400C430F6 /* BREvent.c */; };
		3C6B174D2131CE12003C313B /* BREventQueue.c in Sources */ = {isa = PBXBuildFile; fileRef = 3C2A539520AF595400C430F6 /* BREventQueue.c */; };
		3C6B174E2131CE12003C313B /* BREthereumLES.c in Sources */ = {isa = PBXBuildFile; fileRef = 3C2A538620AF595400C430F6 /* BREthereumLES.c */; };
		3C6B174F2131CE12003C313B /* BREthereumBCSEvent.c in Sources */ = {isa = PBXBuildFile; fileRef = 3C386DCD20C6F5E40065E355 /* BREthereumBCSEvent.c */; };
		3C6B17502131CE12003C313B /* BREventAlarm.c in Sources */ = {isa = PBXBuildFile; fileRef = 3C3B37FB20D82335004F9928 /* BREventAlarm.c */; };
		3C6B17512131CE12003C313B /* BREthereumLESFrameCoder.c in Sources */ = {isa = PBXBuildFile; fileRef = 3C2A538B20AF595400C430F6 /* BREthereumLESFrameCoder.c */; };
		3C6B17522131CE12003C313B /* BRKeccak.c in Sources */ = {isa = PBXBuildFile; fileRef = CA92F78F2100F9CA0015C966 /* BRKeccak.c */; };
		3C6B17532131CE12003C313B /* BREthereumEWM.c in Sources */ = {isa = PBXBuildFile; fileRef = 3C2A53A220AF595400C430F6 /* BREthereumEWM.c */; };
		3C6B17542131CE12003C313B /* BRRlpCoder.c in Sources */ = {isa = PBXBuildFile; fileRef = 3C2A539A20AF595400C430F6 /* BRRlpCoder.c */; };
		3C6B17552131CE12003C313B /* BRUtilMath.c in Sources */ = {isa = PBXBuildFile; fileRef = 3C2A537B20AF595400C430F6 /* BRUtilMath.c */; };
		3C6B17562131CE12003C313B /* BRUtilMathParse.c in Sources */ = {isa = PBXBuildFile; fileRef = 3C2A537C20AF595400C430F6 /* BRUtilMathParse.c */; };
		3C6B17572131CE12003C313B /* BRUtilHex.c in Sources */ = {isa = PBXBuildFile; fileRef = 3C2A537E20AF595400C430F6 /* BRUtilHex.c */; };
		3C6B17582131CE12003C313B /* BRBCashAddr.c in Sources */ = {isa = PBXBuildFile; fileRef = 3C590F3D20950C720005597B /* BRBCashAddr.c */; };
		3C6B17592131CE12003C313B /* BRAddress.c in Sources */ = {isa = PBXBuildFile; fileRef = 3C590F3420950C720005597B /* BRAddress.c */; };
		3C6B175A2131CE12003C313B /* BRBase58.c in Sources */ = {isa = PBXBuildFile; fileRef = 3C590F4A20950C730005597B /* BRBase58.c */; };
		3C6B175B2131CE12003C313B /* BREthereumBCSSync.c in Sources */ = {isa = PBXBuildFile; fileRef = 3C9025FC2108DDAE00143B69 /* BREthereumBCSSync.c */; };
		3C6B175C2131CE12003C313B /* BRBech32.c in Sources */ = {isa = PBXBuildFile; fileRef = 3C590F4420950C730005597B /* BRBech32.c */; };
		3C6B175D2131CE12003C313B /* BRBIP32Sequence.c in Sources */ = {isa = PBXBuildFile; fileRef = 3C590F3220950C720005597B /* BRBIP32Sequence.c */; };
		3C6B175E2131CE12003C313B /* BREthereumMessage.c in Sources */ = {isa = PBXBuildFile; fileRef = 3C54A7FE2121F1D200C57B1B /* BREthereumMessage.c */; };
		3C6B175F2131CE12003C313B /* BRBIP38Key.c in Sources */ = {isa = PBXBuildFile; fileRef = 3C590F5820950C750005597B /* BRBIP38Key.c */; };
		3C6B17602131CE12003C313B /* BREthereumMPT.c in Sources */ = {isa = PBXBuildFile; fileRef = 3C5F5E74212C82310038B732 /* BREthereumMPT.c */; };
		3C6B17612131CE12003C313B /* BREthereumTransfer.c in Sources */ = {isa = PBXBuildFile; fileRef = 3C902622210A7E9800143B69 /* BREthereumTransfer.c */; };
		3C6B17622131CE12003C313B /* BREthereumNode.c in Sources */ = {isa = PBXBuildFile; fileRef = 3C54A8012122284900C57B1B /* BREthereumNode.c */; };
		3C6B17632131CE12003C313B /* BRBIP39Mnemonic.c in Sources */ = {isa = PBXBuildFile; fileRef = 3C590F5920950C750005597B /* BRBIP39Mnemonic.c */; };
		3C6B17642131CE12003C313B /* BRBloomFilter.c in Sources */ = {isa = PBXBuildFile; fileRef = 3C590F4E20950C730005597B /* BRBloomFilter.c */; };
		3C6B17652131CE12003C313B /* BRCrypto.c in Sources */ = {isa = PBXBuildFile; fileRef = 3C590F5520950C740005597B /* BRCrypto.c */; };
		3C6B17662131CE12003C313B /* BRKeyECIES.c in Sources */ = {isa = PBXBuildFile; fileRef = 3CA74EA920AF622D00EDF3E7 /* BRKeyECIES.c */; };
		3C6B17682131CE12003C313B /* BRKey.c in Sources */ = {isa = PBXBuildFile; fileRef = 3C590F5420950C740005597B /* BRKey.c */; };
		3C6B17692131CE12003C313B /* BREthereumNodeEndpoint.c in Sources */ = {isa = PBXBuildFile; fileRef = 3C54A80421234C9700C57B1B /* BREthereumNodeEndpoint.c */; };
		3C6B176A2131CE12003C313B /* BRMerkleBlock.c in Sources */ = {isa = PBXBuildFile; fileRef = 3C590F3520950C720005597B /* BRMerkleBlock.c */; };
		3C6B176B2131CE12003C313B /* BRPaymentProtocol.c in Sources */ = {isa = PBXBuildFile; fileRef = 3C590F3A20950C720005597B /* BRPaymentProtocol.c */; };
		3C6B176C2131CE12003C313B /* BRPeer.c in Sources */ = {isa = PBXBuildFile; fileRef = 3C590F5120950C740005597B /* BRPeer.c */; };
		3C6B176D2131CE12003C313B /* BRPeerManager.c in Sources */ = {isa = PBXBuildFile; fileRef = 3C590F4B20950C730005597B /* BRPeerManager.c */; };
		3C6B176E2131CE12003C313B /* BRSet.c in Sources */ = {isa = PBXBuildFile; fileRef = 3C590F4D20950C730005597B /* BRSet.c */; };
		3C6B176F2131CE12003C313B /* BREthereumLESRandom.c in Sources */ = {isa = PBXBuildFile; fileRef = 3C386DC120C6F4AE0065E355 /* BREthereumLESRandom.c */; };
		3C6B17702131CE12003C313B /* BREthereumEWMEvent.c in Sources */ = {isa = PBXBuildFile; fileRef = 3C386DD220C6F6070065E355 /* BREthereumEWMEvent.c */; };
		3C6B17712131CE12003C313B /* BRTransaction.c in Sources */ = {isa = PBXBuildFile; fileRef = 3C590F5320950C740005597B /* BRTransaction.c */; };
		3C6B17722131CE12003C313B /* BREthereumEWMClient.c in Sources */ = {isa = PBXBuildFile; fileRef = 3C386DD120C6F6060065E355 /* BREthereumEWMClient.c */; };
		3C6B17732131CE12003C313B /* BRWallet.c in Sources */ = {isa = PBXBuildFile; fileRef = 3C590F5720950C740005597B /* BRWallet.c */; };
		3C6B177C2131CE70003C313B /* libCoreMacOS.a in Frameworks */ = {isa = PBXBuildFile; fileRef = 3C6B17792131CE12003C313B /* libCoreMacOS.a */; };
		3C9025EF21063AD200143B69 /* testUtil.c in Sources */ = {isa = PBXBuildFile; fileRef = 3C9025EE21063AD200143B69 /* testUtil.c */; };
		3C9025F121063BDC00143B69 /* testRlp.c in Sources */ = {isa = PBXBuildFile; fileRef = 3C9025F021063BDC00143B69 /* testRlp.c */; };
		3C9025F321064B6700143B69 /* testEvent.c in Sources */ = {isa = PBXBuildFile; fileRef = 3C9025F221064B6700143B69 /* testEvent.c */; };
		3C9025F521064E9F00143B69 /* testBc.c in Sources */ = {isa = PBXBuildFile; fileRef = 3C9025F421064E9F00143B69 /* testBc.c */; };
		3C9025F721064FF800143B69 /* testBase.c in Sources */ = {isa = PBXBuildFile; fileRef = 3C9025F621064FF800143B69 /* testBase.c */; };
		3C9025F92106511700143B69 /* testEwm.c in Sources */ = {isa = PBXBuildFile; fileRef = 3C9025F82106511700143B69 /* testEwm.c */; };
		3C9025FB2106613600143B69 /* testContract.c in Sources */ = {isa = PBXBuildFile; fileRef = 3C9025FA2106613600143B69 /* testContract.c */; };
		3C9025FD2108DDAE00143B69 /* BREthereumBCSSync.c in Sources */ = {isa = PBXBuildFile; fileRef = 3C9025FC2108DDAE00143B69 /* BREthereumBCSSync.c */; };
		3C902605210A30F100143B69 /* AppDelegate.swift in Sources */ = {isa = PBXBuildFile; fileRef = 3C902604210A30F100143B69 /* AppDelegate.swift */; };
		3C902607210A30F100143B69 /* SummaryViewController.swift in Sources */ = {isa = PBXBuildFile; fileRef = 3C902606210A30F100143B69 /* SummaryViewController.swift */; };
		3C902609210A30F100143B69 /* WalletViewController.swift in Sources */ = {isa = PBXBuildFile; fileRef = 3C902608210A30F100143B69 /* WalletViewController.swift */; };
		3C90260C210A30F100143B69 /* Main.storyboard in Resources */ = {isa = PBXBuildFile; fileRef = 3C90260A210A30F100143B69 /* Main.storyboard */; };
		3C90260E210A30F400143B69 /* Assets.xcassets in Resources */ = {isa = PBXBuildFile; fileRef = 3C90260D210A30F400143B69 /* Assets.xcassets */; };
		3C902611210A30F400143B69 /* LaunchScreen.storyboard in Resources */ = {isa = PBXBuildFile; fileRef = 3C90260F210A30F400143B69 /* LaunchScreen.storyboard */; };
		3C90261B210A313C00143B69 /* libCore.a in Frameworks */ = {isa = PBXBuildFile; fileRef = 3CAB609B20AF8C5D00810CE4 /* libCore.a */; };
		3C90261D210A32A000143B69 /* CoreDemoEthereumClient.swift in Sources */ = {isa = PBXBuildFile; fileRef = 3C90261C210A32A000143B69 /* CoreDemoEthereumClient.swift */; };
		3C90261F210A3BBE00143B69 /* BRCore.framework in Embed Frameworks */ = {isa = PBXBuildFile; fileRef = 3CAB60EF20AF936200810CE4 /* BRCore.framework */; settings = {ATTRIBUTES = (CodeSignOnCopy, RemoveHeadersOnCopy, ); }; };
		3C902623210A7E9800143B69 /* BREthereumTransfer.c in Sources */ = {isa = PBXBuildFile; fileRef = 3C902622210A7E9800143B69 /* BREthereumTransfer.c */; };
		3CAB60A920AF8C8500810CE4 /* CoreTests.swift in Sources */ = {isa = PBXBuildFile; fileRef = 3CAB60A820AF8C8500810CE4 /* CoreTests.swift */; };
		3CAB60AB20AF8C8500810CE4 /* libCore.a in Frameworks */ = {isa = PBXBuildFile; fileRef = 3CAB609B20AF8C5D00810CE4 /* libCore.a */; };
		3CAB60B120AF8D1A00810CE4 /* BREthereumEther.c in Sources */ = {isa = PBXBuildFile; fileRef = 3C2A53B320AF595400C430F6 /* BREthereumEther.c */; };
		3CAB60B220AF8D1A00810CE4 /* BREthereumGas.c in Sources */ = {isa = PBXBuildFile; fileRef = 3C2A53B520AF595400C430F6 /* BREthereumGas.c */; };
		3CAB60B320AF8D1A00810CE4 /* BREthereumHash.c in Sources */ = {isa = PBXBuildFile; fileRef = 3C2A53B020AF595400C430F6 /* BREthereumHash.c */; };
		3CAB60B420AF8D1A00810CE4 /* BREthereumAddress.c in Sources */ = {isa = PBXBuildFile; fileRef = 3C2A53B920AF595400C430F6 /* BREthereumAddress.c */; };
		3CAB60B520AF8D1A00810CE4 /* BREthereumSignature.c in Sources */ = {isa = PBXBuildFile; fileRef = 3C2A53AE20AF595400C430F6 /* BREthereumSignature.c */; };
		3CAB60B620AF8D1A00810CE4 /* BREthereumTransaction.c in Sources */ = {isa = PBXBuildFile; fileRef = 3C2A53BB20AF595500C430F6 /* BREthereumTransaction.c */; };
		3CAB60B720AF8D1A00810CE4 /* BREthereumBloomFilter.c in Sources */ = {isa = PBXBuildFile; fileRef = 3C2A53BF20AF595500C430F6 /* BREthereumBloomFilter.c */; };
		3CAB60B820AF8D1A00810CE4 /* BREthereumNetwork.c in Sources */ = {isa = PBXBuildFile; fileRef = 3C2A53C120AF595500C430F6 /* BREthereumNetwork.c */; };
		3CAB60B920AF8D1A00810CE4 /* BREthereumTransactionReceipt.c in Sources */ = {isa = PBXBuildFile; fileRef = 3C2A53C220AF595500C430F6 /* BREthereumTransactionReceipt.c */; };
		3CAB60BA20AF8D1A00810CE4 /* BREthereumAccountState.c in Sources */ = {isa = PBXBuildFile; fileRef = 3C2A53C520AF595500C430F6 /* BREthereumAccountState.c */; };
		3CAB60BB20AF8D1A00810CE4 /* BREthereumLog.c in Sources */ = {isa = PBXBuildFile; fileRef = 3C2A53C620AF595500C430F6 /* BREthereumLog.c */; };
		3CAB60BC20AF8D1A00810CE4 /* BREthereumTransactionStatus.c in Sources */ = {isa = PBXBuildFile; fileRef = 3C2A53C920AF595500C430F6 /* BREthereumTransactionStatus.c */; };
		3CAB60BD20AF8D1A00810CE4 /* BREthereumBlock.c in Sources */ = {isa = PBXBuildFile; fileRef = 3C2A53CB20AF595500C430F6 /* BREthereumBlock.c */; };
		3CAB60BE20AF8D1A00810CE4 /* BREthereumAmount.c in Sources */ = {isa = PBXBuildFile; fileRef = 3C2A53CD20AF595500C430F6 /* BREthereumAmount.c */; };
		3CAB60C020AF8D1A00810CE4 /* BREthereumAccount.c in Sources */ = {isa = PBXBuildFile; fileRef = 3C2A537720AF595400C430F6 /* BREthereumAccount.c */; };
		3CAB60C120AF8D1A00810CE4 /* BREthereumWallet.c in Sources */ = {isa = PBXBuildFile; fileRef = 3C2A539C20AF595400C430F6 /* BREthereumWallet.c */; };
		3CAB60C220AF8D1A00810CE4 /* BREthereumToken.c in Sources */ = {isa = PBXBuildFile; fileRef = 3C2A53AA20AF595400C430F6 /* BREthereumToken.c */; };
		3CAB60C320AF8D1A00810CE4 /* BREthereumContract.c in Sources */ = {isa = PBXBuildFile; fileRef = 3C2A53A920AF595400C430F6 /* BREthereumContract.c */; };
		3CAB60C420AF8D1A00810CE4 /* BREvent.c in Sources */ = {isa = PBXBuildFile; fileRef = 3C2A539220AF595400C430F6 /* BREvent.c */; };
		3CAB60C520AF8D1A00810CE4 /* BREventQueue.c in Sources */ = {isa = PBXBuildFile; fileRef = 3C2A539520AF595400C430F6 /* BREventQueue.c */; };
		3CAB60C820AF8D1A00810CE4 /* BREthereumLES.c in Sources */ = {isa = PBXBuildFile; fileRef = 3C2A538620AF595400C430F6 /* BREthereumLES.c */; };
		3CAB60CA20AF8D1A00810CE4 /* BREthereumLESFrameCoder.c in Sources */ = {isa = PBXBuildFile; fileRef = 3C2A538B20AF595400C430F6 /* BREthereumLESFrameCoder.c */; };
		3CAB60CD20AF8D1A00810CE4 /* BREthereumEWM.c in Sources */ = {isa = PBXBuildFile; fileRef = 3C2A53A220AF595400C430F6 /* BREthereumEWM.c */; };
		3CAB60D120AF8D1A00810CE4 /* BRRlpCoder.c in Sources */ = {isa = PBXBuildFile; fileRef = 3C2A539A20AF595400C430F6 /* BRRlpCoder.c */; };
		3CAB60D220AF8D1A00810CE4 /* BRUtilMath.c in Sources */ = {isa = PBXBuildFile; fileRef = 3C2A537B20AF595400C430F6 /* BRUtilMath.c */; };
		3CAB60D320AF8D1A00810CE4 /* BRUtilMathParse.c in Sources */ = {isa = PBXBuildFile; fileRef = 3C2A537C20AF595400C430F6 /* BRUtilMathParse.c */; };
		3CAB60D420AF8D1A00810CE4 /* BRUtilHex.c in Sources */ = {isa = PBXBuildFile; fileRef = 3C2A537E20AF595400C430F6 /* BRUtilHex.c */; };
		3CAB60D520AF8D1A00810CE4 /* BRBCashAddr.c in Sources */ = {isa = PBXBuildFile; fileRef = 3C590F3D20950C720005597B /* BRBCashAddr.c */; };
		3CAB60D620AF8D1A00810CE4 /* BRAddress.c in Sources */ = {isa = PBXBuildFile; fileRef = 3C590F3420950C720005597B /* BRAddress.c */; };
		3CAB60D720AF8D1A00810CE4 /* BRBase58.c in Sources */ = {isa = PBXBuildFile; fileRef = 3C590F4A20950C730005597B /* BRBase58.c */; };
		3CAB60D820AF8D1A00810CE4 /* BRBech32.c in Sources */ = {isa = PBXBuildFile; fileRef = 3C590F4420950C730005597B /* BRBech32.c */; };
		3CAB60D920AF8D1A00810CE4 /* BRBIP32Sequence.c in Sources */ = {isa = PBXBuildFile; fileRef = 3C590F3220950C720005597B /* BRBIP32Sequence.c */; };
		3CAB60DA20AF8D1A00810CE4 /* BRBIP38Key.c in Sources */ = {isa = PBXBuildFile; fileRef = 3C590F5820950C750005597B /* BRBIP38Key.c */; };
		3CAB60DB20AF8D1A00810CE4 /* BRBIP39Mnemonic.c in Sources */ = {isa = PBXBuildFile; fileRef = 3C590F5920950C750005597B /* BRBIP39Mnemonic.c */; };
		3CAB60DC20AF8D1A00810CE4 /* BRBloomFilter.c in Sources */ = {isa = PBXBuildFile; fileRef = 3C590F4E20950C730005597B /* BRBloomFilter.c */; };
		3CAB60DD20AF8D1A00810CE4 /* BRCrypto.c in Sources */ = {isa = PBXBuildFile; fileRef = 3C590F5520950C740005597B /* BRCrypto.c */; };
		3CAB60DE20AF8D1A00810CE4 /* BRKeyECIES.c in Sources */ = {isa = PBXBuildFile; fileRef = 3CA74EA920AF622D00EDF3E7 /* BRKeyECIES.c */; };
		3CAB60DF20AF8D1A00810CE4 /* BRKey.c in Sources */ = {isa = PBXBuildFile; fileRef = 3C590F5420950C740005597B /* BRKey.c */; };
		3CAB60E020AF8D1A00810CE4 /* BRMerkleBlock.c in Sources */ = {isa = PBXBuildFile; fileRef = 3C590F3520950C720005597B /* BRMerkleBlock.c */; };
		3CAB60E120AF8D1A00810CE4 /* BRPaymentProtocol.c in Sources */ = {isa = PBXBuildFile; fileRef = 3C590F3A20950C720005597B /* BRPaymentProtocol.c */; };
		3CAB60E220AF8D1A00810CE4 /* BRPeer.c in Sources */ = {isa = PBXBuildFile; fileRef = 3C590F5120950C740005597B /* BRPeer.c */; };
		3CAB60E320AF8D1A00810CE4 /* BRPeerManager.c in Sources */ = {isa = PBXBuildFile; fileRef = 3C590F4B20950C730005597B /* BRPeerManager.c */; };
		3CAB60E420AF8D1A00810CE4 /* BRSet.c in Sources */ = {isa = PBXBuildFile; fileRef = 3C590F4D20950C730005597B /* BRSet.c */; };
		3CAB60E520AF8D1A00810CE4 /* BRTransaction.c in Sources */ = {isa = PBXBuildFile; fileRef = 3C590F5320950C740005597B /* BRTransaction.c */; };
		3CAB60E620AF8D1A00810CE4 /* BRWallet.c in Sources */ = {isa = PBXBuildFile; fileRef = 3C590F5720950C740005597B /* BRWallet.c */; };
		3CAB60E720AF8ED800810CE4 /* test.c in Sources */ = {isa = PBXBuildFile; fileRef = 3C2A53A620AF595400C430F6 /* test.c */; };
		3CAB60E820AF8EE000810CE4 /* test.c in Sources */ = {isa = PBXBuildFile; fileRef = 3C42EF8E209763AB000E58E0 /* test.c */; };
		3CAB60F820AF936200810CE4 /* BRCore.framework in Frameworks */ = {isa = PBXBuildFile; fileRef = 3CAB60EF20AF936200810CE4 /* BRCore.framework */; };
		3CAB60FD20AF936200810CE4 /* BRCoreTests.swift in Sources */ = {isa = PBXBuildFile; fileRef = 3CAB60FC20AF936200810CE4 /* BRCoreTests.swift */; };
		3CAB60FF20AF936300810CE4 /* BRCore.h in Headers */ = {isa = PBXBuildFile; fileRef = 3CAB60F120AF936200810CE4 /* BRCore.h */; settings = {ATTRIBUTES = (Public, ); }; };
		3CAB610B20AF938E00810CE4 /* libCore.a in Frameworks */ = {isa = PBXBuildFile; fileRef = 3CAB609B20AF8C5D00810CE4 /* libCore.a */; };
		3CAB611D20B347A200810CE4 /* BRCore.swift in Sources */ = {isa = PBXBuildFile; fileRef = 3CAB611B20B347A200810CE4 /* BRCore.swift */; };
		3CAB612820B347B300810CE4 /* UserDefaults+Additions.swift in Sources */ = {isa = PBXBuildFile; fileRef = 3CAB611F20B347B200810CE4 /* UserDefaults+Additions.swift */; };
		3CAB612920B347B300810CE4 /* FeeUpdater.swift in Sources */ = {isa = PBXBuildFile; fileRef = 3CAB612020B347B200810CE4 /* FeeUpdater.swift */; };
		3CAB612A20B347B300810CE4 /* Environment.swift in Sources */ = {isa = PBXBuildFile; fileRef = 3CAB612120B347B200810CE4 /* Environment.swift */; };
		3CAB612B20B347B300810CE4 /* Currency.swift in Sources */ = {isa = PBXBuildFile; fileRef = 3CAB612220B347B200810CE4 /* Currency.swift */; };
		3CAB612C20B347B300810CE4 /* Rate.swift in Sources */ = {isa = PBXBuildFile; fileRef = 3CAB612320B347B200810CE4 /* Rate.swift */; };
		3CAB612D20B347B300810CE4 /* Strings.swift in Sources */ = {isa = PBXBuildFile; fileRef = 3CAB612420B347B200810CE4 /* Strings.swift */; };
		3CAB612E20B347B300810CE4 /* Support.swift in Sources */ = {isa = PBXBuildFile; fileRef = 3CAB612520B347B200810CE4 /* Support.swift */; };
		3CAB613020B347B300810CE4 /* Constants.swift in Sources */ = {isa = PBXBuildFile; fileRef = 3CAB612720B347B200810CE4 /* Constants.swift */; };
		3CAB613220B34EFF00810CE4 /* BREthereumEther.h in Headers */ = {isa = PBXBuildFile; fileRef = 3C2A53AD20AF595400C430F6 /* BREthereumEther.h */; settings = {ATTRIBUTES = (Public, ); }; };
		3CAB613320B3536000810CE4 /* test-les.c in Sources */ = {isa = PBXBuildFile; fileRef = 3C2A538920AF595400C430F6 /* test-les.c */; };
		3CC17B6B212DF03800B038C6 /* TransferViewController.swift in Sources */ = {isa = PBXBuildFile; fileRef = 3CC17B6A212DF03800B038C6 /* TransferViewController.swift */; };
		3CCD36A6219613580032637A /* Support.swift in Sources */ = {isa = PBXBuildFile; fileRef = 3CCD36A5219613580032637A /* Support.swift */; };
		3CCD36AC21A48B880032637A /* BREthereum.swift in Sources */ = {isa = PBXBuildFile; fileRef = 3CAB611C20B347A200810CE4 /* BREthereum.swift */; };
		3CCD36B121A5BB8D0032637A /* BRWalletManager.c in Sources */ = {isa = PBXBuildFile; fileRef = 3CCD36B021A5BB8D0032637A /* BRWalletManager.c */; };
		3CCD36B221A5BB8D0032637A /* BRWalletManager.c in Sources */ = {isa = PBXBuildFile; fileRef = 3CCD36B021A5BB8D0032637A /* BRWalletManager.c */; };
		3CCD36B421AA11CC0032637A /* BRFiat.swift in Sources */ = {isa = PBXBuildFile; fileRef = 3CCD36B321AA11CB0032637A /* BRFiat.swift */; };
		3CCD36B621AC65690032637A /* BRBitcash.swift in Sources */ = {isa = PBXBuildFile; fileRef = 3CCD36B521AC65690032637A /* BRBitcash.swift */; };
		3CCD36BD21AC90860032637A /* WalletViewController.swift in Sources */ = {isa = PBXBuildFile; fileRef = 3CCD36B721AC90850032637A /* WalletViewController.swift */; };
		3CCD36C021AC90860032637A /* SummaryViewController.swift in Sources */ = {isa = PBXBuildFile; fileRef = 3CCD36BA21AC90850032637A /* SummaryViewController.swift */; };
		3CCD36C121AC90860032637A /* TransferTableViewCell.swift in Sources */ = {isa = PBXBuildFile; fileRef = 3CCD36BB21AC90850032637A /* TransferTableViewCell.swift */; };
		3CCD36C221AC90860032637A /* WalletTableViewCell.swift in Sources */ = {isa = PBXBuildFile; fileRef = 3CCD36BC21AC90850032637A /* WalletTableViewCell.swift */; };
		3CCD36C421AC92220032637A /* Support.swift in Sources */ = {isa = PBXBuildFile; fileRef = 3CCD36C321AC92210032637A /* Support.swift */; };
		3CCD36C521ACB3930032637A /* TransferViewController.swift in Sources */ = {isa = PBXBuildFile; fileRef = 3CCD36B921AC90850032637A /* TransferViewController.swift */; };
		3CCD36C721AF25660032637A /* BRDefaultClients.swift in Sources */ = {isa = PBXBuildFile; fileRef = 3CCD36C621AF25650032637A /* BRDefaultClients.swift */; };
		3CCD36C921B1DC9E0032637A /* TransferCreateController.swift in Sources */ = {isa = PBXBuildFile; fileRef = 3CCD36B821AC90850032637A /* TransferCreateController.swift */; };
		3CD30494213B222A00A0CCED /* BREthereumMessagePIP.c in Sources */ = {isa = PBXBuildFile; fileRef = 3CD30493213B222A00A0CCED /* BREthereumMessagePIP.c */; };
		3CD30496213B226B00A0CCED /* BREthereumMessageP2P.c in Sources */ = {isa = PBXBuildFile; fileRef = 3CD30495213B226B00A0CCED /* BREthereumMessageP2P.c */; };
		3CD30498213B228900A0CCED /* BREthereumMessageDIS.c in Sources */ = {isa = PBXBuildFile; fileRef = 3CD30497213B228900A0CCED /* BREthereumMessageDIS.c */; };
		3CD3049A213B22AF00A0CCED /* BREthereumMessageLES.c in Sources */ = {isa = PBXBuildFile; fileRef = 3CD30499213B22AF00A0CCED /* BREthereumMessageLES.c */; };
		3CD3049D213F281500A0CCED /* BREthereumProvision.c in Sources */ = {isa = PBXBuildFile; fileRef = 3CD3049C213F281500A0CCED /* BREthereumProvision.c */; };
		3CD57F6D21F696C5003B0306 /* BREthereumProofOfWork.c in Sources */ = {isa = PBXBuildFile; fileRef = 3CF38E4721C4421600B771E6 /* BREthereumProofOfWork.c */; };
		3CE48BF521E937580067BFC9 /* BRCryptoTransferTests.swift in Sources */ = {isa = PBXBuildFile; fileRef = 3CE48BF421E937580067BFC9 /* BRCryptoTransferTests.swift */; };
		3CE48BF721E937F70067BFC9 /* BRCryptoWalletManagerTests.swift in Sources */ = {isa = PBXBuildFile; fileRef = 3CE48BF621E937F70067BFC9 /* BRCryptoWalletManagerTests.swift */; };
		3CE48BF921E938370067BFC9 /* BRCryptoWalletTests.swift in Sources */ = {isa = PBXBuildFile; fileRef = 3CE48BF821E938370067BFC9 /* BRCryptoWalletTests.swift */; };
		3CEE8EED216FAFF7008540C8 /* main.c in Sources */ = {isa = PBXBuildFile; fileRef = 3CEE8EEC216FAFF7008540C8 /* main.c */; };
		3CEE8EF3216FB025008540C8 /* libCoreMacOS.a in Frameworks */ = {isa = PBXBuildFile; fileRef = 3C6B17792131CE12003C313B /* libCoreMacOS.a */; };
		3CF0FC9021657D7B000DE3FE /* BREthereumData.c in Sources */ = {isa = PBXBuildFile; fileRef = 3CF0FC8F21657D7A000DE3FE /* BREthereumData.c */; };
		3CF0FC9121657D7B000DE3FE /* BREthereumData.c in Sources */ = {isa = PBXBuildFile; fileRef = 3CF0FC8F21657D7A000DE3FE /* BREthereumData.c */; };
		3CF38E4821C4421600B771E6 /* BREthereumProofOfWork.c in Sources */ = {isa = PBXBuildFile; fileRef = 3CF38E4721C4421600B771E6 /* BREthereumProofOfWork.c */; };
		CA92F7902100F9CA0015C966 /* BRKeccak.c in Sources */ = {isa = PBXBuildFile; fileRef = CA92F78F2100F9CA0015C966 /* BRKeccak.c */; };
/* End PBXBuildFile section */

/* Begin PBXContainerItemProxy section */
		3C0EADF52188D920000577A6 /* PBXContainerItemProxy */ = {
			isa = PBXContainerItemProxy;
			containerPortal = 3C590F0E20950C160005597B /* Project object */;
			proxyType = 1;
			remoteGlobalIDString = 3C0EADEA2188D91F000577A6;
			remoteInfo = BRCoreX;
		};
		3C18F8C321950760006F738F /* PBXContainerItemProxy */ = {
			isa = PBXContainerItemProxy;
			containerPortal = 3C590F0E20950C160005597B /* Project object */;
			proxyType = 1;
			remoteGlobalIDString = 3CAB609A20AF8C5D00810CE4;
			remoteInfo = Core;
		};
		3C18F8C521950765006F738F /* PBXContainerItemProxy */ = {
			isa = PBXContainerItemProxy;
			containerPortal = 3C590F0E20950C160005597B /* Project object */;
			proxyType = 1;
			remoteGlobalIDString = 3C0EADEA2188D91F000577A6;
			remoteInfo = BRCoreX;
		};
		3C6B177A2131CE60003C313B /* PBXContainerItemProxy */ = {
			isa = PBXContainerItemProxy;
			containerPortal = 3C590F0E20950C160005597B /* Project object */;
			proxyType = 1;
			remoteGlobalIDString = 3C6B17362131CE12003C313B;
			remoteInfo = CoreMacOS;
		};
		3C902616210A312500143B69 /* PBXContainerItemProxy */ = {
			isa = PBXContainerItemProxy;
			containerPortal = 3C590F0E20950C160005597B /* Project object */;
			proxyType = 1;
			remoteGlobalIDString = 3CAB60EE20AF936200810CE4;
			remoteInfo = BRCore;
		};
		3C902618210A312500143B69 /* PBXContainerItemProxy */ = {
			isa = PBXContainerItemProxy;
			containerPortal = 3C590F0E20950C160005597B /* Project object */;
			proxyType = 1;
			remoteGlobalIDString = 3CAB609A20AF8C5D00810CE4;
			remoteInfo = Core;
		};
		3CAB60AC20AF8C8500810CE4 /* PBXContainerItemProxy */ = {
			isa = PBXContainerItemProxy;
			containerPortal = 3C590F0E20950C160005597B /* Project object */;
			proxyType = 1;
			remoteGlobalIDString = 3CAB609A20AF8C5D00810CE4;
			remoteInfo = Core;
		};
		3CAB60F920AF936200810CE4 /* PBXContainerItemProxy */ = {
			isa = PBXContainerItemProxy;
			containerPortal = 3C590F0E20950C160005597B /* Project object */;
			proxyType = 1;
			remoteGlobalIDString = 3CAB60EE20AF936200810CE4;
			remoteInfo = BRCore2;
		};
		3CAB610820AF938500810CE4 /* PBXContainerItemProxy */ = {
			isa = PBXContainerItemProxy;
			containerPortal = 3C590F0E20950C160005597B /* Project object */;
			proxyType = 1;
			remoteGlobalIDString = 3CAB609A20AF8C5D00810CE4;
			remoteInfo = Core;
		};
		3CEE8EF1216FB00E008540C8 /* PBXContainerItemProxy */ = {
			isa = PBXContainerItemProxy;
			containerPortal = 3C590F0E20950C160005597B /* Project object */;
			proxyType = 1;
			remoteGlobalIDString = 3C6B17362131CE12003C313B;
			remoteInfo = CoreMacOS;
		};
/* End PBXContainerItemProxy section */

/* Begin PBXCopyFilesBuildPhase section */
		3C18F8CA21950797006F738F /* Embed Frameworks */ = {
			isa = PBXCopyFilesBuildPhase;
			buildActionMask = 2147483647;
			dstPath = "";
			dstSubfolderSpec = 10;
			files = (
				3C18F8C921950797006F738F /* BRCrypto.framework in Embed Frameworks */,
			);
			name = "Embed Frameworks";
			runOnlyForDeploymentPostprocessing = 0;
		};
		3C6B172A2131CB5B003C313B /* CopyFiles */ = {
			isa = PBXCopyFilesBuildPhase;
			buildActionMask = 2147483647;
			dstPath = /usr/share/man/man1/;
			dstSubfolderSpec = 0;
			files = (
			);
			runOnlyForDeploymentPostprocessing = 1;
		};
		3C6B17752131CE12003C313B /* CopyFiles */ = {
			isa = PBXCopyFilesBuildPhase;
			buildActionMask = 2147483647;
			dstPath = "include/$(PRODUCT_NAME)";
			dstSubfolderSpec = 16;
			files = (
			);
			runOnlyForDeploymentPostprocessing = 0;
		};
		3C902620210A3BBE00143B69 /* Embed Frameworks */ = {
			isa = PBXCopyFilesBuildPhase;
			buildActionMask = 2147483647;
			dstPath = "";
			dstSubfolderSpec = 10;
			files = (
				3C90261F210A3BBE00143B69 /* BRCore.framework in Embed Frameworks */,
			);
			name = "Embed Frameworks";
			runOnlyForDeploymentPostprocessing = 0;
		};
		3CAB609920AF8C5D00810CE4 /* CopyFiles */ = {
			isa = PBXCopyFilesBuildPhase;
			buildActionMask = 2147483647;
			dstPath = "include/$(PRODUCT_NAME)";
			dstSubfolderSpec = 16;
			files = (
			);
			runOnlyForDeploymentPostprocessing = 0;
		};
		3CEE8EE8216FAFF7008540C8 /* CopyFiles */ = {
			isa = PBXCopyFilesBuildPhase;
			buildActionMask = 2147483647;
			dstPath = /usr/share/man/man1/;
			dstSubfolderSpec = 0;
			files = (
			);
			runOnlyForDeploymentPostprocessing = 1;
		};
/* End PBXCopyFilesBuildPhase section */

/* Begin PBXFileReference section */
		3C0EADEB2188D91F000577A6 /* BRCrypto.framework */ = {isa = PBXFileReference; explicitFileType = wrapper.framework; includeInIndex = 0; path = BRCrypto.framework; sourceTree = BUILT_PRODUCTS_DIR; };
		3C0EADED2188D91F000577A6 /* BRCryptoVersion.h */ = {isa = PBXFileReference; lastKnownFileType = sourcecode.c.h; path = BRCryptoVersion.h; sourceTree = "<group>"; };
		3C0EADEE2188D91F000577A6 /* Info.plist */ = {isa = PBXFileReference; lastKnownFileType = text.plist.xml; path = Info.plist; sourceTree = "<group>"; };
		3C0EADF32188D91F000577A6 /* BRCryptoTests.xctest */ = {isa = PBXFileReference; explicitFileType = wrapper.cfbundle; includeInIndex = 0; path = BRCryptoTests.xctest; sourceTree = BUILT_PRODUCTS_DIR; };
		3C0EADF82188D920000577A6 /* BRCryptoBaseTests.swift */ = {isa = PBXFileReference; lastKnownFileType = sourcecode.swift; path = BRCryptoBaseTests.swift; sourceTree = "<group>"; };
		3C0EADFA2188D920000577A6 /* Info.plist */ = {isa = PBXFileReference; lastKnownFileType = text.plist.xml; path = Info.plist; sourceTree = "<group>"; };
		3C0EAE0C2190BCE9000577A6 /* BRCrypto.swift */ = {isa = PBXFileReference; lastKnownFileType = sourcecode.swift; path = BRCrypto.swift; sourceTree = "<group>"; };
		3C0EAE192191145A000577A6 /* BRSupport.swift */ = {isa = PBXFileReference; lastKnownFileType = sourcecode.swift; path = BRSupport.swift; sourceTree = "<group>"; };
		3C0EAE2021925574000577A6 /* BRCoreX.playground */ = {isa = PBXFileReference; lastKnownFileType = file.playground; path = BRCoreX.playground; sourceTree = "<group>"; xcLanguageSpecificationIdentifier = xcode.lang.swift; };
		3C0EAE25219349CD000577A6 /* BREthereum.swift */ = {isa = PBXFileReference; lastKnownFileType = sourcecode.swift; path = BREthereum.swift; sourceTree = "<group>"; };
		3C0EAE2821935388000577A6 /* BRBitcoin.swift */ = {isa = PBXFileReference; lastKnownFileType = sourcecode.swift; path = BRBitcoin.swift; sourceTree = "<group>"; };
		3C18F8AF21950746006F738F /* BRCryptoDemo.app */ = {isa = PBXFileReference; explicitFileType = wrapper.application; includeInIndex = 0; path = BRCryptoDemo.app; sourceTree = BUILT_PRODUCTS_DIR; };
		3C18F8B121950746006F738F /* AppDelegate.swift */ = {isa = PBXFileReference; lastKnownFileType = sourcecode.swift; path = AppDelegate.swift; sourceTree = "<group>"; };
		3C18F8B821950746006F738F /* Base */ = {isa = PBXFileReference; lastKnownFileType = file.storyboard; name = Base; path = Base.lproj/Main.storyboard; sourceTree = "<group>"; };
		3C18F8BA21950748006F738F /* Assets.xcassets */ = {isa = PBXFileReference; lastKnownFileType = folder.assetcatalog; path = Assets.xcassets; sourceTree = "<group>"; };
		3C18F8BD21950748006F738F /* Base */ = {isa = PBXFileReference; lastKnownFileType = file.storyboard; name = Base; path = Base.lproj/LaunchScreen.storyboard; sourceTree = "<group>"; };
		3C18F8BF21950748006F738F /* Info.plist */ = {isa = PBXFileReference; lastKnownFileType = text.plist.xml; path = Info.plist; sourceTree = "<group>"; };
		3C18F8CB219507E2006F738F /* CoreDemoListener.swift */ = {isa = PBXFileReference; lastKnownFileType = sourcecode.swift; path = CoreDemoListener.swift; sourceTree = "<group>"; };
		3C2A537720AF595400C430F6 /* BREthereumAccount.c */ = {isa = PBXFileReference; fileEncoding = 4; lastKnownFileType = sourcecode.c.c; path = BREthereumAccount.c; sourceTree = "<group>"; };
		3C2A537920AF595400C430F6 /* BRUtilMath.h */ = {isa = PBXFileReference; fileEncoding = 4; lastKnownFileType = sourcecode.c.h; path = BRUtilMath.h; sourceTree = "<group>"; };
		3C2A537A20AF595400C430F6 /* BRUtilHex.h */ = {isa = PBXFileReference; fileEncoding = 4; lastKnownFileType = sourcecode.c.h; path = BRUtilHex.h; sourceTree = "<group>"; };
		3C2A537B20AF595400C430F6 /* BRUtilMath.c */ = {isa = PBXFileReference; fileEncoding = 4; lastKnownFileType = sourcecode.c.c; path = BRUtilMath.c; sourceTree = "<group>"; };
		3C2A537C20AF595400C430F6 /* BRUtilMathParse.c */ = {isa = PBXFileReference; fileEncoding = 4; lastKnownFileType = sourcecode.c.c; path = BRUtilMathParse.c; sourceTree = "<group>"; };
		3C2A537D20AF595400C430F6 /* BRUtil.h */ = {isa = PBXFileReference; fileEncoding = 4; lastKnownFileType = sourcecode.c.h; path = BRUtil.h; sourceTree = "<group>"; };
		3C2A537E20AF595400C430F6 /* BRUtilHex.c */ = {isa = PBXFileReference; fileEncoding = 4; lastKnownFileType = sourcecode.c.c; path = BRUtilHex.c; sourceTree = "<group>"; };
		3C2A538220AF595400C430F6 /* test-les.h */ = {isa = PBXFileReference; fileEncoding = 4; lastKnownFileType = sourcecode.c.h; path = "test-les.h"; sourceTree = "<group>"; };
		3C2A538420AF595400C430F6 /* BREthereumLESFrameCoder.h */ = {isa = PBXFileReference; fileEncoding = 4; lastKnownFileType = sourcecode.c.h; path = BREthereumLESFrameCoder.h; sourceTree = "<group>"; };
		3C2A538620AF595400C430F6 /* BREthereumLES.c */ = {isa = PBXFileReference; fileEncoding = 4; lastKnownFileType = sourcecode.c.c; path = BREthereumLES.c; sourceTree = "<group>"; };
		3C2A538920AF595400C430F6 /* test-les.c */ = {isa = PBXFileReference; fileEncoding = 4; lastKnownFileType = sourcecode.c.c; path = "test-les.c"; sourceTree = "<group>"; };
		3C2A538B20AF595400C430F6 /* BREthereumLESFrameCoder.c */ = {isa = PBXFileReference; fileEncoding = 4; lastKnownFileType = sourcecode.c.c; path = BREthereumLESFrameCoder.c; sourceTree = "<group>"; };
		3C2A538E20AF595400C430F6 /* BREthereumLES.h */ = {isa = PBXFileReference; fileEncoding = 4; lastKnownFileType = sourcecode.c.h; path = BREthereumLES.h; sourceTree = "<group>"; };
		3C2A539020AF595400C430F6 /* BREthereumWallet.h */ = {isa = PBXFileReference; fileEncoding = 4; lastKnownFileType = sourcecode.c.h; path = BREthereumWallet.h; sourceTree = "<group>"; };
		3C2A539220AF595400C430F6 /* BREvent.c */ = {isa = PBXFileReference; fileEncoding = 4; lastKnownFileType = sourcecode.c.c; path = BREvent.c; sourceTree = "<group>"; };
		3C2A539320AF595400C430F6 /* BREventQueue.h */ = {isa = PBXFileReference; fileEncoding = 4; lastKnownFileType = sourcecode.c.h; path = BREventQueue.h; sourceTree = "<group>"; };
		3C2A539420AF595400C430F6 /* BREvent.h */ = {isa = PBXFileReference; fileEncoding = 4; lastKnownFileType = sourcecode.c.h; path = BREvent.h; sourceTree = "<group>"; };
		3C2A539520AF595400C430F6 /* BREventQueue.c */ = {isa = PBXFileReference; fileEncoding = 4; lastKnownFileType = sourcecode.c.c; path = BREventQueue.c; sourceTree = "<group>"; };
		3C2A539620AF595400C430F6 /* BREthereum.h */ = {isa = PBXFileReference; fileEncoding = 4; lastKnownFileType = sourcecode.c.h; name = BREthereum.h; path = ../../ethereum/BREthereum.h; sourceTree = "<group>"; };
		3C2A539820AF595400C430F6 /* BRRlp.h */ = {isa = PBXFileReference; fileEncoding = 4; lastKnownFileType = sourcecode.c.h; path = BRRlp.h; sourceTree = "<group>"; };
		3C2A539920AF595400C430F6 /* BRRlpCoder.h */ = {isa = PBXFileReference; fileEncoding = 4; lastKnownFileType = sourcecode.c.h; path = BRRlpCoder.h; sourceTree = "<group>"; };
		3C2A539A20AF595400C430F6 /* BRRlpCoder.c */ = {isa = PBXFileReference; fileEncoding = 4; lastKnownFileType = sourcecode.c.c; path = BRRlpCoder.c; sourceTree = "<group>"; };
		3C2A539C20AF595400C430F6 /* BREthereumWallet.c */ = {isa = PBXFileReference; fileEncoding = 4; lastKnownFileType = sourcecode.c.c; path = BREthereumWallet.c; sourceTree = "<group>"; };
		3C2A53A020AF595400C430F6 /* BREthereumEWM.h */ = {isa = PBXFileReference; fileEncoding = 4; lastKnownFileType = sourcecode.c.h; path = BREthereumEWM.h; sourceTree = "<group>"; };
		3C2A53A220AF595400C430F6 /* BREthereumEWM.c */ = {isa = PBXFileReference; fileEncoding = 4; lastKnownFileType = sourcecode.c.c; path = BREthereumEWM.c; sourceTree = "<group>"; };
		3C2A53A320AF595400C430F6 /* BREthereumEWMPrivate.h */ = {isa = PBXFileReference; fileEncoding = 4; lastKnownFileType = sourcecode.c.h; path = BREthereumEWMPrivate.h; sourceTree = "<group>"; };
		3C2A53A520AF595400C430F6 /* BREthereumAccount.h */ = {isa = PBXFileReference; fileEncoding = 4; lastKnownFileType = sourcecode.c.h; path = BREthereumAccount.h; sourceTree = "<group>"; };
		3C2A53A620AF595400C430F6 /* test.c */ = {isa = PBXFileReference; fileEncoding = 4; lastKnownFileType = sourcecode.c.c; name = test.c; path = ../../ethereum/test.c; sourceTree = "<group>"; };
		3C2A53A820AF595400C430F6 /* BREthereumToken.h */ = {isa = PBXFileReference; fileEncoding = 4; lastKnownFileType = sourcecode.c.h; path = BREthereumToken.h; sourceTree = "<group>"; };
		3C2A53A920AF595400C430F6 /* BREthereumContract.c */ = {isa = PBXFileReference; fileEncoding = 4; lastKnownFileType = sourcecode.c.c; path = BREthereumContract.c; sourceTree = "<group>"; };
		3C2A53AA20AF595400C430F6 /* BREthereumToken.c */ = {isa = PBXFileReference; fileEncoding = 4; lastKnownFileType = sourcecode.c.c; path = BREthereumToken.c; sourceTree = "<group>"; };
		3C2A53AB20AF595400C430F6 /* BREthereumContract.h */ = {isa = PBXFileReference; fileEncoding = 4; lastKnownFileType = sourcecode.c.h; path = BREthereumContract.h; sourceTree = "<group>"; };
		3C2A53AD20AF595400C430F6 /* BREthereumEther.h */ = {isa = PBXFileReference; fileEncoding = 4; lastKnownFileType = sourcecode.c.h; path = BREthereumEther.h; sourceTree = "<group>"; };
		3C2A53AE20AF595400C430F6 /* BREthereumSignature.c */ = {isa = PBXFileReference; fileEncoding = 4; lastKnownFileType = sourcecode.c.c; path = BREthereumSignature.c; sourceTree = "<group>"; };
		3C2A53AF20AF595400C430F6 /* BREthereumGas.h */ = {isa = PBXFileReference; fileEncoding = 4; lastKnownFileType = sourcecode.c.h; path = BREthereumGas.h; sourceTree = "<group>"; };
		3C2A53B020AF595400C430F6 /* BREthereumHash.c */ = {isa = PBXFileReference; fileEncoding = 4; lastKnownFileType = sourcecode.c.c; path = BREthereumHash.c; sourceTree = "<group>"; };
		3C2A53B120AF595400C430F6 /* BREthereumLogic.h */ = {isa = PBXFileReference; fileEncoding = 4; lastKnownFileType = sourcecode.c.h; path = BREthereumLogic.h; sourceTree = "<group>"; };
		3C2A53B220AF595400C430F6 /* BREthereumAddress.h */ = {isa = PBXFileReference; fileEncoding = 4; lastKnownFileType = sourcecode.c.h; path = BREthereumAddress.h; sourceTree = "<group>"; };
		3C2A53B320AF595400C430F6 /* BREthereumEther.c */ = {isa = PBXFileReference; fileEncoding = 4; lastKnownFileType = sourcecode.c.c; path = BREthereumEther.c; sourceTree = "<group>"; };
		3C2A53B420AF595400C430F6 /* BREthereumHash.h */ = {isa = PBXFileReference; fileEncoding = 4; lastKnownFileType = sourcecode.c.h; path = BREthereumHash.h; sourceTree = "<group>"; };
		3C2A53B520AF595400C430F6 /* BREthereumGas.c */ = {isa = PBXFileReference; fileEncoding = 4; lastKnownFileType = sourcecode.c.c; path = BREthereumGas.c; sourceTree = "<group>"; };
		3C2A53B620AF595400C430F6 /* BREthereumBase.h */ = {isa = PBXFileReference; fileEncoding = 4; lastKnownFileType = sourcecode.c.h; path = BREthereumBase.h; sourceTree = "<group>"; };
		3C2A53B720AF595400C430F6 /* BREthereumSignature.h */ = {isa = PBXFileReference; fileEncoding = 4; lastKnownFileType = sourcecode.c.h; path = BREthereumSignature.h; sourceTree = "<group>"; };
		3C2A53B920AF595400C430F6 /* BREthereumAddress.c */ = {isa = PBXFileReference; fileEncoding = 4; lastKnownFileType = sourcecode.c.c; path = BREthereumAddress.c; sourceTree = "<group>"; };
		3C2A53BB20AF595500C430F6 /* BREthereumTransaction.c */ = {isa = PBXFileReference; fileEncoding = 4; lastKnownFileType = sourcecode.c.c; path = BREthereumTransaction.c; sourceTree = "<group>"; };
		3C2A53BC20AF595500C430F6 /* BREthereumBlockChain.h */ = {isa = PBXFileReference; fileEncoding = 4; lastKnownFileType = sourcecode.c.h; path = BREthereumBlockChain.h; sourceTree = "<group>"; };
		3C2A53BD20AF595500C430F6 /* BREthereumLog.h */ = {isa = PBXFileReference; fileEncoding = 4; lastKnownFileType = sourcecode.c.h; path = BREthereumLog.h; sourceTree = "<group>"; };
		3C2A53BE20AF595500C430F6 /* BREthereumAccountState.h */ = {isa = PBXFileReference; fileEncoding = 4; lastKnownFileType = sourcecode.c.h; path = BREthereumAccountState.h; sourceTree = "<group>"; };
		3C2A53BF20AF595500C430F6 /* BREthereumBloomFilter.c */ = {isa = PBXFileReference; fileEncoding = 4; lastKnownFileType = sourcecode.c.c; path = BREthereumBloomFilter.c; sourceTree = "<group>"; };
		3C2A53C020AF595500C430F6 /* BREthereumTransactionStatus.h */ = {isa = PBXFileReference; fileEncoding = 4; lastKnownFileType = sourcecode.c.h; path = BREthereumTransactionStatus.h; sourceTree = "<group>"; };
		3C2A53C120AF595500C430F6 /* BREthereumNetwork.c */ = {isa = PBXFileReference; fileEncoding = 4; lastKnownFileType = sourcecode.c.c; path = BREthereumNetwork.c; sourceTree = "<group>"; };
		3C2A53C220AF595500C430F6 /* BREthereumTransactionReceipt.c */ = {isa = PBXFileReference; fileEncoding = 4; lastKnownFileType = sourcecode.c.c; path = BREthereumTransactionReceipt.c; sourceTree = "<group>"; };
		3C2A53C320AF595500C430F6 /* BREthereumBlock.h */ = {isa = PBXFileReference; fileEncoding = 4; lastKnownFileType = sourcecode.c.h; path = BREthereumBlock.h; sourceTree = "<group>"; };
		3C2A53C420AF595500C430F6 /* BREthereumAmount.h */ = {isa = PBXFileReference; fileEncoding = 4; lastKnownFileType = sourcecode.c.h; path = BREthereumAmount.h; sourceTree = "<group>"; };
		3C2A53C520AF595500C430F6 /* BREthereumAccountState.c */ = {isa = PBXFileReference; fileEncoding = 4; lastKnownFileType = sourcecode.c.c; path = BREthereumAccountState.c; sourceTree = "<group>"; };
		3C2A53C620AF595500C430F6 /* BREthereumLog.c */ = {isa = PBXFileReference; fileEncoding = 4; lastKnownFileType = sourcecode.c.c; path = BREthereumLog.c; sourceTree = "<group>"; };
		3C2A53C720AF595500C430F6 /* BREthereumTransaction.h */ = {isa = PBXFileReference; fileEncoding = 4; lastKnownFileType = sourcecode.c.h; path = BREthereumTransaction.h; sourceTree = "<group>"; };
		3C2A53C820AF595500C430F6 /* BREthereumNetwork.h */ = {isa = PBXFileReference; fileEncoding = 4; lastKnownFileType = sourcecode.c.h; path = BREthereumNetwork.h; sourceTree = "<group>"; };
		3C2A53C920AF595500C430F6 /* BREthereumTransactionStatus.c */ = {isa = PBXFileReference; fileEncoding = 4; lastKnownFileType = sourcecode.c.c; path = BREthereumTransactionStatus.c; sourceTree = "<group>"; };
		3C2A53CA20AF595500C430F6 /* BREthereumBloomFilter.h */ = {isa = PBXFileReference; fileEncoding = 4; lastKnownFileType = sourcecode.c.h; path = BREthereumBloomFilter.h; sourceTree = "<group>"; };
		3C2A53CB20AF595500C430F6 /* BREthereumBlock.c */ = {isa = PBXFileReference; fileEncoding = 4; lastKnownFileType = sourcecode.c.c; path = BREthereumBlock.c; sourceTree = "<group>"; };
		3C2A53CC20AF595500C430F6 /* BREthereumTransactionReceipt.h */ = {isa = PBXFileReference; fileEncoding = 4; lastKnownFileType = sourcecode.c.h; path = BREthereumTransactionReceipt.h; sourceTree = "<group>"; };
		3C2A53CD20AF595500C430F6 /* BREthereumAmount.c */ = {isa = PBXFileReference; fileEncoding = 4; lastKnownFileType = sourcecode.c.c; path = BREthereumAmount.c; sourceTree = "<group>"; };
		3C2FEDFF212E1544004BE30A /* TransferCreateController.swift */ = {isa = PBXFileReference; lastKnownFileType = sourcecode.swift; path = TransferCreateController.swift; sourceTree = "<group>"; };
		3C386DBD20C6F4AE0065E355 /* BREthereumLESRandom.h */ = {isa = PBXFileReference; fileEncoding = 4; lastKnownFileType = sourcecode.c.h; path = BREthereumLESRandom.h; sourceTree = "<group>"; };
		3C386DC120C6F4AE0065E355 /* BREthereumLESRandom.c */ = {isa = PBXFileReference; fileEncoding = 4; lastKnownFileType = sourcecode.c.c; path = BREthereumLESRandom.c; sourceTree = "<group>"; };
		3C386DCA20C6F5E40065E355 /* BREthereumBCS.c */ = {isa = PBXFileReference; fileEncoding = 4; lastKnownFileType = sourcecode.c.c; path = BREthereumBCS.c; sourceTree = "<group>"; };
		3C386DCB20C6F5E40065E355 /* BREthereumBlockChainSlice.h */ = {isa = PBXFileReference; fileEncoding = 4; lastKnownFileType = sourcecode.c.h; path = BREthereumBlockChainSlice.h; sourceTree = "<group>"; };
		3C386DCC20C6F5E40065E355 /* BREthereumBCSPrivate.h */ = {isa = PBXFileReference; fileEncoding = 4; lastKnownFileType = sourcecode.c.h; path = BREthereumBCSPrivate.h; sourceTree = "<group>"; };
		3C386DCD20C6F5E40065E355 /* BREthereumBCSEvent.c */ = {isa = PBXFileReference; fileEncoding = 4; lastKnownFileType = sourcecode.c.c; path = BREthereumBCSEvent.c; sourceTree = "<group>"; };
		3C386DCE20C6F5E40065E355 /* BREthereumBCS.h */ = {isa = PBXFileReference; fileEncoding = 4; lastKnownFileType = sourcecode.c.h; path = BREthereumBCS.h; sourceTree = "<group>"; };
		3C386DD120C6F6060065E355 /* BREthereumEWMClient.c */ = {isa = PBXFileReference; fileEncoding = 4; lastKnownFileType = sourcecode.c.c; path = BREthereumEWMClient.c; sourceTree = "<group>"; };
		3C386DD220C6F6070065E355 /* BREthereumEWMEvent.c */ = {isa = PBXFileReference; fileEncoding = 4; lastKnownFileType = sourcecode.c.c; path = BREthereumEWMEvent.c; sourceTree = "<group>"; };
		3C3B37FB20D82335004F9928 /* BREventAlarm.c */ = {isa = PBXFileReference; fileEncoding = 4; lastKnownFileType = sourcecode.c.c; path = BREventAlarm.c; sourceTree = "<group>"; };
		3C3B37FC20D82335004F9928 /* BREventAlarm.h */ = {isa = PBXFileReference; fileEncoding = 4; lastKnownFileType = sourcecode.c.h; path = BREventAlarm.h; sourceTree = "<group>"; };
<<<<<<< HEAD
=======
		3C3B37FE20DAAD55004F9928 /* pthread_android.h */ = {isa = PBXFileReference; lastKnownFileType = sourcecode.c.h; path = pthread_android.h; sourceTree = "<group>"; };
		3C3DC5B921DFCA7C004188BD /* BRFileService.h */ = {isa = PBXFileReference; lastKnownFileType = sourcecode.c.h; path = BRFileService.h; sourceTree = "<group>"; };
		3C3DC5BA21DFCA7C004188BD /* BRFileService.c */ = {isa = PBXFileReference; lastKnownFileType = sourcecode.c.c; path = BRFileService.c; sourceTree = "<group>"; };
>>>>>>> ff403f85
		3C42EF512095143D000E58E0 /* module.modulemap */ = {isa = PBXFileReference; fileEncoding = 4; lastKnownFileType = "sourcecode.module-map"; path = module.modulemap; sourceTree = "<group>"; };
		3C42EF8D209763AB000E58E0 /* BRDcoreTests-Bridging-Header.h */ = {isa = PBXFileReference; lastKnownFileType = sourcecode.c.h; path = "BRDcoreTests-Bridging-Header.h"; sourceTree = "<group>"; };
		3C42EF8E209763AB000E58E0 /* test.c */ = {isa = PBXFileReference; fileEncoding = 4; lastKnownFileType = sourcecode.c.c; name = test.c; path = ../../test.c; sourceTree = "<group>"; };
		3C54A7FD2121F1D200C57B1B /* BREthereumMessage.h */ = {isa = PBXFileReference; lastKnownFileType = sourcecode.c.h; path = BREthereumMessage.h; sourceTree = "<group>"; };
		3C54A7FE2121F1D200C57B1B /* BREthereumMessage.c */ = {isa = PBXFileReference; lastKnownFileType = sourcecode.c.c; path = BREthereumMessage.c; sourceTree = "<group>"; };
		3C54A8002122284900C57B1B /* BREthereumNode.h */ = {isa = PBXFileReference; lastKnownFileType = sourcecode.c.h; path = BREthereumNode.h; sourceTree = "<group>"; };
		3C54A8012122284900C57B1B /* BREthereumNode.c */ = {isa = PBXFileReference; lastKnownFileType = sourcecode.c.c; path = BREthereumNode.c; sourceTree = "<group>"; };
		3C54A80321234C9700C57B1B /* BREthereumNodeEndpoint.h */ = {isa = PBXFileReference; lastKnownFileType = sourcecode.c.h; path = BREthereumNodeEndpoint.h; sourceTree = "<group>"; };
		3C54A80421234C9700C57B1B /* BREthereumNodeEndpoint.c */ = {isa = PBXFileReference; lastKnownFileType = sourcecode.c.c; path = BREthereumNodeEndpoint.c; sourceTree = "<group>"; };
		3C590F3220950C720005597B /* BRBIP32Sequence.c */ = {isa = PBXFileReference; fileEncoding = 4; lastKnownFileType = sourcecode.c.c; name = BRBIP32Sequence.c; path = ../../BRBIP32Sequence.c; sourceTree = "<group>"; };
		3C590F3320950C720005597B /* BRBIP39Mnemonic.h */ = {isa = PBXFileReference; fileEncoding = 4; lastKnownFileType = sourcecode.c.h; name = BRBIP39Mnemonic.h; path = ../../BRBIP39Mnemonic.h; sourceTree = "<group>"; };
		3C590F3420950C720005597B /* BRAddress.c */ = {isa = PBXFileReference; fileEncoding = 4; lastKnownFileType = sourcecode.c.c; name = BRAddress.c; path = ../../BRAddress.c; sourceTree = "<group>"; };
		3C590F3520950C720005597B /* BRMerkleBlock.c */ = {isa = PBXFileReference; fileEncoding = 4; lastKnownFileType = sourcecode.c.c; name = BRMerkleBlock.c; path = ../../BRMerkleBlock.c; sourceTree = "<group>"; };
		3C590F3620950C720005597B /* BRCrypto.h */ = {isa = PBXFileReference; fileEncoding = 4; lastKnownFileType = sourcecode.c.h; name = BRCrypto.h; path = ../../BRCrypto.h; sourceTree = "<group>"; };
		3C590F3720950C720005597B /* BRAddress.h */ = {isa = PBXFileReference; fileEncoding = 4; lastKnownFileType = sourcecode.c.h; name = BRAddress.h; path = ../../BRAddress.h; sourceTree = "<group>"; };
		3C590F3820950C720005597B /* BRArray.h */ = {isa = PBXFileReference; fileEncoding = 4; lastKnownFileType = sourcecode.c.h; name = BRArray.h; path = ../../BRArray.h; sourceTree = "<group>"; };
		3C590F3920950C720005597B /* BRBech32.h */ = {isa = PBXFileReference; fileEncoding = 4; lastKnownFileType = sourcecode.c.h; name = BRBech32.h; path = ../../BRBech32.h; sourceTree = "<group>"; };
		3C590F3A20950C720005597B /* BRPaymentProtocol.c */ = {isa = PBXFileReference; fileEncoding = 4; lastKnownFileType = sourcecode.c.c; name = BRPaymentProtocol.c; path = ../../BRPaymentProtocol.c; sourceTree = "<group>"; };
		3C590F3C20950C720005597B /* BRBCashParams.h */ = {isa = PBXFileReference; fileEncoding = 4; lastKnownFileType = sourcecode.c.h; path = BRBCashParams.h; sourceTree = "<group>"; };
		3C590F3D20950C720005597B /* BRBCashAddr.c */ = {isa = PBXFileReference; fileEncoding = 4; lastKnownFileType = sourcecode.c.c; path = BRBCashAddr.c; sourceTree = "<group>"; };
		3C590F3E20950C720005597B /* BRBCashAddr.h */ = {isa = PBXFileReference; fileEncoding = 4; lastKnownFileType = sourcecode.c.h; path = BRBCashAddr.h; sourceTree = "<group>"; };
		3C590F3F20950C720005597B /* BRBIP39WordsEn.h */ = {isa = PBXFileReference; fileEncoding = 4; lastKnownFileType = sourcecode.c.h; name = BRBIP39WordsEn.h; path = ../../BRBIP39WordsEn.h; sourceTree = "<group>"; };
		3C590F4020950C720005597B /* BRBloomFilter.h */ = {isa = PBXFileReference; fileEncoding = 4; lastKnownFileType = sourcecode.c.h; name = BRBloomFilter.h; path = ../../BRBloomFilter.h; sourceTree = "<group>"; };
		3C590F4120950C720005597B /* BRPaymentProtocol.h */ = {isa = PBXFileReference; fileEncoding = 4; lastKnownFileType = sourcecode.c.h; name = BRPaymentProtocol.h; path = ../../BRPaymentProtocol.h; sourceTree = "<group>"; };
		3C590F4220950C720005597B /* BRKey.h */ = {isa = PBXFileReference; fileEncoding = 4; lastKnownFileType = sourcecode.c.h; name = BRKey.h; path = ../../BRKey.h; sourceTree = "<group>"; };
		3C590F4320950C730005597B /* BRBIP38Key.h */ = {isa = PBXFileReference; fileEncoding = 4; lastKnownFileType = sourcecode.c.h; name = BRBIP38Key.h; path = ../../BRBIP38Key.h; sourceTree = "<group>"; };
		3C590F4420950C730005597B /* BRBech32.c */ = {isa = PBXFileReference; fileEncoding = 4; lastKnownFileType = sourcecode.c.c; name = BRBech32.c; path = ../../BRBech32.c; sourceTree = "<group>"; };
		3C590F4520950C730005597B /* BRBIP32Sequence.h */ = {isa = PBXFileReference; fileEncoding = 4; lastKnownFileType = sourcecode.c.h; name = BRBIP32Sequence.h; path = ../../BRBIP32Sequence.h; sourceTree = "<group>"; };
		3C590F4620950C730005597B /* BRWallet.h */ = {isa = PBXFileReference; fileEncoding = 4; lastKnownFileType = sourcecode.c.h; name = BRWallet.h; path = ../../BRWallet.h; sourceTree = "<group>"; };
		3C590F4720950C730005597B /* BRTransaction.h */ = {isa = PBXFileReference; fileEncoding = 4; lastKnownFileType = sourcecode.c.h; name = BRTransaction.h; path = ../../BRTransaction.h; sourceTree = "<group>"; };
		3C590F4820950C730005597B /* BRInt.h */ = {isa = PBXFileReference; fileEncoding = 4; lastKnownFileType = sourcecode.c.h; name = BRInt.h; path = ../../BRInt.h; sourceTree = "<group>"; };
		3C590F4920950C730005597B /* BRMerkleBlock.h */ = {isa = PBXFileReference; fileEncoding = 4; lastKnownFileType = sourcecode.c.h; name = BRMerkleBlock.h; path = ../../BRMerkleBlock.h; sourceTree = "<group>"; };
		3C590F4A20950C730005597B /* BRBase58.c */ = {isa = PBXFileReference; fileEncoding = 4; lastKnownFileType = sourcecode.c.c; name = BRBase58.c; path = ../../BRBase58.c; sourceTree = "<group>"; };
		3C590F4B20950C730005597B /* BRPeerManager.c */ = {isa = PBXFileReference; fileEncoding = 4; lastKnownFileType = sourcecode.c.c; name = BRPeerManager.c; path = ../../BRPeerManager.c; sourceTree = "<group>"; };
		3C590F4C20950C730005597B /* BRPeerManager.h */ = {isa = PBXFileReference; fileEncoding = 4; lastKnownFileType = sourcecode.c.h; name = BRPeerManager.h; path = ../../BRPeerManager.h; sourceTree = "<group>"; };
		3C590F4D20950C730005597B /* BRSet.c */ = {isa = PBXFileReference; fileEncoding = 4; lastKnownFileType = sourcecode.c.c; name = BRSet.c; path = ../../BRSet.c; sourceTree = "<group>"; };
		3C590F4E20950C730005597B /* BRBloomFilter.c */ = {isa = PBXFileReference; fileEncoding = 4; lastKnownFileType = sourcecode.c.c; name = BRBloomFilter.c; path = ../../BRBloomFilter.c; sourceTree = "<group>"; };
		3C590F4F20950C740005597B /* BRSet.h */ = {isa = PBXFileReference; fileEncoding = 4; lastKnownFileType = sourcecode.c.h; name = BRSet.h; path = ../../BRSet.h; sourceTree = "<group>"; };
		3C590F5020950C740005597B /* BRPeer.h */ = {isa = PBXFileReference; fileEncoding = 4; lastKnownFileType = sourcecode.c.h; name = BRPeer.h; path = ../../BRPeer.h; sourceTree = "<group>"; };
		3C590F5120950C740005597B /* BRPeer.c */ = {isa = PBXFileReference; fileEncoding = 4; lastKnownFileType = sourcecode.c.c; name = BRPeer.c; path = ../../BRPeer.c; sourceTree = "<group>"; };
		3C590F5220950C740005597B /* BRChainParams.h */ = {isa = PBXFileReference; fileEncoding = 4; lastKnownFileType = sourcecode.c.h; name = BRChainParams.h; path = ../../BRChainParams.h; sourceTree = "<group>"; };
		3C590F5320950C740005597B /* BRTransaction.c */ = {isa = PBXFileReference; fileEncoding = 4; lastKnownFileType = sourcecode.c.c; name = BRTransaction.c; path = ../../BRTransaction.c; sourceTree = "<group>"; };
		3C590F5420950C740005597B /* BRKey.c */ = {isa = PBXFileReference; fileEncoding = 4; lastKnownFileType = sourcecode.c.c; name = BRKey.c; path = ../../BRKey.c; sourceTree = "<group>"; };
		3C590F5520950C740005597B /* BRCrypto.c */ = {isa = PBXFileReference; fileEncoding = 4; lastKnownFileType = sourcecode.c.c; name = BRCrypto.c; path = ../../BRCrypto.c; sourceTree = "<group>"; };
		3C590F5620950C740005597B /* BRBase58.h */ = {isa = PBXFileReference; fileEncoding = 4; lastKnownFileType = sourcecode.c.h; name = BRBase58.h; path = ../../BRBase58.h; sourceTree = "<group>"; };
		3C590F5720950C740005597B /* BRWallet.c */ = {isa = PBXFileReference; fileEncoding = 4; lastKnownFileType = sourcecode.c.c; name = BRWallet.c; path = ../../BRWallet.c; sourceTree = "<group>"; };
		3C590F5820950C750005597B /* BRBIP38Key.c */ = {isa = PBXFileReference; fileEncoding = 4; lastKnownFileType = sourcecode.c.c; name = BRBIP38Key.c; path = ../../BRBIP38Key.c; sourceTree = "<group>"; };
		3C590F5920950C750005597B /* BRBIP39Mnemonic.c */ = {isa = PBXFileReference; fileEncoding = 4; lastKnownFileType = sourcecode.c.c; name = BRBIP39Mnemonic.c; path = ../../BRBIP39Mnemonic.c; sourceTree = "<group>"; };
		3C5F5E73212C82310038B732 /* BREthereumMPT.h */ = {isa = PBXFileReference; lastKnownFileType = sourcecode.c.h; path = BREthereumMPT.h; sourceTree = "<group>"; };
		3C5F5E74212C82310038B732 /* BREthereumMPT.c */ = {isa = PBXFileReference; lastKnownFileType = sourcecode.c.c; path = BREthereumMPT.c; sourceTree = "<group>"; };
		3C67C9D9211CD4B100DFA5F9 /* WalletTableViewCell.swift */ = {isa = PBXFileReference; lastKnownFileType = sourcecode.swift; path = WalletTableViewCell.swift; sourceTree = "<group>"; };
		3C67C9DD211CD56700DFA5F9 /* TransferTableViewCell.swift */ = {isa = PBXFileReference; lastKnownFileType = sourcecode.swift; path = TransferTableViewCell.swift; sourceTree = "<group>"; };
		3C6B172C2131CB5B003C313B /* CoreExplore */ = {isa = PBXFileReference; explicitFileType = "compiled.mach-o.executable"; includeInIndex = 0; path = CoreExplore; sourceTree = BUILT_PRODUCTS_DIR; };
		3C6B172E2131CB5B003C313B /* main.c */ = {isa = PBXFileReference; lastKnownFileType = sourcecode.c.c; path = main.c; sourceTree = "<group>"; };
		3C6B17792131CE12003C313B /* libCoreMacOS.a */ = {isa = PBXFileReference; explicitFileType = archive.ar; includeInIndex = 0; path = libCoreMacOS.a; sourceTree = BUILT_PRODUCTS_DIR; };
		3C9025EE21063AD200143B69 /* testUtil.c */ = {isa = PBXFileReference; lastKnownFileType = sourcecode.c.c; path = testUtil.c; sourceTree = "<group>"; };
		3C9025F021063BDC00143B69 /* testRlp.c */ = {isa = PBXFileReference; lastKnownFileType = sourcecode.c.c; path = testRlp.c; sourceTree = "<group>"; };
		3C9025F221064B6700143B69 /* testEvent.c */ = {isa = PBXFileReference; lastKnownFileType = sourcecode.c.c; path = testEvent.c; sourceTree = "<group>"; };
		3C9025F421064E9F00143B69 /* testBc.c */ = {isa = PBXFileReference; lastKnownFileType = sourcecode.c.c; path = testBc.c; sourceTree = "<group>"; };
		3C9025F621064FF800143B69 /* testBase.c */ = {isa = PBXFileReference; lastKnownFileType = sourcecode.c.c; path = testBase.c; sourceTree = "<group>"; };
		3C9025F82106511700143B69 /* testEwm.c */ = {isa = PBXFileReference; lastKnownFileType = sourcecode.c.c; path = testEwm.c; sourceTree = "<group>"; };
		3C9025FA2106613600143B69 /* testContract.c */ = {isa = PBXFileReference; lastKnownFileType = sourcecode.c.c; path = testContract.c; sourceTree = "<group>"; };
		3C9025FC2108DDAE00143B69 /* BREthereumBCSSync.c */ = {isa = PBXFileReference; lastKnownFileType = sourcecode.c.c; path = BREthereumBCSSync.c; sourceTree = "<group>"; };
		3C902602210A30F100143B69 /* BRCoreDemo.app */ = {isa = PBXFileReference; explicitFileType = wrapper.application; includeInIndex = 0; path = BRCoreDemo.app; sourceTree = BUILT_PRODUCTS_DIR; };
		3C902604210A30F100143B69 /* AppDelegate.swift */ = {isa = PBXFileReference; lastKnownFileType = sourcecode.swift; path = AppDelegate.swift; sourceTree = "<group>"; };
		3C902606210A30F100143B69 /* SummaryViewController.swift */ = {isa = PBXFileReference; lastKnownFileType = sourcecode.swift; path = SummaryViewController.swift; sourceTree = "<group>"; };
		3C902608210A30F100143B69 /* WalletViewController.swift */ = {isa = PBXFileReference; lastKnownFileType = sourcecode.swift; path = WalletViewController.swift; sourceTree = "<group>"; };
		3C90260B210A30F100143B69 /* Base */ = {isa = PBXFileReference; lastKnownFileType = file.storyboard; name = Base; path = Base.lproj/Main.storyboard; sourceTree = "<group>"; };
		3C90260D210A30F400143B69 /* Assets.xcassets */ = {isa = PBXFileReference; lastKnownFileType = folder.assetcatalog; path = Assets.xcassets; sourceTree = "<group>"; };
		3C902610210A30F400143B69 /* Base */ = {isa = PBXFileReference; lastKnownFileType = file.storyboard; name = Base; path = Base.lproj/LaunchScreen.storyboard; sourceTree = "<group>"; };
		3C902612210A30F400143B69 /* Info.plist */ = {isa = PBXFileReference; lastKnownFileType = text.plist.xml; path = Info.plist; sourceTree = "<group>"; };
		3C90261C210A32A000143B69 /* CoreDemoEthereumClient.swift */ = {isa = PBXFileReference; lastKnownFileType = sourcecode.swift; path = CoreDemoEthereumClient.swift; sourceTree = "<group>"; };
		3C902621210A7E9800143B69 /* BREthereumTransfer.h */ = {isa = PBXFileReference; lastKnownFileType = sourcecode.c.h; path = BREthereumTransfer.h; sourceTree = "<group>"; };
		3C902622210A7E9800143B69 /* BREthereumTransfer.c */ = {isa = PBXFileReference; lastKnownFileType = sourcecode.c.c; path = BREthereumTransfer.c; sourceTree = "<group>"; };
		3CA74EA920AF622D00EDF3E7 /* BRKeyECIES.c */ = {isa = PBXFileReference; fileEncoding = 4; lastKnownFileType = sourcecode.c.c; name = BRKeyECIES.c; path = ../../BRKeyECIES.c; sourceTree = "<group>"; };
		3CA74EAA20AF622D00EDF3E7 /* BRKeyECIES.h */ = {isa = PBXFileReference; fileEncoding = 4; lastKnownFileType = sourcecode.c.h; name = BRKeyECIES.h; path = ../../BRKeyECIES.h; sourceTree = "<group>"; };
		3CAB609B20AF8C5D00810CE4 /* libCore.a */ = {isa = PBXFileReference; explicitFileType = archive.ar; includeInIndex = 0; path = libCore.a; sourceTree = BUILT_PRODUCTS_DIR; };
		3CAB60A620AF8C8500810CE4 /* CoreTests.xctest */ = {isa = PBXFileReference; explicitFileType = wrapper.cfbundle; includeInIndex = 0; path = CoreTests.xctest; sourceTree = BUILT_PRODUCTS_DIR; };
		3CAB60A820AF8C8500810CE4 /* CoreTests.swift */ = {isa = PBXFileReference; lastKnownFileType = sourcecode.swift; path = CoreTests.swift; sourceTree = "<group>"; };
		3CAB60AA20AF8C8500810CE4 /* Info.plist */ = {isa = PBXFileReference; lastKnownFileType = text.plist.xml; path = Info.plist; sourceTree = "<group>"; };
		3CAB60E920AF8F3E00810CE4 /* CoreTests-Bridging-Header.h */ = {isa = PBXFileReference; lastKnownFileType = sourcecode.c.h; path = "CoreTests-Bridging-Header.h"; sourceTree = "<group>"; };
		3CAB60EF20AF936200810CE4 /* BRCore.framework */ = {isa = PBXFileReference; explicitFileType = wrapper.framework; includeInIndex = 0; path = BRCore.framework; sourceTree = BUILT_PRODUCTS_DIR; };
		3CAB60F120AF936200810CE4 /* BRCore.h */ = {isa = PBXFileReference; lastKnownFileType = sourcecode.c.h; path = BRCore.h; sourceTree = "<group>"; };
		3CAB60F220AF936200810CE4 /* Info.plist */ = {isa = PBXFileReference; lastKnownFileType = text.plist.xml; path = Info.plist; sourceTree = "<group>"; };
		3CAB60F720AF936200810CE4 /* BRCoreTests.xctest */ = {isa = PBXFileReference; explicitFileType = wrapper.cfbundle; includeInIndex = 0; path = BRCoreTests.xctest; sourceTree = BUILT_PRODUCTS_DIR; };
		3CAB60FC20AF936200810CE4 /* BRCoreTests.swift */ = {isa = PBXFileReference; lastKnownFileType = sourcecode.swift; path = BRCoreTests.swift; sourceTree = "<group>"; };
		3CAB60FE20AF936200810CE4 /* Info.plist */ = {isa = PBXFileReference; lastKnownFileType = text.plist.xml; path = Info.plist; sourceTree = "<group>"; };
		3CAB611B20B347A200810CE4 /* BRCore.swift */ = {isa = PBXFileReference; fileEncoding = 4; lastKnownFileType = sourcecode.swift; name = BRCore.swift; path = BRCore/BRCore.swift; sourceTree = SOURCE_ROOT; };
		3CAB611C20B347A200810CE4 /* BREthereum.swift */ = {isa = PBXFileReference; fileEncoding = 4; lastKnownFileType = sourcecode.swift; name = BREthereum.swift; path = BRCore/BREthereum.swift; sourceTree = SOURCE_ROOT; };
		3CAB611F20B347B200810CE4 /* UserDefaults+Additions.swift */ = {isa = PBXFileReference; fileEncoding = 4; lastKnownFileType = sourcecode.swift; name = "UserDefaults+Additions.swift"; path = "BRCore/UserDefaults+Additions.swift"; sourceTree = SOURCE_ROOT; };
		3CAB612020B347B200810CE4 /* FeeUpdater.swift */ = {isa = PBXFileReference; fileEncoding = 4; lastKnownFileType = sourcecode.swift; name = FeeUpdater.swift; path = BRCore/FeeUpdater.swift; sourceTree = SOURCE_ROOT; };
		3CAB612120B347B200810CE4 /* Environment.swift */ = {isa = PBXFileReference; fileEncoding = 4; lastKnownFileType = sourcecode.swift; name = Environment.swift; path = BRCore/Environment.swift; sourceTree = SOURCE_ROOT; };
		3CAB612220B347B200810CE4 /* Currency.swift */ = {isa = PBXFileReference; fileEncoding = 4; lastKnownFileType = sourcecode.swift; name = Currency.swift; path = BRCore/Currency.swift; sourceTree = SOURCE_ROOT; };
		3CAB612320B347B200810CE4 /* Rate.swift */ = {isa = PBXFileReference; fileEncoding = 4; lastKnownFileType = sourcecode.swift; name = Rate.swift; path = BRCore/Rate.swift; sourceTree = SOURCE_ROOT; };
		3CAB612420B347B200810CE4 /* Strings.swift */ = {isa = PBXFileReference; fileEncoding = 4; lastKnownFileType = sourcecode.swift; name = Strings.swift; path = BRCore/Strings.swift; sourceTree = SOURCE_ROOT; };
		3CAB612520B347B200810CE4 /* Support.swift */ = {isa = PBXFileReference; fileEncoding = 4; lastKnownFileType = sourcecode.swift; name = Support.swift; path = BRCore/Support.swift; sourceTree = SOURCE_ROOT; };
		3CAB612620B347B200810CE4 /* Info.plist */ = {isa = PBXFileReference; fileEncoding = 4; lastKnownFileType = text.plist.xml; name = Info.plist; path = BRCore/Info.plist; sourceTree = SOURCE_ROOT; };
		3CAB612720B347B200810CE4 /* Constants.swift */ = {isa = PBXFileReference; fileEncoding = 4; lastKnownFileType = sourcecode.swift; name = Constants.swift; path = BRCore/Constants.swift; sourceTree = SOURCE_ROOT; };
		3CC17B6A212DF03800B038C6 /* TransferViewController.swift */ = {isa = PBXFileReference; lastKnownFileType = sourcecode.swift; path = TransferViewController.swift; sourceTree = "<group>"; };
		3CCD36A5219613580032637A /* Support.swift */ = {isa = PBXFileReference; fileEncoding = 4; lastKnownFileType = sourcecode.swift; path = Support.swift; sourceTree = "<group>"; };
		3CCD36AA21A36B590032637A /* BREthereumBase.h */ = {isa = PBXFileReference; lastKnownFileType = sourcecode.c.h; path = BREthereumBase.h; sourceTree = "<group>"; };
		3CCD36AE21A4B1EB0032637A /* BREthereumClient.h */ = {isa = PBXFileReference; lastKnownFileType = sourcecode.c.h; path = BREthereumClient.h; sourceTree = "<group>"; };
		3CCD36AF21A5BB8D0032637A /* BRWalletManager.h */ = {isa = PBXFileReference; lastKnownFileType = sourcecode.c.h; name = BRWalletManager.h; path = ../../BRWalletManager.h; sourceTree = "<group>"; };
		3CCD36B021A5BB8D0032637A /* BRWalletManager.c */ = {isa = PBXFileReference; lastKnownFileType = sourcecode.c.c; name = BRWalletManager.c; path = ../../BRWalletManager.c; sourceTree = "<group>"; };
		3CCD36B321AA11CB0032637A /* BRFiat.swift */ = {isa = PBXFileReference; lastKnownFileType = sourcecode.swift; path = BRFiat.swift; sourceTree = "<group>"; };
		3CCD36B521AC65690032637A /* BRBitcash.swift */ = {isa = PBXFileReference; lastKnownFileType = sourcecode.swift; path = BRBitcash.swift; sourceTree = "<group>"; };
		3CCD36B721AC90850032637A /* WalletViewController.swift */ = {isa = PBXFileReference; fileEncoding = 4; lastKnownFileType = sourcecode.swift; path = WalletViewController.swift; sourceTree = "<group>"; };
		3CCD36B821AC90850032637A /* TransferCreateController.swift */ = {isa = PBXFileReference; fileEncoding = 4; lastKnownFileType = sourcecode.swift; path = TransferCreateController.swift; sourceTree = "<group>"; };
		3CCD36B921AC90850032637A /* TransferViewController.swift */ = {isa = PBXFileReference; fileEncoding = 4; lastKnownFileType = sourcecode.swift; path = TransferViewController.swift; sourceTree = "<group>"; };
		3CCD36BA21AC90850032637A /* SummaryViewController.swift */ = {isa = PBXFileReference; fileEncoding = 4; lastKnownFileType = sourcecode.swift; path = SummaryViewController.swift; sourceTree = "<group>"; };
		3CCD36BB21AC90850032637A /* TransferTableViewCell.swift */ = {isa = PBXFileReference; fileEncoding = 4; lastKnownFileType = sourcecode.swift; path = TransferTableViewCell.swift; sourceTree = "<group>"; };
		3CCD36BC21AC90850032637A /* WalletTableViewCell.swift */ = {isa = PBXFileReference; fileEncoding = 4; lastKnownFileType = sourcecode.swift; path = WalletTableViewCell.swift; sourceTree = "<group>"; };
		3CCD36C321AC92210032637A /* Support.swift */ = {isa = PBXFileReference; fileEncoding = 4; lastKnownFileType = sourcecode.swift; path = Support.swift; sourceTree = "<group>"; };
		3CCD36C621AF25650032637A /* BRDefaultClients.swift */ = {isa = PBXFileReference; lastKnownFileType = sourcecode.swift; path = BRDefaultClients.swift; sourceTree = "<group>"; };
		3CD3048D213B12AE00A0CCED /* BREthereumLESBase.h */ = {isa = PBXFileReference; lastKnownFileType = sourcecode.c.h; path = BREthereumLESBase.h; sourceTree = "<group>"; };
		3CD3048E213B13D400A0CCED /* BREthereumMessageP2P.h */ = {isa = PBXFileReference; lastKnownFileType = sourcecode.c.h; path = BREthereumMessageP2P.h; sourceTree = "<group>"; };
		3CD3048F213B145600A0CCED /* BREthereumMessageLES.h */ = {isa = PBXFileReference; lastKnownFileType = sourcecode.c.h; path = BREthereumMessageLES.h; sourceTree = "<group>"; };
		3CD30490213B148900A0CCED /* BREthereumMessagePIP.h */ = {isa = PBXFileReference; lastKnownFileType = sourcecode.c.h; path = BREthereumMessagePIP.h; sourceTree = "<group>"; };
		3CD30491213B151300A0CCED /* BREthereumMessageDIS.h */ = {isa = PBXFileReference; lastKnownFileType = sourcecode.c.h; path = BREthereumMessageDIS.h; sourceTree = "<group>"; };
		3CD30492213B15A300A0CCED /* BREthereumMessageETH.h */ = {isa = PBXFileReference; lastKnownFileType = sourcecode.c.h; path = BREthereumMessageETH.h; sourceTree = "<group>"; };
		3CD30493213B222A00A0CCED /* BREthereumMessagePIP.c */ = {isa = PBXFileReference; lastKnownFileType = sourcecode.c.c; path = BREthereumMessagePIP.c; sourceTree = "<group>"; };
		3CD30495213B226B00A0CCED /* BREthereumMessageP2P.c */ = {isa = PBXFileReference; lastKnownFileType = sourcecode.c.c; path = BREthereumMessageP2P.c; sourceTree = "<group>"; };
		3CD30497213B228900A0CCED /* BREthereumMessageDIS.c */ = {isa = PBXFileReference; lastKnownFileType = sourcecode.c.c; path = BREthereumMessageDIS.c; sourceTree = "<group>"; };
		3CD30499213B22AF00A0CCED /* BREthereumMessageLES.c */ = {isa = PBXFileReference; lastKnownFileType = sourcecode.c.c; path = BREthereumMessageLES.c; sourceTree = "<group>"; };
		3CD3049B213D8C4200A0CCED /* BREthereumProvision.h */ = {isa = PBXFileReference; lastKnownFileType = sourcecode.c.h; path = BREthereumProvision.h; sourceTree = "<group>"; };
		3CD3049C213F281500A0CCED /* BREthereumProvision.c */ = {isa = PBXFileReference; lastKnownFileType = sourcecode.c.c; path = BREthereumProvision.c; sourceTree = "<group>"; };
		3CE48BF421E937580067BFC9 /* BRCryptoTransferTests.swift */ = {isa = PBXFileReference; lastKnownFileType = sourcecode.swift; path = BRCryptoTransferTests.swift; sourceTree = "<group>"; };
		3CE48BF621E937F70067BFC9 /* BRCryptoWalletManagerTests.swift */ = {isa = PBXFileReference; lastKnownFileType = sourcecode.swift; path = BRCryptoWalletManagerTests.swift; sourceTree = "<group>"; };
		3CE48BF821E938370067BFC9 /* BRCryptoWalletTests.swift */ = {isa = PBXFileReference; lastKnownFileType = sourcecode.swift; path = BRCryptoWalletTests.swift; sourceTree = "<group>"; };
		3CEE8EEA216FAFF7008540C8 /* CorePerf */ = {isa = PBXFileReference; explicitFileType = "compiled.mach-o.executable"; includeInIndex = 0; path = CorePerf; sourceTree = BUILT_PRODUCTS_DIR; };
		3CEE8EEC216FAFF7008540C8 /* main.c */ = {isa = PBXFileReference; lastKnownFileType = sourcecode.c.c; path = main.c; sourceTree = "<group>"; };
		3CF0FC8E21657D7A000DE3FE /* BREthereumData.h */ = {isa = PBXFileReference; lastKnownFileType = sourcecode.c.h; path = BREthereumData.h; sourceTree = "<group>"; };
		3CF0FC8F21657D7A000DE3FE /* BREthereumData.c */ = {isa = PBXFileReference; lastKnownFileType = sourcecode.c.c; path = BREthereumData.c; sourceTree = "<group>"; };
		3CF38E4721C4421600B771E6 /* BREthereumProofOfWork.c */ = {isa = PBXFileReference; lastKnownFileType = sourcecode.c.c; path = BREthereumProofOfWork.c; sourceTree = "<group>"; };
		CA92F78E2100F9CA0015C966 /* BRKeccak.h */ = {isa = PBXFileReference; lastKnownFileType = sourcecode.c.h; path = BRKeccak.h; sourceTree = "<group>"; };
		CA92F78F2100F9CA0015C966 /* BRKeccak.c */ = {isa = PBXFileReference; lastKnownFileType = sourcecode.c.c; path = BRKeccak.c; sourceTree = "<group>"; };
/* End PBXFileReference section */

/* Begin PBXFrameworksBuildPhase section */
		3C0EADE82188D91F000577A6 /* Frameworks */ = {
			isa = PBXFrameworksBuildPhase;
			buildActionMask = 2147483647;
			files = (
				3C0EAE022188D930000577A6 /* libCore.a in Frameworks */,
			);
			runOnlyForDeploymentPostprocessing = 0;
		};
		3C0EADF02188D91F000577A6 /* Frameworks */ = {
			isa = PBXFrameworksBuildPhase;
			buildActionMask = 2147483647;
			files = (
				3C0EADF42188D920000577A6 /* BRCrypto.framework in Frameworks */,
			);
			runOnlyForDeploymentPostprocessing = 0;
		};
		3C18F8AC21950746006F738F /* Frameworks */ = {
			isa = PBXFrameworksBuildPhase;
			buildActionMask = 2147483647;
			files = (
				3C18F8C821950797006F738F /* BRCrypto.framework in Frameworks */,
				3C18F8C721950781006F738F /* libCore.a in Frameworks */,
			);
			runOnlyForDeploymentPostprocessing = 0;
		};
		3C6B17292131CB5B003C313B /* Frameworks */ = {
			isa = PBXFrameworksBuildPhase;
			buildActionMask = 2147483647;
			files = (
				3C6B177C2131CE70003C313B /* libCoreMacOS.a in Frameworks */,
			);
			runOnlyForDeploymentPostprocessing = 0;
		};
		3C6B17742131CE12003C313B /* Frameworks */ = {
			isa = PBXFrameworksBuildPhase;
			buildActionMask = 2147483647;
			files = (
			);
			runOnlyForDeploymentPostprocessing = 0;
		};
		3C9025FF210A30F100143B69 /* Frameworks */ = {
			isa = PBXFrameworksBuildPhase;
			buildActionMask = 2147483647;
			files = (
				3C90261B210A313C00143B69 /* libCore.a in Frameworks */,
			);
			runOnlyForDeploymentPostprocessing = 0;
		};
		3CAB609820AF8C5D00810CE4 /* Frameworks */ = {
			isa = PBXFrameworksBuildPhase;
			buildActionMask = 2147483647;
			files = (
			);
			runOnlyForDeploymentPostprocessing = 0;
		};
		3CAB60A320AF8C8500810CE4 /* Frameworks */ = {
			isa = PBXFrameworksBuildPhase;
			buildActionMask = 2147483647;
			files = (
				3CAB60AB20AF8C8500810CE4 /* libCore.a in Frameworks */,
			);
			runOnlyForDeploymentPostprocessing = 0;
		};
		3CAB60EB20AF936200810CE4 /* Frameworks */ = {
			isa = PBXFrameworksBuildPhase;
			buildActionMask = 2147483647;
			files = (
				3CAB610B20AF938E00810CE4 /* libCore.a in Frameworks */,
			);
			runOnlyForDeploymentPostprocessing = 0;
		};
		3CAB60F420AF936200810CE4 /* Frameworks */ = {
			isa = PBXFrameworksBuildPhase;
			buildActionMask = 2147483647;
			files = (
				3CAB60F820AF936200810CE4 /* BRCore.framework in Frameworks */,
			);
			runOnlyForDeploymentPostprocessing = 0;
		};
		3CEE8EE7216FAFF7008540C8 /* Frameworks */ = {
			isa = PBXFrameworksBuildPhase;
			buildActionMask = 2147483647;
			files = (
				3CEE8EF3216FB025008540C8 /* libCoreMacOS.a in Frameworks */,
			);
			runOnlyForDeploymentPostprocessing = 0;
		};
/* End PBXFrameworksBuildPhase section */

/* Begin PBXGroup section */
		3C0EADEC2188D91F000577A6 /* BRCrypto */ = {
			isa = PBXGroup;
			children = (
				3C0EAE0C2190BCE9000577A6 /* BRCrypto.swift */,
				3C0EAE25219349CD000577A6 /* BREthereum.swift */,
				3C0EAE2821935388000577A6 /* BRBitcoin.swift */,
				3CCD36B521AC65690032637A /* BRBitcash.swift */,
				3CCD36B321AA11CB0032637A /* BRFiat.swift */,
				3CCD36C621AF25650032637A /* BRDefaultClients.swift */,
				3C0EAE192191145A000577A6 /* BRSupport.swift */,
				3C0EADED2188D91F000577A6 /* BRCryptoVersion.h */,
				3C0EADEE2188D91F000577A6 /* Info.plist */,
				3C0EAE2021925574000577A6 /* BRCoreX.playground */,
			);
			path = BRCrypto;
			sourceTree = "<group>";
		};
		3C0EADF72188D920000577A6 /* BRCryptoTests */ = {
			isa = PBXGroup;
			children = (
				3C0EADF82188D920000577A6 /* BRCryptoBaseTests.swift */,
				3CE48BF621E937F70067BFC9 /* BRCryptoWalletManagerTests.swift */,
				3CE48BF821E938370067BFC9 /* BRCryptoWalletTests.swift */,
				3CE48BF421E937580067BFC9 /* BRCryptoTransferTests.swift */,
				3C0EADFA2188D920000577A6 /* Info.plist */,
			);
			path = BRCryptoTests;
			sourceTree = "<group>";
		};
		3C18F8B021950746006F738F /* BRCryptoDemo */ = {
			isa = PBXGroup;
			children = (
				3C18F8B121950746006F738F /* AppDelegate.swift */,
				3C18F8CB219507E2006F738F /* CoreDemoListener.swift */,
				3CCD36BA21AC90850032637A /* SummaryViewController.swift */,
				3CCD36B821AC90850032637A /* TransferCreateController.swift */,
				3CCD36BB21AC90850032637A /* TransferTableViewCell.swift */,
				3CCD36B921AC90850032637A /* TransferViewController.swift */,
				3CCD36BC21AC90850032637A /* WalletTableViewCell.swift */,
				3CCD36B721AC90850032637A /* WalletViewController.swift */,
				3CCD36C321AC92210032637A /* Support.swift */,
				3C18F8B721950746006F738F /* Main.storyboard */,
				3C18F8BA21950748006F738F /* Assets.xcassets */,
				3C18F8BC21950748006F738F /* LaunchScreen.storyboard */,
				3C18F8BF21950748006F738F /* Info.plist */,
			);
			path = BRCryptoDemo;
			sourceTree = "<group>";
		};
		3C2A537620AF592300C430F6 /* ethereum */ = {
			isa = PBXGroup;
			children = (
				3C2A537820AF595400C430F6 /* util */,
				3C2A539720AF595400C430F6 /* rlp */,
				3C2A539120AF595400C430F6 /* event */,
				3C2A53AC20AF595400C430F6 /* base */,
				3C2A53BA20AF595500C430F6 /* blockchain */,
				3C2A53A720AF595400C430F6 /* contract */,
				3C5F5E72212C82170038B732 /* mpt */,
				3C2A537F20AF595400C430F6 /* les */,
				3C386DC920C6F5E40065E355 /* bcs */,
				3C2A539E20AF595400C430F6 /* ewm */,
				3C2A539620AF595400C430F6 /* BREthereum.h */,
				3C2A53A620AF595400C430F6 /* test.c */,
			);
			name = ethereum;
			sourceTree = "<group>";
		};
		3C2A537820AF595400C430F6 /* util */ = {
			isa = PBXGroup;
			children = (
				3C2A537D20AF595400C430F6 /* BRUtil.h */,
				3C2A537920AF595400C430F6 /* BRUtilMath.h */,
				3C2A537B20AF595400C430F6 /* BRUtilMath.c */,
				3C2A537C20AF595400C430F6 /* BRUtilMathParse.c */,
				3C2A537A20AF595400C430F6 /* BRUtilHex.h */,
				3C2A537E20AF595400C430F6 /* BRUtilHex.c */,
				CA92F78E2100F9CA0015C966 /* BRKeccak.h */,
				CA92F78F2100F9CA0015C966 /* BRKeccak.c */,
				3C9025EE21063AD200143B69 /* testUtil.c */,
			);
			name = util;
			path = ../../ethereum/util;
			sourceTree = "<group>";
		};
		3C2A537F20AF595400C430F6 /* les */ = {
			isa = PBXGroup;
			children = (
				3C3CE04C214457DA00AA99D5 /* msg */,
				3CD3048D213B12AE00A0CCED /* BREthereumLESBase.h */,
				3C386DBD20C6F4AE0065E355 /* BREthereumLESRandom.h */,
				3C386DC120C6F4AE0065E355 /* BREthereumLESRandom.c */,
				3C2A538420AF595400C430F6 /* BREthereumLESFrameCoder.h */,
				3C2A538B20AF595400C430F6 /* BREthereumLESFrameCoder.c */,
				3C54A7FD2121F1D200C57B1B /* BREthereumMessage.h */,
				3C54A7FE2121F1D200C57B1B /* BREthereumMessage.c */,
				3CD3049B213D8C4200A0CCED /* BREthereumProvision.h */,
				3CD3049C213F281500A0CCED /* BREthereumProvision.c */,
				3C54A80321234C9700C57B1B /* BREthereumNodeEndpoint.h */,
				3C54A80421234C9700C57B1B /* BREthereumNodeEndpoint.c */,
				3C54A8002122284900C57B1B /* BREthereumNode.h */,
				3C54A8012122284900C57B1B /* BREthereumNode.c */,
				3C2A538E20AF595400C430F6 /* BREthereumLES.h */,
				3C2A538620AF595400C430F6 /* BREthereumLES.c */,
				3C2A538220AF595400C430F6 /* test-les.h */,
				3C2A538920AF595400C430F6 /* test-les.c */,
			);
			name = les;
			path = ../../ethereum/les;
			sourceTree = "<group>";
		};
		3C2A539120AF595400C430F6 /* event */ = {
			isa = PBXGroup;
			children = (
				3C2A539420AF595400C430F6 /* BREvent.h */,
				3C2A539220AF595400C430F6 /* BREvent.c */,
				3C2A539320AF595400C430F6 /* BREventQueue.h */,
				3C2A539520AF595400C430F6 /* BREventQueue.c */,
				3C3B37FC20D82335004F9928 /* BREventAlarm.h */,
				3C3B37FB20D82335004F9928 /* BREventAlarm.c */,
				3C9025F221064B6700143B69 /* testEvent.c */,
			);
			name = event;
			path = ../../ethereum/event;
			sourceTree = "<group>";
		};
		3C2A539720AF595400C430F6 /* rlp */ = {
			isa = PBXGroup;
			children = (
				3C2A539820AF595400C430F6 /* BRRlp.h */,
				3C2A539920AF595400C430F6 /* BRRlpCoder.h */,
				3C2A539A20AF595400C430F6 /* BRRlpCoder.c */,
				3C9025F021063BDC00143B69 /* testRlp.c */,
			);
			name = rlp;
			path = ../../ethereum/rlp;
			sourceTree = "<group>";
		};
		3C2A539E20AF595400C430F6 /* ewm */ = {
			isa = PBXGroup;
			children = (
				3CCD36AA21A36B590032637A /* BREthereumBase.h */,
				3C902621210A7E9800143B69 /* BREthereumTransfer.h */,
				3C902622210A7E9800143B69 /* BREthereumTransfer.c */,
				3C2A53C420AF595500C430F6 /* BREthereumAmount.h */,
				3C2A53CD20AF595500C430F6 /* BREthereumAmount.c */,
				3C2A53A520AF595400C430F6 /* BREthereumAccount.h */,
				3C2A537720AF595400C430F6 /* BREthereumAccount.c */,
				3C2A539020AF595400C430F6 /* BREthereumWallet.h */,
				3C2A539C20AF595400C430F6 /* BREthereumWallet.c */,
				3CCD36AE21A4B1EB0032637A /* BREthereumClient.h */,
				3C2A53A020AF595400C430F6 /* BREthereumEWM.h */,
				3C2A53A320AF595400C430F6 /* BREthereumEWMPrivate.h */,
				3C2A53A220AF595400C430F6 /* BREthereumEWM.c */,
				3C386DD220C6F6070065E355 /* BREthereumEWMEvent.c */,
				3C386DD120C6F6060065E355 /* BREthereumEWMClient.c */,
				3C9025F82106511700143B69 /* testEwm.c */,
			);
			name = ewm;
			path = ../../ethereum/ewm;
			sourceTree = "<group>";
		};
		3C2A53A720AF595400C430F6 /* contract */ = {
			isa = PBXGroup;
			children = (
				3C2A53A820AF595400C430F6 /* BREthereumToken.h */,
				3C2A53AA20AF595400C430F6 /* BREthereumToken.c */,
				3C2A53AB20AF595400C430F6 /* BREthereumContract.h */,
				3C2A53A920AF595400C430F6 /* BREthereumContract.c */,
				3C9025FA2106613600143B69 /* testContract.c */,
			);
			name = contract;
			path = ../../ethereum/contract;
			sourceTree = "<group>";
		};
		3C2A53AC20AF595400C430F6 /* base */ = {
			isa = PBXGroup;
			children = (
				3C2A53B620AF595400C430F6 /* BREthereumBase.h */,
				3C2A53B120AF595400C430F6 /* BREthereumLogic.h */,
				3C2A53AD20AF595400C430F6 /* BREthereumEther.h */,
				3C2A53B320AF595400C430F6 /* BREthereumEther.c */,
				3C2A53AF20AF595400C430F6 /* BREthereumGas.h */,
				3C2A53B520AF595400C430F6 /* BREthereumGas.c */,
				3C2A53B420AF595400C430F6 /* BREthereumHash.h */,
				3C2A53B020AF595400C430F6 /* BREthereumHash.c */,
				3CF0FC8E21657D7A000DE3FE /* BREthereumData.h */,
				3CF0FC8F21657D7A000DE3FE /* BREthereumData.c */,
				3C2A53B220AF595400C430F6 /* BREthereumAddress.h */,
				3C2A53B920AF595400C430F6 /* BREthereumAddress.c */,
				3C2A53B720AF595400C430F6 /* BREthereumSignature.h */,
				3C2A53AE20AF595400C430F6 /* BREthereumSignature.c */,
				3C9025F621064FF800143B69 /* testBase.c */,
			);
			name = base;
			path = ../../ethereum/base;
			sourceTree = "<group>";
		};
		3C2A53BA20AF595500C430F6 /* blockchain */ = {
			isa = PBXGroup;
			children = (
				3C2A53BC20AF595500C430F6 /* BREthereumBlockChain.h */,
				3C2A53C820AF595500C430F6 /* BREthereumNetwork.h */,
				3C2A53C120AF595500C430F6 /* BREthereumNetwork.c */,
				3C2A53BE20AF595500C430F6 /* BREthereumAccountState.h */,
				3C2A53C520AF595500C430F6 /* BREthereumAccountState.c */,
				3C2A53CA20AF595500C430F6 /* BREthereumBloomFilter.h */,
				3C2A53BF20AF595500C430F6 /* BREthereumBloomFilter.c */,
				3C2A53C020AF595500C430F6 /* BREthereumTransactionStatus.h */,
				3C2A53C920AF595500C430F6 /* BREthereumTransactionStatus.c */,
				3C2A53CC20AF595500C430F6 /* BREthereumTransactionReceipt.h */,
				3C2A53C220AF595500C430F6 /* BREthereumTransactionReceipt.c */,
				3C2A53C720AF595500C430F6 /* BREthereumTransaction.h */,
				3C2A53BB20AF595500C430F6 /* BREthereumTransaction.c */,
				3C2A53BD20AF595500C430F6 /* BREthereumLog.h */,
				3C2A53C620AF595500C430F6 /* BREthereumLog.c */,
				3C2A53C320AF595500C430F6 /* BREthereumBlock.h */,
				3C2A53CB20AF595500C430F6 /* BREthereumBlock.c */,
				3CF38E4721C4421600B771E6 /* BREthereumProofOfWork.c */,
				3C9025F421064E9F00143B69 /* testBc.c */,
			);
			name = blockchain;
			path = ../../ethereum/blockchain;
			sourceTree = "<group>";
		};
		3C386DC920C6F5E40065E355 /* bcs */ = {
			isa = PBXGroup;
			children = (
				3C386DCB20C6F5E40065E355 /* BREthereumBlockChainSlice.h */,
				3C386DCE20C6F5E40065E355 /* BREthereumBCS.h */,
				3C386DCC20C6F5E40065E355 /* BREthereumBCSPrivate.h */,
				3C386DCA20C6F5E40065E355 /* BREthereumBCS.c */,
				3C9025FC2108DDAE00143B69 /* BREthereumBCSSync.c */,
				3C386DCD20C6F5E40065E355 /* BREthereumBCSEvent.c */,
			);
			name = bcs;
			path = ../../ethereum/bcs;
			sourceTree = "<group>";
		};
		3C3CE04C214457DA00AA99D5 /* msg */ = {
			isa = PBXGroup;
			children = (
				3CD3048E213B13D400A0CCED /* BREthereumMessageP2P.h */,
				3CD30495213B226B00A0CCED /* BREthereumMessageP2P.c */,
				3CD30491213B151300A0CCED /* BREthereumMessageDIS.h */,
				3CD30497213B228900A0CCED /* BREthereumMessageDIS.c */,
				3CD30492213B15A300A0CCED /* BREthereumMessageETH.h */,
				3CD3048F213B145600A0CCED /* BREthereumMessageLES.h */,
				3CD30499213B22AF00A0CCED /* BREthereumMessageLES.c */,
				3CD30490213B148900A0CCED /* BREthereumMessagePIP.h */,
				3CD30493213B222A00A0CCED /* BREthereumMessagePIP.c */,
			);
			path = msg;
			sourceTree = "<group>";
		};
		3C3DC5B821DFCA39004188BD /* support */ = {
			isa = PBXGroup;
			children = (
				3C3DC5B921DFCA7C004188BD /* BRFileService.h */,
				3C3DC5BA21DFCA7C004188BD /* BRFileService.c */,
			);
			name = support;
			path = ../../support;
			sourceTree = "<group>";
		};
		3C590F0D20950C160005597B = {
			isa = PBXGroup;
			children = (
				3C0EADEC2188D91F000577A6 /* BRCrypto */,
				3C0EADF72188D920000577A6 /* BRCryptoTests */,
				3C18F8B021950746006F738F /* BRCryptoDemo */,
				3CAB60F020AF936200810CE4 /* BRCore */,
				3CAB60FB20AF936200810CE4 /* BRCoreTests */,
				3C902603210A30F100143B69 /* BRCoreDemo */,
				3C590F3120950C470005597B /* Core */,
				3CAB60A720AF8C8500810CE4 /* CoreTests */,
				3C6B172D2131CB5B003C313B /* CoreExplore */,
				3CEE8EEB216FAFF7008540C8 /* CorePerf */,
				3C590F1820950C160005597B /* Products */,
				3CAB610A20AF938E00810CE4 /* Frameworks */,
			);
			sourceTree = "<group>";
		};
		3C590F1820950C160005597B /* Products */ = {
			isa = PBXGroup;
			children = (
				3CAB609B20AF8C5D00810CE4 /* libCore.a */,
				3CAB60A620AF8C8500810CE4 /* CoreTests.xctest */,
				3CAB60EF20AF936200810CE4 /* BRCore.framework */,
				3CAB60F720AF936200810CE4 /* BRCoreTests.xctest */,
				3C902602210A30F100143B69 /* BRCoreDemo.app */,
				3C6B172C2131CB5B003C313B /* CoreExplore */,
				3C6B17792131CE12003C313B /* libCoreMacOS.a */,
				3CEE8EEA216FAFF7008540C8 /* CorePerf */,
				3C0EADEB2188D91F000577A6 /* BRCrypto.framework */,
				3C0EADF32188D91F000577A6 /* BRCryptoTests.xctest */,
				3C18F8AF21950746006F738F /* BRCryptoDemo.app */,
			);
			name = Products;
			sourceTree = "<group>";
		};
		3C590F3120950C470005597B /* Core */ = {
			isa = PBXGroup;
			children = (
				3C3DC5B821DFCA39004188BD /* support */,
				3C2A537620AF592300C430F6 /* ethereum */,
				3C42EF512095143D000E58E0 /* module.modulemap */,
				3C590F3B20950C720005597B /* bcash */,
				3C590F3420950C720005597B /* BRAddress.c */,
				3C590F3720950C720005597B /* BRAddress.h */,
				3C590F3820950C720005597B /* BRArray.h */,
				3C590F4A20950C730005597B /* BRBase58.c */,
				3C590F5620950C740005597B /* BRBase58.h */,
				3C590F4420950C730005597B /* BRBech32.c */,
				3C590F3920950C720005597B /* BRBech32.h */,
				3C590F3220950C720005597B /* BRBIP32Sequence.c */,
				3C590F4520950C730005597B /* BRBIP32Sequence.h */,
				3C590F5820950C750005597B /* BRBIP38Key.c */,
				3C590F4320950C730005597B /* BRBIP38Key.h */,
				3C590F5920950C750005597B /* BRBIP39Mnemonic.c */,
				3C590F3320950C720005597B /* BRBIP39Mnemonic.h */,
				3C590F3F20950C720005597B /* BRBIP39WordsEn.h */,
				3C590F4E20950C730005597B /* BRBloomFilter.c */,
				3C590F4020950C720005597B /* BRBloomFilter.h */,
				3C590F5220950C740005597B /* BRChainParams.h */,
				3C590F5520950C740005597B /* BRCrypto.c */,
				3C590F3620950C720005597B /* BRCrypto.h */,
				3CA74EA920AF622D00EDF3E7 /* BRKeyECIES.c */,
				3CA74EAA20AF622D00EDF3E7 /* BRKeyECIES.h */,
				3C590F4820950C730005597B /* BRInt.h */,
				3C590F5420950C740005597B /* BRKey.c */,
				3C590F4220950C720005597B /* BRKey.h */,
				3C590F3520950C720005597B /* BRMerkleBlock.c */,
				3C590F4920950C730005597B /* BRMerkleBlock.h */,
				3C590F3A20950C720005597B /* BRPaymentProtocol.c */,
				3C590F4120950C720005597B /* BRPaymentProtocol.h */,
				3C590F5120950C740005597B /* BRPeer.c */,
				3C590F5020950C740005597B /* BRPeer.h */,
				3C590F4B20950C730005597B /* BRPeerManager.c */,
				3C590F4C20950C730005597B /* BRPeerManager.h */,
				3C590F4D20950C730005597B /* BRSet.c */,
				3C590F4F20950C740005597B /* BRSet.h */,
				3C590F5320950C740005597B /* BRTransaction.c */,
				3C590F4720950C730005597B /* BRTransaction.h */,
				3C590F5720950C740005597B /* BRWallet.c */,
				3C590F4620950C730005597B /* BRWallet.h */,
				3CCD36B021A5BB8D0032637A /* BRWalletManager.c */,
				3CCD36AF21A5BB8D0032637A /* BRWalletManager.h */,
				3C42EF8E209763AB000E58E0 /* test.c */,
			);
			path = Core;
			sourceTree = "<group>";
		};
		3C590F3B20950C720005597B /* bcash */ = {
			isa = PBXGroup;
			children = (
				3C590F3C20950C720005597B /* BRBCashParams.h */,
				3C590F3D20950C720005597B /* BRBCashAddr.c */,
				3C590F3E20950C720005597B /* BRBCashAddr.h */,
			);
			name = bcash;
			path = ../../bcash;
			sourceTree = "<group>";
		};
		3C5F5E72212C82170038B732 /* mpt */ = {
			isa = PBXGroup;
			children = (
				3C5F5E73212C82310038B732 /* BREthereumMPT.h */,
				3C5F5E74212C82310038B732 /* BREthereumMPT.c */,
			);
			name = mpt;
			path = ../../ethereum/mpt;
			sourceTree = "<group>";
		};
		3C6B172D2131CB5B003C313B /* CoreExplore */ = {
			isa = PBXGroup;
			children = (
				3C6B172E2131CB5B003C313B /* main.c */,
			);
			path = CoreExplore;
			sourceTree = "<group>";
		};
		3C902603210A30F100143B69 /* BRCoreDemo */ = {
			isa = PBXGroup;
			children = (
				3C902604210A30F100143B69 /* AppDelegate.swift */,
				3C90261C210A32A000143B69 /* CoreDemoEthereumClient.swift */,
				3C902606210A30F100143B69 /* SummaryViewController.swift */,
				3C67C9D9211CD4B100DFA5F9 /* WalletTableViewCell.swift */,
				3C902608210A30F100143B69 /* WalletViewController.swift */,
				3C67C9DD211CD56700DFA5F9 /* TransferTableViewCell.swift */,
				3CC17B6A212DF03800B038C6 /* TransferViewController.swift */,
				3C2FEDFF212E1544004BE30A /* TransferCreateController.swift */,
				3CCD36A5219613580032637A /* Support.swift */,
				3C90260A210A30F100143B69 /* Main.storyboard */,
				3C90260D210A30F400143B69 /* Assets.xcassets */,
				3C90260F210A30F400143B69 /* LaunchScreen.storyboard */,
				3C902612210A30F400143B69 /* Info.plist */,
			);
			path = BRCoreDemo;
			sourceTree = "<group>";
		};
		3CA6431E209B56D90082B172 /* ToCompile */ = {
			isa = PBXGroup;
			children = (
				3CAB612720B347B200810CE4 /* Constants.swift */,
				3CAB612220B347B200810CE4 /* Currency.swift */,
				3CAB612120B347B200810CE4 /* Environment.swift */,
				3CAB612020B347B200810CE4 /* FeeUpdater.swift */,
				3CAB612620B347B200810CE4 /* Info.plist */,
				3CAB612320B347B200810CE4 /* Rate.swift */,
				3CAB612420B347B200810CE4 /* Strings.swift */,
				3CAB612520B347B200810CE4 /* Support.swift */,
				3CAB611F20B347B200810CE4 /* UserDefaults+Additions.swift */,
			);
			name = ToCompile;
			sourceTree = "<group>";
		};
		3CAB60A720AF8C8500810CE4 /* CoreTests */ = {
			isa = PBXGroup;
			children = (
				3CAB60E920AF8F3E00810CE4 /* CoreTests-Bridging-Header.h */,
				3CAB60A820AF8C8500810CE4 /* CoreTests.swift */,
				3CAB60AA20AF8C8500810CE4 /* Info.plist */,
			);
			path = CoreTests;
			sourceTree = "<group>";
		};
		3CAB60F020AF936200810CE4 /* BRCore */ = {
			isa = PBXGroup;
			children = (
				3CAB611B20B347A200810CE4 /* BRCore.swift */,
				3CAB611C20B347A200810CE4 /* BREthereum.swift */,
				3CA6431E209B56D90082B172 /* ToCompile */,
				3CAB60F120AF936200810CE4 /* BRCore.h */,
				3CAB60F220AF936200810CE4 /* Info.plist */,
			);
			path = BRCore;
			sourceTree = "<group>";
		};
		3CAB60FB20AF936200810CE4 /* BRCoreTests */ = {
			isa = PBXGroup;
			children = (
				3C42EF8D209763AB000E58E0 /* BRDcoreTests-Bridging-Header.h */,
				3CAB60FC20AF936200810CE4 /* BRCoreTests.swift */,
				3CAB60FE20AF936200810CE4 /* Info.plist */,
			);
			path = BRCoreTests;
			sourceTree = "<group>";
		};
		3CAB610A20AF938E00810CE4 /* Frameworks */ = {
			isa = PBXGroup;
			children = (
			);
			name = Frameworks;
			sourceTree = "<group>";
		};
		3CEE8EEB216FAFF7008540C8 /* CorePerf */ = {
			isa = PBXGroup;
			children = (
				3CEE8EEC216FAFF7008540C8 /* main.c */,
			);
			path = CorePerf;
			sourceTree = "<group>";
		};
/* End PBXGroup section */

/* Begin PBXHeadersBuildPhase section */
		3C0EADE62188D91F000577A6 /* Headers */ = {
			isa = PBXHeadersBuildPhase;
			buildActionMask = 2147483647;
			files = (
				3C0EADFB2188D920000577A6 /* BRCryptoVersion.h in Headers */,
			);
			runOnlyForDeploymentPostprocessing = 0;
		};
		3CAB60EC20AF936200810CE4 /* Headers */ = {
			isa = PBXHeadersBuildPhase;
			buildActionMask = 2147483647;
			files = (
				3CAB60FF20AF936300810CE4 /* BRCore.h in Headers */,
				3CAB613220B34EFF00810CE4 /* BREthereumEther.h in Headers */,
			);
			runOnlyForDeploymentPostprocessing = 0;
		};
/* End PBXHeadersBuildPhase section */

/* Begin PBXNativeTarget section */
		3C0EADEA2188D91F000577A6 /* BRCrypto */ = {
			isa = PBXNativeTarget;
			buildConfigurationList = 3C0EADFC2188D920000577A6 /* Build configuration list for PBXNativeTarget "BRCrypto" */;
			buildPhases = (
				3C0EADE62188D91F000577A6 /* Headers */,
				3C0EADE72188D91F000577A6 /* Sources */,
				3C0EADE82188D91F000577A6 /* Frameworks */,
				3C0EADE92188D91F000577A6 /* Resources */,
			);
			buildRules = (
			);
			dependencies = (
			);
			name = BRCrypto;
			productName = BRCoreX;
			productReference = 3C0EADEB2188D91F000577A6 /* BRCrypto.framework */;
			productType = "com.apple.product-type.framework";
		};
		3C0EADF22188D91F000577A6 /* BRCryptoTests */ = {
			isa = PBXNativeTarget;
			buildConfigurationList = 3C0EADFF2188D920000577A6 /* Build configuration list for PBXNativeTarget "BRCryptoTests" */;
			buildPhases = (
				3C0EADEF2188D91F000577A6 /* Sources */,
				3C0EADF02188D91F000577A6 /* Frameworks */,
				3C0EADF12188D91F000577A6 /* Resources */,
			);
			buildRules = (
			);
			dependencies = (
				3C0EADF62188D920000577A6 /* PBXTargetDependency */,
			);
			name = BRCryptoTests;
			productName = BRCoreXTests;
			productReference = 3C0EADF32188D91F000577A6 /* BRCryptoTests.xctest */;
			productType = "com.apple.product-type.bundle.unit-test";
		};
		3C18F8AE21950746006F738F /* BRCryptoDemo */ = {
			isa = PBXNativeTarget;
			buildConfigurationList = 3C18F8C021950748006F738F /* Build configuration list for PBXNativeTarget "BRCryptoDemo" */;
			buildPhases = (
				3C18F8AB21950746006F738F /* Sources */,
				3C18F8AC21950746006F738F /* Frameworks */,
				3C18F8AD21950746006F738F /* Resources */,
				3C18F8CA21950797006F738F /* Embed Frameworks */,
			);
			buildRules = (
			);
			dependencies = (
				3C18F8C621950765006F738F /* PBXTargetDependency */,
				3C18F8C421950760006F738F /* PBXTargetDependency */,
			);
			name = BRCryptoDemo;
			productName = CoreXDemo;
			productReference = 3C18F8AF21950746006F738F /* BRCryptoDemo.app */;
			productType = "com.apple.product-type.application";
		};
		3C6B172B2131CB5B003C313B /* CoreExplore */ = {
			isa = PBXNativeTarget;
			buildConfigurationList = 3C6B17322131CB5B003C313B /* Build configuration list for PBXNativeTarget "CoreExplore" */;
			buildPhases = (
				3C6B17282131CB5B003C313B /* Sources */,
				3C6B17292131CB5B003C313B /* Frameworks */,
				3C6B172A2131CB5B003C313B /* CopyFiles */,
			);
			buildRules = (
			);
			dependencies = (
				3C6B177B2131CE60003C313B /* PBXTargetDependency */,
			);
			name = CoreExplore;
			productName = CoreExplore;
			productReference = 3C6B172C2131CB5B003C313B /* CoreExplore */;
			productType = "com.apple.product-type.tool";
		};
		3C6B17362131CE12003C313B /* CoreMacOS */ = {
			isa = PBXNativeTarget;
			buildConfigurationList = 3C6B17762131CE12003C313B /* Build configuration list for PBXNativeTarget "CoreMacOS" */;
			buildPhases = (
				3C6B17372131CE12003C313B /* Sources */,
				3C6B17742131CE12003C313B /* Frameworks */,
				3C6B17752131CE12003C313B /* CopyFiles */,
			);
			buildRules = (
			);
			dependencies = (
			);
			name = CoreMacOS;
			productName = Core;
			productReference = 3C6B17792131CE12003C313B /* libCoreMacOS.a */;
			productType = "com.apple.product-type.library.static";
		};
		3C902601210A30F100143B69 /* BRCoreDemo */ = {
			isa = PBXNativeTarget;
			buildConfigurationList = 3C902615210A30F400143B69 /* Build configuration list for PBXNativeTarget "BRCoreDemo" */;
			buildPhases = (
				3C9025FE210A30F100143B69 /* Sources */,
				3C9025FF210A30F100143B69 /* Frameworks */,
				3C902600210A30F100143B69 /* Resources */,
				3C902620210A3BBE00143B69 /* Embed Frameworks */,
			);
			buildRules = (
			);
			dependencies = (
				3C902617210A312500143B69 /* PBXTargetDependency */,
				3C902619210A312500143B69 /* PBXTargetDependency */,
			);
			name = BRCoreDemo;
			productName = CoreDemo;
			productReference = 3C902602210A30F100143B69 /* BRCoreDemo.app */;
			productType = "com.apple.product-type.application";
		};
		3CAB609A20AF8C5D00810CE4 /* Core */ = {
			isa = PBXNativeTarget;
			buildConfigurationList = 3CAB609F20AF8C5D00810CE4 /* Build configuration list for PBXNativeTarget "Core" */;
			buildPhases = (
				3CAB609720AF8C5D00810CE4 /* Sources */,
				3CAB609820AF8C5D00810CE4 /* Frameworks */,
				3CAB609920AF8C5D00810CE4 /* CopyFiles */,
			);
			buildRules = (
			);
			dependencies = (
			);
			name = Core;
			productName = Core;
			productReference = 3CAB609B20AF8C5D00810CE4 /* libCore.a */;
			productType = "com.apple.product-type.library.static";
		};
		3CAB60A520AF8C8500810CE4 /* CoreTests */ = {
			isa = PBXNativeTarget;
			buildConfigurationList = 3CAB60AE20AF8C8500810CE4 /* Build configuration list for PBXNativeTarget "CoreTests" */;
			buildPhases = (
				3CAB60A220AF8C8500810CE4 /* Sources */,
				3CAB60A320AF8C8500810CE4 /* Frameworks */,
				3CAB60A420AF8C8500810CE4 /* Resources */,
			);
			buildRules = (
			);
			dependencies = (
				3CAB60AD20AF8C8500810CE4 /* PBXTargetDependency */,
			);
			name = CoreTests;
			productName = CoreTests;
			productReference = 3CAB60A620AF8C8500810CE4 /* CoreTests.xctest */;
			productType = "com.apple.product-type.bundle.unit-test";
		};
		3CAB60EE20AF936200810CE4 /* BRCore */ = {
			isa = PBXNativeTarget;
			buildConfigurationList = 3CAB610020AF936300810CE4 /* Build configuration list for PBXNativeTarget "BRCore" */;
			buildPhases = (
				3CAB60EA20AF936200810CE4 /* Sources */,
				3CAB60EB20AF936200810CE4 /* Frameworks */,
				3CAB60EC20AF936200810CE4 /* Headers */,
				3CAB60ED20AF936200810CE4 /* Resources */,
			);
			buildRules = (
			);
			dependencies = (
				3CAB610920AF938500810CE4 /* PBXTargetDependency */,
			);
			name = BRCore;
			productName = BRCore2;
			productReference = 3CAB60EF20AF936200810CE4 /* BRCore.framework */;
			productType = "com.apple.product-type.framework";
		};
		3CAB60F620AF936200810CE4 /* BRCoreTests */ = {
			isa = PBXNativeTarget;
			buildConfigurationList = 3CAB610320AF936300810CE4 /* Build configuration list for PBXNativeTarget "BRCoreTests" */;
			buildPhases = (
				3CAB60F320AF936200810CE4 /* Sources */,
				3CAB60F420AF936200810CE4 /* Frameworks */,
				3CAB60F520AF936200810CE4 /* Resources */,
			);
			buildRules = (
			);
			dependencies = (
				3CAB60FA20AF936200810CE4 /* PBXTargetDependency */,
			);
			name = BRCoreTests;
			productName = BRCore2Tests;
			productReference = 3CAB60F720AF936200810CE4 /* BRCoreTests.xctest */;
			productType = "com.apple.product-type.bundle.unit-test";
		};
		3CEE8EE9216FAFF7008540C8 /* CorePerf */ = {
			isa = PBXNativeTarget;
			buildConfigurationList = 3CEE8EF0216FAFF7008540C8 /* Build configuration list for PBXNativeTarget "CorePerf" */;
			buildPhases = (
				3CEE8EE6216FAFF7008540C8 /* Sources */,
				3CEE8EE7216FAFF7008540C8 /* Frameworks */,
				3CEE8EE8216FAFF7008540C8 /* CopyFiles */,
			);
			buildRules = (
			);
			dependencies = (
				3CEE8EF2216FB00E008540C8 /* PBXTargetDependency */,
			);
			name = CorePerf;
			productName = CorePerf;
			productReference = 3CEE8EEA216FAFF7008540C8 /* CorePerf */;
			productType = "com.apple.product-type.tool";
		};
/* End PBXNativeTarget section */

/* Begin PBXProject section */
		3C590F0E20950C160005597B /* Project object */ = {
			isa = PBXProject;
			attributes = {
				LastSwiftUpdateCheck = 1000;
				LastUpgradeCheck = 0930;
				ORGANIZATIONNAME = breadwallet;
				TargetAttributes = {
					3C0EADEA2188D91F000577A6 = {
						CreatedOnToolsVersion = 10.0;
						LastSwiftMigration = 1000;
					};
					3C0EADF22188D91F000577A6 = {
						CreatedOnToolsVersion = 10.0;
					};
					3C18F8AE21950746006F738F = {
						CreatedOnToolsVersion = 10.0;
					};
					3C6B172B2131CB5B003C313B = {
						CreatedOnToolsVersion = 9.4.1;
					};
					3C902601210A30F100143B69 = {
						CreatedOnToolsVersion = 9.4.1;
						LastSwiftMigration = 1000;
					};
					3CAB609A20AF8C5D00810CE4 = {
						CreatedOnToolsVersion = 9.3.1;
					};
					3CAB60A520AF8C8500810CE4 = {
						CreatedOnToolsVersion = 9.3.1;
						LastSwiftMigration = 1000;
					};
					3CAB60EE20AF936200810CE4 = {
						CreatedOnToolsVersion = 9.3.1;
						LastSwiftMigration = 1000;
					};
					3CAB60F620AF936200810CE4 = {
						CreatedOnToolsVersion = 9.3.1;
						LastSwiftMigration = 1000;
					};
					3CEE8EE9216FAFF7008540C8 = {
						CreatedOnToolsVersion = 10.0;
					};
				};
			};
			buildConfigurationList = 3C590F1120950C160005597B /* Build configuration list for PBXProject "BRCore" */;
			compatibilityVersion = "Xcode 9.3";
			developmentRegion = en;
			hasScannedForEncodings = 0;
			knownRegions = (
				en,
				Base,
			);
			mainGroup = 3C590F0D20950C160005597B;
			productRefGroup = 3C590F1820950C160005597B /* Products */;
			projectDirPath = "";
			projectRoot = "";
			targets = (
				3C0EADEA2188D91F000577A6 /* BRCrypto */,
				3C0EADF22188D91F000577A6 /* BRCryptoTests */,
				3C18F8AE21950746006F738F /* BRCryptoDemo */,
				3CAB60EE20AF936200810CE4 /* BRCore */,
				3CAB60F620AF936200810CE4 /* BRCoreTests */,
				3C902601210A30F100143B69 /* BRCoreDemo */,
				3CAB609A20AF8C5D00810CE4 /* Core */,
				3C6B17362131CE12003C313B /* CoreMacOS */,
				3CAB60A520AF8C8500810CE4 /* CoreTests */,
				3C6B172B2131CB5B003C313B /* CoreExplore */,
				3CEE8EE9216FAFF7008540C8 /* CorePerf */,
			);
		};
/* End PBXProject section */

/* Begin PBXResourcesBuildPhase section */
		3C0EADE92188D91F000577A6 /* Resources */ = {
			isa = PBXResourcesBuildPhase;
			buildActionMask = 2147483647;
			files = (
			);
			runOnlyForDeploymentPostprocessing = 0;
		};
		3C0EADF12188D91F000577A6 /* Resources */ = {
			isa = PBXResourcesBuildPhase;
			buildActionMask = 2147483647;
			files = (
			);
			runOnlyForDeploymentPostprocessing = 0;
		};
		3C18F8AD21950746006F738F /* Resources */ = {
			isa = PBXResourcesBuildPhase;
			buildActionMask = 2147483647;
			files = (
				3C18F8BE21950748006F738F /* LaunchScreen.storyboard in Resources */,
				3C18F8BB21950748006F738F /* Assets.xcassets in Resources */,
				3C18F8B921950746006F738F /* Main.storyboard in Resources */,
			);
			runOnlyForDeploymentPostprocessing = 0;
		};
		3C902600210A30F100143B69 /* Resources */ = {
			isa = PBXResourcesBuildPhase;
			buildActionMask = 2147483647;
			files = (
				3C902611210A30F400143B69 /* LaunchScreen.storyboard in Resources */,
				3C90260E210A30F400143B69 /* Assets.xcassets in Resources */,
				3C90260C210A30F100143B69 /* Main.storyboard in Resources */,
			);
			runOnlyForDeploymentPostprocessing = 0;
		};
		3CAB60A420AF8C8500810CE4 /* Resources */ = {
			isa = PBXResourcesBuildPhase;
			buildActionMask = 2147483647;
			files = (
			);
			runOnlyForDeploymentPostprocessing = 0;
		};
		3CAB60ED20AF936200810CE4 /* Resources */ = {
			isa = PBXResourcesBuildPhase;
			buildActionMask = 2147483647;
			files = (
			);
			runOnlyForDeploymentPostprocessing = 0;
		};
		3CAB60F520AF936200810CE4 /* Resources */ = {
			isa = PBXResourcesBuildPhase;
			buildActionMask = 2147483647;
			files = (
			);
			runOnlyForDeploymentPostprocessing = 0;
		};
/* End PBXResourcesBuildPhase section */

/* Begin PBXSourcesBuildPhase section */
		3C0EADE72188D91F000577A6 /* Sources */ = {
			isa = PBXSourcesBuildPhase;
			buildActionMask = 2147483647;
			files = (
				3C0EAE1821910AA1000577A6 /* BRCrypto.swift in Sources */,
				3CCD36B421AA11CC0032637A /* BRFiat.swift in Sources */,
				3C0EAE2921935388000577A6 /* BRBitcoin.swift in Sources */,
				3CCD36C721AF25660032637A /* BRDefaultClients.swift in Sources */,
				3C0EAE26219349CD000577A6 /* BREthereum.swift in Sources */,
				3CCD36B621AC65690032637A /* BRBitcash.swift in Sources */,
				3C0EAE1A2191145A000577A6 /* BRSupport.swift in Sources */,
			);
			runOnlyForDeploymentPostprocessing = 0;
		};
		3C0EADEF2188D91F000577A6 /* Sources */ = {
			isa = PBXSourcesBuildPhase;
			buildActionMask = 2147483647;
			files = (
				3CE48BF721E937F70067BFC9 /* BRCryptoWalletManagerTests.swift in Sources */,
				3CE48BF921E938370067BFC9 /* BRCryptoWalletTests.swift in Sources */,
				3C0EADF92188D920000577A6 /* BRCryptoBaseTests.swift in Sources */,
				3CE48BF521E937580067BFC9 /* BRCryptoTransferTests.swift in Sources */,
			);
			runOnlyForDeploymentPostprocessing = 0;
		};
		3C18F8AB21950746006F738F /* Sources */ = {
			isa = PBXSourcesBuildPhase;
			buildActionMask = 2147483647;
			files = (
				3C18F8CC219507E2006F738F /* CoreDemoListener.swift in Sources */,
				3CCD36C021AC90860032637A /* SummaryViewController.swift in Sources */,
				3CCD36C221AC90860032637A /* WalletTableViewCell.swift in Sources */,
				3CCD36C521ACB3930032637A /* TransferViewController.swift in Sources */,
				3CCD36C121AC90860032637A /* TransferTableViewCell.swift in Sources */,
				3C18F8B221950746006F738F /* AppDelegate.swift in Sources */,
				3CCD36BD21AC90860032637A /* WalletViewController.swift in Sources */,
				3CCD36C421AC92220032637A /* Support.swift in Sources */,
				3CCD36C921B1DC9E0032637A /* TransferCreateController.swift in Sources */,
			);
			runOnlyForDeploymentPostprocessing = 0;
		};
		3C6B17282131CB5B003C313B /* Sources */ = {
			isa = PBXSourcesBuildPhase;
			buildActionMask = 2147483647;
			files = (
				3C6B172F2131CB5B003C313B /* main.c in Sources */,
			);
			runOnlyForDeploymentPostprocessing = 0;
		};
		3C6B17372131CE12003C313B /* Sources */ = {
			isa = PBXSourcesBuildPhase;
			buildActionMask = 2147483647;
			files = (
				3C0D297C216FD0DB003838E9 /* BREthereumMessagePIP.c in Sources */,
				3C6B17392131CE12003C313B /* BREthereumEther.c in Sources */,
				3C6B173A2131CE12003C313B /* BREthereumGas.c in Sources */,
				3C6B173B2131CE12003C313B /* BREthereumHash.c in Sources */,
				3C6B173C2131CE12003C313B /* BREthereumAddress.c in Sources */,
				3C6B173D2131CE12003C313B /* BREthereumSignature.c in Sources */,
				3CF0FC9121657D7B000DE3FE /* BREthereumData.c in Sources */,
				3C6B173E2131CE12003C313B /* BREthereumTransaction.c in Sources */,
				3C6B173F2131CE12003C313B /* BREthereumBloomFilter.c in Sources */,
				3C6B17402131CE12003C313B /* BREthereumNetwork.c in Sources */,
				3C6B17412131CE12003C313B /* BREthereumTransactionReceipt.c in Sources */,
				3C0D297A216FD0DB003838E9 /* BREthereumMessageDIS.c in Sources */,
				3C6B17422131CE12003C313B /* BREthereumAccountState.c in Sources */,
				3C6B17432131CE12003C313B /* BREthereumLog.c in Sources */,
				3C6B17442131CE12003C313B /* BREthereumTransactionStatus.c in Sources */,
				3C6B17452131CE12003C313B /* BREthereumBlock.c in Sources */,
				3C6B17462131CE12003C313B /* BREthereumAmount.c in Sources */,
				3C6B17472131CE12003C313B /* BREthereumAccount.c in Sources */,
				3C6B17482131CE12003C313B /* BREthereumWallet.c in Sources */,
				3C6B17492131CE12003C313B /* BREthereumBCS.c in Sources */,
				3C6B174A2131CE12003C313B /* BREthereumToken.c in Sources */,
				3C6B174B2131CE12003C313B /* BREthereumContract.c in Sources */,
				3C6B174C2131CE12003C313B /* BREvent.c in Sources */,
				3CD57F6D21F696C5003B0306 /* BREthereumProofOfWork.c in Sources */,
				3C6B174D2131CE12003C313B /* BREventQueue.c in Sources */,
				3C6B174E2131CE12003C313B /* BREthereumLES.c in Sources */,
				3C6B174F2131CE12003C313B /* BREthereumBCSEvent.c in Sources */,
				3C6B17502131CE12003C313B /* BREventAlarm.c in Sources */,
				3C6B17512131CE12003C313B /* BREthereumLESFrameCoder.c in Sources */,
				3C6B17522131CE12003C313B /* BRKeccak.c in Sources */,
				3CCD36B221A5BB8D0032637A /* BRWalletManager.c in Sources */,
				3C6B17532131CE12003C313B /* BREthereumEWM.c in Sources */,
				3C6B17542131CE12003C313B /* BRRlpCoder.c in Sources */,
				3C6B17552131CE12003C313B /* BRUtilMath.c in Sources */,
				3C6B17562131CE12003C313B /* BRUtilMathParse.c in Sources */,
				3C6B17572131CE12003C313B /* BRUtilHex.c in Sources */,
				3C6B17582131CE12003C313B /* BRBCashAddr.c in Sources */,
				3C0D297B216FD0DB003838E9 /* BREthereumMessageLES.c in Sources */,
				3C6B17592131CE12003C313B /* BRAddress.c in Sources */,
				3C6B175A2131CE12003C313B /* BRBase58.c in Sources */,
				3C6B175B2131CE12003C313B /* BREthereumBCSSync.c in Sources */,
				3C6B175C2131CE12003C313B /* BRBech32.c in Sources */,
				3C6B175D2131CE12003C313B /* BRBIP32Sequence.c in Sources */,
				3C6B175E2131CE12003C313B /* BREthereumMessage.c in Sources */,
				3C6B175F2131CE12003C313B /* BRBIP38Key.c in Sources */,
				3C6B17602131CE12003C313B /* BREthereumMPT.c in Sources */,
				3C6B17612131CE12003C313B /* BREthereumTransfer.c in Sources */,
				3C6B17622131CE12003C313B /* BREthereumNode.c in Sources */,
				3C6B17632131CE12003C313B /* BRBIP39Mnemonic.c in Sources */,
				3C6B17642131CE12003C313B /* BRBloomFilter.c in Sources */,
				3C6B17652131CE12003C313B /* BRCrypto.c in Sources */,
				3C6B17662131CE12003C313B /* BRKeyECIES.c in Sources */,
				3C6B17682131CE12003C313B /* BRKey.c in Sources */,
				3C6B17692131CE12003C313B /* BREthereumNodeEndpoint.c in Sources */,
				3C6B176A2131CE12003C313B /* BRMerkleBlock.c in Sources */,
				3C6B176B2131CE12003C313B /* BRPaymentProtocol.c in Sources */,
				3C0D297D216FD0E0003838E9 /* BREthereumProvision.c in Sources */,
				3C0D2979216FD0DB003838E9 /* BREthereumMessageP2P.c in Sources */,
				3C6B176C2131CE12003C313B /* BRPeer.c in Sources */,
				3C6B176D2131CE12003C313B /* BRPeerManager.c in Sources */,
				3C6B176E2131CE12003C313B /* BRSet.c in Sources */,
				3C6B176F2131CE12003C313B /* BREthereumLESRandom.c in Sources */,
				3C6B17702131CE12003C313B /* BREthereumEWMEvent.c in Sources */,
				3C6B17712131CE12003C313B /* BRTransaction.c in Sources */,
				3C6B17722131CE12003C313B /* BREthereumEWMClient.c in Sources */,
				3C6B17732131CE12003C313B /* BRWallet.c in Sources */,
			);
			runOnlyForDeploymentPostprocessing = 0;
		};
		3C9025FE210A30F100143B69 /* Sources */ = {
			isa = PBXSourcesBuildPhase;
			buildActionMask = 2147483647;
			files = (
				3C902609210A30F100143B69 /* WalletViewController.swift in Sources */,
				3C902607210A30F100143B69 /* SummaryViewController.swift in Sources */,
				3CC17B6B212DF03800B038C6 /* TransferViewController.swift in Sources */,
				3C67C9DE211CD56700DFA5F9 /* TransferTableViewCell.swift in Sources */,
				3C902605210A30F100143B69 /* AppDelegate.swift in Sources */,
				3C90261D210A32A000143B69 /* CoreDemoEthereumClient.swift in Sources */,
				3C67C9DA211CD4B100DFA5F9 /* WalletTableViewCell.swift in Sources */,
				3C2FEE00212E1544004BE30A /* TransferCreateController.swift in Sources */,
				3CCD36A6219613580032637A /* Support.swift in Sources */,
			);
			runOnlyForDeploymentPostprocessing = 0;
		};
		3CAB609720AF8C5D00810CE4 /* Sources */ = {
			isa = PBXSourcesBuildPhase;
			buildActionMask = 2147483647;
			files = (
				3CD30496213B226B00A0CCED /* BREthereumMessageP2P.c in Sources */,
				3CAB60B120AF8D1A00810CE4 /* BREthereumEther.c in Sources */,
				3CF38E4821C4421600B771E6 /* BREthereumProofOfWork.c in Sources */,
				3CAB60B220AF8D1A00810CE4 /* BREthereumGas.c in Sources */,
				3CAB60B320AF8D1A00810CE4 /* BREthereumHash.c in Sources */,
				3CD30498213B228900A0CCED /* BREthereumMessageDIS.c in Sources */,
				3CAB60B420AF8D1A00810CE4 /* BREthereumAddress.c in Sources */,
				3CAB60B520AF8D1A00810CE4 /* BREthereumSignature.c in Sources */,
				3CAB60B620AF8D1A00810CE4 /* BREthereumTransaction.c in Sources */,
				3CAB60B720AF8D1A00810CE4 /* BREthereumBloomFilter.c in Sources */,
				3CD3049A213B22AF00A0CCED /* BREthereumMessageLES.c in Sources */,
				3CAB60B820AF8D1A00810CE4 /* BREthereumNetwork.c in Sources */,
				3CAB60B920AF8D1A00810CE4 /* BREthereumTransactionReceipt.c in Sources */,
				3CAB60BA20AF8D1A00810CE4 /* BREthereumAccountState.c in Sources */,
				3CD30494213B222A00A0CCED /* BREthereumMessagePIP.c in Sources */,
				3CAB60BB20AF8D1A00810CE4 /* BREthereumLog.c in Sources */,
				3CAB60BC20AF8D1A00810CE4 /* BREthereumTransactionStatus.c in Sources */,
				3CAB60BD20AF8D1A00810CE4 /* BREthereumBlock.c in Sources */,
				3CAB60BE20AF8D1A00810CE4 /* BREthereumAmount.c in Sources */,
				3CAB60C020AF8D1A00810CE4 /* BREthereumAccount.c in Sources */,
				3C3DC5BB21DFCA7C004188BD /* BRFileService.c in Sources */,
				3CAB60C120AF8D1A00810CE4 /* BREthereumWallet.c in Sources */,
				3C386DCF20C6F5E40065E355 /* BREthereumBCS.c in Sources */,
				3CAB60C220AF8D1A00810CE4 /* BREthereumToken.c in Sources */,
				3CAB60C320AF8D1A00810CE4 /* BREthereumContract.c in Sources */,
				3CAB60C420AF8D1A00810CE4 /* BREvent.c in Sources */,
				3CAB60C520AF8D1A00810CE4 /* BREventQueue.c in Sources */,
				3CAB60C820AF8D1A00810CE4 /* BREthereumLES.c in Sources */,
				3C386DD020C6F5E40065E355 /* BREthereumBCSEvent.c in Sources */,
				3C3B37FD20D82335004F9928 /* BREventAlarm.c in Sources */,
				3CAB60CA20AF8D1A00810CE4 /* BREthereumLESFrameCoder.c in Sources */,
				3CCD36B121A5BB8D0032637A /* BRWalletManager.c in Sources */,
				CA92F7902100F9CA0015C966 /* BRKeccak.c in Sources */,
				3CAB60CD20AF8D1A00810CE4 /* BREthereumEWM.c in Sources */,
				3CAB60D120AF8D1A00810CE4 /* BRRlpCoder.c in Sources */,
				3CAB60D220AF8D1A00810CE4 /* BRUtilMath.c in Sources */,
				3CF0FC9021657D7B000DE3FE /* BREthereumData.c in Sources */,
				3CAB60D320AF8D1A00810CE4 /* BRUtilMathParse.c in Sources */,
				3CAB60D420AF8D1A00810CE4 /* BRUtilHex.c in Sources */,
				3CAB60D520AF8D1A00810CE4 /* BRBCashAddr.c in Sources */,
				3CAB60D620AF8D1A00810CE4 /* BRAddress.c in Sources */,
				3CAB60D720AF8D1A00810CE4 /* BRBase58.c in Sources */,
				3C9025FD2108DDAE00143B69 /* BREthereumBCSSync.c in Sources */,
				3CAB60D820AF8D1A00810CE4 /* BRBech32.c in Sources */,
				3CAB60D920AF8D1A00810CE4 /* BRBIP32Sequence.c in Sources */,
				3C54A7FF2121F1D200C57B1B /* BREthereumMessage.c in Sources */,
				3CAB60DA20AF8D1A00810CE4 /* BRBIP38Key.c in Sources */,
				3C5F5E75212C82310038B732 /* BREthereumMPT.c in Sources */,
				3C902623210A7E9800143B69 /* BREthereumTransfer.c in Sources */,
				3C54A8022122284900C57B1B /* BREthereumNode.c in Sources */,
				3CAB60DB20AF8D1A00810CE4 /* BRBIP39Mnemonic.c in Sources */,
				3CAB60DC20AF8D1A00810CE4 /* BRBloomFilter.c in Sources */,
				3CAB60DD20AF8D1A00810CE4 /* BRCrypto.c in Sources */,
				3CAB60DE20AF8D1A00810CE4 /* BRKeyECIES.c in Sources */,
				3CAB60DF20AF8D1A00810CE4 /* BRKey.c in Sources */,
				3C54A80521234C9700C57B1B /* BREthereumNodeEndpoint.c in Sources */,
				3CAB60E020AF8D1A00810CE4 /* BRMerkleBlock.c in Sources */,
				3CAB60E120AF8D1A00810CE4 /* BRPaymentProtocol.c in Sources */,
				3CAB60E220AF8D1A00810CE4 /* BRPeer.c in Sources */,
				3CAB60E320AF8D1A00810CE4 /* BRPeerManager.c in Sources */,
				3CAB60E420AF8D1A00810CE4 /* BRSet.c in Sources */,
				3C386DC720C6F4AF0065E355 /* BREthereumLESRandom.c in Sources */,
				3C386DD420C6F6070065E355 /* BREthereumEWMEvent.c in Sources */,
				3CAB60E520AF8D1A00810CE4 /* BRTransaction.c in Sources */,
				3CD3049D213F281500A0CCED /* BREthereumProvision.c in Sources */,
				3C386DD320C6F6070065E355 /* BREthereumEWMClient.c in Sources */,
				3CAB60E620AF8D1A00810CE4 /* BRWallet.c in Sources */,
			);
			runOnlyForDeploymentPostprocessing = 0;
		};
		3CAB60A220AF8C8500810CE4 /* Sources */ = {
			isa = PBXSourcesBuildPhase;
			buildActionMask = 2147483647;
			files = (
				3CAB613320B3536000810CE4 /* test-les.c in Sources */,
				3C9025F321064B6700143B69 /* testEvent.c in Sources */,
				3C9025FB2106613600143B69 /* testContract.c in Sources */,
				3CAB60E820AF8EE000810CE4 /* test.c in Sources */,
				3C9025F92106511700143B69 /* testEwm.c in Sources */,
				3C9025F121063BDC00143B69 /* testRlp.c in Sources */,
				3CAB60A920AF8C8500810CE4 /* CoreTests.swift in Sources */,
				3C9025EF21063AD200143B69 /* testUtil.c in Sources */,
				3C9025F721064FF800143B69 /* testBase.c in Sources */,
				3C9025F521064E9F00143B69 /* testBc.c in Sources */,
				3CAB60E720AF8ED800810CE4 /* test.c in Sources */,
			);
			runOnlyForDeploymentPostprocessing = 0;
		};
		3CAB60EA20AF936200810CE4 /* Sources */ = {
			isa = PBXSourcesBuildPhase;
			buildActionMask = 2147483647;
			files = (
				3CAB612B20B347B300810CE4 /* Currency.swift in Sources */,
				3CAB612920B347B300810CE4 /* FeeUpdater.swift in Sources */,
				3CAB612D20B347B300810CE4 /* Strings.swift in Sources */,
				3CAB612C20B347B300810CE4 /* Rate.swift in Sources */,
				3CCD36AC21A48B880032637A /* BREthereum.swift in Sources */,
				3CAB613020B347B300810CE4 /* Constants.swift in Sources */,
				3CAB612820B347B300810CE4 /* UserDefaults+Additions.swift in Sources */,
				3CAB611D20B347A200810CE4 /* BRCore.swift in Sources */,
				3CAB612A20B347B300810CE4 /* Environment.swift in Sources */,
				3CAB612E20B347B300810CE4 /* Support.swift in Sources */,
			);
			runOnlyForDeploymentPostprocessing = 0;
		};
		3CAB60F320AF936200810CE4 /* Sources */ = {
			isa = PBXSourcesBuildPhase;
			buildActionMask = 2147483647;
			files = (
				3CAB60FD20AF936200810CE4 /* BRCoreTests.swift in Sources */,
			);
			runOnlyForDeploymentPostprocessing = 0;
		};
		3CEE8EE6216FAFF7008540C8 /* Sources */ = {
			isa = PBXSourcesBuildPhase;
			buildActionMask = 2147483647;
			files = (
				3CEE8EED216FAFF7008540C8 /* main.c in Sources */,
				3C1CD3C8216FD015001709A3 /* testEwm.c in Sources */,
				3C0D297E216FD12A003838E9 /* testContract.c in Sources */,
			);
			runOnlyForDeploymentPostprocessing = 0;
		};
/* End PBXSourcesBuildPhase section */

/* Begin PBXTargetDependency section */
		3C0EADF62188D920000577A6 /* PBXTargetDependency */ = {
			isa = PBXTargetDependency;
			target = 3C0EADEA2188D91F000577A6 /* BRCrypto */;
			targetProxy = 3C0EADF52188D920000577A6 /* PBXContainerItemProxy */;
		};
		3C18F8C421950760006F738F /* PBXTargetDependency */ = {
			isa = PBXTargetDependency;
			target = 3CAB609A20AF8C5D00810CE4 /* Core */;
			targetProxy = 3C18F8C321950760006F738F /* PBXContainerItemProxy */;
		};
		3C18F8C621950765006F738F /* PBXTargetDependency */ = {
			isa = PBXTargetDependency;
			target = 3C0EADEA2188D91F000577A6 /* BRCrypto */;
			targetProxy = 3C18F8C521950765006F738F /* PBXContainerItemProxy */;
		};
		3C6B177B2131CE60003C313B /* PBXTargetDependency */ = {
			isa = PBXTargetDependency;
			target = 3C6B17362131CE12003C313B /* CoreMacOS */;
			targetProxy = 3C6B177A2131CE60003C313B /* PBXContainerItemProxy */;
		};
		3C902617210A312500143B69 /* PBXTargetDependency */ = {
			isa = PBXTargetDependency;
			target = 3CAB60EE20AF936200810CE4 /* BRCore */;
			targetProxy = 3C902616210A312500143B69 /* PBXContainerItemProxy */;
		};
		3C902619210A312500143B69 /* PBXTargetDependency */ = {
			isa = PBXTargetDependency;
			target = 3CAB609A20AF8C5D00810CE4 /* Core */;
			targetProxy = 3C902618210A312500143B69 /* PBXContainerItemProxy */;
		};
		3CAB60AD20AF8C8500810CE4 /* PBXTargetDependency */ = {
			isa = PBXTargetDependency;
			target = 3CAB609A20AF8C5D00810CE4 /* Core */;
			targetProxy = 3CAB60AC20AF8C8500810CE4 /* PBXContainerItemProxy */;
		};
		3CAB60FA20AF936200810CE4 /* PBXTargetDependency */ = {
			isa = PBXTargetDependency;
			target = 3CAB60EE20AF936200810CE4 /* BRCore */;
			targetProxy = 3CAB60F920AF936200810CE4 /* PBXContainerItemProxy */;
		};
		3CAB610920AF938500810CE4 /* PBXTargetDependency */ = {
			isa = PBXTargetDependency;
			target = 3CAB609A20AF8C5D00810CE4 /* Core */;
			targetProxy = 3CAB610820AF938500810CE4 /* PBXContainerItemProxy */;
		};
		3CEE8EF2216FB00E008540C8 /* PBXTargetDependency */ = {
			isa = PBXTargetDependency;
			target = 3C6B17362131CE12003C313B /* CoreMacOS */;
			targetProxy = 3CEE8EF1216FB00E008540C8 /* PBXContainerItemProxy */;
		};
/* End PBXTargetDependency section */

/* Begin PBXVariantGroup section */
		3C18F8B721950746006F738F /* Main.storyboard */ = {
			isa = PBXVariantGroup;
			children = (
				3C18F8B821950746006F738F /* Base */,
			);
			name = Main.storyboard;
			sourceTree = "<group>";
		};
		3C18F8BC21950748006F738F /* LaunchScreen.storyboard */ = {
			isa = PBXVariantGroup;
			children = (
				3C18F8BD21950748006F738F /* Base */,
			);
			name = LaunchScreen.storyboard;
			sourceTree = "<group>";
		};
		3C90260A210A30F100143B69 /* Main.storyboard */ = {
			isa = PBXVariantGroup;
			children = (
				3C90260B210A30F100143B69 /* Base */,
			);
			name = Main.storyboard;
			sourceTree = "<group>";
		};
		3C90260F210A30F400143B69 /* LaunchScreen.storyboard */ = {
			isa = PBXVariantGroup;
			children = (
				3C902610210A30F400143B69 /* Base */,
			);
			name = LaunchScreen.storyboard;
			sourceTree = "<group>";
		};
/* End PBXVariantGroup section */

/* Begin XCBuildConfiguration section */
		3C0EADFD2188D920000577A6 /* DebugMainnet */ = {
			isa = XCBuildConfiguration;
			buildSettings = {
				CLANG_ENABLE_MODULES = YES;
				CODE_SIGN_IDENTITY = "";
				CODE_SIGN_STYLE = Automatic;
				DEFINES_MODULE = YES;
				DEVELOPMENT_TEAM = 4R7S6N88W9;
				DYLIB_COMPATIBILITY_VERSION = 1;
				DYLIB_CURRENT_VERSION = 1;
				DYLIB_INSTALL_NAME_BASE = "@rpath";
				INFOPLIST_FILE = BRCrypto/Info.plist;
				INSTALL_PATH = "$(LOCAL_LIBRARY_DIR)/Frameworks";
				IPHONEOS_DEPLOYMENT_TARGET = 10.3;
				LD_RUNPATH_SEARCH_PATHS = (
					"$(inherited)",
					"@executable_path/Frameworks",
					"@loader_path/Frameworks",
				);
				MTL_ENABLE_DEBUG_INFO = INCLUDE_SOURCE;
				MTL_FAST_MATH = YES;
				OTHER_SWIFT_FLAGS = "";
				PRODUCT_BUNDLE_IDENTIFIER = com.breadwallet.BRCrypto;
				PRODUCT_NAME = "$(TARGET_NAME:c99extidentifier)";
				SKIP_INSTALL = YES;
				"SWIFT_ACTIVE_COMPILATION_CONDITIONS[arch=*]" = AVOID;
				SWIFT_INCLUDE_PATHS = "$(SRCROOT)/Core/";
				SWIFT_OPTIMIZATION_LEVEL = "-Onone";
				SWIFT_VERSION = 4.2;
				TARGETED_DEVICE_FAMILY = "1,2";
			};
			name = DebugMainnet;
		};
		3C0EADFE2188D920000577A6 /* Release */ = {
			isa = XCBuildConfiguration;
			buildSettings = {
				CLANG_ENABLE_MODULES = YES;
				CODE_SIGN_IDENTITY = "";
				CODE_SIGN_STYLE = Automatic;
				DEFINES_MODULE = YES;
				DEVELOPMENT_TEAM = 4R7S6N88W9;
				DYLIB_COMPATIBILITY_VERSION = 1;
				DYLIB_CURRENT_VERSION = 1;
				DYLIB_INSTALL_NAME_BASE = "@rpath";
				INFOPLIST_FILE = BRCrypto/Info.plist;
				INSTALL_PATH = "$(LOCAL_LIBRARY_DIR)/Frameworks";
				IPHONEOS_DEPLOYMENT_TARGET = 10.3;
				LD_RUNPATH_SEARCH_PATHS = (
					"$(inherited)",
					"@executable_path/Frameworks",
					"@loader_path/Frameworks",
				);
				MTL_FAST_MATH = YES;
				OTHER_SWIFT_FLAGS = "";
				PRODUCT_BUNDLE_IDENTIFIER = com.breadwallet.BRCrypto;
				PRODUCT_NAME = "$(TARGET_NAME:c99extidentifier)";
				SKIP_INSTALL = YES;
				SWIFT_INCLUDE_PATHS = "$(SRCROOT)/Core/";
				SWIFT_VERSION = 4.2;
				TARGETED_DEVICE_FAMILY = "1,2";
			};
			name = Release;
		};
		3C0EAE002188D920000577A6 /* DebugMainnet */ = {
			isa = XCBuildConfiguration;
			buildSettings = {
				ALWAYS_EMBED_SWIFT_STANDARD_LIBRARIES = YES;
				CODE_SIGN_STYLE = Automatic;
				DEVELOPMENT_TEAM = 4R7S6N88W9;
				INFOPLIST_FILE = BRCryptoTests/Info.plist;
				IPHONEOS_DEPLOYMENT_TARGET = 12.0;
				LD_RUNPATH_SEARCH_PATHS = (
					"$(inherited)",
					"@executable_path/Frameworks",
					"@loader_path/Frameworks",
				);
				MTL_ENABLE_DEBUG_INFO = INCLUDE_SOURCE;
				MTL_FAST_MATH = YES;
				PRODUCT_BUNDLE_IDENTIFIER = com.breadwallet.BRCryptoTests;
				PRODUCT_NAME = "$(TARGET_NAME)";
				SWIFT_VERSION = 4.2;
				TARGETED_DEVICE_FAMILY = "1,2";
			};
			name = DebugMainnet;
		};
		3C0EAE012188D920000577A6 /* Release */ = {
			isa = XCBuildConfiguration;
			buildSettings = {
				ALWAYS_EMBED_SWIFT_STANDARD_LIBRARIES = YES;
				CODE_SIGN_STYLE = Automatic;
				DEVELOPMENT_TEAM = 4R7S6N88W9;
				INFOPLIST_FILE = BRCryptoTests/Info.plist;
				IPHONEOS_DEPLOYMENT_TARGET = 12.0;
				LD_RUNPATH_SEARCH_PATHS = (
					"$(inherited)",
					"@executable_path/Frameworks",
					"@loader_path/Frameworks",
				);
				MTL_FAST_MATH = YES;
				PRODUCT_BUNDLE_IDENTIFIER = com.breadwallet.BRCryptoTests;
				PRODUCT_NAME = "$(TARGET_NAME)";
				SWIFT_VERSION = 4.2;
				TARGETED_DEVICE_FAMILY = "1,2";
			};
			name = Release;
		};
		3C18F8C121950748006F738F /* DebugMainnet */ = {
			isa = XCBuildConfiguration;
			buildSettings = {
				ALWAYS_EMBED_SWIFT_STANDARD_LIBRARIES = YES;
				ASSETCATALOG_COMPILER_APPICON_NAME = AppIcon;
				CODE_SIGN_STYLE = Automatic;
				DEVELOPMENT_TEAM = 4R7S6N88W9;
				INFOPLIST_FILE = BRCryptoDemo/Info.plist;
				IPHONEOS_DEPLOYMENT_TARGET = 10.3;
				LD_RUNPATH_SEARCH_PATHS = (
					"$(inherited)",
					"@executable_path/Frameworks",
				);
				MTL_ENABLE_DEBUG_INFO = INCLUDE_SOURCE;
				MTL_FAST_MATH = YES;
				PRODUCT_BUNDLE_IDENTIFIER = com.breadwallet.BRCryptoDemo;
				PRODUCT_NAME = "$(TARGET_NAME)";
				SWIFT_VERSION = 4.2;
				TARGETED_DEVICE_FAMILY = "1,2";
			};
			name = DebugMainnet;
		};
		3C18F8C221950748006F738F /* Release */ = {
			isa = XCBuildConfiguration;
			buildSettings = {
				ALWAYS_EMBED_SWIFT_STANDARD_LIBRARIES = YES;
				ASSETCATALOG_COMPILER_APPICON_NAME = AppIcon;
				CODE_SIGN_STYLE = Automatic;
				DEVELOPMENT_TEAM = 4R7S6N88W9;
				INFOPLIST_FILE = BRCryptoDemo/Info.plist;
				IPHONEOS_DEPLOYMENT_TARGET = 10.3;
				LD_RUNPATH_SEARCH_PATHS = (
					"$(inherited)",
					"@executable_path/Frameworks",
				);
				MTL_FAST_MATH = YES;
				PRODUCT_BUNDLE_IDENTIFIER = com.breadwallet.BRCryptoDemo;
				PRODUCT_NAME = "$(TARGET_NAME)";
				SWIFT_VERSION = 4.2;
				TARGETED_DEVICE_FAMILY = "1,2";
			};
			name = Release;
		};
		3C3DC5CA21E54C5A004188BD /* DebugTestnet */ = {
			isa = XCBuildConfiguration;
			buildSettings = {
				ALWAYS_SEARCH_USER_PATHS = NO;
				CLANG_ANALYZER_NONNULL = YES;
				CLANG_ANALYZER_NUMBER_OBJECT_CONVERSION = YES_AGGRESSIVE;
				CLANG_CXX_LANGUAGE_STANDARD = "gnu++14";
				CLANG_CXX_LIBRARY = "libc++";
				CLANG_ENABLE_MODULES = YES;
				CLANG_ENABLE_OBJC_ARC = YES;
				CLANG_ENABLE_OBJC_WEAK = YES;
				CLANG_WARN_BLOCK_CAPTURE_AUTORELEASING = YES;
				CLANG_WARN_BOOL_CONVERSION = YES;
				CLANG_WARN_COMMA = YES;
				CLANG_WARN_CONSTANT_CONVERSION = YES;
				CLANG_WARN_DEPRECATED_OBJC_IMPLEMENTATIONS = YES;
				CLANG_WARN_DIRECT_OBJC_ISA_USAGE = YES_ERROR;
				CLANG_WARN_DOCUMENTATION_COMMENTS = YES;
				CLANG_WARN_EMPTY_BODY = YES;
				CLANG_WARN_ENUM_CONVERSION = YES;
				CLANG_WARN_INFINITE_RECURSION = YES;
				CLANG_WARN_INT_CONVERSION = YES;
				CLANG_WARN_NON_LITERAL_NULL_CONVERSION = YES;
				CLANG_WARN_OBJC_IMPLICIT_RETAIN_SELF = YES;
				CLANG_WARN_OBJC_LITERAL_CONVERSION = YES;
				CLANG_WARN_OBJC_ROOT_CLASS = YES_ERROR;
				CLANG_WARN_RANGE_LOOP_ANALYSIS = YES;
				CLANG_WARN_STRICT_PROTOTYPES = YES;
				CLANG_WARN_SUSPICIOUS_MOVE = YES;
				CLANG_WARN_UNGUARDED_AVAILABILITY = YES_AGGRESSIVE;
				CLANG_WARN_UNREACHABLE_CODE = YES;
				CLANG_WARN__DUPLICATE_METHOD_MATCH = YES;
				CODE_SIGN_IDENTITY = "iPhone Developer";
				COPY_PHASE_STRIP = NO;
				CURRENT_PROJECT_VERSION = 1;
				DEBUG_INFORMATION_FORMAT = dwarf;
				ENABLE_STRICT_OBJC_MSGSEND = YES;
				ENABLE_TESTABILITY = YES;
				GCC_C_LANGUAGE_STANDARD = gnu11;
				GCC_DYNAMIC_NO_PIC = NO;
				GCC_NO_COMMON_BLOCKS = YES;
				GCC_OPTIMIZATION_LEVEL = 0;
				GCC_PREPROCESSOR_DEFINITIONS = (
					"DEBUG=1",
					"$(inherited)",
				);
				GCC_WARN_64_TO_32_BIT_CONVERSION = YES;
				GCC_WARN_ABOUT_RETURN_TYPE = YES_ERROR;
				GCC_WARN_UNDECLARED_SELECTOR = YES;
				GCC_WARN_UNINITIALIZED_AUTOS = YES_AGGRESSIVE;
				GCC_WARN_UNUSED_FUNCTION = YES;
				GCC_WARN_UNUSED_VARIABLE = YES;
				IPHONEOS_DEPLOYMENT_TARGET = 10.3;
				MTL_ENABLE_DEBUG_INFO = YES;
				ONLY_ACTIVE_ARCH = YES;
				OTHER_SWIFT_FLAGS = "";
				SDKROOT = iphoneos;
				SWIFT_ACTIVE_COMPILATION_CONDITIONS = "DEBUG TESTNET";
				SWIFT_OPTIMIZATION_LEVEL = "-Onone";
				VERSIONING_SYSTEM = "apple-generic";
				VERSION_INFO_PREFIX = "";
			};
			name = DebugTestnet;
		};
		3C3DC5CB21E54C5A004188BD /* DebugTestnet */ = {
			isa = XCBuildConfiguration;
			buildSettings = {
				CLANG_ENABLE_MODULES = YES;
				CODE_SIGN_IDENTITY = "";
				CODE_SIGN_STYLE = Automatic;
				DEFINES_MODULE = YES;
				DEVELOPMENT_TEAM = 4R7S6N88W9;
				DYLIB_COMPATIBILITY_VERSION = 1;
				DYLIB_CURRENT_VERSION = 1;
				DYLIB_INSTALL_NAME_BASE = "@rpath";
				INFOPLIST_FILE = BRCrypto/Info.plist;
				INSTALL_PATH = "$(LOCAL_LIBRARY_DIR)/Frameworks";
				IPHONEOS_DEPLOYMENT_TARGET = 10.3;
				LD_RUNPATH_SEARCH_PATHS = (
					"$(inherited)",
					"@executable_path/Frameworks",
					"@loader_path/Frameworks",
				);
				MTL_ENABLE_DEBUG_INFO = INCLUDE_SOURCE;
				MTL_FAST_MATH = YES;
				OTHER_SWIFT_FLAGS = "";
				PRODUCT_BUNDLE_IDENTIFIER = com.breadwallet.BRCrypto;
				PRODUCT_NAME = "$(TARGET_NAME:c99extidentifier)";
				SKIP_INSTALL = YES;
				"SWIFT_ACTIVE_COMPILATION_CONDITIONS[arch=*]" = AVOID;
				SWIFT_INCLUDE_PATHS = "$(SRCROOT)/Core/";
				SWIFT_OPTIMIZATION_LEVEL = "-Onone";
				SWIFT_VERSION = 4.2;
				TARGETED_DEVICE_FAMILY = "1,2";
			};
			name = DebugTestnet;
		};
		3C3DC5CC21E54C5A004188BD /* DebugTestnet */ = {
			isa = XCBuildConfiguration;
			buildSettings = {
				ALWAYS_EMBED_SWIFT_STANDARD_LIBRARIES = YES;
				CODE_SIGN_STYLE = Automatic;
				DEVELOPMENT_TEAM = 4R7S6N88W9;
				INFOPLIST_FILE = BRCryptoTests/Info.plist;
				IPHONEOS_DEPLOYMENT_TARGET = 12.0;
				LD_RUNPATH_SEARCH_PATHS = (
					"$(inherited)",
					"@executable_path/Frameworks",
					"@loader_path/Frameworks",
				);
				MTL_ENABLE_DEBUG_INFO = INCLUDE_SOURCE;
				MTL_FAST_MATH = YES;
				PRODUCT_BUNDLE_IDENTIFIER = com.breadwallet.BRCryptoTests;
				PRODUCT_NAME = "$(TARGET_NAME)";
				SWIFT_VERSION = 4.2;
				TARGETED_DEVICE_FAMILY = "1,2";
			};
			name = DebugTestnet;
		};
		3C3DC5CD21E54C5A004188BD /* DebugTestnet */ = {
			isa = XCBuildConfiguration;
			buildSettings = {
				ALWAYS_EMBED_SWIFT_STANDARD_LIBRARIES = YES;
				ASSETCATALOG_COMPILER_APPICON_NAME = AppIcon;
				CODE_SIGN_STYLE = Automatic;
				DEVELOPMENT_TEAM = 4R7S6N88W9;
				INFOPLIST_FILE = BRCryptoDemo/Info.plist;
				IPHONEOS_DEPLOYMENT_TARGET = 10.3;
				LD_RUNPATH_SEARCH_PATHS = (
					"$(inherited)",
					"@executable_path/Frameworks",
				);
				MTL_ENABLE_DEBUG_INFO = INCLUDE_SOURCE;
				MTL_FAST_MATH = YES;
				PRODUCT_BUNDLE_IDENTIFIER = com.breadwallet.BRCryptoDemo;
				PRODUCT_NAME = "$(TARGET_NAME)";
				SWIFT_VERSION = 4.2;
				TARGETED_DEVICE_FAMILY = "1,2";
			};
			name = DebugTestnet;
		};
		3C3DC5CE21E54C5A004188BD /* DebugTestnet */ = {
			isa = XCBuildConfiguration;
			buildSettings = {
				CODE_SIGN_IDENTITY = "";
				CODE_SIGN_STYLE = Automatic;
				DEFINES_MODULE = YES;
				DEVELOPMENT_TEAM = 4R7S6N88W9;
				DYLIB_COMPATIBILITY_VERSION = 1;
				DYLIB_CURRENT_VERSION = 1;
				DYLIB_INSTALL_NAME_BASE = "@rpath";
				INFOPLIST_FILE = BRCore/Info.plist;
				INSTALL_PATH = "$(LOCAL_LIBRARY_DIR)/Frameworks";
				IPHONEOS_DEPLOYMENT_TARGET = 10.3;
				LD_RUNPATH_SEARCH_PATHS = (
					"$(inherited)",
					"@executable_path/Frameworks",
					"@loader_path/Frameworks",
				);
				PRODUCT_BUNDLE_IDENTIFIER = com.breadwallet.BRCore;
				PRODUCT_NAME = "$(TARGET_NAME:c99extidentifier)";
				SKIP_INSTALL = YES;
				SWIFT_INCLUDE_PATHS = "$(PROJECT_DIR)/Core";
				SWIFT_VERSION = 4.2;
				TARGETED_DEVICE_FAMILY = "1,2";
			};
			name = DebugTestnet;
		};
		3C3DC5CF21E54C5A004188BD /* DebugTestnet */ = {
			isa = XCBuildConfiguration;
			buildSettings = {
				ALWAYS_EMBED_SWIFT_STANDARD_LIBRARIES = YES;
				CODE_SIGN_STYLE = Automatic;
				DEVELOPMENT_TEAM = 4R7S6N88W9;
				INFOPLIST_FILE = BRCoreTests/Info.plist;
				IPHONEOS_DEPLOYMENT_TARGET = 11.3;
				LD_RUNPATH_SEARCH_PATHS = (
					"$(inherited)",
					"@executable_path/Frameworks",
					"@loader_path/Frameworks",
				);
				PRODUCT_BUNDLE_IDENTIFIER = com.breadwallet.BRCoreTests;
				PRODUCT_NAME = "$(TARGET_NAME)";
				SWIFT_VERSION = 4.2;
				TARGETED_DEVICE_FAMILY = "1,2";
			};
			name = DebugTestnet;
		};
		3C3DC5D021E54C5A004188BD /* DebugTestnet */ = {
			isa = XCBuildConfiguration;
			buildSettings = {
				ALWAYS_EMBED_SWIFT_STANDARD_LIBRARIES = YES;
				ASSETCATALOG_COMPILER_APPICON_NAME = AppIcon;
				CODE_SIGN_STYLE = Automatic;
				DEVELOPMENT_TEAM = 4R7S6N88W9;
				INFOPLIST_FILE = BRCoreDemo/Info.plist;
				IPHONEOS_DEPLOYMENT_TARGET = 10.3;
				LD_RUNPATH_SEARCH_PATHS = (
					"$(inherited)",
					"@executable_path/Frameworks",
				);
				PRODUCT_BUNDLE_IDENTIFIER = com.breadwallet.BRCoreDemo;
				PRODUCT_NAME = "$(TARGET_NAME)";
				SWIFT_VERSION = 4.2;
				TARGETED_DEVICE_FAMILY = "1,2";
			};
			name = DebugTestnet;
		};
		3C3DC5D121E54C5A004188BD /* DebugTestnet */ = {
			isa = XCBuildConfiguration;
			buildSettings = {
				CLANG_WARN_COMMA = NO;
				CLANG_WARN_DOCUMENTATION_COMMENTS = NO;
				CODE_SIGN_STYLE = Automatic;
				DEFINES_MODULE = YES;
				DEVELOPMENT_TEAM = 4R7S6N88W9;
				HEADER_SEARCH_PATHS = (
					./,
					../,
					../secp256k1/,
				);
				IPHONEOS_DEPLOYMENT_TARGET = 10.3;
				MODULEMAP_FILE = "$(PROJECT_DIR)/Core/module.modulemap";
				OTHER_CFLAGS = (
					"-DBITCOIN_DEBUG",
					"-DDEBUG",
					"-DBITCOIN_TESTNET",
				);
				OTHER_LDFLAGS = "-ObjC";
				PRODUCT_NAME = "$(TARGET_NAME)";
				SKIP_INSTALL = YES;
				SWIFT_VERSION = 4.0;
				TARGETED_DEVICE_FAMILY = "1,2";
			};
			name = DebugTestnet;
		};
		3C3DC5D221E54C5A004188BD /* DebugTestnet */ = {
			isa = XCBuildConfiguration;
			buildSettings = {
				CLANG_WARN_COMMA = NO;
				CLANG_WARN_DOCUMENTATION_COMMENTS = NO;
				CODE_SIGN_STYLE = Automatic;
				DEVELOPMENT_TEAM = 4R7S6N88W9;
				HEADER_SEARCH_PATHS = (
					./,
					../,
					../secp256k1/,
				);
				IPHONEOS_DEPLOYMENT_TARGET = 11.3;
				MACOSX_DEPLOYMENT_TARGET = 10.13;
				OTHER_CFLAGS = (
					"-DBITCOIN_DEBUG",
					"-DBITCOIN_TESTNET=1",
				);
				OTHER_LDFLAGS = "-ObjC";
				PRODUCT_NAME = "$(TARGET_NAME)";
				SDKROOT = macosx;
				SKIP_INSTALL = YES;
				SWIFT_VERSION = 4.0;
				TARGETED_DEVICE_FAMILY = "1,2";
			};
			name = DebugTestnet;
		};
		3C3DC5D321E54C5A004188BD /* DebugTestnet */ = {
			isa = XCBuildConfiguration;
			buildSettings = {
				CLANG_WARN_COMMA = NO;
				CLANG_WARN_DOCUMENTATION_COMMENTS = NO;
				CODE_SIGN_STYLE = Automatic;
				DEVELOPMENT_TEAM = 4R7S6N88W9;
				INFOPLIST_FILE = CoreTests/Info.plist;
				IPHONEOS_DEPLOYMENT_TARGET = 11.3;
				LD_RUNPATH_SEARCH_PATHS = (
					"$(inherited)",
					"@executable_path/Frameworks",
					"@loader_path/Frameworks",
				);
				OTHER_CFLAGS = (
					"-DBITCOIN_DEBUG",
					"-DDEBUG",
					"-DBITCOIN_TESTNET",
				);
				PRODUCT_BUNDLE_IDENTIFIER = com.breadwallet.CoreTests;
				PRODUCT_NAME = "$(TARGET_NAME)";
				SWIFT_OBJC_BRIDGING_HEADER = "CoreTests/CoreTests-Bridging-Header.h";
				SWIFT_VERSION = 4.2;
				TARGETED_DEVICE_FAMILY = "1,2";
			};
			name = DebugTestnet;
		};
		3C3DC5D421E54C5A004188BD /* DebugTestnet */ = {
			isa = XCBuildConfiguration;
			buildSettings = {
				CLANG_WARN_DOCUMENTATION_COMMENTS = NO;
				CODE_SIGN_IDENTITY = "Mac Developer";
				CODE_SIGN_STYLE = Automatic;
				DEVELOPMENT_TEAM = 4R7S6N88W9;
				MACOSX_DEPLOYMENT_TARGET = 10.13;
				PRODUCT_NAME = "$(TARGET_NAME)";
				SDKROOT = macosx;
			};
			name = DebugTestnet;
		};
		3C3DC5D521E54C5A004188BD /* DebugTestnet */ = {
			isa = XCBuildConfiguration;
			buildSettings = {
				CLANG_WARN_DOCUMENTATION_COMMENTS = NO;
				CODE_SIGN_IDENTITY = "Mac Developer";
				CODE_SIGN_STYLE = Automatic;
				DEVELOPMENT_TEAM = 4R7S6N88W9;
				MACOSX_DEPLOYMENT_TARGET = 10.13;
				MTL_ENABLE_DEBUG_INFO = INCLUDE_SOURCE;
				MTL_FAST_MATH = YES;
				PRODUCT_NAME = "$(TARGET_NAME)";
				SDKROOT = macosx;
			};
			name = DebugTestnet;
		};
		3C590F2920950C160005597B /* DebugMainnet */ = {
			isa = XCBuildConfiguration;
			buildSettings = {
				ALWAYS_SEARCH_USER_PATHS = NO;
				CLANG_ANALYZER_NONNULL = YES;
				CLANG_ANALYZER_NUMBER_OBJECT_CONVERSION = YES_AGGRESSIVE;
				CLANG_CXX_LANGUAGE_STANDARD = "gnu++14";
				CLANG_CXX_LIBRARY = "libc++";
				CLANG_ENABLE_MODULES = YES;
				CLANG_ENABLE_OBJC_ARC = YES;
				CLANG_ENABLE_OBJC_WEAK = YES;
				CLANG_WARN_BLOCK_CAPTURE_AUTORELEASING = YES;
				CLANG_WARN_BOOL_CONVERSION = YES;
				CLANG_WARN_COMMA = YES;
				CLANG_WARN_CONSTANT_CONVERSION = YES;
				CLANG_WARN_DEPRECATED_OBJC_IMPLEMENTATIONS = YES;
				CLANG_WARN_DIRECT_OBJC_ISA_USAGE = YES_ERROR;
				CLANG_WARN_DOCUMENTATION_COMMENTS = YES;
				CLANG_WARN_EMPTY_BODY = YES;
				CLANG_WARN_ENUM_CONVERSION = YES;
				CLANG_WARN_INFINITE_RECURSION = YES;
				CLANG_WARN_INT_CONVERSION = YES;
				CLANG_WARN_NON_LITERAL_NULL_CONVERSION = YES;
				CLANG_WARN_OBJC_IMPLICIT_RETAIN_SELF = YES;
				CLANG_WARN_OBJC_LITERAL_CONVERSION = YES;
				CLANG_WARN_OBJC_ROOT_CLASS = YES_ERROR;
				CLANG_WARN_RANGE_LOOP_ANALYSIS = YES;
				CLANG_WARN_STRICT_PROTOTYPES = YES;
				CLANG_WARN_SUSPICIOUS_MOVE = YES;
				CLANG_WARN_UNGUARDED_AVAILABILITY = YES_AGGRESSIVE;
				CLANG_WARN_UNREACHABLE_CODE = YES;
				CLANG_WARN__DUPLICATE_METHOD_MATCH = YES;
				CODE_SIGN_IDENTITY = "iPhone Developer";
				COPY_PHASE_STRIP = NO;
				CURRENT_PROJECT_VERSION = 1;
				DEBUG_INFORMATION_FORMAT = dwarf;
				ENABLE_STRICT_OBJC_MSGSEND = YES;
				ENABLE_TESTABILITY = YES;
				GCC_C_LANGUAGE_STANDARD = gnu11;
				GCC_DYNAMIC_NO_PIC = NO;
				GCC_NO_COMMON_BLOCKS = YES;
				GCC_OPTIMIZATION_LEVEL = 0;
				GCC_PREPROCESSOR_DEFINITIONS = (
					"DEBUG=1",
					"$(inherited)",
				);
				GCC_WARN_64_TO_32_BIT_CONVERSION = YES;
				GCC_WARN_ABOUT_RETURN_TYPE = YES_ERROR;
				GCC_WARN_UNDECLARED_SELECTOR = YES;
				GCC_WARN_UNINITIALIZED_AUTOS = YES_AGGRESSIVE;
				GCC_WARN_UNUSED_FUNCTION = YES;
				GCC_WARN_UNUSED_VARIABLE = YES;
				IPHONEOS_DEPLOYMENT_TARGET = 10.3;
				MTL_ENABLE_DEBUG_INFO = YES;
				ONLY_ACTIVE_ARCH = YES;
				OTHER_SWIFT_FLAGS = "";
				SDKROOT = iphoneos;
				SWIFT_ACTIVE_COMPILATION_CONDITIONS = "DEBUG MAINNET";
				SWIFT_OPTIMIZATION_LEVEL = "-Onone";
				VERSIONING_SYSTEM = "apple-generic";
				VERSION_INFO_PREFIX = "";
			};
			name = DebugMainnet;
		};
		3C590F2A20950C160005597B /* Release */ = {
			isa = XCBuildConfiguration;
			buildSettings = {
				ALWAYS_SEARCH_USER_PATHS = NO;
				CLANG_ANALYZER_NONNULL = YES;
				CLANG_ANALYZER_NUMBER_OBJECT_CONVERSION = YES_AGGRESSIVE;
				CLANG_CXX_LANGUAGE_STANDARD = "gnu++14";
				CLANG_CXX_LIBRARY = "libc++";
				CLANG_ENABLE_MODULES = YES;
				CLANG_ENABLE_OBJC_ARC = YES;
				CLANG_ENABLE_OBJC_WEAK = YES;
				CLANG_WARN_BLOCK_CAPTURE_AUTORELEASING = YES;
				CLANG_WARN_BOOL_CONVERSION = YES;
				CLANG_WARN_COMMA = YES;
				CLANG_WARN_CONSTANT_CONVERSION = YES;
				CLANG_WARN_DEPRECATED_OBJC_IMPLEMENTATIONS = YES;
				CLANG_WARN_DIRECT_OBJC_ISA_USAGE = YES_ERROR;
				CLANG_WARN_DOCUMENTATION_COMMENTS = YES;
				CLANG_WARN_EMPTY_BODY = YES;
				CLANG_WARN_ENUM_CONVERSION = YES;
				CLANG_WARN_INFINITE_RECURSION = YES;
				CLANG_WARN_INT_CONVERSION = YES;
				CLANG_WARN_NON_LITERAL_NULL_CONVERSION = YES;
				CLANG_WARN_OBJC_IMPLICIT_RETAIN_SELF = YES;
				CLANG_WARN_OBJC_LITERAL_CONVERSION = YES;
				CLANG_WARN_OBJC_ROOT_CLASS = YES_ERROR;
				CLANG_WARN_RANGE_LOOP_ANALYSIS = YES;
				CLANG_WARN_STRICT_PROTOTYPES = YES;
				CLANG_WARN_SUSPICIOUS_MOVE = YES;
				CLANG_WARN_UNGUARDED_AVAILABILITY = YES_AGGRESSIVE;
				CLANG_WARN_UNREACHABLE_CODE = YES;
				CLANG_WARN__DUPLICATE_METHOD_MATCH = YES;
				CODE_SIGN_IDENTITY = "iPhone Developer";
				COPY_PHASE_STRIP = NO;
				CURRENT_PROJECT_VERSION = 1;
				DEBUG_INFORMATION_FORMAT = "dwarf-with-dsym";
				ENABLE_NS_ASSERTIONS = NO;
				ENABLE_STRICT_OBJC_MSGSEND = YES;
				GCC_C_LANGUAGE_STANDARD = gnu11;
				GCC_NO_COMMON_BLOCKS = YES;
				GCC_WARN_64_TO_32_BIT_CONVERSION = YES;
				GCC_WARN_ABOUT_RETURN_TYPE = YES_ERROR;
				GCC_WARN_UNDECLARED_SELECTOR = YES;
				GCC_WARN_UNINITIALIZED_AUTOS = YES_AGGRESSIVE;
				GCC_WARN_UNUSED_FUNCTION = YES;
				GCC_WARN_UNUSED_VARIABLE = YES;
				IPHONEOS_DEPLOYMENT_TARGET = 10.3;
				MTL_ENABLE_DEBUG_INFO = NO;
				SDKROOT = iphoneos;
				SWIFT_COMPILATION_MODE = wholemodule;
				SWIFT_OPTIMIZATION_LEVEL = "-O";
				VALIDATE_PRODUCT = YES;
				VERSIONING_SYSTEM = "apple-generic";
				VERSION_INFO_PREFIX = "";
			};
			name = Release;
		};
		3C6B17302131CB5B003C313B /* DebugMainnet */ = {
			isa = XCBuildConfiguration;
			buildSettings = {
				CLANG_WARN_DOCUMENTATION_COMMENTS = NO;
				CODE_SIGN_IDENTITY = "Mac Developer";
				CODE_SIGN_STYLE = Automatic;
				DEVELOPMENT_TEAM = 4R7S6N88W9;
				MACOSX_DEPLOYMENT_TARGET = 10.13;
				PRODUCT_NAME = "$(TARGET_NAME)";
				SDKROOT = macosx;
			};
			name = DebugMainnet;
		};
		3C6B17312131CB5B003C313B /* Release */ = {
			isa = XCBuildConfiguration;
			buildSettings = {
				CLANG_WARN_DOCUMENTATION_COMMENTS = NO;
				CODE_SIGN_IDENTITY = "Mac Developer";
				CODE_SIGN_STYLE = Automatic;
				DEVELOPMENT_TEAM = 4R7S6N88W9;
				MACOSX_DEPLOYMENT_TARGET = 10.13;
				PRODUCT_NAME = "$(TARGET_NAME)";
				SDKROOT = macosx;
			};
			name = Release;
		};
		3C6B17772131CE12003C313B /* DebugMainnet */ = {
			isa = XCBuildConfiguration;
			buildSettings = {
				CLANG_WARN_COMMA = NO;
				CLANG_WARN_DOCUMENTATION_COMMENTS = NO;
				CODE_SIGN_STYLE = Automatic;
				DEVELOPMENT_TEAM = 4R7S6N88W9;
				HEADER_SEARCH_PATHS = (
					./,
					../,
					../secp256k1/,
				);
				IPHONEOS_DEPLOYMENT_TARGET = 11.3;
				MACOSX_DEPLOYMENT_TARGET = 10.13;
				OTHER_CFLAGS = (
					"-DBITCOIN_DEBUG",
					"-DBITCOIN_TESTNET=1",
				);
				OTHER_LDFLAGS = "-ObjC";
				PRODUCT_NAME = "$(TARGET_NAME)";
				SDKROOT = macosx;
				SKIP_INSTALL = YES;
				SWIFT_VERSION = 4.0;
				TARGETED_DEVICE_FAMILY = "1,2";
			};
			name = DebugMainnet;
		};
		3C6B17782131CE12003C313B /* Release */ = {
			isa = XCBuildConfiguration;
			buildSettings = {
				CLANG_WARN_COMMA = NO;
				CLANG_WARN_DOCUMENTATION_COMMENTS = NO;
				CODE_SIGN_STYLE = Automatic;
				DEVELOPMENT_TEAM = 4R7S6N88W9;
				HEADER_SEARCH_PATHS = (
					./,
					../,
					../secp256k1/,
				);
				IPHONEOS_DEPLOYMENT_TARGET = 11.3;
				MACOSX_DEPLOYMENT_TARGET = 10.13;
				OTHER_CFLAGS = (
					"-DBITCOIN_DEBUG",
					"-DBITCOIN_TESTNET=1",
				);
				OTHER_LDFLAGS = "-ObjC";
				PRODUCT_NAME = "$(TARGET_NAME)";
				SDKROOT = macosx;
				SKIP_INSTALL = YES;
				SWIFT_VERSION = 4.0;
				TARGETED_DEVICE_FAMILY = "1,2";
			};
			name = Release;
		};
		3C902613210A30F400143B69 /* DebugMainnet */ = {
			isa = XCBuildConfiguration;
			buildSettings = {
				ALWAYS_EMBED_SWIFT_STANDARD_LIBRARIES = YES;
				ASSETCATALOG_COMPILER_APPICON_NAME = AppIcon;
				CODE_SIGN_STYLE = Automatic;
				DEVELOPMENT_TEAM = 4R7S6N88W9;
				INFOPLIST_FILE = BRCoreDemo/Info.plist;
				IPHONEOS_DEPLOYMENT_TARGET = 10.3;
				LD_RUNPATH_SEARCH_PATHS = (
					"$(inherited)",
					"@executable_path/Frameworks",
				);
				PRODUCT_BUNDLE_IDENTIFIER = com.breadwallet.BRCoreDemo;
				PRODUCT_NAME = "$(TARGET_NAME)";
				SWIFT_VERSION = 4.2;
				TARGETED_DEVICE_FAMILY = "1,2";
			};
			name = DebugMainnet;
		};
		3C902614210A30F400143B69 /* Release */ = {
			isa = XCBuildConfiguration;
			buildSettings = {
				ALWAYS_EMBED_SWIFT_STANDARD_LIBRARIES = YES;
				ASSETCATALOG_COMPILER_APPICON_NAME = AppIcon;
				CODE_SIGN_STYLE = Automatic;
				DEVELOPMENT_TEAM = 4R7S6N88W9;
				INFOPLIST_FILE = BRCoreDemo/Info.plist;
				IPHONEOS_DEPLOYMENT_TARGET = 10.3;
				LD_RUNPATH_SEARCH_PATHS = (
					"$(inherited)",
					"@executable_path/Frameworks",
				);
				PRODUCT_BUNDLE_IDENTIFIER = com.breadwallet.BRCoreDemo;
				PRODUCT_NAME = "$(TARGET_NAME)";
				SWIFT_VERSION = 4.2;
				TARGETED_DEVICE_FAMILY = "1,2";
			};
			name = Release;
		};
		3CAB60A020AF8C5D00810CE4 /* DebugMainnet */ = {
			isa = XCBuildConfiguration;
			buildSettings = {
				CLANG_WARN_COMMA = NO;
				CLANG_WARN_DOCUMENTATION_COMMENTS = NO;
				CODE_SIGN_STYLE = Automatic;
				DEFINES_MODULE = YES;
				DEVELOPMENT_TEAM = 4R7S6N88W9;
				HEADER_SEARCH_PATHS = (
					./,
					../,
					../secp256k1/,
				);
				IPHONEOS_DEPLOYMENT_TARGET = 10.3;
				MODULEMAP_FILE = "$(PROJECT_DIR)/Core/module.modulemap";
				OTHER_CFLAGS = (
					"-DBITCOIN_DEBUG",
					"-DDEBUG",
				);
				OTHER_LDFLAGS = "-ObjC";
				PRODUCT_NAME = "$(TARGET_NAME)";
				SKIP_INSTALL = YES;
				SWIFT_VERSION = 4.0;
				TARGETED_DEVICE_FAMILY = "1,2";
			};
			name = DebugMainnet;
		};
		3CAB60A120AF8C5D00810CE4 /* Release */ = {
			isa = XCBuildConfiguration;
			buildSettings = {
				CLANG_WARN_COMMA = NO;
				CLANG_WARN_DOCUMENTATION_COMMENTS = NO;
				CODE_SIGN_STYLE = Automatic;
				DEFINES_MODULE = YES;
				DEVELOPMENT_TEAM = 4R7S6N88W9;
				HEADER_SEARCH_PATHS = (
					./,
					../,
					../secp256k1/,
				);
				IPHONEOS_DEPLOYMENT_TARGET = 10.3;
				MODULEMAP_FILE = "$(PROJECT_DIR)/Core/module.modulemap";
				OTHER_CFLAGS = "";
				OTHER_LDFLAGS = "-ObjC";
				PRODUCT_NAME = "$(TARGET_NAME)";
				SKIP_INSTALL = YES;
				SWIFT_VERSION = 4.0;
				TARGETED_DEVICE_FAMILY = "1,2";
			};
			name = Release;
		};
		3CAB60AF20AF8C8500810CE4 /* DebugMainnet */ = {
			isa = XCBuildConfiguration;
			buildSettings = {
				CLANG_WARN_COMMA = NO;
				CLANG_WARN_DOCUMENTATION_COMMENTS = NO;
				CODE_SIGN_STYLE = Automatic;
				DEVELOPMENT_TEAM = 4R7S6N88W9;
				INFOPLIST_FILE = CoreTests/Info.plist;
				IPHONEOS_DEPLOYMENT_TARGET = 11.3;
				LD_RUNPATH_SEARCH_PATHS = (
					"$(inherited)",
					"@executable_path/Frameworks",
					"@loader_path/Frameworks",
				);
				OTHER_CFLAGS = (
					"-DBITCOIN_DEBUG",
					"-DDEBUG",
				);
				PRODUCT_BUNDLE_IDENTIFIER = com.breadwallet.CoreTests;
				PRODUCT_NAME = "$(TARGET_NAME)";
				SWIFT_OBJC_BRIDGING_HEADER = "CoreTests/CoreTests-Bridging-Header.h";
				SWIFT_VERSION = 4.2;
				TARGETED_DEVICE_FAMILY = "1,2";
			};
			name = DebugMainnet;
		};
		3CAB60B020AF8C8500810CE4 /* Release */ = {
			isa = XCBuildConfiguration;
			buildSettings = {
				CLANG_WARN_COMMA = NO;
				CLANG_WARN_DOCUMENTATION_COMMENTS = NO;
				CODE_SIGN_STYLE = Automatic;
				DEVELOPMENT_TEAM = 4R7S6N88W9;
				INFOPLIST_FILE = CoreTests/Info.plist;
				IPHONEOS_DEPLOYMENT_TARGET = 11.3;
				LD_RUNPATH_SEARCH_PATHS = (
					"$(inherited)",
					"@executable_path/Frameworks",
					"@loader_path/Frameworks",
				);
				OTHER_CFLAGS = "";
				PRODUCT_BUNDLE_IDENTIFIER = com.breadwallet.CoreTests;
				PRODUCT_NAME = "$(TARGET_NAME)";
				SWIFT_OBJC_BRIDGING_HEADER = "CoreTests/CoreTests-Bridging-Header.h";
				SWIFT_VERSION = 4.2;
				TARGETED_DEVICE_FAMILY = "1,2";
			};
			name = Release;
		};
		3CAB610120AF936300810CE4 /* DebugMainnet */ = {
			isa = XCBuildConfiguration;
			buildSettings = {
				CODE_SIGN_IDENTITY = "";
				CODE_SIGN_STYLE = Automatic;
				DEFINES_MODULE = YES;
				DEVELOPMENT_TEAM = 4R7S6N88W9;
				DYLIB_COMPATIBILITY_VERSION = 1;
				DYLIB_CURRENT_VERSION = 1;
				DYLIB_INSTALL_NAME_BASE = "@rpath";
				INFOPLIST_FILE = BRCore/Info.plist;
				INSTALL_PATH = "$(LOCAL_LIBRARY_DIR)/Frameworks";
				IPHONEOS_DEPLOYMENT_TARGET = 10.3;
				LD_RUNPATH_SEARCH_PATHS = (
					"$(inherited)",
					"@executable_path/Frameworks",
					"@loader_path/Frameworks",
				);
				PRODUCT_BUNDLE_IDENTIFIER = com.breadwallet.BRCore;
				PRODUCT_NAME = "$(TARGET_NAME:c99extidentifier)";
				SKIP_INSTALL = YES;
				SWIFT_INCLUDE_PATHS = "$(PROJECT_DIR)/Core";
				SWIFT_VERSION = 4.2;
				TARGETED_DEVICE_FAMILY = "1,2";
			};
			name = DebugMainnet;
		};
		3CAB610220AF936300810CE4 /* Release */ = {
			isa = XCBuildConfiguration;
			buildSettings = {
				CODE_SIGN_IDENTITY = "";
				CODE_SIGN_STYLE = Automatic;
				DEFINES_MODULE = YES;
				DEVELOPMENT_TEAM = 4R7S6N88W9;
				DYLIB_COMPATIBILITY_VERSION = 1;
				DYLIB_CURRENT_VERSION = 1;
				DYLIB_INSTALL_NAME_BASE = "@rpath";
				INFOPLIST_FILE = BRCore/Info.plist;
				INSTALL_PATH = "$(LOCAL_LIBRARY_DIR)/Frameworks";
				IPHONEOS_DEPLOYMENT_TARGET = 10.3;
				LD_RUNPATH_SEARCH_PATHS = (
					"$(inherited)",
					"@executable_path/Frameworks",
					"@loader_path/Frameworks",
				);
				PRODUCT_BUNDLE_IDENTIFIER = com.breadwallet.BRCore;
				PRODUCT_NAME = "$(TARGET_NAME:c99extidentifier)";
				SKIP_INSTALL = YES;
				SWIFT_INCLUDE_PATHS = "$(PROJECT_DIR)/Core";
				SWIFT_VERSION = 4.2;
				TARGETED_DEVICE_FAMILY = "1,2";
			};
			name = Release;
		};
		3CAB610420AF936300810CE4 /* DebugMainnet */ = {
			isa = XCBuildConfiguration;
			buildSettings = {
				ALWAYS_EMBED_SWIFT_STANDARD_LIBRARIES = YES;
				CODE_SIGN_STYLE = Automatic;
				DEVELOPMENT_TEAM = 4R7S6N88W9;
				INFOPLIST_FILE = BRCoreTests/Info.plist;
				IPHONEOS_DEPLOYMENT_TARGET = 11.3;
				LD_RUNPATH_SEARCH_PATHS = (
					"$(inherited)",
					"@executable_path/Frameworks",
					"@loader_path/Frameworks",
				);
				PRODUCT_BUNDLE_IDENTIFIER = com.breadwallet.BRCoreTests;
				PRODUCT_NAME = "$(TARGET_NAME)";
				SWIFT_VERSION = 4.2;
				TARGETED_DEVICE_FAMILY = "1,2";
			};
			name = DebugMainnet;
		};
		3CAB610520AF936300810CE4 /* Release */ = {
			isa = XCBuildConfiguration;
			buildSettings = {
				ALWAYS_EMBED_SWIFT_STANDARD_LIBRARIES = YES;
				CODE_SIGN_STYLE = Automatic;
				DEVELOPMENT_TEAM = 4R7S6N88W9;
				INFOPLIST_FILE = BRCoreTests/Info.plist;
				IPHONEOS_DEPLOYMENT_TARGET = 11.3;
				LD_RUNPATH_SEARCH_PATHS = (
					"$(inherited)",
					"@executable_path/Frameworks",
					"@loader_path/Frameworks",
				);
				PRODUCT_BUNDLE_IDENTIFIER = com.breadwallet.BRCoreTests;
				PRODUCT_NAME = "$(TARGET_NAME)";
				SWIFT_VERSION = 4.2;
				TARGETED_DEVICE_FAMILY = "1,2";
			};
			name = Release;
		};
		3CEE8EEE216FAFF7008540C8 /* DebugMainnet */ = {
			isa = XCBuildConfiguration;
			buildSettings = {
				CLANG_WARN_DOCUMENTATION_COMMENTS = NO;
				CODE_SIGN_IDENTITY = "Mac Developer";
				CODE_SIGN_STYLE = Automatic;
				DEVELOPMENT_TEAM = 4R7S6N88W9;
				MACOSX_DEPLOYMENT_TARGET = 10.13;
				MTL_ENABLE_DEBUG_INFO = INCLUDE_SOURCE;
				MTL_FAST_MATH = YES;
				PRODUCT_NAME = "$(TARGET_NAME)";
				SDKROOT = macosx;
			};
			name = DebugMainnet;
		};
		3CEE8EEF216FAFF7008540C8 /* Release */ = {
			isa = XCBuildConfiguration;
			buildSettings = {
				CLANG_WARN_DOCUMENTATION_COMMENTS = NO;
				CODE_SIGN_IDENTITY = "Mac Developer";
				CODE_SIGN_STYLE = Automatic;
				DEVELOPMENT_TEAM = 4R7S6N88W9;
				MACOSX_DEPLOYMENT_TARGET = 10.13;
				MTL_FAST_MATH = YES;
				PRODUCT_NAME = "$(TARGET_NAME)";
				SDKROOT = macosx;
			};
			name = Release;
		};
/* End XCBuildConfiguration section */

/* Begin XCConfigurationList section */
		3C0EADFC2188D920000577A6 /* Build configuration list for PBXNativeTarget "BRCrypto" */ = {
			isa = XCConfigurationList;
			buildConfigurations = (
				3C0EADFD2188D920000577A6 /* DebugMainnet */,
				3C3DC5CB21E54C5A004188BD /* DebugTestnet */,
				3C0EADFE2188D920000577A6 /* Release */,
			);
			defaultConfigurationIsVisible = 0;
			defaultConfigurationName = Release;
		};
		3C0EADFF2188D920000577A6 /* Build configuration list for PBXNativeTarget "BRCryptoTests" */ = {
			isa = XCConfigurationList;
			buildConfigurations = (
				3C0EAE002188D920000577A6 /* DebugMainnet */,
				3C3DC5CC21E54C5A004188BD /* DebugTestnet */,
				3C0EAE012188D920000577A6 /* Release */,
			);
			defaultConfigurationIsVisible = 0;
			defaultConfigurationName = Release;
		};
		3C18F8C021950748006F738F /* Build configuration list for PBXNativeTarget "BRCryptoDemo" */ = {
			isa = XCConfigurationList;
			buildConfigurations = (
				3C18F8C121950748006F738F /* DebugMainnet */,
				3C3DC5CD21E54C5A004188BD /* DebugTestnet */,
				3C18F8C221950748006F738F /* Release */,
			);
			defaultConfigurationIsVisible = 0;
			defaultConfigurationName = Release;
		};
		3C590F1120950C160005597B /* Build configuration list for PBXProject "BRCore" */ = {
			isa = XCConfigurationList;
			buildConfigurations = (
				3C590F2920950C160005597B /* DebugMainnet */,
				3C3DC5CA21E54C5A004188BD /* DebugTestnet */,
				3C590F2A20950C160005597B /* Release */,
			);
			defaultConfigurationIsVisible = 0;
			defaultConfigurationName = Release;
		};
		3C6B17322131CB5B003C313B /* Build configuration list for PBXNativeTarget "CoreExplore" */ = {
			isa = XCConfigurationList;
			buildConfigurations = (
				3C6B17302131CB5B003C313B /* DebugMainnet */,
				3C3DC5D421E54C5A004188BD /* DebugTestnet */,
				3C6B17312131CB5B003C313B /* Release */,
			);
			defaultConfigurationIsVisible = 0;
			defaultConfigurationName = Release;
		};
		3C6B17762131CE12003C313B /* Build configuration list for PBXNativeTarget "CoreMacOS" */ = {
			isa = XCConfigurationList;
			buildConfigurations = (
				3C6B17772131CE12003C313B /* DebugMainnet */,
				3C3DC5D221E54C5A004188BD /* DebugTestnet */,
				3C6B17782131CE12003C313B /* Release */,
			);
			defaultConfigurationIsVisible = 0;
			defaultConfigurationName = Release;
		};
		3C902615210A30F400143B69 /* Build configuration list for PBXNativeTarget "BRCoreDemo" */ = {
			isa = XCConfigurationList;
			buildConfigurations = (
				3C902613210A30F400143B69 /* DebugMainnet */,
				3C3DC5D021E54C5A004188BD /* DebugTestnet */,
				3C902614210A30F400143B69 /* Release */,
			);
			defaultConfigurationIsVisible = 0;
			defaultConfigurationName = Release;
		};
		3CAB609F20AF8C5D00810CE4 /* Build configuration list for PBXNativeTarget "Core" */ = {
			isa = XCConfigurationList;
			buildConfigurations = (
				3CAB60A020AF8C5D00810CE4 /* DebugMainnet */,
				3C3DC5D121E54C5A004188BD /* DebugTestnet */,
				3CAB60A120AF8C5D00810CE4 /* Release */,
			);
			defaultConfigurationIsVisible = 0;
			defaultConfigurationName = Release;
		};
		3CAB60AE20AF8C8500810CE4 /* Build configuration list for PBXNativeTarget "CoreTests" */ = {
			isa = XCConfigurationList;
			buildConfigurations = (
				3CAB60AF20AF8C8500810CE4 /* DebugMainnet */,
				3C3DC5D321E54C5A004188BD /* DebugTestnet */,
				3CAB60B020AF8C8500810CE4 /* Release */,
			);
			defaultConfigurationIsVisible = 0;
			defaultConfigurationName = Release;
		};
		3CAB610020AF936300810CE4 /* Build configuration list for PBXNativeTarget "BRCore" */ = {
			isa = XCConfigurationList;
			buildConfigurations = (
				3CAB610120AF936300810CE4 /* DebugMainnet */,
				3C3DC5CE21E54C5A004188BD /* DebugTestnet */,
				3CAB610220AF936300810CE4 /* Release */,
			);
			defaultConfigurationIsVisible = 0;
			defaultConfigurationName = Release;
		};
		3CAB610320AF936300810CE4 /* Build configuration list for PBXNativeTarget "BRCoreTests" */ = {
			isa = XCConfigurationList;
			buildConfigurations = (
				3CAB610420AF936300810CE4 /* DebugMainnet */,
				3C3DC5CF21E54C5A004188BD /* DebugTestnet */,
				3CAB610520AF936300810CE4 /* Release */,
			);
			defaultConfigurationIsVisible = 0;
			defaultConfigurationName = Release;
		};
		3CEE8EF0216FAFF7008540C8 /* Build configuration list for PBXNativeTarget "CorePerf" */ = {
			isa = XCConfigurationList;
			buildConfigurations = (
				3CEE8EEE216FAFF7008540C8 /* DebugMainnet */,
				3C3DC5D521E54C5A004188BD /* DebugTestnet */,
				3CEE8EEF216FAFF7008540C8 /* Release */,
			);
			defaultConfigurationIsVisible = 0;
			defaultConfigurationName = Release;
		};
/* End XCConfigurationList section */
	};
	rootObject = 3C590F0E20950C160005597B /* Project object */;
}<|MERGE_RESOLUTION|>--- conflicted
+++ resolved
@@ -446,12 +446,9 @@
 		3C386DD220C6F6070065E355 /* BREthereumEWMEvent.c */ = {isa = PBXFileReference; fileEncoding = 4; lastKnownFileType = sourcecode.c.c; path = BREthereumEWMEvent.c; sourceTree = "<group>"; };
 		3C3B37FB20D82335004F9928 /* BREventAlarm.c */ = {isa = PBXFileReference; fileEncoding = 4; lastKnownFileType = sourcecode.c.c; path = BREventAlarm.c; sourceTree = "<group>"; };
 		3C3B37FC20D82335004F9928 /* BREventAlarm.h */ = {isa = PBXFileReference; fileEncoding = 4; lastKnownFileType = sourcecode.c.h; path = BREventAlarm.h; sourceTree = "<group>"; };
-<<<<<<< HEAD
-=======
 		3C3B37FE20DAAD55004F9928 /* pthread_android.h */ = {isa = PBXFileReference; lastKnownFileType = sourcecode.c.h; path = pthread_android.h; sourceTree = "<group>"; };
 		3C3DC5B921DFCA7C004188BD /* BRFileService.h */ = {isa = PBXFileReference; lastKnownFileType = sourcecode.c.h; path = BRFileService.h; sourceTree = "<group>"; };
 		3C3DC5BA21DFCA7C004188BD /* BRFileService.c */ = {isa = PBXFileReference; lastKnownFileType = sourcecode.c.c; path = BRFileService.c; sourceTree = "<group>"; };
->>>>>>> ff403f85
 		3C42EF512095143D000E58E0 /* module.modulemap */ = {isa = PBXFileReference; fileEncoding = 4; lastKnownFileType = "sourcecode.module-map"; path = module.modulemap; sourceTree = "<group>"; };
 		3C42EF8D209763AB000E58E0 /* BRDcoreTests-Bridging-Header.h */ = {isa = PBXFileReference; lastKnownFileType = sourcecode.c.h; path = "BRDcoreTests-Bridging-Header.h"; sourceTree = "<group>"; };
 		3C42EF8E209763AB000E58E0 /* test.c */ = {isa = PBXFileReference; fileEncoding = 4; lastKnownFileType = sourcecode.c.c; name = test.c; path = ../../test.c; sourceTree = "<group>"; };
