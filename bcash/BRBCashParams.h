//
//  BRBCashParams.h
//
//  Created by Aaron Voisine on 1/10/18.
//  Copyright (c) 2019 breadwallet LLC
//
//  Permission is hereby granted, free of charge, to any person obtaining a copy
//  of this software and associated documentation files (the "Software"), to deal
//  in the Software without restriction, including without limitation the rights
//  to use, copy, modify, merge, publish, distribute, sublicense, and/or sell
//  copies of the Software, and to permit persons to whom the Software is
//  furnished to do so, subject to the following conditions:
//
//  The above copyright notice and this permission notice shall be included in
//  all copies or substantial portions of the Software.
//
//  THE SOFTWARE IS PROVIDED "AS IS", WITHOUT WARRANTY OF ANY KIND, EXPRESS OR
//  IMPLIED, INCLUDING BUT NOT LIMITED TO THE WARRANTIES OF MERCHANTABILITY,
//  FITNESS FOR A PARTICULAR PURPOSE AND NONINFRINGEMENT. IN NO EVENT SHALL THE
//  AUTHORS OR COPYRIGHT HOLDERS BE LIABLE FOR ANY CLAIM, DAMAGES OR OTHER
//  LIABILITY, WHETHER IN AN ACTION OF CONTRACT, TORT OR OTHERWISE, ARISING FROM,
//  OUT OF OR IN CONNECTION WITH THE SOFTWARE OR THE USE OR OTHER DEALINGS IN
//  THE SOFTWARE.

#ifndef BRBCashParams_h
#define BRBCashParams_h

<<<<<<< HEAD
#include "BRChainParams.h"
=======
#include "bitcoin/BRChainParams.h"
>>>>>>> caf84bd6

extern const BRChainParams *BRBCashParams;
extern const BRChainParams *BRBCashTestNetParams;

<<<<<<< HEAD
=======
static inline const BRChainParams *BRChainParamsGetBitcash (int mainnet) {
    return mainnet ? BRBCashParams : BRBCashTestNetParams;
}

>>>>>>> caf84bd6
#endif // BRChainParams_h<|MERGE_RESOLUTION|>--- conflicted
+++ resolved
@@ -25,20 +25,13 @@
 #ifndef BRBCashParams_h
 #define BRBCashParams_h
 
-<<<<<<< HEAD
-#include "BRChainParams.h"
-=======
 #include "bitcoin/BRChainParams.h"
->>>>>>> caf84bd6
 
 extern const BRChainParams *BRBCashParams;
 extern const BRChainParams *BRBCashTestNetParams;
 
-<<<<<<< HEAD
-=======
 static inline const BRChainParams *BRChainParamsGetBitcash (int mainnet) {
     return mainnet ? BRBCashParams : BRBCashTestNetParams;
 }
 
->>>>>>> caf84bd6
 #endif // BRChainParams_h