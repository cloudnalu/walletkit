//
//  BRCryptoWallet.swift
//  BRCrypto
//
//  Created by Ed Gamble on 3/27/19.
//  Copyright © 2019 Breadwallet AG. All rights reserved.
//
//  See the LICENSE file at the project root for license information.
//  See the CONTRIBUTORS file at the project root for a list of contributors.
//
import BRCryptoC


///
/// A Wallet holds the transfers and a balance for a single currency.
///
public final class Wallet: Equatable {

    /// The Core representation
    internal let core: BRCryptoWallet

    /// The owning manager
    public let manager: WalletManager

    /// The owning system
    public var system: System {
        return manager.system
    }

    internal var callbackCoordinator: SystemCallbackCoordinator
    
    /// The unit for display of the wallet's balance
    public let unit: Unit

    /// The currency held in wallet (as balance).
    public var currency: Currency {
        return unit.currency
    }

    public let unitForFee: Unit

    /// The (default) name derived from the currency.  For example: BTC, ETH, or BRD.
    public var name: String {
        return unit.currency.code
    }

    /// The current balance for currency
    public var balance: Amount {
        return Amount (core: cryptoWalletGetBalance (core), take: false)
    }

    /// The current state.
    public var state: WalletState {
        return WalletState (core: cryptoWalletGetState(core))
    }

    /// The default TransferFeeBasis for created transfers.
//    public var defaultFeeBasis: TransferFeeBasis {
//        get {
//            return TransferFeeBasis (core: cryptoWalletGetDefaultFeeBasis (core), take: false) }
//        set {
//            let defaultFeeBasis = newValue // rename, for clarity
//            cryptoWalletSetDefaultFeeBasis (core, defaultFeeBasis.core);
//        }
//    }

    /// The default TransferFactory for creating transfers.
    //    var transferFactory: TransferFactory { get set }

    /// An address suitable for a transfer target (receiving).  Uses the default Address Scheme
    public var target: Address {
        return targetForScheme (manager.addressScheme)
    }

    public func targetForScheme (_ scheme: AddressScheme) -> Address {
        return Address (core: cryptoWalletGetAddress (core, scheme.core), take: false)
    }

    /// TODO: `var targets: [Address]`

    /// TODO: Remove `source
    /// An address suitable for a transfer source (sending).  Uses the default AddressScheme
    public var source: Address {
        return Address (core: cryptoWalletGetAddress (core, manager.addressScheme.core), take: false)
    }

    /// TODO: `var sources: [Address]`

    /// The transfers of currency yielding `balance`
    public var transfers: [Transfer] {
        var transfersCount: BRCryptoCount = 0
        let transfersPtr = cryptoWalletGetTransfers(core, &transfersCount);
        defer { if let ptr = transfersPtr { cryptoMemoryFree (ptr) } }
        
        let transfers: [BRCryptoTransfer] = transfersPtr?.withMemoryRebound(to: BRCryptoTransfer.self, capacity: transfersCount) {
            Array(UnsafeBufferPointer (start: $0, count: transfersCount))
        } ?? []
        
        return transfers
            .map { Transfer (core: $0,
                             wallet: self,
                             take: false) }
    }

    /// Use a hash to lookup a transfer
    public func transferBy (hash: TransferHash) -> Transfer? {
        return transfers
            .first { $0.hash.map { $0 == hash } ?? false }
    }

    internal func transferBy (core: BRCryptoTransfer) -> Transfer? {
        return (CRYPTO_FALSE == cryptoWalletHasTransfer (self.core, core)
            ? nil
            : Transfer (core: core,
                        wallet: self,
                        take: true))
    }

    internal func transferByCoreOrCreate (_ core: BRCryptoTransfer,
                                          create: Bool = false) -> Transfer? {
        return transferBy (core: core) ??
            (!create
                ? nil
                : Transfer (core: core,
                            wallet: self,
                            take: true))
    }

    // address scheme

    ///
    /// Create a transfer for wallet.  Invokes the wallet's transferFactory to create a transfer.
    /// Generates events: TransferEvent.created and WalletEvent.transferAdded(transfer).
    ///
    /// - Parameters:
    ///   - listener: The transfer listener
    ///   - source: The source spends 'amount + fee'
    ///   - target: The target receives 'amount
    ///   - amount: The amount
    ///   - feeBasis: Teh basis for 'fee'
    ///
    /// - Returns: A new transfer
    ///
    public func createTransfer (target: Address,
                                amount: Amount,
                                estimatedFeeBasis: TransferFeeBasis) -> Transfer? {
        return cryptoWalletCreateTransfer (core, target.core, amount.core, estimatedFeeBasis.core)
            .map { Transfer (core: $0,
                             wallet: self,
                             take: false)
        }
    }

    internal func createTransfer(sweeper: WalletSweeper,
                                 estimatedFeeBasis: TransferFeeBasis) -> Transfer? {
        return cryptoWalletCreateTransferForWalletSweep(self.core, sweeper.core, estimatedFeeBasis.core)
            .map { Transfer (core: $0,
                             wallet: self,
                             take: false)
        }
    }

    internal func createTransfer(request: PaymentProtocolRequest,
                                 estimatedFeeBasis: TransferFeeBasis) -> Transfer? {
        return cryptoWalletCreateTransferForPaymentProtocolRequest(self.core, request.core, estimatedFeeBasis.core)
            .map { Transfer (core: $0,
                             wallet: self,
                             take: false)
        }
    }

    /// MARK: Estimate Limit

    ///
    /// A `Wallet.EstimateLimitHandler` is a function th handle the result of `Wallet.estimateLimit`
    /// with return type of `Amount`.
    ///
    public typealias EstimateLimitHandler = (Result<Amount,LimitEstimationError>) -> Void

    ///
    /// Estimate the maximum amount that can be transfered from Wallet.  This value does not
    /// include the fee, however, a fee estimate has been performed and the maximum has been
    /// adjusted to be (nearly) balance = amount + fee.  That is, the maximum amount is what you
    /// can safe transfer to 'zero out' the wallet
    ///
    /// In cases where `balance < fee` then .insufficientFunds is returned.  This can occur for
    /// an ERC20 transfer where the ETH wallet's balance is not enough to pay the fee.  That is,
    /// the .insufficientFunds check respects the wallet from which fees are extracted.  Both
    /// BTC and ETH transfer might have an insufficient balance to pay a fee.
    ///
    /// This is an synchronous function that returns immediately but will call `completion` once
    /// the maximum has been determined.
    ///
    /// The returned Amount is always in the wallet's currencyh.
    ///
    /// - Parameters:
    ///   - target: the target address
    ///   - fee: the network fees
    ///   - completion: the handler for the results
    ///
    public func estimateLimitMaximum (target: Address,
                                      fee: NetworkFee,
                                      completion: @escaping Wallet.EstimateLimitHandler) {
        estimateLimit (asMaximum: true, target: target, fee: fee, completion: completion)
    }

    ///
    /// Estimate the minimum amount that can be transfered from Wallet.  This value does not
    /// include the fee, however, a fee estimate has been performed.  Generally the minimum
    /// amount in zero; however, some currencies have minimum values, below which miners will
    /// reject.  In those casaes the minimum amount is above zero.
    ///
    /// In cases where `balance < amount + fee` then .insufficientFunds is returned.  The
    /// .insufficientFunds check respects the wallet from which fees are extracted.
    ///
    /// This is an synchronous function that returns immediately but will call `completion` once
    /// the maximum has been determined.
    ///
    /// The returned Amount is always in the wallet's currencyh.
    ///
    /// - Parameters:
    ///   - target: the target address
    ///   - fee: the network fees
    ///   - completion: the handler for the results
    ///
    public func estimateLimitMinimum (target: Address,
                                      fee: NetworkFee,
                                      completion: @escaping Wallet.EstimateLimitHandler) {
        estimateLimit (asMaximum: false, target: target, fee: fee, completion: completion)
    }

    ///
    /// Internal function to handle limit estimation
    ///
    internal func estimateLimit (asMaximum: Bool,
                                 target: Address,
                                 fee: NetworkFee,
                                 completion: @escaping Wallet.EstimateLimitHandler) {
        var needFeeEstimate: BRCryptoBoolean = CRYPTO_TRUE
        var isZeroIfInsuffientFunds: BRCryptoBoolean = CRYPTO_FALSE;

        // This `amount` is in the `unit` of `wallet`
        guard let amount = cryptoWalletEstimateLimit (self.core,
                                                      (asMaximum ? CRYPTO_TRUE : CRYPTO_FALSE),
                                                      target.core,
                                                      fee.core,
                                                      &needFeeEstimate,
                                                      &isZeroIfInsuffientFunds)
            .map ({ Amount (core: $0, take: false)})
            else {
                // This is extraneous as `cryptoWalletEstimateLimit()` always returns an amount
                estimateLimitCompleteInQueue (completion,
                                              Result.failure (LimitEstimationError.insufficientFunds))
                return;
        }

        // If we don't need an estimate, then we invoke `completion` and skip out immediately.  But
        // include a check on a zero amount - which indicates insufficient funds.
        if CRYPTO_FALSE == needFeeEstimate {
            estimateLimitCompleteInQueue (completion,
                                          (CRYPTO_TRUE == isZeroIfInsuffientFunds && amount.isZero
                                            ? Result.failure (LimitEstimationError.insufficientFunds)
                                            : Result.success (amount)))
            return
        }

        // We need an estimate of the fees.

        // The currency for the fee
        let currencyForFee = fee.pricePerCostFactor.currency

        guard let walletForFee = self.manager.wallets
            .first (where: { $0.currency == currencyForFee })
            else {
                estimateLimitCompleteInQueue(completion, Result.failure (LimitEstimationError.serviceError))
                return

        }

        // Skip out immediately if we've no balance.
        if walletForFee.balance.isZero {
            estimateLimitCompleteInQueue (completion, Result.failure (Wallet.LimitEstimationError.insufficientFunds))
            return
        }

        //
        // If the `walletForFee` differs from `wallet` then we just need to estimate the fee
        // once.  Get the fee estimate and just ensure that walletForFee has sufficient balance
        // to pay the fee.
        //
        if self != walletForFee {
            // This `amount` will not unusually be zero.
            // TODO: Does ETH fee estimation work if the ERC20 amount is zero?
            self.estimateFee (target: target, amount: amount, fee: fee) {
                (res: Result<TransferFeeBasis, Wallet.FeeEstimationError>) in
                switch res {
                case .success (let feeBasis):
                    completion (walletForFee.balance >= feeBasis.fee
                        ? Result.success(amount)
                        : Result.failure(LimitEstimationError.insufficientFunds))

                case .failure (let error):
                    completion (Result.failure (LimitEstimationError.fromFeeEstimationError(error)))
                }
            }
            return
        }

        // The `fee` is in the same unit as the `wallet`

        //
        // If we are estimating the minimum, then get the fee and ensure that the wallet's
        // balance is enough to cover the (minimum) amount plus the fee
        //
        if !asMaximum {
            self.estimateFee (target: target, amount: amount, fee: fee) {
                (res: Result<TransferFeeBasis, Wallet.FeeEstimationError>) in
                switch res {
                case .success (let feeBasis):
                    guard let transactionAmount = amount + feeBasis.fee
                        else { preconditionFailure() }

                    completion (self.balance >= transactionAmount
                        ? Result.success (amount)
                        : Result.failure (LimitEstimationError.insufficientFunds))

                case .failure (let error):
                    completion (Result.failure (LimitEstimationError.fromFeeEstimationError(error)))
                }
            }
            return
        }

        // If the `walletForFee` and `wallet` are identical, then we need to iteratively estimate
        // the fee and adjust the amount until the fee stabilizes.
        var transferFee = Amount.create (integer: 0, unit: self.unit)

        // We'll limit the number of iterations
        let estimationCompleterRecurseLimit = 3
        var estimationCompleterRecurseCount = 0

        // This function will be recursively defined
        func estimationCompleter (res: Result<TransferFeeBasis, Wallet.FeeEstimationError>) {
            // Another estimation completed
            estimationCompleterRecurseCount += 1

            // Check the result
            switch res {
            case .success (let feeBasis):
                // The estimated transfer fee
                let newTransferFee = feeBasis.fee

                // The estimated transfer amount, updated with the transferFee
                guard let newTransferAmount = amount.sub (newTransferFee)
                    else { preconditionFailure() }

                // If the two transfer fees match, then we have converged
                if transferFee == newTransferFee {
                    guard let transactionAmount = newTransferAmount + newTransferFee
                        else { preconditionFailure() }
                    
                    completion (self.balance >= transactionAmount
                        ? Result.success (newTransferAmount)
                        : Result.failure (Wallet.LimitEstimationError.insufficientFunds))

                }

                else if estimationCompleterRecurseCount < estimationCompleterRecurseLimit {
                    // but is they haven't converged try again with the new amount
                    transferFee = newTransferFee
                    self.estimateFee (target: target, amount: newTransferAmount, fee: fee, completion: estimationCompleter)
                }

                else {
                    // We've tried too many times w/o convergence; abort
                    completion (Result.failure (Wallet.LimitEstimationError.serviceError))
                }

            case .failure (let error):
                completion (Result.failure (LimitEstimationError.fromFeeEstimationError(error)))
            }
        }

        estimateFee (target: target, amount: amount, fee: fee, completion: estimationCompleter)
    }

    private func estimateLimitCompleteInQueue (_ completion: @escaping Wallet.EstimateLimitHandler,
                                               _ result: Result<Amount, Wallet.LimitEstimationError>) {
        system.queue.async {
            completion (result)
        }
    }

    public enum LimitEstimationError: Error {
        case serviceUnavailable
        case serviceError
        case insufficientFunds

        static func fromStatus (_ status: BRCryptoStatus) -> LimitEstimationError {
            switch status {
            case CRYPTO_ERROR_FAILED: return .serviceError
            default: return .serviceError // preconditionFailure ("Unknown FeeEstimateError")
            }
        }

        static func fromFeeEstimationError (_ error: FeeEstimationError) -> LimitEstimationError{
            switch error {
            case .ServiceUnavailable: return .serviceUnavailable
            case .ServiceError:       return .serviceError
            case .InsufficientFunds:  return .insufficientFunds
            }
        }
    }


    /// MARK: Estimate Fee

    /// A `Wallet.EstimateFeeHandler` is a function to handle the result of a Wallet.estimateFee.
    public typealias EstimateFeeHandler = (Result<TransferFeeBasis,FeeEstimationError>) -> Void

    ///
    /// Estimate the fee for a transfer with `amount` from `wallet`.  If provided use the `feeBasis`
    /// otherwise use the wallet's `defaultFeeBasis`
    ///
    /// - Parameters:
    ///   - target: the transfer's target address
    ///   - amount: the transfer amount MUST BE GREATER THAN 0
    ///   - fee: the network fee (aka priority)
    ///   - completion: handler function
    ///
    public func estimateFee (target: Address,
                             amount: Amount,
                             fee: NetworkFee,
                             completion: @escaping Wallet.EstimateFeeHandler) {
        // 'Redirect' up to the 'manager'
        cryptoWalletManagerEstimateFeeBasis (self.manager.core,
                                             self.core,
                                             callbackCoordinator.addWalletFeeEstimateHandler(completion),
                                             target.core,
                                             amount.core,
                                             fee.core)
    }
    
    internal func estimateFee (sweeper: WalletSweeper,
                               fee: NetworkFee,
<<<<<<< HEAD
                               completion: @escaping (Result<TransferFeeBasis,FeeEstimationError>) -> Void) {
        cryptoWalletManagerEstimateFeeBasisForWalletSweep (self.manager.core,
                                                           self.core,
                                                           callbackCoordinator.addWalletFeeEstimateHandler(completion),
                                                           sweeper.core,
                                                           fee.core)
=======
                               completion: @escaping EstimateFeeHandler) {
        cryptoWalletEstimateFeeBasisForWalletSweep(self.core,
                                                   callbackCoordinator.addWalletFeeEstimateHandler(completion),
                                                   sweeper.core,
                                                   fee.core)
>>>>>>> ce9bc6ca
    }
    
    internal func estimateFee (request: PaymentProtocolRequest,
                               fee: NetworkFee,
<<<<<<< HEAD
                               completion: @escaping (Result<TransferFeeBasis,FeeEstimationError>) -> Void) {
        cryptoWalletManagerEstimateFeeBasisForPaymentProtocolRequest (self.manager.core,
                                                                      self.core,
                                                                      callbackCoordinator.addWalletFeeEstimateHandler(completion),
                                                                      request.core,
                                                                      fee.core)
=======
                               completion: @escaping EstimateFeeHandler) {
        cryptoWalletEstimateFeeBasisForPaymentProtocolRequest(self.core,
                                                              callbackCoordinator.addWalletFeeEstimateHandler(completion),
                                                              request.core,
                                                              fee.core)
>>>>>>> ce9bc6ca
    }

    public enum FeeEstimationError: Error {
        case ServiceUnavailable
        case ServiceError
        case InsufficientFunds

        static func fromStatus (_ status: BRCryptoStatus) -> FeeEstimationError {
            switch status {
            case CRYPTO_ERROR_FAILED: return .ServiceError
            default: return .ServiceError // preconditionFailure ("Unknown FeeEstimateError")
            }
        }
    }

    ///
    /// Create a `TransferFeeBasis` using a `pricePerCostFactor` and `costFactor`.
    ///
    /// - Note: This is 'private' until the parameters are described.  Meant for testing for now.
    ///
    /// - Parameters:
    ///   - pricePerCostFactor:
    ///   - costFactor:
    ///
    /// - Returns: An optional TransferFeeBasis
    ///
    public func createTransferFeeBasis (pricePerCostFactor: Amount,
                                        costFactor: Double) -> TransferFeeBasis? {
        return cryptoWalletCreateFeeBasis (core, pricePerCostFactor.core, costFactor)
            .map { TransferFeeBasis (core: $0, take: false) }
    }
    
    ///
    /// Create a wallet
    ///
    /// - Parameters:
    ///   - core: the BRCryptoWallet basis
    ///   - listener: an optional listener
    ///   - manager: the manager
    ///   - take: a boolean to indicate if `core` needs to be taken (for reference counting)
    ///
    internal init (core: BRCryptoWallet,
                   manager: WalletManager,
                   callbackCoordinator: SystemCallbackCoordinator,
                   take: Bool) {
        self.core = take ? cryptoWalletTake (core) : core
        self.manager = manager
        self.callbackCoordinator = callbackCoordinator
        self.unit = Unit (core: cryptoWalletGetUnit(core), take: false)
        self.unitForFee = Unit (core: cryptoWalletGetUnitForFee(core), take: false)
    }

    deinit {
        cryptoWalletGive (core)
    }

    // Equatable
    public static func == (lhs: Wallet, rhs: Wallet) -> Bool {
        return lhs === rhs || lhs.core == rhs.core
    }
}

extension Wallet {
    // Default implementation, using `transferFactory`
    //    public func createTransfer (listener: TransferListener,
    //                                target: Address,
    //                                amount: Amount,
    //                                feeBasis: TransferFeeBasis) -> Transfer? {
    //        return transferFactory.createTransfer (listener: listener,
    //                                               wallet: self,
    //                                               target: target,
    //                                               amount: amount,
    //                                               feeBasis: feeBasis)
    //    }

    ///
    /// Create a transfer for wallet using the `defaultFeeBasis`.  Invokes the wallet's
    /// `transferFactory` to create a transfer.  Generates events: TransferEvent.created and
    /// WalletEvent.transferAdded(transfer).
    ///
    /// - Parameters:
    ///   - source: The source spends 'amount + fee'
    ///   - target: The target receives 'amount'
    ///   - amount: The amouunt
    ///
    /// - Returns: A new transfer
    ///
//    public func createTransfer (target: Address,
//                                amount: Amount) -> Transfer? {
//        return createTransfer (target: target,
//                               amount: amount,
//                               feeBasis: defaultFeeBasis)
//    }

}

///
/// The Wallet state
///
/// - created: The wallet was created (and remains in existence).
/// - deleted: The wallet was deleted.
///
public enum WalletState: Equatable {
    case created
    case deleted

    internal init (core: BRCryptoWalletState) {
        switch core {
        case CRYPTO_WALLET_STATE_CREATED: self = .created
        case CRYPTO_WALLET_STATE_DELETED: self = .deleted
        default: self = .created; preconditionFailure()
        }
    }
}

///
/// A WalletEvent represents a asynchronous announcment of a wallet's state change.
///
public enum WalletEvent {
    case created
    case changed (oldState: WalletState, newState: WalletState)
    case deleted

    case transferAdded     (transfer: Transfer)
    case transferChanged   (transfer: Transfer)
    case transferDeleted   (transfer: Transfer)
    case transferSubmitted (transfer: Transfer, success: Bool)

    case balanceUpdated    (amount: Amount)
    case feeBasisUpdated   (feeBasis: TransferFeeBasis)
    case feeBasisEstimated (feeBasis: TransferFeeBasis)
}

extension WalletEvent: CustomStringConvertible {
    public var description: String {
        switch self {
        case .created:           return "Created"
        case .changed:           return "StateChanged"
        case .deleted:           return "Deleted"
        case .transferAdded:     return "TransferAdded"
        case .transferChanged:   return "TransferChanged"
        case .transferDeleted:   return "TransferDeleted"
        case .transferSubmitted: return "TransferSubmitted"
        case .balanceUpdated:    return "BalanceUpdated"
        case .feeBasisUpdated:   return "FeeBasisUpdated"
        case .feeBasisEstimated: return "FeeBasisEstimated"
        }
    }
}

///
/// Listener for WalletEvent
///
public protocol WalletListener: class {
    ///
    /// Handle a WalletEvent
    ///
    /// - Parameters:
    ///   - system: the system
    ///   - manager: the manager
    ///   - wallet: the wallet
    ///   - event: the wallet event.
    ///
    func handleWalletEvent (system: System,
                            manager: WalletManager,
                            wallet: Wallet,
                            event: WalletEvent)
}
/// A Functional Interface for a Handler
public typealias WalletEventHandler = (System, WalletManager, Wallet, WalletEvent) -> Void


///
/// A WalletFactory is a customization point for Wallet creation.
/// TODO: ?? AND HOW DOES THIS FIT WITH CoreWallet w/ REQUIRED INTERFACE TO Core ??
///
public protocol WalletFactory {
    ///
    /// Create a Wallet managed by `manager` and holding `currency`.  The wallet is initialized
    /// with no balance, no transfers and some default feeBasis (appropriate for the `currency`).
    /// Generates events: WalletEvent.created (and maybe others).
    ///
    /// - Parameters:
    ///   - manager: the Wallet's manager
    ///   - currency: The currency held
    ///
    /// - Returns: A new wallet
    ///
    //    func createWallet (manager: WalletManager,
    //                       currency: Currency) -> Wallet
}
<|MERGE_RESOLUTION|>--- conflicted
+++ resolved
@@ -443,38 +443,22 @@
     
     internal func estimateFee (sweeper: WalletSweeper,
                                fee: NetworkFee,
-<<<<<<< HEAD
-                               completion: @escaping (Result<TransferFeeBasis,FeeEstimationError>) -> Void) {
+                               completion: @escaping EstimateFeeHandler) {
         cryptoWalletManagerEstimateFeeBasisForWalletSweep (self.manager.core,
                                                            self.core,
                                                            callbackCoordinator.addWalletFeeEstimateHandler(completion),
                                                            sweeper.core,
                                                            fee.core)
-=======
-                               completion: @escaping EstimateFeeHandler) {
-        cryptoWalletEstimateFeeBasisForWalletSweep(self.core,
-                                                   callbackCoordinator.addWalletFeeEstimateHandler(completion),
-                                                   sweeper.core,
-                                                   fee.core)
->>>>>>> ce9bc6ca
     }
     
     internal func estimateFee (request: PaymentProtocolRequest,
                                fee: NetworkFee,
-<<<<<<< HEAD
-                               completion: @escaping (Result<TransferFeeBasis,FeeEstimationError>) -> Void) {
+                               completion: @escaping EstimateFeeHandler) {
         cryptoWalletManagerEstimateFeeBasisForPaymentProtocolRequest (self.manager.core,
                                                                       self.core,
                                                                       callbackCoordinator.addWalletFeeEstimateHandler(completion),
                                                                       request.core,
                                                                       fee.core)
-=======
-                               completion: @escaping EstimateFeeHandler) {
-        cryptoWalletEstimateFeeBasisForPaymentProtocolRequest(self.core,
-                                                              callbackCoordinator.addWalletFeeEstimateHandler(completion),
-                                                              request.core,
-                                                              fee.core)
->>>>>>> ce9bc6ca
     }
 
     public enum FeeEstimationError: Error {
