//
//  BRCryptoWallet.swift
//  BRCrypto
//
//  Created by Ed Gamble on 3/27/19.
//  Copyright © 2019 Breadwallet AG. All rights reserved.
//
//  See the LICENSE file at the project root for license information.
//  See the CONTRIBUTORS file at the project root for a list of contributors.
//
import BRCryptoC


///
/// A Wallet holds the transfers and a balance for a single currency.
///
public final class Wallet: Equatable {

    /// The Core representation
    internal let core: BRCryptoWallet

    /// The owning manager
    public let manager: WalletManager

    /// The owning system
    public var system: System {
        return manager.system
    }

    internal var callbackCoordinator: SystemCallbackCoordinator
    
    /// The unit for display of the wallet's balance
    public let unit: Unit

    /// The currency held in wallet (as balance).
    public var currency: Currency {
        return unit.currency
    }

    public let unitForFee: Unit

    /// The (default) name derived from the currency.  For example: BTC, ETH, or BRD.
    public var name: String {
        return unit.currency.code
    }

    /// The current balance for currency
    public var balance: Amount {
        return Amount (core: cryptoWalletGetBalance (core), take: false)
    }

    /// The maximum balance
    public var balanceMaximum: Amount? {
        return cryptoWalletGetBalanceMaximum (core)
            .map { Amount (core: $0, take: false) }
    }

    /// The minimum balance
    public var balanceMinimum: Amount? {
        return cryptoWalletGetBalanceMinimum (core)
            .map { Amount (core: $0, take: false) }
    }

    /// The current state.
    public var state: WalletState {
        return WalletState (core: cryptoWalletGetState(core))
    }

    /// The default TransferFactory for creating transfers.
    ///    var transferFactory: TransferFactory { get set }

    /// An address suitable for a transfer target (receiving).  Uses the default Address Scheme
    public var target: Address {
        return targetForScheme (manager.addressScheme)
    }

    public func targetForScheme (_ scheme: AddressScheme) -> Address {
        return Address (core: cryptoWalletGetAddress (core, scheme.core), take: false)
    }

    /// TODO: `var {targets,sources}: [Address]` - for query needs?

    ///
    /// Check if `address` is in `wallet`.  The address is considered in wallet if: a) it
    /// has been used in a transaction or b) is the target address
    ///
    /// - Parameter address: the address to check
    ///
    public func hasAddress (_ address: Address) -> Bool {
        return CRYPTO_TRUE == cryptoWalletHasAddress (core, address.core);
    }

    ///
    /// The Set of TransferAttributes applicable to Transfers created for this Wallet.  Every
    /// attribute in the returned Set has a `nil` value.  Pass a subset of these to the
    /// `createTransfer()` function.  Transfer creation and attribute validation will fail if
    /// any of the _required_ attributes have a `nil` value or if any `value` is not valid itself.
    ///
    public lazy private(set) var transferAttributes: Set<TransferAttribute> = {
        let coreAttributes = (0..<cryptoWalletGetTransferAttributeCount(core))
            .map { cryptoWalletGetTransferAttributeAt (core, $0)! }
        defer { coreAttributes.forEach (cryptoTransferAttributeGive) }

        return Set (coreAttributes.map { TransferAttribute (core: $0)})
    }()

    ///
    /// Validate a TransferAttribute.  This returns `true` if the attributes value is valid and,
    /// if the attribute's value is required, if is it not `nil`.
    ///
    /// - Parameter attribute: The attribute to validate
    ///
    public func validateTransferAttribute (_ attribute: TransferAttribute) -> TransferAttributeValidationError? {
        let coreAttribute = attribute.core
        defer { cryptoTransferAttributeGive(coreAttribute)}

        var validates: BRCryptoBoolean = CRYPTO_TRUE
        let error = cryptoWalletValidateTransferAttribute (core, coreAttribute, &validates)
        return CRYPTO_TRUE == validates ? nil : TransferAttributeValidationError (core: error)
    }

    ///
    /// Validate a Set of TransferAttributes.  This should be called prior to `createTransfer`
    /// (otherwise `createTransfer` will fail).  This checks the Set as a whole given that their
    /// might be relationships between the attributes
    ///
    /// - Note: Relationships between attributes are not explicitly provided in the interface
    ///
    /// - Parameter attributes: the set of attributes to validate
    ///
    public func validatetTransferAttributes (_ attributes: Set<TransferAttribute>) -> TransferAttributeValidationError? {
        let coreAttributesCount = attributes.count
        var coreAttributes: [BRCryptoTransferAttribute?] = attributes.map { $0.core }
        defer { coreAttributes.forEach (cryptoTransferAttributeGive) }

        var validates: BRCryptoBoolean = CRYPTO_TRUE
        let error = cryptoWalletValidateTransferAttributes (core,
                                                            coreAttributesCount,
                                                            UnsafeMutablePointer (&coreAttributes),
                                                            &validates)
        return CRYPTO_TRUE == validates ? nil : TransferAttributeValidationError (core: error)
    }


    /// The transfers of currency yielding `balance`
    public var transfers: [Transfer] {
        var transfersCount: BRCryptoCount = 0
        let transfersPtr = cryptoWalletGetTransfers(core, &transfersCount);
        defer { if let ptr = transfersPtr { cryptoMemoryFree (ptr) } }
        
        let transfers: [BRCryptoTransfer] = transfersPtr?.withMemoryRebound(to: BRCryptoTransfer.self, capacity: transfersCount) {
            Array(UnsafeBufferPointer (start: $0, count: transfersCount))
        } ?? []
        
        return transfers
            .map { Transfer (core: $0,
                             wallet: self,
                             take: false) }
    }

    /// Use a hash to lookup a transfer
    public func transferBy (hash: TransferHash) -> Transfer? {
        return transfers
            .first { $0.hash.map { $0 == hash } ?? false }
    }

    internal func transferBy (core: BRCryptoTransfer) -> Transfer? {
        return (CRYPTO_FALSE == cryptoWalletHasTransfer (self.core, core)
            ? nil
            : Transfer (core: core,
                        wallet: self,
                        take: true))
    }

    internal func transferByCoreOrCreate (_ core: BRCryptoTransfer,
                                          create: Bool = false) -> Transfer? {
        return transferBy (core: core) ??
            (!create
                ? nil
                : Transfer (core: core,
                            wallet: self,
                            take: true))
    }

    // address scheme

    ///
    /// Create a transfer for wallet.  Invokes the wallet's transferFactory to create a transfer.
    /// Generates events: TransferEvent.created and WalletEvent.transferAdded(transfer).
    ///
    /// - Parameters:
    ///   - listener: The transfer listener
    ///   - source: The source spends 'amount + fee'
    ///   - target: The target receives 'amount
    ///   - amount: The amount
    ///   - feeBasis: The basis for 'fee'
    ///   - attributes: Optional transfer attributes.
    ///
    /// - Returns: A new transfer
    ///
    public func createTransfer (target: Address,
                                amount: Amount,
<<<<<<< HEAD
                                estimatedFeeBasis: TransferFeeBasis,
                                attributes: Set<TransferAttribute>? = nil) -> Transfer? {
        let coreAttributesCount = attributes?.count ?? 0
        var coreAttributes: [BRCryptoTransferAttribute?] = attributes?.map { $0.core } ?? []
        defer { coreAttributes.forEach(cryptoTransferAttributeGive) }

        return cryptoWalletCreateTransfer (core, target.core, amount.core,
                                           estimatedFeeBasis.core,
                                           coreAttributesCount,
                                           UnsafeMutablePointer (&coreAttributes))
=======
                                estimatedFeeBasis: TransferFeeBasis) -> Transfer? {
        return cryptoWalletManagerCreateTransfer (manager.core, core, target.core, amount.core, estimatedFeeBasis.core)
>>>>>>> e337c2d4
            .map { Transfer (core: $0,
                             wallet: self,
                             take: false)
        }
    }

    internal func createTransfer(sweeper: WalletSweeper,
                                 estimatedFeeBasis: TransferFeeBasis) -> Transfer? {
        return cryptoWalletCreateTransferForWalletSweep(self.core, sweeper.core, estimatedFeeBasis.core)
            .map { Transfer (core: $0,
                             wallet: self,
                             take: false)
        }
    }

    internal func createTransfer(request: PaymentProtocolRequest,
                                 estimatedFeeBasis: TransferFeeBasis) -> Transfer? {
        return cryptoWalletCreateTransferForPaymentProtocolRequest(self.core, request.core, estimatedFeeBasis.core)
            .map { Transfer (core: $0,
                             wallet: self,
                             take: false)
        }
    }

    /// MARK: Estimate Limit

    ///
    /// A `Wallet.EstimateLimitHandler` is a function th handle the result of `Wallet.estimateLimit`
    /// with return type of `Amount`.
    ///
    public typealias EstimateLimitHandler = (Result<Amount,LimitEstimationError>) -> Void

    ///
    /// Estimate the maximum amount that can be transfered from Wallet.  This value does not
    /// include the fee, however, a fee estimate has been performed and the maximum has been
    /// adjusted to be (nearly) balance = amount + fee.  That is, the maximum amount is what you
    /// can safe transfer to 'zero out' the wallet
    ///
    /// In cases where `balance < fee` then .insufficientFunds is returned.  This can occur for
    /// an ERC20 transfer where the ETH wallet's balance is not enough to pay the fee.  That is,
    /// the .insufficientFunds check respects the wallet from which fees are extracted.  Both
    /// BTC and ETH transfer might have an insufficient balance to pay a fee.
    ///
    /// This is an synchronous function that returns immediately but will call `completion` once
    /// the maximum has been determined.
    ///
    /// The returned Amount is always in the wallet's currencyh.
    ///
    /// - Parameters:
    ///   - target: the target address
    ///   - fee: the network fees
    ///   - completion: the handler for the results
    ///
    public func estimateLimitMaximum (target: Address,
                                      fee: NetworkFee,
                                      completion: @escaping Wallet.EstimateLimitHandler) {
        estimateLimit (asMaximum: true, target: target, fee: fee, completion: completion)
    }

    ///
    /// Estimate the minimum amount that can be transfered from Wallet.  This value does not
    /// include the fee, however, a fee estimate has been performed.  Generally the minimum
    /// amount in zero; however, some currencies have minimum values, below which miners will
    /// reject.  In those casaes the minimum amount is above zero.
    ///
    /// In cases where `balance < amount + fee` then .insufficientFunds is returned.  The
    /// .insufficientFunds check respects the wallet from which fees are extracted.
    ///
    /// This is an synchronous function that returns immediately but will call `completion` once
    /// the maximum has been determined.
    ///
    /// The returned Amount is always in the wallet's currencyh.
    ///
    /// - Parameters:
    ///   - target: the target address
    ///   - fee: the network fees
    ///   - completion: the handler for the results
    ///
    public func estimateLimitMinimum (target: Address,
                                      fee: NetworkFee,
                                      completion: @escaping Wallet.EstimateLimitHandler) {
        estimateLimit (asMaximum: false, target: target, fee: fee, completion: completion)
    }

    ///
    /// Internal function to handle limit estimation
    ///
    internal func estimateLimit (asMaximum: Bool,
                                 target: Address,
                                 fee: NetworkFee,
                                 completion: @escaping Wallet.EstimateLimitHandler) {
        var needFeeEstimate: BRCryptoBoolean = CRYPTO_TRUE
        var isZeroIfInsuffientFunds: BRCryptoBoolean = CRYPTO_FALSE;

        // This `amount` is in the `unit` of `wallet`
        guard let amount = cryptoWalletManagerEstimateLimit (self.manager.core,
                                                             self.core,
                                                             (asMaximum ? CRYPTO_TRUE : CRYPTO_FALSE),
                                                             target.core,
                                                             fee.core,
                                                             &needFeeEstimate,
                                                             &isZeroIfInsuffientFunds)
            .map ({ Amount (core: $0, take: false)})
            else {
                // This is extraneous as `cryptoWalletEstimateLimit()` always returns an amount
                estimateLimitCompleteInQueue (completion,
                                              Result.failure (LimitEstimationError.insufficientFunds))
                return;
        }

        // If we don't need an estimate, then we invoke `completion` and skip out immediately.  But
        // include a check on a zero amount - which indicates insufficient funds.
        if CRYPTO_FALSE == needFeeEstimate {
            estimateLimitCompleteInQueue (completion,
                                          (CRYPTO_TRUE == isZeroIfInsuffientFunds && amount.isZero
                                            ? Result.failure (LimitEstimationError.insufficientFunds)
                                            : Result.success (amount)))
            return
        }

        // We need an estimate of the fees.

        // The currency for the fee
        let currencyForFee = fee.pricePerCostFactor.currency

        guard let walletForFee = self.manager.wallets
            .first (where: { $0.currency == currencyForFee })
            else {
                estimateLimitCompleteInQueue(completion, Result.failure (LimitEstimationError.serviceError))
                return

        }

        // Skip out immediately if we've no balance.
        if walletForFee.balance.isZero {
            estimateLimitCompleteInQueue (completion, Result.failure (Wallet.LimitEstimationError.insufficientFunds))
            return
        }

        //
        // If the `walletForFee` differs from `wallet` then we just need to estimate the fee
        // once.  Get the fee estimate and just ensure that walletForFee has sufficient balance
        // to pay the fee.
        //
        if self != walletForFee {
            // This `amount` will not unusually be zero.
            // TODO: Does ETH fee estimation work if the ERC20 amount is zero?
            self.estimateFee (target: target, amount: amount, fee: fee) {
                (res: Result<TransferFeeBasis, Wallet.FeeEstimationError>) in
                switch res {
                case .success (let feeBasis):
                    completion (walletForFee.balance >= feeBasis.fee
                        ? Result.success(amount)
                        : Result.failure(LimitEstimationError.insufficientFunds))

                case .failure (let error):
                    completion (Result.failure (LimitEstimationError.fromFeeEstimationError(error)))
                }
            }
            return
        }

        // The `fee` is in the same unit as the `wallet`

        //
        // If we are estimating the minimum, then get the fee and ensure that the wallet's
        // balance is enough to cover the (minimum) amount plus the fee
        //
        if !asMaximum {
            self.estimateFee (target: target, amount: amount, fee: fee) {
                (res: Result<TransferFeeBasis, Wallet.FeeEstimationError>) in
                switch res {
                case .success (let feeBasis):
                    guard let transactionAmount = amount + feeBasis.fee
                        else { preconditionFailure() }

                    completion (self.balance >= transactionAmount
                        ? Result.success (amount)
                        : Result.failure (LimitEstimationError.insufficientFunds))

                case .failure (let error):
                    completion (Result.failure (LimitEstimationError.fromFeeEstimationError(error)))
                }
            }
            return
        }

        // If the `walletForFee` and `wallet` are identical, then we need to iteratively estimate
        // the fee and adjust the amount until the fee stabilizes.
        var transferFee = Amount.create (integer: 0, unit: self.unit)

        // We'll limit the number of iterations
        let estimationCompleterRecurseLimit = 3
        var estimationCompleterRecurseCount = 0

        // This function will be recursively defined
        func estimationCompleter (res: Result<TransferFeeBasis, Wallet.FeeEstimationError>) {
            // Another estimation completed
            estimationCompleterRecurseCount += 1

            // Check the result
            switch res {
            case .success (let feeBasis):
                // The estimated transfer fee
                let newTransferFee = feeBasis.fee

                // The estimated transfer amount, updated with the transferFee
                guard let newTransferAmount = amount.sub (newTransferFee)
                    else { preconditionFailure() }

                // If the two transfer fees match, then we have converged
                if transferFee == newTransferFee {
                    guard let transactionAmount = newTransferAmount + newTransferFee
                        else { preconditionFailure() }
                    
                    completion (self.balance >= transactionAmount
                        ? Result.success (newTransferAmount)
                        : Result.failure (Wallet.LimitEstimationError.insufficientFunds))

                }

                else if estimationCompleterRecurseCount < estimationCompleterRecurseLimit {
                    // but is they haven't converged try again with the new amount
                    transferFee = newTransferFee
                    self.estimateFee (target: target, amount: newTransferAmount, fee: fee, completion: estimationCompleter)
                }

                else {
                    // We've tried too many times w/o convergence; abort
                    completion (Result.failure (Wallet.LimitEstimationError.serviceError))
                }

            case .failure (let error):
                completion (Result.failure (LimitEstimationError.fromFeeEstimationError(error)))
            }
        }

        estimateFee (target: target, amount: amount, fee: fee, completion: estimationCompleter)
    }

    private func estimateLimitCompleteInQueue (_ completion: @escaping Wallet.EstimateLimitHandler,
                                               _ result: Result<Amount, Wallet.LimitEstimationError>) {
        system.queue.async {
            completion (result)
        }
    }

    public enum LimitEstimationError: Error {
        case serviceUnavailable
        case serviceError
        case insufficientFunds

        static func fromStatus (_ status: BRCryptoStatus) -> LimitEstimationError {
            switch status {
            case CRYPTO_ERROR_FAILED: return .serviceError
            default: return .serviceError // preconditionFailure ("Unknown FeeEstimateError")
            }
        }

        static func fromFeeEstimationError (_ error: FeeEstimationError) -> LimitEstimationError{
            switch error {
            case .ServiceUnavailable: return .serviceUnavailable
            case .ServiceError:       return .serviceError
            case .InsufficientFunds:  return .insufficientFunds
            }
        }
    }


    /// MARK: Estimate Fee

    /// A `Wallet.EstimateFeeHandler` is a function to handle the result of a Wallet.estimateFee.
    public typealias EstimateFeeHandler = (Result<TransferFeeBasis,FeeEstimationError>) -> Void

    ///
    /// Estimate the fee for a transfer with `amount` from `wallet`.  If provided use the `feeBasis`
    /// otherwise use the wallet's `defaultFeeBasis`
    ///
    /// - Parameters:
    ///   - target: the transfer's target address
    ///   - amount: the transfer amount MUST BE GREATER THAN 0
    ///   - fee: the network fee (aka priority)
    ///   - completion: handler function
    ///
    public func estimateFee (target: Address,
                             amount: Amount,
                             fee: NetworkFee,
                             completion: @escaping Wallet.EstimateFeeHandler) {
        // 'Redirect' up to the 'manager'
        cryptoWalletManagerEstimateFeeBasis (self.manager.core,
                                             self.core,
                                             callbackCoordinator.addWalletFeeEstimateHandler(completion),
                                             target.core,
                                             amount.core,
                                             fee.core)
    }
    
    internal func estimateFee (sweeper: WalletSweeper,
                               fee: NetworkFee,
                               completion: @escaping EstimateFeeHandler) {
        cryptoWalletManagerEstimateFeeBasisForWalletSweep (self.manager.core,
                                                           self.core,
                                                           callbackCoordinator.addWalletFeeEstimateHandler(completion),
                                                           sweeper.core,
                                                           fee.core)
    }
    
    internal func estimateFee (request: PaymentProtocolRequest,
                               fee: NetworkFee,
                               completion: @escaping EstimateFeeHandler) {
        cryptoWalletManagerEstimateFeeBasisForPaymentProtocolRequest (self.manager.core,
                                                                      self.core,
                                                                      callbackCoordinator.addWalletFeeEstimateHandler(completion),
                                                                      request.core,
                                                                      fee.core)
    }

    public enum FeeEstimationError: Error {
        case ServiceUnavailable
        case ServiceError
        case InsufficientFunds

        static func fromStatus (_ status: BRCryptoStatus) -> FeeEstimationError {
            switch status {
            case CRYPTO_ERROR_FAILED: return .ServiceError
            default: return .ServiceError // preconditionFailure ("Unknown FeeEstimateError")
            }
        }
    }

    ///
    /// Create a `TransferFeeBasis` using a `pricePerCostFactor` and `costFactor`.
    ///
    /// - Note: This is 'private' until the parameters are described.  Meant for testing for now.
    ///
    /// - Parameters:
    ///   - pricePerCostFactor:
    ///   - costFactor:
    ///
    /// - Returns: An optional TransferFeeBasis
    ///
    public func createTransferFeeBasis (pricePerCostFactor: Amount,
                                        costFactor: Double) -> TransferFeeBasis? {
        return cryptoWalletCreateFeeBasis (core, pricePerCostFactor.core, costFactor)
            .map { TransferFeeBasis (core: $0, take: false) }
    }
    
    ///
    /// Create a wallet
    ///
    /// - Parameters:
    ///   - core: the BRCryptoWallet basis
    ///   - listener: an optional listener
    ///   - manager: the manager
    ///   - take: a boolean to indicate if `core` needs to be taken (for reference counting)
    ///
    internal init (core: BRCryptoWallet,
                   manager: WalletManager,
                   callbackCoordinator: SystemCallbackCoordinator,
                   take: Bool) {
        self.core = take ? cryptoWalletTake (core) : core
        self.manager = manager
        self.callbackCoordinator = callbackCoordinator
        self.unit = Unit (core: cryptoWalletGetUnit(core), take: false)
        self.unitForFee = Unit (core: cryptoWalletGetUnitForFee(core), take: false)
    }

    deinit {
        cryptoWalletGive (core)
    }

    // Equatable
    public static func == (lhs: Wallet, rhs: Wallet) -> Bool {
        return lhs === rhs || lhs.core == rhs.core
    }
}

extension Wallet {
    // Default implementation, using `transferFactory`
    //    public func createTransfer (listener: TransferListener,
    //                                target: Address,
    //                                amount: Amount,
    //                                feeBasis: TransferFeeBasis) -> Transfer? {
    //        return transferFactory.createTransfer (listener: listener,
    //                                               wallet: self,
    //                                               target: target,
    //                                               amount: amount,
    //                                               feeBasis: feeBasis)
    //    }

    ///
    /// Create a transfer for wallet using the `defaultFeeBasis`.  Invokes the wallet's
    /// `transferFactory` to create a transfer.  Generates events: TransferEvent.created and
    /// WalletEvent.transferAdded(transfer).
    ///
    /// - Parameters:
    ///   - source: The source spends 'amount + fee'
    ///   - target: The target receives 'amount'
    ///   - amount: The amouunt
    ///
    /// - Returns: A new transfer
    ///
//    public func createTransfer (target: Address,
//                                amount: Amount) -> Transfer? {
//        return createTransfer (target: target,
//                               amount: amount,
//                               feeBasis: defaultFeeBasis)
//    }

}

///
/// The Wallet state
///
/// - created: The wallet was created (and remains in existence).
/// - deleted: The wallet was deleted.
///
public enum WalletState: Equatable {
    case created
    case deleted

    internal init (core: BRCryptoWalletState) {
        switch core {
        case CRYPTO_WALLET_STATE_CREATED: self = .created
        case CRYPTO_WALLET_STATE_DELETED: self = .deleted
        default: self = .created; preconditionFailure()
        }
    }
}

///
/// A WalletEvent represents a asynchronous announcment of a wallet's state change.
///
public enum WalletEvent {
    case created
    case changed (oldState: WalletState, newState: WalletState)
    case deleted

    case transferAdded     (transfer: Transfer)
    case transferChanged   (transfer: Transfer)
    case transferDeleted   (transfer: Transfer)
    case transferSubmitted (transfer: Transfer, success: Bool)

    case balanceUpdated    (amount: Amount)
    case feeBasisUpdated   (feeBasis: TransferFeeBasis)
    case feeBasisEstimated (feeBasis: TransferFeeBasis)
}

extension WalletEvent: CustomStringConvertible {
    public var description: String {
        switch self {
        case .created:           return "Created"
        case .changed:           return "StateChanged"
        case .deleted:           return "Deleted"
        case .transferAdded:     return "TransferAdded"
        case .transferChanged:   return "TransferChanged"
        case .transferDeleted:   return "TransferDeleted"
        case .transferSubmitted: return "TransferSubmitted"
        case .balanceUpdated:    return "BalanceUpdated"
        case .feeBasisUpdated:   return "FeeBasisUpdated"
        case .feeBasisEstimated: return "FeeBasisEstimated"
        }
    }
}

///
/// Listener for WalletEvent
///
public protocol WalletListener: class {
    ///
    /// Handle a WalletEvent
    ///
    /// - Parameters:
    ///   - system: the system
    ///   - manager: the manager
    ///   - wallet: the wallet
    ///   - event: the wallet event.
    ///
    func handleWalletEvent (system: System,
                            manager: WalletManager,
                            wallet: Wallet,
                            event: WalletEvent)
}
/// A Functional Interface for a Handler
public typealias WalletEventHandler = (System, WalletManager, Wallet, WalletEvent) -> Void


///
/// A WalletFactory is a customization point for Wallet creation.
/// TODO: ?? AND HOW DOES THIS FIT WITH CoreWallet w/ REQUIRED INTERFACE TO Core ??
///
public protocol WalletFactory {
    ///
    /// Create a Wallet managed by `manager` and holding `currency`.  The wallet is initialized
    /// with no balance, no transfers and some default feeBasis (appropriate for the `currency`).
    /// Generates events: WalletEvent.created (and maybe others).
    ///
    /// - Parameters:
    ///   - manager: the Wallet's manager
    ///   - currency: The currency held
    ///
    /// - Returns: A new wallet
    ///
    //    func createWallet (manager: WalletManager,
    //                       currency: Currency) -> Wallet
}
<|MERGE_RESOLUTION|>--- conflicted
+++ resolved
@@ -200,21 +200,16 @@
     ///
     public func createTransfer (target: Address,
                                 amount: Amount,
-<<<<<<< HEAD
                                 estimatedFeeBasis: TransferFeeBasis,
                                 attributes: Set<TransferAttribute>? = nil) -> Transfer? {
         let coreAttributesCount = attributes?.count ?? 0
         var coreAttributes: [BRCryptoTransferAttribute?] = attributes?.map { $0.core } ?? []
         defer { coreAttributes.forEach(cryptoTransferAttributeGive) }
 
-        return cryptoWalletCreateTransfer (core, target.core, amount.core,
-                                           estimatedFeeBasis.core,
-                                           coreAttributesCount,
-                                           UnsafeMutablePointer (&coreAttributes))
-=======
-                                estimatedFeeBasis: TransferFeeBasis) -> Transfer? {
-        return cryptoWalletManagerCreateTransfer (manager.core, core, target.core, amount.core, estimatedFeeBasis.core)
->>>>>>> e337c2d4
+        return cryptoWalletManagerCreateTransfer (manager.core, core, target.core, amount.core,
+                                                  estimatedFeeBasis.core,
+                                                  coreAttributesCount,
+                                                  UnsafeMutablePointer (&coreAttributes))
             .map { Transfer (core: $0,
                              wallet: self,
                              take: false)
