//
//  BRBlockChainDB.swift
//  BRCrypto
//
//  Created by Ed Gamble on 3/27/19.
//  Copyright © 2019 Breadwinner AG. All rights reserved.
//
//  See the LICENSE file at the project root for license information.
//  See the CONTRIBUTORS file at the project root for a list of contributors.
//
import Foundation // DispatchQueue

public class BlockChainDB {

    /// Base URL (String) for the BRD BlockChain DB
    let bdbBaseURL: String

    /// Base URL (String) for BRD API Services
    let apiBaseURL: String

    // The seesion to use for DataTaskFunc as in `session.dataTask (with: request, ...)`
    let session: URLSession

    /// A DispatchQueue Used for certain queries that can't be accomplished in the session's data
    /// task.  Such as when multiple request are needed in getTransactions().
    let queue = DispatchQueue.init(label: "BlockChainDB")

    /// A function type that decorates a `request`, handles 'challenges', performs decrypting and/or
    /// uncompression of response data, redirects if requires and creates a `URLSessionDataTask`
    /// for the provided `session`.
    public typealias DataTaskFunc = (URLSession, URLRequest, @escaping (Data?, URLResponse?, Error?) -> Void) -> URLSessionDataTask

    /// A DataTaskFunc for submission to the BRD API
    internal let apiDataTaskFunc: DataTaskFunc

    /// A DataTaskFunc for submission to the BRD BlockChain DB
    internal let bdbDataTaskFunc: DataTaskFunc

    /// A default DataTaskFunc that simply invokes `session.dataTask (with: request, ...)`
    static let defaultDataTaskFunc: DataTaskFunc = {
        (_ session: URLSession,
        _ request: URLRequest,
        _ completionHandler: @escaping (Data?, URLResponse?, Error?) -> Void) -> URLSessionDataTask in
        session.dataTask (with: request, completionHandler: completionHandler)
    }

    ///
    /// A Subscription allows for BlockchainDB 'Asynchronous Notifications'.
    ///
    public struct Subscription {
        
        /// A unique identifier for the subscription
        public let subscriptionId: String

        /// A unique identifier for the device.
        public let deviceId: String

        ///
        /// An endpoint definition allowing the BlockchainDB to 'target' this App.  Allows
        /// for APNS, FCM and other notification systems.  This is an optional value; when set to
        /// .none, any existing notification will be disabled
        ///
        /// environment : { unknown, production, development }
        /// kind        : { unknown, apns, fcm, ... }
        /// value       : For apns/fcm this will be the registration token, apns should be hex-encoded
        public let endpoint: (environment: String, kind: String, value: String)?

        public init (id: String, deviceId: String? = nil, endpoint: (environment: String, kind: String, value: String)?) {
            self.subscriptionId = id
            self.deviceId = deviceId ?? id
            self.endpoint = endpoint
        }
    }

    /// A User-specific identifier - a string representation of a UUIDv4
    internal var walletId: String? = nil

    /// A Subscription specificiation
    internal var subscription: Subscription? = nil

    private var modelSubscription: Model.Subscription? {
        guard let walletId = walletId,  let subscription = subscription, let endpoint = subscription.endpoint
            else { return nil }

        return (id: subscription.subscriptionId,
                wallet: walletId,
                device: subscription.deviceId,
                endpoint: (environment: endpoint.environment, kind: endpoint.kind, value: endpoint.value))
    }

    // A BlockChainDB wallet requires at least one 'currency : [<addr>+]' entry.  Create a minimal,
    // default one using a compromised ETH address.  This will get replaced as soon as we have
    // a real ETH account.
    internal static let minimalCurrencies = ["eth" : ["A9De3DBd7D561e67527BC1ECB025C59D53B9F7EF"]]

    internal func subscribe (walletId: String, subscription: Subscription) {
        self.walletId = walletId
        self.subscription = subscription

        // Subscribing requires a wallet on the BlockChainDD, so start by create the BlockChainDB
        // Model.Wallet and then get or create one on the DB.

        let wallet = (id: walletId, currencies: BlockChainDB.minimalCurrencies)

        getOrCreateWallet (wallet) { (walletRes: Result<Model.Wallet, QueryError>) in
            guard case .success = walletRes
                else { print ("SYS: BDB:Wallet: Missed"); return }

            if let model = self.modelSubscription {
                // If the subscription included an endpoint, then put the subscription on the
                // blockchainDB - via POST or PUT.
                self.getSubscription (id: model.id) { (subRes: Result<Model.Subscription, QueryError>) in
                    switch subRes {
                    case let .success (subscription):
                        self.updateSubscription (subscription) {
                            (resSub: Result<BlockChainDB.Model.Subscription, BlockChainDB.QueryError>) in
                        }

                    case .failure:
                        self.createSubscription (model) {
                            (resSub: Result<BlockChainDB.Model.Subscription, BlockChainDB.QueryError>) in
                        }
                    }
                }
            }

            else {
                // Otherwise delete it.
                self.deleteSubscription(id: subscription.subscriptionId) {
                    (subRes: Result<BlockChainDB.Model.Subscription, BlockChainDB.QueryError>) in
                }
            }
        }
    }

    ///
    /// Initialize a BlockChainDB
    ///
    /// - Parameters:
    ///   - session: the URLSession to use.  Defaults to `URLSession (configuration: .default)`
    ///   - bdbBaseURL: the baseURL for the BRD BlockChain DB.  Defaults to "http://blockchain-db.us-east-1.elasticbeanstalk.com"
    ///   - bdbDataTaskFunc: an optional DataTaskFunc for BRD BlockChain DB.  This defaults to
    ///       `session.dataTask (with: request, ...)`
    ///   - apiBaseURL: the baseRUL for the BRD API Server.  Defaults to "https://api.breadwallet.com".
    ///       if this is a DEBUG build then "https://stage2.breadwallet.com" will be used instead.
    ///   - apiDataTaskFunc: an optional DataTaskFunc for BRD API services.  For a non-DEBUG build,
    ///       this function would need to properly authenticate with BRD.  This means 'decorating
    ///       the request' header, perhaps responding to a 'challenge', perhaps decripting and/or
    ///       uncompressing response data.  This defaults to `session.dataTask (with: request, ...)`
    ///       which suffices for DEBUG builds.
    ///
    public init (session: URLSession = URLSession (configuration: .default),
                 bdbBaseURL: String = "https://test-blockchaindb-api.brd.tools", // "http://blockchain-db.us-east-1.elasticbeanstalk.com",
                 bdbDataTaskFunc: DataTaskFunc? = nil,
                 apiBaseURL: String = "https://api.breadwallet.com",
                 apiDataTaskFunc: DataTaskFunc? = nil) {

        self.session = session

        self.bdbBaseURL = bdbBaseURL
        self.bdbDataTaskFunc = bdbDataTaskFunc ?? BlockChainDB.defaultDataTaskFunc

        #if DEBUG
        self.apiBaseURL = "https://stage2.breadwallet.com"
        #else
        self.ethBaseURL = apiBaseURL
        #endif
        self.apiDataTaskFunc = apiDataTaskFunc ?? BlockChainDB.defaultDataTaskFunc
    }

    ///
    /// A QueryError subtype of Error
    ///
    /// - url:
    /// - submission:
    /// - noData:
    /// - jsonParse:
    /// - model:
    /// - noEntity:
    ///
    public enum QueryError: Error {
        // HTTP URL build failed
        case url (String)

        // HTTP submission error
        case submission (Error)

        // HTTP submission didn't error but returned no data
        case noData

        // JSON parse failed, generically
        case jsonParse (Error?)

        // Could not convert JSON -> T
        case model (String)

        // JSON entity expected but not provided - e.g. requested a 'transferId' that doesn't exist.
        case noEntity (id: String?)
    }

    ///
    /// The BlockChainDB Model (aka Schema-ish)
    ///
    public struct Model {

        /// Blockchain

        public typealias BlockchainFee = (amount: String, tier: String, confirmations: String)
        public typealias Blockchain = (
            id: String,
            name: String,
            network: String,
            isMainnet: Bool,
            currency: String,
            blockHeight: UInt64,
            feeEstimates: [BlockchainFee])

        static internal func asBlockchainFee (json: JSON) -> Model.BlockchainFee? {
            guard let amount = json.asDict(name: "fee")?["amount"] as? String,
                let tier = json.asString(name: "tier")
                else { return nil }

            // We've seen 'null' - assign "1" if so.
            let confirmations = json.asString(name: "estimated_confirmation_in") ?? "1"

            return (amount: amount, tier: tier, confirmations: confirmations)
        }

        static internal func asBlockchain (json: JSON) -> Model.Blockchain? {
            guard let id = json.asString (name: "id"),
                let name = json.asString (name: "name"),
                let network = json.asString (name: "network"),
                let isMainnet = json.asBool (name: "is_mainnet"),
                let currency = json.asString (name: "native_currency_id"),
                let blockHeight = json.asUInt64 (name: "block_height")
                else { return nil }

            guard let feeEstimates = json.asArray(name: "fee_estimates")?
                .map ({ JSON (dict: $0) })
                .map ({ asBlockchainFee (json: $0) }) as? [Model.BlockchainFee]
            else { return nil }

            return (id: id, name: name, network: network, isMainnet: isMainnet, currency: currency,
                    blockHeight: blockHeight,
                    feeEstimates: feeEstimates)
        }

        /// We define default blockchains but these are wholly insufficient given that the
        /// specfication includes `blockHeight` (which can never be correct).
        static public let defaultBlockchains: [Blockchain] = [
            // Mainnet
<<<<<<< HEAD
            (id: "bitcoin-mainnet",  name: "Bitcoin",  network: "mainnet", isMainnet: true,  currency: "btc", blockHeight:  654321, feeEstimates: []),
            (id: "bitcash-mainnet",  name: "Bitcash",  network: "mainnet", isMainnet: true,  currency: "bch", blockHeight: 1000000, feeEstimates: []),
            (id: "ethereum-mainnet", name: "Ethereum", network: "mainnet", isMainnet: true,  currency: "eth", blockHeight: 8000000, feeEstimates: []),
            (id: "ripple-mainnet",   name: "Ripple",   network: "mainnet", isMainnet: true,  currency: "xrp", blockHeight: 5000000, feeEstimates: []),
=======
            (id: "bitcoin-mainnet",       name: "Bitcoin",       network: "mainnet", isMainnet: true,  currency: "btc", blockHeight:  654321, feeEstimates: []),
            (id: "bitcoin-cash-mainnet",  name: "Bitcoin Cash",  network: "mainnet", isMainnet: true,  currency: "bch", blockHeight: 1000000, feeEstimates: []),
            (id: "ethereum-mainnet",      name: "Ethereum",      network: "mainnet", isMainnet: true,  currency: "eth", blockHeight: 8000000, feeEstimates: []),

>>>>>>> fd915e82
            // Testnet
            (id: "bitcoin-testnet",       name: "Bitcoin Test",      network: "testnet", isMainnet: false, currency: "btc", blockHeight:  900000, feeEstimates: []),
            (id: "bitcoin-cash-testnet",  name: "Bitcoin Cash Test", network: "testnet", isMainnet: false, currency: "bch", blockHeight: 1200000, feeEstimates: []),
            (id: "ethereum-testnet",      name: "Ethereum Testnet",  network: "testnet", isMainnet: false, currency: "eth", blockHeight: 1000000, feeEstimates: []),
            (id: "ethereum-rinkeby",      name: "Ethereum Rinkeby",  network: "rinkeby", isMainnet: false, currency: "eth", blockHeight: 2000000, feeEstimates: [])
        ]

        /// Currency & CurrencyDenomination

        public typealias CurrencyDenomination = (name: String, code: String, decimals: UInt8, symbol: String /* extra */)
        public typealias Currency = (
            id: String,
            name: String,
            code: String,
            type: String,
            blockchainID: String,
            address: String?,
            demoninations: [CurrencyDenomination])

       static internal func asCurrencyDenomination (json: JSON) -> Model.CurrencyDenomination? {
            guard let name = json.asString (name: "name"),
                let code = json.asString (name: "short_name"),
                let decimals = json.asUInt8 (name: "decimals")
                // let symbol = json.asString (name: "symbol")
                else { return nil }

            let symbol = lookupSymbol (code)

            return (name: name, code: code, decimals: decimals, symbol: symbol)
        }

        static internal let currencySymbols = ["btc":"₿", "eth":"Ξ"]
        static internal func lookupSymbol (_ code: String) -> String {
            return currencySymbols[code] ?? code
        }

        static internal func asCurrency (json: JSON) -> Model.Currency? {
            guard // let id = json.asString (name: "id"),
                let name = json.asString (name: "name"),
                let code = json.asString (name: "code"),
                let type = json.asString (name: "type"),
                let bid  = json.asString (name: "blockchain_id")
                else { return nil }

            let id = name

            // Address is optional
            let address = json.asString(name: "address")

            // All denomincations must parse
            guard let demoninations = json.asArray (name: "denominations")?
                .map ({ JSON (dict: $0 )})
                .map ({ asCurrencyDenomination(json: $0)})
                else { return nil }
            
            return demoninations.contains (where: { nil == $0 })
                ? nil
                : (id: id, name: name, code: code, type: type, blockchainID: bid, address: address, demoninations: (demoninations as! [CurrencyDenomination]))
        }

        static public let defaultCurrencies: [Currency] = [

            // Mainnet
            (id: "Bitcoin", name: "Bitcoin", code: "btc", type: "native", blockchainID: "bitcoin-mainnet", address: nil,
             demoninations: [(name: "satoshi", code: "sat", decimals: 0, symbol: lookupSymbol ("sat")),
                             (name: "bitcoin", code: "btc", decimals: 8, symbol: lookupSymbol ("btc"))]),

            (id: "Bitcoin-Cash", name: "Bitcoin Cash", code: "bch", type: "native", blockchainID: "bitcoin-cash-mainnet", address: nil,
             demoninations: [(name: "satoshi",      code: "sat", decimals: 0, symbol: lookupSymbol ("sat")),
                             (name: "bitcoin cash", code: "bch", decimals: 8, symbol: lookupSymbol ("bch"))]),

            (id: "Ethereum", name: "Ethereum", code: "eth", type: "native", blockchainID: "ethereum-mainnet", address: nil,
             demoninations: [(name: "wei",   code: "wei",  decimals:  0, symbol: lookupSymbol ("wei")),
                             (name: "gwei",  code: "gwei", decimals:  9, symbol: lookupSymbol ("gwei")),
                             (name: "ether", code: "eth",  decimals: 18, symbol: lookupSymbol ("eth"))]),

            (id: "BRD Token", name: "BRD Token", code: "BRD", type: "erc20", blockchainID: "ethereum-mainnet", address: addressBRDMainnet,
             demoninations: [(name: "BRD_INTEGER",   code: "BRDI",  decimals:  0, symbol: "brdi"),
                             (name: "BRD",           code: "BRD",   decimals: 18, symbol: "brd")]),

            (id: "EOS Token", name: "EOS Token", code: "EOS", type: "erc20", blockchainID: "ethereum-mainnet", address: "0x86fa049857e0209aa7d9e616f7eb3b3b78ecfdb0",
             demoninations: [(name: "EOS_INTEGER",   code: "EOSI",  decimals:  0, symbol: "eosi"),
                             (name: "EOS",           code: "EOS",   decimals: 18, symbol: "eos")]),

            (id: "Ripple", name: "Ripple", code: "xrp", type: "native", blockchainID: "ripple-mainnet", address: nil,
             demoninations: [(name: "drop", code: "drop", decimals: 0, symbol: "drop"),
                             (name: "xrp",  code: "xrp",  decimals: 6, symbol: "xrp")]),

            // Testnet
            (id: "Bitcoin-Testnet", name: "Bitcoin", code: "btc", type: "native", blockchainID: "bitcoin-testnet", address: nil,
             demoninations: [(name: "satoshi", code: "sat", decimals: 0, symbol: lookupSymbol ("sat")),
                             (name: "bitcoin", code: "btc", decimals: 8, symbol: lookupSymbol ("btc"))]),

            (id: "Bitcoin-Cash-Testnet", name: "Bitcoin Cash Test", code: "bch", type: "native", blockchainID: "bitcoin-cash-testnet", address: nil,
             demoninations: [(name: "satoshi",           code: "sat", decimals: 0, symbol: lookupSymbol ("sat")),
                             (name: "bitcoin cash test", code: "bch", decimals: 8, symbol: lookupSymbol ("bch"))]),

            (id: "Ethereum-Testnet", name: "Ethereum", code: "eth", type: "native", blockchainID: "ethereum-testnet", address: nil,
             demoninations: [(name: "wei",   code: "wei",  decimals:  0, symbol: lookupSymbol ("wei")),
                             (name: "gwei",  code: "gwei", decimals:  9, symbol: lookupSymbol ("gwei")),
                             (name: "ether", code: "eth",  decimals: 18, symbol: lookupSymbol ("eth"))]),

            (id: "BRD Token Testnet", name: "BRD Token", code: "BRD", type: "erc20", blockchainID: "ethereum-testnet", address: addressBRDTestnet,
             demoninations: [(name: "BRD_INTEGER",   code: "BRDI",  decimals:  0, symbol: "brdi"),
                             (name: "BRD",           code: "BRD",   decimals: 18, symbol: "brd")]),
        ]

        static internal let addressBRDTestnet = "0x7108ca7c4718efa810457f228305c9c71390931a" // testnet
        static internal let addressBRDMainnet = "0x558ec3152e2eb2174905cd19aea4e34a23de9ad6" // mainnet

        /// Transfer

        public typealias Transfer = (
            id: String,
            source: String?,
            target: String?,
            amountValue: String,
            amountCurrency: String,
            acknowledgements: UInt64,
            index: UInt64,
            transactionId: String?,
            blockchainId: String)

        static internal func asTransfer (json: JSON) -> Model.Transfer? {
            guard let id   = json.asString (name: "transfer_id"),
                let bid    = json.asString (name: "blockchain_id"),
                let index  = json.asUInt64 (name: "index"),
                let amount = json.asDict (name: "amount").map ({ JSON (dict: $0) }),
                let amountValue    = amount.asString (name: "amount"),
                let amountCurrency = amount.asString (name: "currency_id")
                else { return nil }

            // TODO: Resolve if optional or not
            let acks   = json.asUInt64 (name: "acknowledgements") ?? 0
            let source = json.asString (name: "from_address")
            let target = json.asString (name: "to_address")
            let tid    = json.asString (name: "transaction_id")

            return (id: id, source: source, target: target,
                    amountValue: amountValue, amountCurrency: amountCurrency,
                    acknowledgements: acks, index: index,
                    transactionId: tid, blockchainId: bid)
        }

        /// Transaction

        public typealias Transaction = (
            id: String,
            blockchainId: String,
            hash: String,
            identifier: String,
            blockHash: String?,
            blockHeight: UInt64?,
            index: UInt64?,
            confirmations: UInt64?,
            status: String,
            size: UInt64,
            timestamp: Date?,
            firstSeen: Date?,
            raw: Data?,
            transfers: [Transfer],
            acknowledgements: UInt64
        )

        static internal func asTransaction (json: JSON) -> Model.Transaction? {
            guard let id = json.asString(name: "transaction_id"),
                let bid        = json.asString (name: "blockchain_id"),
                let hash       = json.asString (name: "hash"),
                let identifier = json.asString (name: "identifier"),
                let status     = json.asString (name: "status"),
                let size       = json.asUInt64 (name: "size")
                else { return nil }

            // TODO: Resolve if optional or not
            let acks       = json.asUInt64 (name: "acknowledgements") ?? 0
            // TODO: Resolve if optional or not
            let firstSeen     = json.asDate   (name: "first_seen")
            let blockHash     = json.asString (name: "block_hash")
            let blockHeight   = json.asUInt64 (name: "block_height")
            let index         = json.asUInt64 (name: "index")
            let confirmations = json.asUInt64 (name: "confirmations")
            let timestamp     = json.asDate   (name: "timestamp")

            let raw = json.asData (name: "raw")

            guard let transfers = json.asArray (name: "transfers")?
                .map ({ JSON (dict: $0 )})
                .map ({ asTransfer (json: $0)})
                else { return nil }

            return (id: id, blockchainId: bid,
                     hash: hash, identifier: identifier,
                     blockHash: blockHash, blockHeight: blockHeight, index: index, confirmations: confirmations, status: status,
                     size: size, timestamp: timestamp, firstSeen: firstSeen,
                     raw: raw,
                     transfers: (transfers as! [Transfer]),
                     acknowledgements: acks)
        }

        /// Block

        public typealias Block = (
            id: String,
            blockchainId: String,
            hash: String,
            height: UInt64,
            header: String?,
            raw: Data?,
            mined: Date,
            size: UInt64,
            prevHash: String?,
            nextHash: String?, // fees
            transactions: [Transaction]?,
            acknowledgements: UInt64
        )

        static internal func asBlock (json: JSON) -> Model.Block? {
            guard let id = json.asString(name: "block_id"),
                let bid      = json.asString(name: "blockchain_id"),
                let hash     = json.asString (name: "hash"),
                let height   = json.asUInt64 (name: "height"),
                let mined    = json.asDate   (name: "mined"),
                let size     = json.asUInt64 (name: "size")
                else { return nil }

            let acks       = json.asUInt64 (name: "acknowledgements") ?? 0
            let header   = json.asString (name: "header")
            let raw      = json.asData   (name: "raw")
            let prevHash = json.asString (name: "prev_hash")
            let nextHash = json.asString (name: "next_hash")

            let transactions = json.asArray (name: "transactions")?
                .map ({ JSON (dict: $0 )})
                .map ({ asTransaction (json: $0)}) as? [Model.Transaction]  // not quite

            return (id: id, blockchainId: bid,
                    hash: hash, height: height, header: header, raw: raw, mined: mined, size: size,
                    prevHash: prevHash, nextHash: nextHash,
                    transactions: transactions,
                    acknowledgements: acks)
        }

        /// Wallet

        public typealias Wallet = (
            id: String,
            currencies: [String:[String]]  // "currency_id": [<address>, ...]
        )

//        static internal func asWalletCurrency (json: JSON) -> Model.WalletCurrency? {
//            guard let currency = json.asString(name: "currency_id")
//            else { return nil }
//
//            let addresses = json.asStringArray(name: "addresses") ?? []
//
//            return (currency: currency, addresses: addresses)
//        }
//
//        static internal func asJSON (walletCurrency: Model.WalletCurrency) -> JSON.Dict {
//            return [
//                "currency_id" : walletCurrency.currency,
//                "addresses"   : walletCurrency.addresses
//            ]
//        }

        static internal func asWallet (json: JSON) -> Model.Wallet? {
            guard let id = json.asString (name: "id")
                else { return nil }

            if let currencies = json.asDict(name: "currencies") as? [String:[String]] {
                return (id: id, currencies: currencies)
            }
            else {
                print ("SYS: BDB:Missed Wallet Currencies")
                return (id: id, currencies: [String:[String]]())
            }
        }

        static internal func asJSON (wallet: Wallet) -> JSON.Dict {
            return [
                "id"            : wallet.id,
                "created"       : "2019-05-06T01:08:49.495+0000",
                "currencies"    : wallet.currencies
            ]
        }

        /// Subscription

        public typealias SubscriptionEndpoint = (environment: String, kind: String, value: String)
        public typealias Subscription = (
            id: String,
            wallet: String,
            device: String,
            endpoint: SubscriptionEndpoint
        )

        static internal func asSubscriptionEndpoint (json: JSON) -> SubscriptionEndpoint? {
            guard let environment = json.asString (name: "environment"),
            let kind = json.asString(name: "kind"),
            let value = json.asString(name: "value")
                else { return nil }

            return (environment: environment, kind: kind, value: value)
        }

        static internal func asJSON (subscriptionEndpoint: SubscriptionEndpoint) -> JSON.Dict {
            return [
                "environment"   : subscriptionEndpoint.environment,
                "kind"          : subscriptionEndpoint.kind,
                "value"         : subscriptionEndpoint.value
            ]
        }

        static internal func asSubscription (json: JSON) -> Subscription? {
            guard let id = json.asString (name: "subscription_id"),
                let wallet = json.asString (name: "wallet_id"),
                let device = json.asString (name: "device_id"),
                let endpoint = json.asDict(name: "endpoint")
                    .flatMap ({ asSubscriptionEndpoint (json: JSON (dict: $0)) })
                else { return nil }

            return (id: id, wallet: wallet, device: device, endpoint: endpoint)
        }

        static internal func asJSON (subscription: Subscription) -> JSON.Dict {
            return [
                "subscription_id"   : subscription.id,
                "wallet_id"         : subscription.wallet,
                "device_id"         : subscription.device,
                "endpoint"          : asJSON (subscriptionEndpoint: subscription.endpoint)
            ]
        }

    } // End of Model

    public func getBlockchains (mainnet: Bool? = nil, completion: @escaping (Result<[Model.Blockchain],QueryError>) -> Void) {
        bdbMakeRequest (path: "blockchains", query: mainnet.map { zip (["testnet"], [($0 ? "false" : "true")]) }) {
            (more: Bool, res: Result<[JSON], QueryError>) in
            precondition (!more)
            completion (res.flatMap {
                BlockChainDB.getManyExpected(data: $0, transform: Model.asBlockchain)
            })
        }
    }

    public func getBlockchain (blockchainId: String, completion: @escaping (Result<Model.Blockchain,QueryError>) -> Void) {
        bdbMakeRequest(path: "blockchains/\(blockchainId)", query: nil, embedded: false) {
            (more: Bool, res: Result<[JSON], QueryError>) in
            precondition (!more)
            completion (res.flatMap {
                BlockChainDB.getOneExpected (id: blockchainId, data: $0, transform: Model.asBlockchain)
            })
        }
    }

    public func getCurrencies (blockchainId: String? = nil, completion: @escaping (Result<[Model.Currency],QueryError>) -> Void) {
        bdbMakeRequest (path: "currencies", query: blockchainId.map { zip(["blockchain_id"], [$0]) }) {
            (more: Bool, res: Result<[JSON], QueryError>) in
            precondition (!more)
            completion (res.flatMap {
                BlockChainDB.getManyExpected(data: $0, transform: Model.asCurrency)
            })
        }
    }

    public func getCurrency (currencyId: String, completion: @escaping (Result<Model.Currency,QueryError>) -> Void) {
        bdbMakeRequest (path: "currencies/\(currencyId)", query: nil, embedded: false) {
            (more: Bool, res: Result<[JSON], QueryError>) in
            precondition (!more)
            completion (res.flatMap {
                BlockChainDB.getOneExpected(id: currencyId, data: $0, transform: Model.asCurrency)
            })
        }
    }

    /// Subscription

    internal func makeSubscriptionRequest (_ subscription: Model.Subscription, path: String, httpMethod: String,
                                           completion: @escaping (Result<Model.Subscription, QueryError>) -> Void) {
        makeRequest (bdbDataTaskFunc, bdbBaseURL,
                     path: path,
                     query: nil,
                     data: Model.asJSON(subscription: subscription),
                     httpMethod: httpMethod) {
                        (res: Result<JSON.Dict, QueryError>) in
                        completion (res.flatMap {
                            Model.asSubscription(json: JSON(dict: $0))
                                .map { Result.success ($0) }
                                ?? Result.failure(QueryError.model("Missed Subscription"))
                        })
        }
    }

    public func getSubscription (id: String, completion: @escaping (Result<Model.Subscription, QueryError>) -> Void) {
        bdbMakeRequest (path: "subscriptions/\(id)", query: nil, embedded: false) {
            (more: Bool, res: Result<[JSON], QueryError>) in
            precondition (!more)
            completion (res.flatMap {
                BlockChainDB.getOneExpected (id: id, data: $0, transform: Model.asSubscription)
            })
        }
    }

    public func createSubscription (_ subscription: Model.Subscription,
                                    completion: @escaping (Result<Model.Subscription, QueryError>) -> Void) {
        makeSubscriptionRequest (subscription,
                                 path: "subscriptions",
                                 httpMethod: "POST",
                                 completion: completion)
     }

    public func getOrCreateSubscription (_ subscription: Model.Subscription,
                                         completion: @escaping (Result<Model.Subscription, QueryError>) -> Void) {
        getSubscription(id: subscription.id) { (res: Result<BlockChainDB.Model.Subscription, BlockChainDB.QueryError>) in
            if case .success = res { completion (res) }
            else {
                self.createSubscription (subscription, completion: completion)
            }
        }
    }

    public func updateSubscription (_ subscription: Model.Subscription, completion: @escaping (Result<Model.Subscription, QueryError>) -> Void) {
        let path = "subscriptions/\(subscription.id )"
        makeSubscriptionRequest (subscription,
                                 path: path,
                                 httpMethod: "PUT",
                                 completion: completion)
    }

    public func deleteSubscription (id: String, completion: @escaping (Result<Model.Subscription, QueryError>) -> Void) {
        let path = "subscriptions/\(id)"
        makeRequest (bdbDataTaskFunc, bdbBaseURL,
                     path: path,
                     query: nil,
                     data: nil,
                     httpMethod: "DELETE") {
                        (res: Result<JSON.Dict, QueryError>) in
                        // Not likely
                        completion (res.flatMap {
                            Model.asSubscription(json: JSON(dict: $0))
                                .map { Result.success ($0) }
                                ?? Result.failure(QueryError.model("Missed Delete Subscription"))
                        })
        }
    }

    /// Wallet

    internal func makeWalletRequest (_ wallet: Model.Wallet, path: String, httpMethod: String,
                                           completion: @escaping (Result<Model.Wallet, QueryError>) -> Void) {
        makeRequest (bdbDataTaskFunc, bdbBaseURL,
                     path: path,
                     query: nil,
                     data: Model.asJSON (wallet: wallet),
                     httpMethod: httpMethod) {
                        (res: Result<JSON.Dict, QueryError>) in
                        completion (res.flatMap {
                            Model.asWallet(json: JSON(dict: $0))
                                .map { Result.success ($0) }
                                ?? Result.failure(QueryError.model("Missed Wallet"))
                        })
        }
    }

    public func getWallet (walletId: String, completion: @escaping (Result<Model.Wallet, QueryError>) -> Void) {
        bdbMakeRequest(path: "wallets/\(walletId)", query: nil, embedded: false) { (more: Bool, res: Result<[JSON], QueryError>) in
            precondition(!more)
            completion (res.flatMap {
                BlockChainDB.getOneExpected(id: walletId, data: $0, transform: Model.asWallet)
            })
        }
    }

    public func createWallet (_ wallet: Model.Wallet, completion: @escaping (Result<Model.Wallet, QueryError>) -> Void) {
        makeWalletRequest (wallet,
                           path: "wallets",
                           httpMethod: "POST",
                           completion: completion)
    }

    public func getOrCreateWallet (_ wallet: Model.Wallet, completion: @escaping (Result<Model.Wallet, QueryError>) -> Void) {
        getWallet (walletId: wallet.id) { (res: Result<Model.Wallet, QueryError>) in
            if case .success = res { completion (res) }
            else {
                self.createWallet (wallet, completion: completion)
            }
        }
    }

    public func updateWallet (_ wallet: Model.Wallet, completion: @escaping (Result<Model.Wallet, QueryError>) -> Void) {
        let path = "wallets/\(wallet.id)"
        makeWalletRequest (wallet,
                           path: path,
                           httpMethod: "PUT",
                           completion: completion)
    }

    public func deleteWallet (id: String, completion: @escaping (Result<Model.Wallet, QueryError>) -> Void) {
        let path = "wallets/\(id)"
        makeRequest (bdbDataTaskFunc, bdbBaseURL,
                     path: path,
                     query: nil,
                     data: nil,
                     httpMethod: "DELETE") {
                        (res: Result<JSON.Dict, QueryError>) in
                        // Not likely
                        completion (res.flatMap {
                            Model.asWallet(json: JSON(dict: $0))
                                .map { Result.success ($0) }
                                ?? Result.failure(QueryError.model("Missed Delete Wallet"))
                        })
        }
    }

    // Transfers

    public func getTransfers (blockchainId: String, addresses: [String], completion: @escaping (Result<[Model.Transfer], QueryError>) -> Void) {
        let queryKeys = ["blockchain_id"] + Array (repeating: "address", count: addresses.count)
        let queryVals = [blockchainId]    + addresses

        bdbMakeRequest (path: "transfers", query: zip (queryKeys, queryVals)) {
            (more: Bool, res: Result<[JSON], QueryError>) in
            completion (res.flatMap {
                BlockChainDB.getManyExpected (data: $0, transform: Model.asTransfer)
            })
        }
    }

    public func getTransfer (transferId: String, completion: @escaping (Result<Model.Transfer, QueryError>) -> Void) {
        bdbMakeRequest (path: "transfers/\(transferId)", query: nil, embedded: false) {
            (more: Bool, res: Result<[JSON], QueryError>) in
            precondition (!more)
            completion (res.flatMap {
                BlockChainDB.getOneExpected (id: transferId, data: $0, transform: Model.asTransfer)
            })
        }
    }

    // Transactions

    public func getTransactions (blockchainId: String,
                                 addresses: [String],
                                 begBlockNumber: UInt64 = 0,
                                 endBlockNumber: UInt64 = 0,
                                 includeRaw: Bool = false,
                                 includeProof: Bool = false,
                                 completion: @escaping (Result<[Model.Transaction], QueryError>) -> Void) {
        // This query could overrun the endpoint's page size (typically 5,000).  If so, we'll need
        // to repeat the request for the next batch.
        self.queue.async {
            let queryKeys = ["blockchain_id", "start_height", "end_height", "include_proof", "include_raw"]
                + Array (repeating: "address", count: addresses.count)

            var queryVals = [blockchainId, "0", "0", includeProof.description, includeRaw.description]
                + addresses

            let semaphore = DispatchSemaphore (value: 0)

//            var moreResults = false
            var begBlockNumber = begBlockNumber

            var error: QueryError? = nil
            var results = [Model.Transaction]()

            for begHeight in stride (from: begBlockNumber, to: endBlockNumber, by: 5000) {
                queryVals[1] = begHeight.description
                queryVals[2] = min (begHeight + 5000, endBlockNumber).description

                //                moreResults = false

                self.bdbMakeRequest (path: "transactions", query: zip (queryKeys, queryVals)) {
                    (more: Bool, res: Result<[JSON], QueryError>) in
                    // Flag if `more`
//                    moreResults = more

                    // Append `transactions` with the resulting transactions.
                    results += try! res
                        .flatMap { BlockChainDB.getManyExpected(data: $0, transform: Model.asTransaction) }
                        .recover { error = $0; return [] }.get()

                    if more && nil == error {
                        begBlockNumber = results.reduce(0) {
                            max ($0, ($1.blockHeight ?? 0))
                        }
                    }

                    semaphore.signal()
                }

                semaphore.wait()
                if nil != error { break }
            }

            completion (nil == error
                ? Result.success (results)
                : Result.failure (error!))
        }
    }

    public func getTransaction (transactionId: String,
                                includeRaw: Bool = false,
                                includeProof: Bool = false,
                                completion: @escaping (Result<Model.Transaction, QueryError>) -> Void) {
        let queryKeys = ["include_proof", "include_raw"]
        let queryVals = [includeProof.description, includeRaw.description]

        bdbMakeRequest (path: "transactions/\(transactionId)", query: zip (queryKeys, queryVals), embedded: false) {
            (more: Bool, res: Result<[JSON], QueryError>) in
            precondition (!more)
            completion (res.flatMap {
                BlockChainDB.getOneExpected (id: transactionId, data: $0, transform: Model.asTransaction)
            })
        }
    }

    public func putTransaction (blockchainId: String,
                                transaction: Data,
                                completion: @escaping (Result<Model.Transaction, QueryError>) -> Void) {
        let json: JSON.Dict = [
            "transaction" : transaction.base64EncodedData()
        ]

        makeRequest(bdbDataTaskFunc, bdbBaseURL,
                    path: "/transactions",
                    query: zip (["blockchain_id"], [blockchainId]),
                    data: json,
                    httpMethod: "PUT") {
                        (res: Result<JSON.Dict, BlockChainDB.QueryError>) in
                        completion (res.flatMap {
                            Model.asTransaction (json: JSON (dict: $0))
                                .map { Result.success($0) }
                                ?? Result.failure (QueryError.model ("(JSON) -> T transform error (one)"))
                        })
        }
    }

    // Blocks

    public func getBlocks (blockchainId: String,
                           begBlockNumber: UInt64 = 0,
                           endBlockNumber: UInt64 = 0,
                           includeRaw: Bool = false,
                           includeTx: Bool = false,
                           includeTxRaw: Bool = false,
                           includeTxProof: Bool = false,
                           completion: @escaping (Result<[Model.Block], QueryError>) -> Void) {
        self.queue.async {
            let semaphore = DispatchSemaphore (value: 0)

            var moreResults = false
            var begBlockNumber = begBlockNumber

            var error: QueryError? = nil
            var results = [Model.Block]()

            repeat {
                let queryKeys = ["blockchain_id", "start_height", "end_height",  "include_raw",
                                 "include_tx", "include_tx_raw", "include_tx_proof"]

                let queryVals = [blockchainId, begBlockNumber.description, endBlockNumber.description, includeRaw.description,
                                 includeTx.description, includeTxRaw.description, includeTxProof.description]

                self.bdbMakeRequest (path: "blocks", query: zip (queryKeys, queryVals)) {
                    (more: Bool, res: Result<[JSON], QueryError>) in

                    // Flag if `more`
                    moreResults = more

                    // Append `transactions` with the resulting transactions.  Be sure
                    results += try! res
                        .flatMap { BlockChainDB.getManyExpected(data: $0, transform: Model.asBlock) }
                        .recover { error = $0; return [] }.get()

                    if more && nil == error {
                        begBlockNumber = results.reduce(0) {
                            max ($0, $1.height)
                        }
                    }

                    semaphore.signal()
                }

                semaphore.wait()
            } while moreResults && nil == error

            completion (nil == error
                ? Result.success (results)
                : Result.failure (error!))
        }

    }

    public func getBlock (blockId: String,
                          includeRaw: Bool = false,
                          includeTx: Bool = false,
                          includeTxRaw: Bool = false,
                          includeTxProof: Bool = false,
                          completion: @escaping (Result<Model.Block, QueryError>) -> Void) {
        let queryKeys = ["include_raw", "include_tx", "include_tx_raw", "include_tx_proof"]

        let queryVals = [includeRaw.description, includeTx.description, includeTxRaw.description, includeTxProof.description]

        bdbMakeRequest (path: "blocks/\(blockId)", query: zip (queryKeys, queryVals), embedded: false) {
            (more: Bool, res: Result<[JSON], QueryError>) in
            precondition (!more)
            completion (res.flatMap {
                BlockChainDB.getOneExpected (id: blockId, data: $0, transform: Model.asBlock)
            })
        }
    }

    /// BTC - nothing

    /// ETH

    /// The ETH JSON_RPC request identifier.
    var rid: UInt32 = 0

    /// Return the current request identifier and then increment it.
    var ridIncr: UInt32 {
        let rid = self.rid
        self.rid += 1
        return rid
    }

    public struct ETH {
        public typealias Transaction = (
            hash: String,
            sourceAddr: String,
            targetAddr: String,
            contractAddr: String,
            amount: String,
            gasLimit: String,
            gasPrice: String,
            data: String,
            nonce: String,
            gasUsed: String,
            blockNumber: String,
            blockHash: String,
            blockConfirmations: String,
            blockTransactionIndex: String,
            blockTimestamp: String,
            isError: String)

        static internal func asTransaction (json: JSON) -> ETH.Transaction? {
            guard let hash = json.asString(name: "hash"),
                let sourceAddr   = json.asString(name: "from"),
                let targetAddr   = json.asString(name: "to"),
                let contractAddr = json.asString(name: "contractAddress"),
                let amount       = json.asString(name: "value"),
                let gasLimit     = json.asString(name: "gas"),
                let gasPrice     = json.asString(name: "gasPrice"),
                let data         = json.asString(name: "input"),
                let nonce        = json.asString(name: "nonce"),
                let gasUsed      = json.asString(name: "gasUsed"),
                let blockNumber  = json.asString(name: "blockNumber"),
                let blockHash    = json.asString(name: "blockHash"),
                let blockConfirmations    = json.asString(name: "confirmations"),
                let blockTransactionIndex = json.asString(name: "transactionIndex"),
                let blockTimestamp        = json.asString(name: "timeStamp"),
                let isError      = json.asString(name: "isError")
                else { return nil }

            return (hash: hash,
                    sourceAddr: sourceAddr, targetAddr: targetAddr, contractAddr: contractAddr,
                    amount: amount, gasLimit: gasLimit, gasPrice: gasPrice,
                    data: data, nonce: nonce, gasUsed: gasUsed,
                    blockNumber: blockNumber, blockHash: blockHash,
                    blockConfirmations: blockConfirmations, blockTransactionIndex: blockTransactionIndex, blockTimestamp: blockTimestamp,
                    isError: isError)
        }

        public typealias Log = (
            hash: String,
            contract: String,
            topics: [String],
            data: String,
            gasPrice: String,
            gasUsed: String,
            logIndex: String,
            blockNumber: String,
            blockTransactionIndex: String,
            blockTimestamp: String)

        // BRD API servcies *always* appends `topics` with ""; we need to axe that.
        static internal func dropLastIfEmpty (_ strings: [String]?) -> [String]? {
            return (nil != strings && !strings!.isEmpty && "" == strings!.last!
                ? strings!.dropLast()
                : strings)
        }

        static internal func asLog (json: JSON) -> ETH.Log? {
            guard let hash = json.asString(name: "transactionHash"),
                let contract    = json.asString(name: "address"),
                let topics      = dropLastIfEmpty (json.asStringArray (name: "topics")),
                let data        = json.asString(name: "data"),
                let gasPrice    = json.asString(name: "gasPrice"),
                let gasUsed     = json.asString(name: "gasUsed"),
                let logIndex    = json.asString(name: "logIndex"),
                let blockNumber = json.asString(name: "blockNumber"),
                let blockTransactionIndex = json.asString(name: "transactionIndex"),
                let blockTimestamp        = json.asString(name: "timeStamp")
                else { return nil }

            return (hash: hash, contract: contract, topics: topics, data: data,
                    gasPrice: gasPrice, gasUsed: gasUsed,
                    logIndex: logIndex,
                    blockNumber: blockNumber, blockTransactionIndex: blockTransactionIndex, blockTimestamp: blockTimestamp)
        }

        public typealias Token = (
            address: String,
            symbol: String,
            name: String,
            description: String,
            decimals: UInt32,
            defaultGasLimit: String?,
            defaultGasPrice: String?)

        static internal func asToken (json: JSON) -> ETH.Token? {
            guard let name   = json.asString(name: "name"),
                let symbol   = json.asString(name: "code"),
                let address  = json.asString(name: "contract_address"),
                let decimals = json.asUInt8(name: "scale")
                else { return nil }

            let description = "Token for '\(symbol)'"

            return (address: address, symbol: symbol, name: name, description: description,
                    decimals: UInt32(decimals),
                    defaultGasLimit: nil,
                    defaultGasPrice: nil)
        }
    }

    public func getBalanceAsETH (network: String,
                                 address: String,
                                 completion: @escaping (Result<String,QueryError>) -> Void) {
        let json: JSON.Dict = [
            "jsonrpc" : "2.0",
            "method"  : "eth_getBalance",
            "params"  : [address, "latest"],
            "id"      : ridIncr
        ]

        apiMakeRequestJSON (network: network, data: json,
                            completion: BlockChainDB.getOneResultString(completion))
    }

    public func getBalanceAsTOK (network: String,
                                 address: String,
                                 contract: String,
                                 completion: @escaping (Result<String,QueryError>) -> Void) {
        let json: JSON.Dict = [ "id" : ridIncr ]

        var queryDict = [
            "module"    : "account",
            "action"    : "tokenbalance",
            "address"   : address,
            "contractaddress" : contract
        ]

        apiMakeRequestQUERY (network: network,
                             query: zip (Array(queryDict.keys), Array(queryDict.values)),
                             data: json,
                             completion: BlockChainDB.getOneResultString (completion))
    }

    public func getGasPriceAsETH (network: String,
                                  completion: @escaping (Result<String,QueryError>) -> Void) {
        let json: JSON.Dict = [
            "method" : "eth_gasPrice",
            "params" : [],
            "id" : ridIncr
        ]

        apiMakeRequestJSON (network: network, data: json,
                            completion: BlockChainDB.getOneResultString(completion))
    }

    public func getGasEstimateAsETH (network: String,
                                     from: String,
                                     to: String,
                                     amount: String,
                                     data: String,
                                     completion: @escaping (Result<String,QueryError>) -> Void) {
        let json: JSON.Dict = [
            "jsonrpc" : "2.0",
            "method"  : "eth_getBalance",
            "params"  : [["from":from, "to":to, "value":amount, "data":data]],
            "id"      : ridIncr
        ]

        apiMakeRequestJSON (network: network, data: json,
                            completion: BlockChainDB.getOneResultString(completion))
    }

    public func submitTransactionAsETH (network: String,
                                        transaction: String,
                                        completion: @escaping (Result<String,QueryError>) -> Void) {
        let json: JSON.Dict = [
            "jsonrpc" : "2.0",
            "method"  : "eth_sendRawTransaction",
            "params"  : [transaction],
            "id"      : ridIncr
        ]

        apiMakeRequestJSON (network: network, data: json,
                            completion: BlockChainDB.getOneResultString(completion))
    }

    public func getTransactionsAsETH (network: String,
                                      address: String,
                                      begBlockNumber: UInt64,
                                      endBlockNumber: UInt64,
                                      completion: @escaping (Result<[ETH.Transaction],QueryError>) -> Void) {
        let json: JSON.Dict = [
            "account" : address,
            "id"      : ridIncr ]

        var queryDict = [
            "module"    : "account",
            "action"    : "txlist",
            "address"   : address,
            "startBlock": begBlockNumber.description,
            "endBlock"  : endBlockNumber.description
        ]

        apiMakeRequestQUERY (network: network, query: zip (Array(queryDict.keys), Array(queryDict.values)), data: json) {
            (res: Result<JSON, QueryError>) in

            completion (res
                .flatMap { (json: JSON) -> Result<[ETH.Transaction], QueryError> in
                    guard let _ = json.asString (name: "status"),
                        let   _ = json.asString (name: "message"),
                        let   result  = json.asArray (name:  "result")
                        else { return Result.failure(QueryError.model("Missed {status, message, result")) }

                    let transactions = result.map { ETH.asTransaction (json: JSON (dict: $0)) }

                    return transactions.contains(where: { nil == $0 })
                        ? Result.failure (QueryError.model ("ETH.Transaction parse error"))
                        : Result.success (transactions as! [ETH.Transaction])
            })
        }
    }

    public func getLogsAsETH (network: String,
                              contract: String?,
                              address: String,
                              event: String,
                              begBlockNumber: UInt64,
                              endBlockNumber: UInt64,
                              completion: @escaping (Result<[ETH.Log],QueryError>) -> Void) {
        let json: JSON.Dict = [ "id" : ridIncr ]

        var queryDict = [
            "module"    : "logs",
            "action"    : "getLogs",
            "fromBlock" : begBlockNumber.description,
            "toBlock"   : endBlockNumber.description,
            "topic0"    : event,
            "topic1"    : address,
            "topic_1_2_opr" : "or",
            "topic2"    : address
        ]
        if nil != contract { queryDict["address"] = contract! }

        apiMakeRequestQUERY (network: network, query: zip (Array(queryDict.keys), Array(queryDict.values)), data: json) {
            (res: Result<JSON, QueryError>) in

            completion (res
                .flatMap { (json: JSON) -> Result<[ETH.Log], QueryError> in
                    guard let _ = json.asString (name: "status"),
                        let   _ = json.asString (name: "message"),
                        let   result  = json.asArray (name:  "result")
                        else { return Result.failure(QueryError.model("Missed {status, message, result")) }

                    let logs = result.map { ETH.asLog (json: JSON (dict: $0)) }

                    return logs.contains(where: { nil == $0 })
                        ? Result.failure (QueryError.model ("ETH.Log parse error"))
                        : Result.success (logs as! [ETH.Log])
                })
        }
    }

    public func getTokensAsETH (completion: @escaping (Result<[ETH.Token],QueryError>) -> Void) {

        // Everything returned by BRD must/absolutely-must be in BlockChainDB currencies.  Thus,
        // when stubbed, so too must these.
        apiMakeRequestTOKEN () { (res: Result<[JSON.Dict], QueryError>) in
            completion (res
                .flatMap { (jsonArray: [JSON.Dict]) -> Result<[ETH.Token], QueryError> in
                    let tokens = jsonArray.map { ETH.asToken (json: JSON (dict: $0)) }

                    return tokens.contains(where: { nil == $0 })
                        ? Result.failure (QueryError.model ("ETH.Tokens parse error"))
                        : Result.success (tokens as! [ETH.Token])
                })
        }
    }

    public func getBlocksAsETH (network: String,
                                address: String,
                                interests: UInt32,
                                blockStart: UInt64,
                                blockStop: UInt64,
                                completion: @escaping (Result<[UInt64],QueryError>) -> Void) {
        func parseBlockNumber (_ s: String) -> UInt64? {
            return s.starts(with: "0x")
                ? UInt64 (s.dropFirst(2), radix: 16)
                : UInt64 (s)
        }

        queue.async {
            let semaphore = DispatchSemaphore (value: 0)

            var transactions: [ETH.Transaction] = []
            var transactionsSuccess: Bool = false

            var logs: [ETH.Log] = []
            var logsSuccess: Bool = false

            self.getTransactionsAsETH (network: network,
                                       address: address,
                                       begBlockNumber: blockStart,
                                       endBlockNumber: blockStop) {
                                        (res: Result<[ETH.Transaction],QueryError>) in
                                        res.resolve (
                                            success: {
                                                transactions.append (contentsOf: $0)
                                                transactionsSuccess = true },
                                            failure: { (_) in transactionsSuccess = false })
                                        semaphore.signal() }

            self.getLogsAsETH (network: network,
                               contract: nil,
                               address: address,
                               event: "0xa9059cbb",  // ERC20 Transfer
                               begBlockNumber: blockStart,
                               endBlockNumber: blockStop) {
                                (res: Result<[ETH.Log],QueryError>) in
                                res.resolve (
                                    success: {
                                        logs.append (contentsOf: $0)
                                        logsSuccess = true },
                                    failure: { (_) in logsSuccess = false })
                                semaphore.signal() }

            semaphore.wait()
            semaphore.wait()

            var numbers: [UInt64] = []
            if transactionsSuccess && logsSuccess {
                numbers += transactions
                    .filter {
                        return (
                            /* CLIENT_GET_BLOCKS_TRANSACTIONS_AS_TARGET */
                            (0 != (interests & UInt32 (1 << 0)) && address == $0.sourceAddr) ||

                                /* CLIENT_GET_BLOCKS_TRANSACTIONS_AS_TARGET */
                                (0 != (interests & UInt32 (1 << 1)) && address == $0.targetAddr))
                    }
                    .map { parseBlockNumber ($0.blockNumber) ?? 0 }

                numbers += logs
                    .filter {
                        if $0.topics.count != 3 { return false }
                        return (
                            /* CLIENT_GET_BLOCKS_LOGS_AS_SOURCE */
                            (0 != (interests & UInt32 (1 << 2)) && address == $0.topics[1]) ||
                                /* CLIENT_GET_BLOCKS_LOGS_AS_TARGET */
                                (0 != (interests & UInt32 (1 << 3)) && address == $0.topics[2]))
                    }
                    .map { parseBlockNumber($0.blockNumber) ?? 0}

                completion (Result.success (numbers))
            }
            else {
                completion (Result.failure(QueryError.noData))
            }
        }
    }

    public func getBlockNumberAsETH (network: String,
                                     completion: @escaping (Result<String,QueryError>) -> Void) {
        let json: JSON.Dict = [
            "method" : "eth_blockNumber",
            "params" : [],
            "id" : ridIncr
        ]

        apiMakeRequestJSON (network: network, data: json,
                            completion: BlockChainDB.getOneResultString (completion))
    }
    
    public func getNonceAsETH (network: String,
                               address: String,
                               completion: @escaping (Result<String,QueryError>) -> Void) {
        let json: JSON.Dict = [
            "method" : "eth_getTransactionCount",
            "params" : [address, "latest"],
            "id" : ridIncr
        ]

        apiMakeRequestJSON (network: network, data: json,
                            completion: BlockChainDB.getOneResultString (completion))
    }

     static internal let dateFormatter: DateFormatter = {
        let formatter = DateFormatter()
        formatter.dateFormat = "yyyy-MM-dd'T'HH:mm:ss.SSSZ"
        return formatter
    }()

    internal struct JSON {
        typealias Dict = [String:Any]

        let dict: Dict

        init (dict: Dict) {
            self.dict = dict
        }

        internal func asString (name: String) -> String? {
            return dict[name] as? String
        }

        internal func asBool (name: String) -> Bool? {
            return dict[name] as? Bool
        }

        internal func asUInt64 (name: String) -> UInt64? {
            return (dict[name] as? NSNumber)
                .flatMap { UInt64 (exactly: $0)}
        }

        internal func asUInt8 (name: String) -> UInt8? {
            return (dict[name] as? NSNumber)
                .flatMap { UInt8 (exactly: $0)}
        }

        internal func asDate (name: String) -> Date? {
            return (dict[name] as? String)
                .flatMap { dateFormatter.date (from: $0) }
        }

        internal func asData (name: String) -> Data? {
            return (dict[name] as? String)
                .flatMap { Data (base64Encoded: $0)! }
        }

        internal func asArray (name: String) -> [Dict]? {
            return dict[name] as? [Dict]
        }

        internal func asDict (name: String) -> Dict? {
            return dict[name] as? Dict
        }

        internal func asStringArray (name: String) -> [String]? {
            return dict[name] as? [String]
        }
    }

    private func sendRequest<T> (_ request: URLRequest, _ dataTaskFunc: DataTaskFunc, completion: @escaping (Result<T, QueryError>) -> Void) {
        dataTaskFunc (session, request) { (data, res, error) in
            guard nil == error else {
                completion (Result.failure(QueryError.submission (error!))) // NSURLErrorDomain
                return
            }

            guard let res = res as? HTTPURLResponse else {
                completion (Result.failure (QueryError.url ("No Response")))
                return
            }

            guard 200 == res.statusCode else {
                completion (Result.failure (QueryError.url ("Status: \(res.statusCode) ")))
                return
            }

            guard let data = data else {
                completion (Result.failure (QueryError.noData))
                return
            }

            do {
                guard let json = try JSONSerialization.jsonObject(with: data, options: []) as? T
                    else {
                        print ("SYS: BDB:API: ERROR: JSON.Dict: '\(data.map { String(format: "%c", $0) }.joined())'")
                        completion (Result.failure(QueryError.jsonParse(nil)));
                        return }

                completion (Result.success (json))
            }
            catch let jsonError as NSError {
                print ("SYS: BDB:API: ERROR: JSON.Error: '\(data.map { String(format: "%c", $0) }.joined())'")
                completion (Result.failure (QueryError.jsonParse (jsonError)))
                return
            }
            }.resume()
    }

    internal func makeRequest<T> (_ dataTaskFunc: DataTaskFunc,
                                  _ baseURL: String,
                                  path: String,
                                  query: Zip2Sequence<[String],[String]>? = nil,
                                  data: JSON.Dict? = nil,
                                  httpMethod: String = "POST",
                                  completion: @escaping (Result<T, QueryError>) -> Void) {
        guard var urlBuilder = URLComponents (string: baseURL)
            else { completion (Result.failure(QueryError.url("URLComponents"))); return }

        urlBuilder.path = path.starts(with: "/") ? path : "/\(path)"
        if let query = query {
            urlBuilder.queryItems = query.map { URLQueryItem (name: $0, value: $1) }
        }

        guard let url = urlBuilder.url
            else { completion (Result.failure (QueryError.url("URLComponents.url"))); return }

        print ("SYS: BDB:Request: \(url.absoluteString): Method: \(httpMethod): Data: \(data?.description ?? "[]")")

        var request = URLRequest (url: url)
        request.addValue ("application/json", forHTTPHeaderField: "accept")
        request.addValue ("application/json", forHTTPHeaderField: "Content-Type")
        request.httpMethod = httpMethod

        // If we have data as a JSON.Dict, then add it as the httpBody to the request.
        if let data = data {
            do { request.httpBody = try JSONSerialization.data (withJSONObject: data, options: []) }
            catch let jsonError as NSError {
                completion (Result.failure (QueryError.jsonParse(jsonError)))
            }
        }

        sendRequest (request, dataTaskFunc, completion: completion)
    }

    internal func bdbMakeRequest (path: String,
                                  query: Zip2Sequence<[String],[String]>?,
                                  embedded: Bool = true,
                                  completion: @escaping (Bool, Result<[JSON], QueryError>) -> Void) {
        makeRequest (bdbDataTaskFunc, bdbBaseURL,
                     path: path,
                     query: query,
                     data: nil,
                     httpMethod: "GET") { (res: Result<JSON.Dict, QueryError>) in
                        let res = res.map { JSON (dict: $0) }

                        // See if there is a 'page' Dict in the JSON
                        let page: JSON.Dict? = try! res
                            .map { $0.asDict(name: "page") }
                            .recover { (ignore) in return nil }
                            .get()

                        // The page is full if 'total_pages' is more than 1
                        let full: Bool = page.map { (($0["total_pages"] as? Int) ?? 0) > 1 } ?? false

                        // If called not embedded then never be full
                        // precondition (...)

                        // Callback with `more` and the result (maybe error)
                        completion (false && (embedded && full),
                            res.flatMap { (json: JSON) -> Result<[JSON], QueryError> in
                                let json = (embedded
                                    ? (json.asDict(name: "_embedded")?[path] ?? [])
                                    : [json.dict])

                                guard let data = json as? [JSON.Dict]
                                    else { return Result.failure(QueryError.model ("[JSON.Dict] expected")) }

                                return Result.success (data.map { JSON (dict: $0) })
                        })
        }
    }

    internal func apiMakeRequestJSON (network: String,
                                      data: JSON.Dict,
                                      completion: @escaping (Result<JSON, QueryError>) -> Void) {
        let path = "/ethq/\(network.lowercased())/proxy"
        makeRequest (apiDataTaskFunc, apiBaseURL,
                     path: path,
                     query: nil,
                     data: data,
                     httpMethod: "POST") { (res: Result<JSON.Dict, QueryError>) in
                        completion (res.map { JSON (dict: $0) })
        }
    }

    internal func apiMakeRequestQUERY (network: String,
                                       query: Zip2Sequence<[String],[String]>?,
                                       data: JSON.Dict,
                                       completion: @escaping (Result<JSON, QueryError>) -> Void) {
        let path = "/ethq/\(network.lowercased())/query"
        makeRequest (apiDataTaskFunc, apiBaseURL,
                     path: path,
                     query: query,
                     data: data,
                     httpMethod: "POST") { (res: Result<JSON.Dict, QueryError>) in
                        completion (res.map { JSON (dict: $0) })
        }
    }

    internal func apiMakeRequestTOKEN (completion: @escaping (Result<[JSON.Dict], QueryError>) -> Void) {
        let path = "/currencies"
        makeRequest (apiDataTaskFunc, apiBaseURL,
                     path: path,
                     query: zip(["type"], ["erc20"]),
                     data: nil,
                     httpMethod: "GET",
                     completion: completion)
    }

    ///
    /// Convert an array of JSON into a single value using a specified transform
    ///
    /// - Parameters:
    ///   - id: If not value exists, report QueryError.NoEntity (id: id)
    ///   - data: The array of JSON
    ///   - transform: Function to tranfrom JSON -> T?
    ///
    /// - Returns: A `Result` with success of `T`
    ///
    private static func getOneExpected<T> (id: String, data: [JSON], transform: (JSON) -> T?) -> Result<T, QueryError> {
        switch data.count {
        case  0:
            return Result.failure (QueryError.noEntity(id: id))
        case  1:
            guard let transfer = transform (data[0])
                else { return Result.failure (QueryError.model ("(JSON) -> T transform error (one)"))}
            return Result.success (transfer)
        default:
            return Result.failure (QueryError.model ("(JSON) -> T expected one only"))
        }
    }

    ///
    /// Convert an array of JSON into an array of `T` using a specified transform.  If any
    /// individual JSON cannot be converted, then a QueryError is return for `Result`
    ///
    /// - Parameters:
    ///   - data: Array of JSON
    ///   - transform: Function to transform JSON -> T?
    ///
    /// - Returns: A `Result` with success of `[T]`
    ///
    private static func getManyExpected<T> (data: [JSON], transform: (JSON) -> T?) -> Result<[T], QueryError> {
        let results = data.map (transform)
        return results.contains(where: { $0 == nil })
            ? Result.failure(QueryError.model ("(JSON) -> T transform error (many)"))
            : Result.success(results as! [T])
    }

    ///
    /// Given JSON extract a value and then apply a completion
    ///
    /// - Parameters:
    ///   - extract: A function that extracts the "result" field from JSON to return T?
    ///   - completion: A function to process a Result on T
    ///
    /// - Returns: A function to process a Result on JSON
    ///
    private static func getOneResult<T> (_ extract: @escaping (JSON) -> (String) ->T?,
                                         _ completion: @escaping (Result<T,QueryError>) -> Void) -> ((Result<JSON,QueryError>) -> Void) {
        return { (res: Result<JSON,QueryError>) in
            completion (res.flatMap {
                extract ($0)("result").map { Result.success ($0) } // extract()() returns an optional
                    ?? Result<T,QueryError>.failure(QueryError.noData) })
        }
    }


    /// Given JSON extract a value with JSON.asString (returning String?) and then apply a completion
    ///
    /// - Parameter completion: A function to process a Result on String
    ///
    /// - Returns: A function to process a Result on JSON
    ///
    private static func getOneResultString (_ completion: @escaping (Result<String,QueryError>) -> Void) -> ((Result<JSON,QueryError>) -> Void) {
        return getOneResult (JSON.asString, completion)
    }
}<|MERGE_RESOLUTION|>--- conflicted
+++ resolved
@@ -249,17 +249,11 @@
         /// specfication includes `blockHeight` (which can never be correct).
         static public let defaultBlockchains: [Blockchain] = [
             // Mainnet
-<<<<<<< HEAD
-            (id: "bitcoin-mainnet",  name: "Bitcoin",  network: "mainnet", isMainnet: true,  currency: "btc", blockHeight:  654321, feeEstimates: []),
-            (id: "bitcash-mainnet",  name: "Bitcash",  network: "mainnet", isMainnet: true,  currency: "bch", blockHeight: 1000000, feeEstimates: []),
-            (id: "ethereum-mainnet", name: "Ethereum", network: "mainnet", isMainnet: true,  currency: "eth", blockHeight: 8000000, feeEstimates: []),
-            (id: "ripple-mainnet",   name: "Ripple",   network: "mainnet", isMainnet: true,  currency: "xrp", blockHeight: 5000000, feeEstimates: []),
-=======
             (id: "bitcoin-mainnet",       name: "Bitcoin",       network: "mainnet", isMainnet: true,  currency: "btc", blockHeight:  654321, feeEstimates: []),
             (id: "bitcoin-cash-mainnet",  name: "Bitcoin Cash",  network: "mainnet", isMainnet: true,  currency: "bch", blockHeight: 1000000, feeEstimates: []),
             (id: "ethereum-mainnet",      name: "Ethereum",      network: "mainnet", isMainnet: true,  currency: "eth", blockHeight: 8000000, feeEstimates: []),
-
->>>>>>> fd915e82
+            (id: "ripple-mainnet",   name: "Ripple",   network: "mainnet", isMainnet: true,  currency: "xrp", blockHeight: 5000000, feeEstimates: []),
+
             // Testnet
             (id: "bitcoin-testnet",       name: "Bitcoin Test",      network: "testnet", isMainnet: false, currency: "btc", blockHeight:  900000, feeEstimates: []),
             (id: "bitcoin-cash-testnet",  name: "Bitcoin Cash Test", network: "testnet", isMainnet: false, currency: "bch", blockHeight: 1200000, feeEstimates: []),
