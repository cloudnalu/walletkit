//
//  BRBlockChainDB.swift
//  BRCrypto
//
//  Created by Ed Gamble on 3/27/19.
//  Copyright © 2019 Breadwinner AG. All rights reserved.
//
//  See the LICENSE file at the project root for license information.
//  See the CONTRIBUTORS file at the project root for a list of contributors.
//
import Foundation // DispatchQueue

public class BlockChainDB {

    /// Base URL (String) for the BRD BlockChain DB
    let bdbBaseURL: String

    /// Base URL (String) for BRD API Services
    let apiBaseURL: String

    // The seesion to use for DataTaskFunc as in `session.dataTask (with: request, ...)`
    let session: URLSession

    /// A DispatchQueue Used for certain queries that can't be accomplished in the session's data
    /// task.  Such as when multiple request are needed in getTransactions().
    let queue = DispatchQueue.init(label: "BlockChainDB")

    /// A function type that decorates a `request`, handles 'challenges', performs decrypting and/or
    /// uncompression of response data, redirects if requires and creates a `URLSessionDataTask`
    /// for the provided `session`.
    public typealias DataTaskFunc = (URLSession, URLRequest, @escaping (Data?, URLResponse?, Error?) -> Void) -> URLSessionDataTask

    /// A DataTaskFunc for submission to the BRD API
    internal let apiDataTaskFunc: DataTaskFunc

    /// A DataTaskFunc for submission to the BRD BlockChain DB
    internal let bdbDataTaskFunc: DataTaskFunc

    /// A default DataTaskFunc that simply invokes `session.dataTask (with: request, ...)`
    static let defaultDataTaskFunc: DataTaskFunc = {
        (_ session: URLSession,
        _ request: URLRequest,
        _ completionHandler: @escaping (Data?, URLResponse?, Error?) -> Void) -> URLSessionDataTask in
        session.dataTask (with: request, completionHandler: completionHandler)
    }

    ///
    /// A Subscription allows for BlockchainDB 'Asynchronous Notifications'.
    ///
    public struct Subscription {
        
        /// A unique identifier for the subscription
        public let subscriptionId: String

        /// A unique identifier for the device.
        public let deviceId: String

        ///
        /// An endpoint definition allowing the BlockchainDB to 'target' this App.  Allows
        /// for APNS, FCM and other notification systems.  This is an optional value; when set to
        /// .none, any existing notification will be disabled
        ///
        /// environment : { unknown, production, development }
        /// kind        : { unknown, apns, fcm, ... }
        /// value       : For apns/fcm this will be the registration token, apns should be hex-encoded
        public let endpoint: (environment: String, kind: String, value: String)?

        public init (id: String, deviceId: String? = nil, endpoint: (environment: String, kind: String, value: String)?) {
            self.subscriptionId = id
            self.deviceId = deviceId ?? id
            self.endpoint = endpoint
        }
    }

    /// A User-specific identifier - a string representation of a UUIDv4
    internal var walletId: String? = nil

    /// A Subscription specificiation
    internal var subscription: Subscription? = nil

    #if false
    private var modelSubscription: Model.Subscription? {
        guard let _ = walletId,  let subscription = subscription, let endpoint = subscription.endpoint
            else { return nil }

        return (id: subscription.subscriptionId,
                device: subscription.deviceId,
                endpoint: (environment: endpoint.environment, kind: endpoint.kind, value: endpoint.value))
    }
    #endif

    // A BlockChainDB wallet requires at least one 'currency : [<addr>+]' entry.  Create a minimal,
    // default one using a compromised ETH address.  This will get replaced as soon as we have
    // a real ETH account.
    internal static let minimalCurrencies = ["eth" : ["A9De3DBd7D561e67527BC1ECB025C59D53B9F7EF"]]

    internal func subscribe (walletId: String, subscription: Subscription) {
        self.walletId = walletId
        self.subscription = subscription

        // TODO: Update caller System.subscribe
        #if false
        // Subscribing requires a wallet on the BlockChainDD, so start by create the BlockChainDB
        // Model.Wallet and then get or create one on the DB.

        let wallet = (id: walletId, currencies: BlockChainDB.minimalCurrencies)

        getOrCreateWallet (wallet) { (walletRes: Result<Model.Wallet, QueryError>) in
            guard case .success = walletRes
                else { print ("SYS: BDB:Wallet: Missed"); return }

            if let model = self.modelSubscription {
                // If the subscription included an endpoint, then put the subscription on the
                // blockchainDB - via POST or PUT.
                self.getSubscription (id: model.id) { (subRes: Result<Model.Subscription, QueryError>) in
                    switch subRes {
                    case let .success (subscription):
                        self.updateSubscription (subscription) {
                            (resSub: Result<BlockChainDB.Model.Subscription, BlockChainDB.QueryError>) in
                        }

                    case .failure:
                        self.createSubscription (model) {
                            (resSub: Result<BlockChainDB.Model.Subscription, BlockChainDB.QueryError>) in
                        }
                    }
                }
            }

            else {
                // Otherwise delete it.
                self.deleteSubscription(id: subscription.subscriptionId) {
                    (subRes: Result<BlockChainDB.Model.Subscription, BlockChainDB.QueryError>) in
                }
            }
        }
        #endif
    }

    ///
    /// Initialize a BlockChainDB
    ///
    /// - Parameters:
    ///   - session: the URLSession to use.  Defaults to `URLSession (configuration: .default)`
    ///   - bdbBaseURL: the baseURL for the BRD BlockChain DB.  Defaults to "http://blockchain-db.us-east-1.elasticbeanstalk.com"
    ///   - bdbDataTaskFunc: an optional DataTaskFunc for BRD BlockChain DB.  This defaults to
    ///       `session.dataTask (with: request, ...)`
    ///   - apiBaseURL: the baseRUL for the BRD API Server.  Defaults to "https://api.breadwallet.com".
    ///       if this is a DEBUG build then "https://stage2.breadwallet.com" will be used instead.
    ///   - apiDataTaskFunc: an optional DataTaskFunc for BRD API services.  For a non-DEBUG build,
    ///       this function would need to properly authenticate with BRD.  This means 'decorating
    ///       the request' header, perhaps responding to a 'challenge', perhaps decripting and/or
    ///       uncompressing response data.  This defaults to `session.dataTask (with: request, ...)`
    ///       which suffices for DEBUG builds.
    ///
    public init (session: URLSession = URLSession (configuration: .default),
                 bdbBaseURL: String = "https://api.blockset.com", // "http://blockchain-db.us-east-1.elasticbeanstalk.com",
                 bdbDataTaskFunc: DataTaskFunc? = nil,
                 apiBaseURL: String = "https://api.breadwallet.com",
                 apiDataTaskFunc: DataTaskFunc? = nil) {

        self.session = session

        #if DEBUG
        self.bdbBaseURL = "https://api.blockset.com" // pending
        self.apiBaseURL = "https://stage2.breadwallet.com"
        #else
        self.bdbBaseURL = bdbBaseURL
        self.apiBaseURL = apiBaseURL
        #endif

        self.bdbDataTaskFunc = bdbDataTaskFunc ?? BlockChainDB.defaultDataTaskFunc
        self.apiDataTaskFunc = apiDataTaskFunc ?? BlockChainDB.defaultDataTaskFunc
    }

    ///
    /// Create a BlockChainDB using a specified Authorization token.  This is declared 'public'
    /// so that the Crypto Demo can use it.
    ///
    public static func createForTest (bdbBaseURL: String = "https://api.blockset.com") -> BlockChainDB {
        return BlockChainDB (bdbBaseURL: bdbBaseURL,
                             bdbDataTaskFunc: { (session, request, completion) -> URLSessionDataTask in
                                // this token has no expiration - testing only.
                                let token = "eyJhbGciOiJFUzI1NiIsInR5cCI6IkpXVCJ9.eyJzdWIiOiJjNzQ5NTA2ZS02MWUzLTRjM2UtYWNiNS00OTY5NTM2ZmRhMTAiLCJpYXQiOjE1NzI1NDY1MDAuODg3LCJleHAiOjE4ODAxMzA1MDAuODg3LCJicmQ6Y3QiOiJ1c3IiLCJicmQ6Y2xpIjoiZGViNjNlMjgtMDM0NS00OGY2LTlkMTctY2U4MGNiZDYxN2NiIn0.460_GdAWbONxqOhWL5TEbQ7uEZi3fSNrl0E_Zg7MAg570CVcgO7rSMJvAPwaQtvIx1XFK_QZjcoNULmB8EtOdg"
                                var decoratedReq = request
                                decoratedReq.setValue ("Bearer \(token)", forHTTPHeaderField: "Authorization")
                                return session.dataTask (with: decoratedReq, completionHandler: completion)
        })
    }

    ///
    /// A QueryError subtype of Error
    ///
    /// - url:
    /// - submission:
    /// - noData:
    /// - jsonParse:
    /// - model:
    /// - noEntity:
    ///
    public enum QueryError: Error {
        // HTTP URL build failed
        case url (String)

        // HTTP submission error
        case submission (Error)

        // HTTP response unexpected (typically not 200/OK)
        case response (Int) // includes the status code

        // HTTP submission didn't error but returned no data
        case noData

        // JSON parse failed, generically
        case jsonParse (Error?)

        // Could not convert JSON -> T
        case model (String)

        // JSON entity expected but not provided - e.g. requested a 'transferId' that doesn't exist.
        case noEntity (id: String?)
    }

    ///
    /// The BlockChainDB Model (aka Schema-ish)
    ///
    public struct Model {

        /// Blockchain

        public typealias BlockchainFee = (amount: String, tier: String, confirmationTimeInMilliseconds: UInt64) // currency?
        public typealias Blockchain = (
            id: String,
            name: String,
            network: String,
            isMainnet: Bool,
            currency: String,
            blockHeight: UInt64?,
            feeEstimates: [BlockchainFee],
            confirmationsUntilFinal: UInt32)

        static internal func asBlockchainFee (json: JSON) -> Model.BlockchainFee? {
            guard let confirmationTime = json.asUInt64(name: "estimated_confirmation_in"),
                let amountValue = json.asDict(name: "fee")?["amount"] as? String,
                let _ = json.asDict(name: "fee")?["currency_id"] as? String,
                let tier = json.asString(name: "tier")
                else { return nil }

            return (amount: amountValue, tier: tier, confirmationTimeInMilliseconds: confirmationTime)
        }

        static internal func asBlockchain (json: JSON) -> Model.Blockchain? {
            guard let id = json.asString (name: "id"),
                let name = json.asString (name: "name"),
                let network = json.asString (name: "network"),
                let isMainnet = json.asBool (name: "is_mainnet"),
                let currency = json.asString (name: "native_currency_id"),
                let blockHeight = json.asInt64 (name: "block_height"),
                let confirmationsUntilFinal = json.asUInt32(name: "confirmations_until_final")
                else { return nil }

            guard let feeEstimates = json.asArray(name: "fee_estimates")?
                .map ({ JSON (dict: $0) })
                .map ({ asBlockchainFee (json: $0) }) as? [Model.BlockchainFee]
            else { return nil }

            return (id: id, name: name, network: network, isMainnet: isMainnet, currency: currency,
                    blockHeight: (-1 == blockHeight ? nil : UInt64 (blockHeight)),
                    feeEstimates: feeEstimates,
                    confirmationsUntilFinal: confirmationsUntilFinal)
        }

        static internal func updateBlockchainModelHeight (model: Model.Blockchain, height: UInt64) -> Model.Blockchain {
            guard nil == model.blockHeight else { return model }

            return (id: model.id,
                    name: model.name,
                    network: model.network,
                    isMainnet: model.isMainnet,
                    currency: model.currency,
                    blockHeight: height,
                    feeEstimates: model.feeEstimates,
                    confirmationsUntilFinal: model.confirmationsUntilFinal)
        }

        /// Currency & CurrencyDenomination

        public typealias CurrencyDenomination = (name: String, code: String, decimals: UInt8, symbol: String /* extra */)
        public typealias Currency = (
            id: String,
            name: String,
            code: String,
            type: String,
            blockchainID: String,
            address: String?,
            verified: Bool,
            demoninations: [CurrencyDenomination])

       static internal func asCurrencyDenomination (json: JSON) -> Model.CurrencyDenomination? {
            guard let name = json.asString (name: "name"),
                let code = json.asString (name: "short_name"),
                let decimals = json.asUInt8 (name: "decimals")
                // let symbol = json.asString (name: "symbol")
                else { return nil }

            let symbol = lookupSymbol (code)

            return (name: name, code: code, decimals: decimals, symbol: symbol)
        }

        static internal let currencySymbols = ["btc":"₿", "eth":"Ξ"]
        static internal func lookupSymbol (_ code: String) -> String {
            return currencySymbols[code] ?? code
        }

        static private let currencyInternalAddress = "__native__"

        static internal func asCurrency (json: JSON) -> Model.Currency? {
            guard let id = json.asString (name: "currency_id"),
                let name = json.asString (name: "name"),
                let code = json.asString (name: "code"),
                let type = json.asString (name: "type"),
                let bid  = json.asString (name: "blockchain_id"),
                let verified = json.asBool(name: "verified")
                else { return nil }

            // Address is optional
            let address = json.asString(name: "address")

            // All denomincations must parse
            guard let demoninations = json.asArray (name: "denominations")?
                .map ({ JSON (dict: $0 )})
                .map ({ asCurrencyDenomination(json: $0)}) as? [Model.CurrencyDenomination]
                else { return nil }
            
            return (id: id, name: name, code: code, type: type,
                    blockchainID: bid,
                    address: (address == currencyInternalAddress ? nil : address),
                    verified: verified,
                    demoninations: demoninations)
        }

        static internal let addressBRDTestnet = "0x7108ca7c4718efa810457f228305c9c71390931a" // testnet
        static internal let addressBRDMainnet = "0x558ec3152e2eb2174905cd19aea4e34a23de9ad6" // mainnet

        /// Transfer

        public typealias Transfer = (
            id: String,
            source: String?,
            target: String?,
            amountValue: String,
            amountCurrency: String,
            acknowledgements: UInt64,
            index: UInt64,
            transactionId: String?,
            blockchainId: String)

        static internal func asTransfer (json: JSON) -> Model.Transfer? {
            guard let id   = json.asString (name: "transfer_id"),
                let bid    = json.asString (name: "blockchain_id"),
                let index  = json.asUInt64 (name: "index"),
                let amount = json.asDict (name: "amount").map ({ JSON (dict: $0) }),
                let amountValue    = amount.asString (name: "amount"),
                let amountCurrency = amount.asString (name: "currency_id")
                else { return nil }

            // TODO: Resolve if optional or not
            let acks   = json.asUInt64 (name: "acknowledgements") ?? 0
            let source = json.asString (name: "from_address")
            let target = json.asString (name: "to_address")
            let tid    = json.asString (name: "transaction_id")

            return (id: id, source: source, target: target,
                    amountValue: amountValue, amountCurrency: amountCurrency,
                    acknowledgements: acks, index: index,
                    transactionId: tid, blockchainId: bid)
        }

        /// Transaction

        public typealias Transaction = (
            id: String,
            blockchainId: String,
            hash: String,
            identifier: String,
            blockHash: String?,
            blockHeight: UInt64?,
            index: UInt64?,
            confirmations: UInt64?,
            status: String,
            size: UInt64,
            timestamp: Date?,
            firstSeen: Date?,
            raw: Data?,
            transfers: [Transfer],
            acknowledgements: UInt64
        )

        static internal func asTransaction (json: JSON) -> Model.Transaction? {
            guard let id = json.asString(name: "transaction_id"),
                let bid        = json.asString (name: "blockchain_id"),
                let hash       = json.asString (name: "hash"),
                let identifier = json.asString (name: "identifier"),
                let status     = json.asString (name: "status"),
                let size       = json.asUInt64 (name: "size")
                else { return nil }

            // TODO: Resolve if optional or not
            let acks       = json.asUInt64 (name: "acknowledgements") ?? 0
            // TODO: Resolve if optional or not
            let firstSeen     = json.asDate   (name: "first_seen")
            let blockHash     = json.asString (name: "block_hash")
            let blockHeight   = json.asUInt64 (name: "block_height")
            let index         = json.asUInt64 (name: "index")
            let confirmations = json.asUInt64 (name: "confirmations")
            let timestamp     = json.asDate   (name: "timestamp")

            let raw = json.asData (name: "raw")

            // Require "_embedded" : "transfers" as [JSON.Dict]
            guard let transfersJSON = json.asDict (name: "_embedded")?["transfers"] as? [JSON.Dict]
                else { return nil }

            // Require asTransfer is not .none
            guard let transfers = transfersJSON
                .map ({ JSON (dict: $0) })
                .map ({ asTransfer (json: $0) }) as? [Model.Transfer]
                else { return nil }

            return (id: id, blockchainId: bid,
                     hash: hash, identifier: identifier,
                     blockHash: blockHash, blockHeight: blockHeight, index: index, confirmations: confirmations, status: status,
                     size: size, timestamp: timestamp, firstSeen: firstSeen,
                     raw: raw,
                     transfers: transfers,
                     acknowledgements: acks)
        }

        /// Block

        public typealias Block = (
            id: String,
            blockchainId: String,
            hash: String,
            height: UInt64,
            header: String?,
            raw: Data?,
            mined: Date,
            size: UInt64,
            prevHash: String?,
            nextHash: String?, // fees
            transactions: [Transaction]?,
            acknowledgements: UInt64
        )

        static internal func asBlock (json: JSON) -> Model.Block? {
            guard let id = json.asString(name: "block_id"),
                let bid      = json.asString(name: "blockchain_id"),
                let hash     = json.asString (name: "hash"),
                let height   = json.asUInt64 (name: "height"),
                let mined    = json.asDate   (name: "mined"),
                let size     = json.asUInt64 (name: "size")
                else { return nil }

            let acks     = json.asUInt64 (name: "acknowledgements") ?? 0
            let header   = json.asString (name: "header")
            let raw      = json.asData   (name: "raw")
            let prevHash = json.asString (name: "prev_hash")
            let nextHash = json.asString (name: "next_hash")

            let transactions = json.asArray (name: "transactions")?
                .map ({ JSON (dict: $0 )})
                .map ({ asTransaction (json: $0)}) as? [Model.Transaction]  // not quite

            return (id: id, blockchainId: bid,
                    hash: hash, height: height, header: header, raw: raw, mined: mined, size: size,
                    prevHash: prevHash, nextHash: nextHash,
                    transactions: transactions,
                    acknowledgements: acks)
        }

        /// Subscription Endpoint

        public typealias SubscriptionEndpoint = (environment: String, kind: String, value: String)

        static internal func asSubscriptionEndpoint (json: JSON) -> SubscriptionEndpoint? {
            guard let environment = json.asString (name: "environment"),
                let kind = json.asString(name: "kind"),
                let value = json.asString(name: "value")
                else { return nil }

            return (environment: environment, kind: kind, value: value)
        }

        static internal func asJSON (subscriptionEndpoint: SubscriptionEndpoint) -> JSON.Dict {
            return [
                "environment"   : subscriptionEndpoint.environment,
                "kind"          : subscriptionEndpoint.kind,
                "value"         : subscriptionEndpoint.value
            ]
        }


        /// Subscription Event

        public typealias SubscriptionEvent = (name: String, confirmations: [UInt32]) // More?

        static internal func asSubscriptionEvent (json: JSON) -> SubscriptionEvent? {
            guard let name = json.asString(name: "name")
                else { return nil }
            return (name: name, confirmations: [])
        }

        static internal func asJSON (subscriptionEvent: SubscriptionEvent) -> JSON.Dict {
            switch subscriptionEvent.name {
            case "submitted":
                return [
                    "name" : subscriptionEvent.name
                ]
            case "confirmed":
                return [
                    "name"          : subscriptionEvent.name,
                    "confirmations" : subscriptionEvent.confirmations
                ]
            default:
<<<<<<< HEAD
                precondition(false);
                return [:]
=======
                preconditionFailure()
>>>>>>> e0e32664
            }
        }

        /// Subscription Currency

        public typealias SubscriptionCurrency = (addresses: [String], currencyId: String, events: [SubscriptionEvent])

        static internal func asSubscriptionCurrency (json: JSON) -> SubscriptionCurrency? {
            guard let addresses = json.asStringArray (name: "addresses"),
                let currencyId = json.asString (name: "currency_id"),
                let events = json.asArray(name: "events")?
                    .map ({ JSON (dict: $0) })
                    .map ({ asSubscriptionEvent(json: $0) }) as? [SubscriptionEvent] // not quite
                else { return nil }

            return (addresses: addresses, currencyId: currencyId, events: events)
        }

        static internal func asJSON (subscriptionCurrency: SubscriptionCurrency) -> JSON.Dict {
            return [
                "addresses"   : subscriptionCurrency.addresses,
                "currency_id" : subscriptionCurrency.currencyId,
                "events"       : subscriptionCurrency.events.map { asJSON(subscriptionEvent: $0) }
            ]
        }

        /// Subscription

        // TODO: Apparently `currences` can not be empty.
        public typealias Subscription = (
            id: String,     // subscriptionId
            device: String, //  devcieId
            endpoint: SubscriptionEndpoint,
            currencies: [SubscriptionCurrency]
        )

       static internal func asSubscription (json: JSON) -> Subscription? {
            guard let id = json.asString (name: "subscription_id"),
                let device = json.asString (name: "device_id"),
                let endpoint = json.asDict(name: "endpoint")
                    .flatMap ({ asSubscriptionEndpoint (json: JSON (dict: $0)) }),
                let currencies = json.asArray(name: "currencies")?
                    .map ({ JSON (dict: $0) })
                    .map ({ asSubscriptionCurrency (json: $0) }) as? [SubscriptionCurrency]
                else { return nil }

            return (id: id,
                    device: device,
                    endpoint: endpoint,
                    currencies: currencies)
        }

        static internal func asJSON (subscription: Subscription) -> JSON.Dict {
            return [
                "subscription_id" : subscription.id,
                "device_id"       : subscription.device,
                "endpoint"        : asJSON (subscriptionEndpoint: subscription.endpoint),
                "currencies"      : subscription.currencies.map { asJSON (subscriptionCurrency: $0) }
            ]
        }

    } // End of Model

    public func getBlockchains (mainnet: Bool? = nil, completion: @escaping (Result<[Model.Blockchain],QueryError>) -> Void) {
        bdbMakeRequest (path: "blockchains", query: mainnet.map { zip (["testnet"], [($0 ? "false" : "true")]) }) {
            (more: URL?, res: Result<[JSON], QueryError>) in
            precondition (nil == more)
            completion (res.flatMap {
                BlockChainDB.getManyExpected(data: $0, transform: Model.asBlockchain)
            })
        }
    }

    public func getBlockchain (blockchainId: String, completion: @escaping (Result<Model.Blockchain,QueryError>) -> Void) {
        bdbMakeRequest(path: "blockchains/\(blockchainId)", query: nil, embedded: false) {
            (more: URL?, res: Result<[JSON], QueryError>) in
            precondition (nil == more)
            completion (res.flatMap {
                BlockChainDB.getOneExpected (id: blockchainId, data: $0, transform: Model.asBlockchain)
            })
        }
    }

    public func getCurrencies (blockchainId: String? = nil, completion: @escaping (Result<[Model.Currency],QueryError>) -> Void) {
        bdbMakeRequest (path: "currencies", query: blockchainId.map { zip(["blockchain_id"], [$0]) }) {
            (more: URL?, res: Result<[JSON], QueryError>) in
            precondition (nil == more)
            completion (res.flatMap {
                BlockChainDB.getManyExpected(data: $0, transform: Model.asCurrency)
            })
        }
    }

    public func getCurrency (currencyId: String, completion: @escaping (Result<Model.Currency,QueryError>) -> Void) {
        bdbMakeRequest (path: "currencies/\(currencyId)", query: nil, embedded: false) {
            (more: URL?, res: Result<[JSON], QueryError>) in
            precondition (nil == more)
            completion (res.flatMap {
                BlockChainDB.getOneExpected(id: currencyId, data: $0, transform: Model.asCurrency)
            })
        }
    }

    /// Subscription

    internal func makeSubscriptionRequest (path: String, data: JSON.Dict?, httpMethod: String,
                                           completion: @escaping (Result<Model.Subscription, QueryError>) -> Void) {
        makeRequest (bdbDataTaskFunc, bdbBaseURL,
                     path: path,
                     query: nil,
                     data: data,
                     httpMethod: httpMethod) {
                        (res: Result<JSON.Dict, QueryError>) in
                        completion (res.flatMap {
                            Model.asSubscription(json: JSON(dict: $0))
                                .map { Result.success ($0) }
                                ?? Result.failure(QueryError.model("Missed Subscription"))
                        })
        }
    }

    public func getSubscriptions (completion: @escaping (Result<[Model.Subscription], QueryError>) -> Void) {
        bdbMakeRequest (path: "subscriptions", query: nil, embedded: true) {
            (more: URL?, res: Result<[JSON], QueryError>) in
            completion (res.flatMap {
                BlockChainDB.getManyExpected(data: $0, transform: Model.asSubscription)
            })
        }
    }

    public func getSubscription (id: String, completion: @escaping (Result<Model.Subscription, QueryError>) -> Void) {
        bdbMakeRequest (path: "subscriptions/\(id)", query: nil, embedded: false) {
            (more: URL?, res: Result<[JSON], QueryError>) in
            precondition (nil == more)
            completion (res.flatMap {
                BlockChainDB.getOneExpected (id: id, data: $0, transform: Model.asSubscription)
            })
        }
    }

    public func getOrCreateSubscription (_ subscription: Model.Subscription,
                                         completion: @escaping (Result<Model.Subscription, QueryError>) -> Void) {
        getSubscription(id: subscription.id) {
            (res: Result<BlockChainDB.Model.Subscription, BlockChainDB.QueryError>) in
            if case .success = res { completion (res) }
            else {
                self.createSubscription (subscription, completion: completion)
            }
        }
    }

    public func createSubscription (_ subscription: Model.Subscription, // TODO: Hackily
                                    completion: @escaping (Result<Model.Subscription, QueryError>) -> Void) {
        makeSubscriptionRequest (
            path: "subscriptions",
            data: [
                // We can not use asJSON(Subscription) because that will include the 'id'
                "device_id"       : subscription.device,
                "endpoint"        : BlockChainDB.Model.asJSON (subscriptionEndpoint: subscription.endpoint),
                "currencies"      : subscription.currencies.map { BlockChainDB.Model.asJSON (subscriptionCurrency: $0) }],
            httpMethod: "POST",
            completion: completion)
    }

    public func updateSubscription (_ subscription: Model.Subscription, completion: @escaping (Result<Model.Subscription, QueryError>) -> Void) {
        makeSubscriptionRequest (
            path: "subscriptions/\(subscription.id )",
            data: Model.asJSON (subscription: subscription),
            httpMethod: "PUT",
            completion: completion)
    }

    public func deleteSubscription (id: String, completion: @escaping (Result<Void, QueryError>) -> Void) {
        let path = "subscriptions/\(id)"
        makeRequest (bdbDataTaskFunc, bdbBaseURL,
                     path: path,
                     query: nil,
                     data: nil,
                     httpMethod: "DELETE",
                     deserializer: { (data: Data?) in
                        return (nil == data || 0 == data!.count 
                            ? Result.success (())
                            : Result.failure (QueryError.model ("Unexpected Data on DELETE"))) },
                     completion: completion)
    }

    // Transfers

    public func getTransfers (blockchainId: String,
                              addresses: [String],
                              begBlockNumber: UInt64,
                              endBlockNumber: UInt64,
                              maxPageSize: Int? = nil,
                              completion: @escaping (Result<[Model.Transfer], QueryError>) -> Void) {
        self.queue.async {
            var error: QueryError? = nil
            var results = [Model.Transfer]()

            for addresses in addresses.chunked(into: BlockChainDB.ADDRESS_COUNT) {
                if nil != error { break }
                var queryKeys = ["blockchain_id", "start_height", "end_height"] + Array (repeating: "address", count: addresses.count)

                var queryVals = [blockchainId, begBlockNumber.description, endBlockNumber.description] + addresses

                if let maxPageSize = maxPageSize {
                    queryKeys += ["max_page_size"]
                    queryVals += [String(maxPageSize)]
                }

                let semaphore = DispatchSemaphore (value: 0)

                var nextURL: URL? = nil

                self.bdbMakeRequest (path: "transfers", query: zip (queryKeys, queryVals)) {
                    (more: URL?, res: Result<[JSON], QueryError>) in

                    // Append `blocks` with the resulting blocks.
                    results += try! res
                        .flatMap { BlockChainDB.getManyExpected(data: $0, transform: Model.asTransfer) }
                        .recover { error = $0; return [] }.get()

                    nextURL = more

                    semaphore.signal()
                }

                // Wait for the first request
                semaphore.wait()

                // Loop until all 'nextURL' values are queried
                while let url = nextURL, nil == error {
                    self.bdbMakeRequest (url: url, embedded: true, embeddedPath: "transfers") {
                        (more: URL?, res: Result<[JSON], QueryError>) in

                        // Append `transactions` with the resulting transactions.
                        results += try! res
                            .flatMap { BlockChainDB.getManyExpected(data: $0, transform: Model.asTransfer) }
                            .recover { error = $0; return [] }.get()

                        nextURL = more

                        semaphore.signal()
                    }

                    semaphore.wait()
                }
            }

            completion (nil == error
                ? Result.success (results)
                : Result.failure (error!))
        }
    }

    public func getTransfer (transferId: String, completion: @escaping (Result<Model.Transfer, QueryError>) -> Void) {
        bdbMakeRequest (path: "transfers/\(transferId)", query: nil, embedded: false) {
            (more: URL?, res: Result<[JSON], QueryError>) in
            precondition (nil == more)
            completion (res.flatMap {
                BlockChainDB.getOneExpected (id: transferId, data: $0, transform: Model.asTransfer)
            })
        }
    }

    // Transactions

    static let ADDRESS_COUNT = 50

    public func getTransactions (blockchainId: String,
                                 addresses: [String],
                                 begBlockNumber: UInt64,
                                 endBlockNumber: UInt64,
                                 includeRaw: Bool = false,
                                 includeProof: Bool = false,
                                 maxPageSize: Int? = nil,
                                 completion: @escaping (Result<[Model.Transaction], QueryError>) -> Void) {
        // This query could overrun the endpoint's page size (typically 5,000).  If so, we'll need
        // to repeat the request for the next batch.
        self.queue.async {
            var error: QueryError? = nil
            var results = [Model.Transaction]()

            for addresses in addresses.chunked(into: BlockChainDB.ADDRESS_COUNT) {
                if nil != error { break }
                var queryKeys = ["blockchain_id", "start_height", "end_height", "include_proof", "include_raw"]
                    + Array (repeating: "address", count: addresses.count)

                var queryVals = [blockchainId, "0", "0", includeProof.description, includeRaw.description]
                    + addresses

                if let maxPageSize = maxPageSize {
                    queryKeys += ["max_page_size"]
                    queryVals += [String(maxPageSize)]
                }

                let semaphore = DispatchSemaphore (value: 0)

                var nextURL: URL? = nil

                queryVals[1] = begBlockNumber.description
                queryVals[2] = endBlockNumber.description

                // Make the first request.  Ideally we'll get all the transactions in one gulp
                self.bdbMakeRequest (path: "transactions", query: zip (queryKeys, queryVals)) {
                    (more: URL?, res: Result<[JSON], QueryError>) in

                    // Append `transactions` with the resulting transactions.
                    results += try! res
                        .flatMap { BlockChainDB.getManyExpected(data: $0, transform: Model.asTransaction) }
                        .recover { error = $0; return [] }.get()

                    nextURL = more

                    semaphore.signal()
                }

                // Wait for the first request
                semaphore.wait()

                // Loop until all 'nextURL' values are queried
                while let url = nextURL, nil == error {
                    self.bdbMakeRequest (url: url, embedded: true, embeddedPath: "transactions") {
                        (more: URL?, res: Result<[JSON], QueryError>) in

                        // Append `transactions` with the resulting transactions.
                        results += try! res
                            .flatMap { BlockChainDB.getManyExpected(data: $0, transform: Model.asTransaction) }
                            .recover { error = $0; return [] }.get()

                        nextURL = more

                        semaphore.signal()
                    }

                    semaphore.wait()
                }
            }

            completion (nil == error
                ? Result.success (results)
                : Result.failure (error!))
        }
    }

    public func getTransaction (transactionId: String,
                                includeRaw: Bool = false,
                                includeProof: Bool = false,
                                completion: @escaping (Result<Model.Transaction, QueryError>) -> Void) {
        let queryKeys = ["include_proof", "include_raw"]
        let queryVals = [includeProof.description, includeRaw.description]

        bdbMakeRequest (path: "transactions/\(transactionId)", query: zip (queryKeys, queryVals), embedded: false) {
            (more: URL?, res: Result<[JSON], QueryError>) in
            precondition (nil == more)
            completion (res.flatMap {
                BlockChainDB.getOneExpected (id: transactionId, data: $0, transform: Model.asTransaction)
            })
        }
    }

    public func createTransaction (blockchainId: String,
                                   hashAsHex: String,
                                   transaction: Data,
                                   completion: @escaping (Result<Void, QueryError>) -> Void) {
        let json: JSON.Dict = [
            "blockchain_id": blockchainId,
            "transaction_id": hashAsHex,
            "data" : transaction.base64EncodedString()
        ]

        makeRequest (bdbDataTaskFunc, bdbBaseURL,
                     path: "/transactions",
                     data: json,
                     httpMethod: "POST",
                     deserializer: { (_) in Result.success(()) },
                     completion: completion)
    }

    // Blocks

    public func getBlocks (blockchainId: String,
                           begBlockNumber: UInt64 = 0,
                           endBlockNumber: UInt64 = 0,
                           includeRaw: Bool = false,
                           includeTx: Bool = false,
                           includeTxRaw: Bool = false,
                           includeTxProof: Bool = false,
                           maxPageSize: Int? = nil,
                           completion: @escaping (Result<[Model.Block], QueryError>) -> Void) {
        self.queue.async {
            var error: QueryError? = nil
            var results = [Model.Block]()

            var queryKeys = ["blockchain_id", "start_height", "end_height",  "include_raw",
                             "include_tx", "include_tx_raw", "include_tx_proof"]

            var queryVals = [blockchainId, begBlockNumber.description, endBlockNumber.description, includeRaw.description,
                             includeTx.description, includeTxRaw.description, includeTxProof.description]

            if let maxPageSize = maxPageSize {
                queryKeys += ["max_page_size"]
                queryVals += [String(maxPageSize)]
            }

            let semaphore = DispatchSemaphore (value: 0)

            var nextURL: URL? = nil

            self.bdbMakeRequest (path: "blocks", query: zip (queryKeys, queryVals)) {
                (more: URL?, res: Result<[JSON], QueryError>) in

                // Append `blocks` with the resulting blocks.
                results += try! res
                    .flatMap { BlockChainDB.getManyExpected(data: $0, transform: Model.asBlock) }
                    .recover { error = $0; return [] }.get()

                nextURL = more

                semaphore.signal()
            }

            // Wait for the first request
            semaphore.wait()

            // Loop until all 'nextURL' values are queried
            while let url = nextURL, nil == error {
                self.bdbMakeRequest (url: url, embedded: true, embeddedPath: "blocks") {
                    (more: URL?, res: Result<[JSON], QueryError>) in

                    // Append `transactions` with the resulting transactions.
                    results += try! res
                        .flatMap { BlockChainDB.getManyExpected(data: $0, transform: Model.asBlock) }
                        .recover { error = $0; return [] }.get()

                    nextURL = more

                    semaphore.signal()
                }

                semaphore.wait()
            }

            completion (nil == error
                ? Result.success (results)
                : Result.failure (error!))
        }
    }

    public func getBlock (blockId: String,
                          includeRaw: Bool = false,
                          includeTx: Bool = false,
                          includeTxRaw: Bool = false,
                          includeTxProof: Bool = false,
                          completion: @escaping (Result<Model.Block, QueryError>) -> Void) {
        let queryKeys = ["include_raw", "include_tx", "include_tx_raw", "include_tx_proof"]

        let queryVals = [includeRaw.description, includeTx.description, includeTxRaw.description, includeTxProof.description]

        bdbMakeRequest (path: "blocks/\(blockId)", query: zip (queryKeys, queryVals), embedded: false) {
            (more: URL?, res: Result<[JSON], QueryError>) in
            precondition (nil == more)
            completion (res.flatMap {
                BlockChainDB.getOneExpected (id: blockId, data: $0, transform: Model.asBlock)
            })
        }
    }

    /// BTC - nothing

    /// ETH

    /// The ETH JSON_RPC request identifier.
    var rid: UInt32 = 0

    /// Return the current request identifier and then increment it.
    var ridIncr: UInt32 {
        let rid = self.rid
        self.rid += 1
        return rid
    }

    public struct ETH {
        public typealias Transaction = (
            hash: String,
            sourceAddr: String,
            targetAddr: String,
            contractAddr: String,
            amount: String,
            gasLimit: String,
            gasPrice: String,
            data: String,
            nonce: String,
            gasUsed: String,
            blockNumber: String,
            blockHash: String,
            blockConfirmations: String,
            blockTransactionIndex: String,
            blockTimestamp: String,
            isError: String)

        static internal func asTransaction (json: JSON) -> ETH.Transaction? {
            guard let hash = json.asString(name: "hash"),
                let sourceAddr   = json.asString(name: "from"),
                let targetAddr   = json.asString(name: "to"),
                let contractAddr = json.asString(name: "contractAddress"),
                let amount       = json.asString(name: "value"),
                let gasLimit     = json.asString(name: "gas"),
                let gasPrice     = json.asString(name: "gasPrice"),
                let data         = json.asString(name: "input"),
                let nonce        = json.asString(name: "nonce"),
                let gasUsed      = json.asString(name: "gasUsed"),
                let blockNumber  = json.asString(name: "blockNumber"),
                let blockHash    = json.asString(name: "blockHash"),
                let blockConfirmations    = json.asString(name: "confirmations"),
                let blockTransactionIndex = json.asString(name: "transactionIndex"),
                let blockTimestamp        = json.asString(name: "timeStamp"),
                let isError      = json.asString(name: "isError")
                else { return nil }

            return (hash: hash,
                    sourceAddr: sourceAddr, targetAddr: targetAddr, contractAddr: contractAddr,
                    amount: amount, gasLimit: gasLimit, gasPrice: gasPrice,
                    data: data, nonce: nonce, gasUsed: gasUsed,
                    blockNumber: blockNumber, blockHash: blockHash,
                    blockConfirmations: blockConfirmations, blockTransactionIndex: blockTransactionIndex, blockTimestamp: blockTimestamp,
                    isError: isError)
        }

        public typealias Log = (
            hash: String,
            contract: String,
            topics: [String],
            data: String,
            gasPrice: String,
            gasUsed: String,
            logIndex: String,
            blockNumber: String,
            blockTransactionIndex: String,
            blockTimestamp: String)

        // BRD API servcies *always* appends `topics` with ""; we need to axe that.
        static internal func dropLastIfEmpty (_ strings: [String]?) -> [String]? {
            return (nil != strings && !strings!.isEmpty && "" == strings!.last!
                ? strings!.dropLast()
                : strings)
        }

        static internal func asLog (json: JSON) -> ETH.Log? {
            guard let hash = json.asString(name: "transactionHash"),
                let contract    = json.asString(name: "address"),
                let topics      = dropLastIfEmpty (json.asStringArray (name: "topics")),
                let data        = json.asString(name: "data"),
                let gasPrice    = json.asString(name: "gasPrice"),
                let gasUsed     = json.asString(name: "gasUsed"),
                let logIndex    = json.asString(name: "logIndex"),
                let blockNumber = json.asString(name: "blockNumber"),
                let blockTransactionIndex = json.asString(name: "transactionIndex"),
                let blockTimestamp        = json.asString(name: "timeStamp")
                else { return nil }

            return (hash: hash, contract: contract, topics: topics, data: data,
                    gasPrice: gasPrice, gasUsed: gasUsed,
                    logIndex: logIndex,
                    blockNumber: blockNumber, blockTransactionIndex: blockTransactionIndex, blockTimestamp: blockTimestamp)
        }

        public typealias Token = (
            address: String,
            symbol: String,
            name: String,
            description: String,
            decimals: UInt32,
            defaultGasLimit: String?,
            defaultGasPrice: String?)

        static internal func asToken (json: JSON) -> ETH.Token? {
            guard let name   = json.asString(name: "name"),
                let symbol   = json.asString(name: "code"),
                let address  = json.asString(name: "contract_address"),
                let decimals = json.asUInt8(name: "scale")
                else { return nil }

            let description = "Token for '\(symbol)'"

            return (address: address, symbol: symbol, name: name, description: description,
                    decimals: UInt32(decimals),
                    defaultGasLimit: nil,
                    defaultGasPrice: nil)
        }
    }

    public func getBalanceAsETH (network: String,
                                 address: String,
                                 completion: @escaping (Result<String,QueryError>) -> Void) {
        let json: JSON.Dict = [
            "jsonrpc" : "2.0",
            "method"  : "eth_getBalance",
            "params"  : [address, "latest"],
            "id"      : ridIncr
        ]

        apiMakeRequestJSON (network: network, data: json,
                            completion: BlockChainDB.getOneResultString(completion))
    }

    public func getBalanceAsTOK (network: String,
                                 address: String,
                                 contract: String,
                                 completion: @escaping (Result<String,QueryError>) -> Void) {
        let json: JSON.Dict = [ "id" : ridIncr ]

        let queryDict = [
            "module"    : "account",
            "action"    : "tokenbalance",
            "address"   : address,
            "contractaddress" : contract
        ]

        apiMakeRequestQUERY (network: network,
                             query: zip (Array(queryDict.keys), Array(queryDict.values)),
                             data: json,
                             completion: BlockChainDB.getOneResultString (completion))
    }

    public func getGasPriceAsETH (network: String,
                                  completion: @escaping (Result<String,QueryError>) -> Void) {
        let json: JSON.Dict = [
            "method" : "eth_gasPrice",
            "params" : [],
            "id" : ridIncr
        ]

        apiMakeRequestJSON (network: network, data: json,
                            completion: BlockChainDB.getOneResultString(completion))
    }

    public func getGasEstimateAsETH (network: String,
                                     from: String,
                                     to: String,
                                     amount: String,
                                     data: String,
                                     completion: @escaping (Result<String,QueryError>) -> Void) {
        var param = ["from":from, "to":to]
        if amount != "0x" { param["value"] = amount }
        if data   != "0x" { param["data"]  = data }

        let json: JSON.Dict = [
            "jsonrpc" : "2.0",
            "method"  : "eth_estimateGas",
            "params"  : [param],
            "id"      : ridIncr
        ]

        apiMakeRequestJSON (network: network, data: json,
                            completion: BlockChainDB.getOneResultString(completion))
    }

    public func submitTransactionAsETH (network: String,
                                        transaction: String,
                                        completion: @escaping (Result<String,QueryError>) -> Void) {
        let json: JSON.Dict = [
            "jsonrpc" : "2.0",
            "method"  : "eth_sendRawTransaction",
            "params"  : [transaction],
            "id"      : ridIncr
        ]

        apiMakeRequestJSON (network: network, data: json,
                            completion: BlockChainDB.getOneResultString(completion))
    }

    public func getTransactionsAsETH (network: String,
                                      address: String,
                                      begBlockNumber: UInt64,
                                      endBlockNumber: UInt64,
                                      completion: @escaping (Result<[ETH.Transaction],QueryError>) -> Void) {
        let json: JSON.Dict = [
            "account" : address,
            "id"      : ridIncr ]

        let queryDict = [
            "module"    : "account",
            "action"    : "txlist",
            "address"   : address,
            "startBlock": begBlockNumber.description,
            "endBlock"  : endBlockNumber.description
        ]

        apiMakeRequestQUERY (network: network, query: zip (Array(queryDict.keys), Array(queryDict.values)), data: json) {
            (res: Result<JSON, QueryError>) in

            completion (res
                .flatMap { (json: JSON) -> Result<[ETH.Transaction], QueryError> in
                    guard let _ = json.asString (name: "status"),
                        let   _ = json.asString (name: "message"),
                        let   result  = json.asArray (name:  "result")
                        else { return Result.failure(QueryError.model("Missed {status, message, result")) }

                    let transactions = result.map { ETH.asTransaction (json: JSON (dict: $0)) }

                    return transactions.contains(where: { nil == $0 })
                        ? Result.failure (QueryError.model ("ETH.Transaction parse error"))
                        : Result.success (transactions as! [ETH.Transaction])
            })
        }
    }

    public func getLogsAsETH (network: String,
                              contract: String?,
                              address: String,
                              event: String,
                              begBlockNumber: UInt64,
                              endBlockNumber: UInt64,
                              completion: @escaping (Result<[ETH.Log],QueryError>) -> Void) {
        let json: JSON.Dict = [ "id" : ridIncr ]

        var queryDict = [
            "module"    : "logs",
            "action"    : "getLogs",
            "fromBlock" : begBlockNumber.description,
            "toBlock"   : endBlockNumber.description,
            "topic0"    : event,
            "topic1"    : address,
            "topic_1_2_opr" : "or",
            "topic2"    : address
        ]
        if nil != contract { queryDict["address"] = contract! }

        apiMakeRequestQUERY (network: network, query: zip (Array(queryDict.keys), Array(queryDict.values)), data: json) {
            (res: Result<JSON, QueryError>) in

            completion (res
                .flatMap { (json: JSON) -> Result<[ETH.Log], QueryError> in
                    guard let _ = json.asString (name: "status"),
                        let   _ = json.asString (name: "message"),
                        let   result  = json.asArray (name:  "result")
                        else { return Result.failure(QueryError.model("Missed {status, message, result")) }

                    let logs = result.map { ETH.asLog (json: JSON (dict: $0)) }

                    return logs.contains(where: { nil == $0 })
                        ? Result.failure (QueryError.model ("ETH.Log parse error"))
                        : Result.success (logs as! [ETH.Log])
                })
        }
    }

    public func getTokensAsETH (completion: @escaping (Result<[ETH.Token],QueryError>) -> Void) {

        // Everything returned by BRD must/absolutely-must be in BlockChainDB currencies.  Thus,
        // when stubbed, so too must these.
        apiMakeRequestTOKEN () { (res: Result<[JSON.Dict], QueryError>) in
            completion (res
                .flatMap { (jsonArray: [JSON.Dict]) -> Result<[ETH.Token], QueryError> in
                    let tokens = jsonArray.map { ETH.asToken (json: JSON (dict: $0)) }

                    return tokens.contains(where: { nil == $0 })
                        ? Result.failure (QueryError.model ("ETH.Tokens parse error"))
                        : Result.success (tokens as! [ETH.Token])
                })
        }
    }

    public func getBlocksAsETH (network: String,
                                address: String,
                                interests: UInt32,
                                blockStart: UInt64,
                                blockStop: UInt64,
                                completion: @escaping (Result<[UInt64],QueryError>) -> Void) {
        func parseBlockNumber (_ s: String) -> UInt64? {
            return s.starts(with: "0x")
                ? UInt64 (s.dropFirst(2), radix: 16)
                : UInt64 (s)
        }

        queue.async {
            let semaphore = DispatchSemaphore (value: 0)

            var transactions: [ETH.Transaction] = []
            var transactionsSuccess: Bool = false

            var logs: [ETH.Log] = []
            var logsSuccess: Bool = false

            self.getTransactionsAsETH (network: network,
                                       address: address,
                                       begBlockNumber: blockStart,
                                       endBlockNumber: blockStop) {
                                        (res: Result<[ETH.Transaction],QueryError>) in
                                        res.resolve (
                                            success: {
                                                transactions.append (contentsOf: $0)
                                                transactionsSuccess = true },
                                            failure: { (_) in transactionsSuccess = false })
                                        semaphore.signal() }

            self.getLogsAsETH (network: network,
                               contract: nil,
                               address: address,
                               event: "0xa9059cbb",  // ERC20 Transfer
                               begBlockNumber: blockStart,
                               endBlockNumber: blockStop) {
                                (res: Result<[ETH.Log],QueryError>) in
                                res.resolve (
                                    success: {
                                        logs.append (contentsOf: $0)
                                        logsSuccess = true },
                                    failure: { (_) in logsSuccess = false })
                                semaphore.signal() }

            semaphore.wait()
            semaphore.wait()

            var numbers: [UInt64] = []
            if transactionsSuccess && logsSuccess {
                numbers += transactions
                    .filter {
                        return (
                            /* CLIENT_GET_BLOCKS_TRANSACTIONS_AS_TARGET */
                            (0 != (interests & UInt32 (1 << 0)) && address == $0.sourceAddr) ||

                                /* CLIENT_GET_BLOCKS_TRANSACTIONS_AS_TARGET */
                                (0 != (interests & UInt32 (1 << 1)) && address == $0.targetAddr))
                    }
                    .map { parseBlockNumber ($0.blockNumber) ?? 0 }

                numbers += logs
                    .filter {
                        if $0.topics.count != 3 { return false }
                        return (
                            /* CLIENT_GET_BLOCKS_LOGS_AS_SOURCE */
                            (0 != (interests & UInt32 (1 << 2)) && address == $0.topics[1]) ||
                                /* CLIENT_GET_BLOCKS_LOGS_AS_TARGET */
                                (0 != (interests & UInt32 (1 << 3)) && address == $0.topics[2]))
                    }
                    .map { parseBlockNumber($0.blockNumber) ?? 0}

                completion (Result.success (numbers))
            }
            else {
                completion (Result.failure(QueryError.noData))
            }
        }
    }

    public func getBlockNumberAsETH (network: String,
                                     completion: @escaping (Result<String,QueryError>) -> Void) {
        let json: JSON.Dict = [
            "method" : "eth_blockNumber",
            "params" : [],
            "id" : ridIncr
        ]

        apiMakeRequestJSON (network: network, data: json,
                            completion: BlockChainDB.getOneResultString (completion))
    }
    
    public func getNonceAsETH (network: String,
                               address: String,
                               completion: @escaping (Result<String,QueryError>) -> Void) {
        let json: JSON.Dict = [
            "method" : "eth_getTransactionCount",
            "params" : [address, "latest"],
            "id" : ridIncr
        ]

        apiMakeRequestJSON (network: network, data: json,
                            completion: BlockChainDB.getOneResultString (completion))
    }

     static internal let dateFormatter: DateFormatter = {
        let formatter = DateFormatter()
        formatter.dateFormat = "yyyy-MM-dd'T'HH:mm:ss.SSSZ"
        return formatter
    }()

    internal struct JSON {
        typealias Dict = [String:Any]

        let dict: Dict

        init (dict: Dict) {
            self.dict = dict
        }

        internal func asString (name: String) -> String? {
            return dict[name] as? String
        }

        internal func asBool (name: String) -> Bool? {
            return dict[name] as? Bool
        }

        internal func asInt64 (name: String) -> Int64? {
            return (dict[name] as? NSNumber)
                .flatMap { Int64 (exactly: $0)}
        }

        internal func asUInt64 (name: String) -> UInt64? {
            return (dict[name] as? NSNumber)
                .flatMap { UInt64 (exactly: $0)}
        }

        internal func asUInt32 (name: String) -> UInt32? {
            return (dict[name] as? NSNumber)
                .flatMap { UInt32 (exactly: $0)}
        }

        internal func asUInt8 (name: String) -> UInt8? {
            return (dict[name] as? NSNumber)
                .flatMap { UInt8 (exactly: $0)}
        }

        internal func asDate (name: String) -> Date? {
            return (dict[name] as? String)
                .flatMap { dateFormatter.date (from: $0) }
        }

        internal func asData (name: String) -> Data? {
            return (dict[name] as? String)
                .flatMap { Data (base64Encoded: $0)! }
        }

        internal func asArray (name: String) -> [Dict]? {
            return dict[name] as? [Dict]
        }

        internal func asDict (name: String) -> Dict? {
            return dict[name] as? Dict
        }

        internal func asStringArray (name: String) -> [String]? {
            return dict[name] as? [String]
        }

        internal func asJSON (name: String) -> JSON? {
            return asDict(name: name).map { JSON (dict: $0) }
        }
    }

    private static func deserializeAsJSON<T> (_ data: Data?) -> Result<T, QueryError> {
        guard let data = data else {
            return Result.failure (QueryError.noData);
        }

        do {
            guard let json = try JSONSerialization.jsonObject(with: data, options: []) as? T
                else {
                    print ("SYS: BDB:API: ERROR: JSON.Dict: '\(data.map { String(format: "%c", $0) }.joined())'")
                    return Result.failure(QueryError.jsonParse(nil)) }

            return Result.success (json)
        }
        catch let jsonError as NSError {
            print ("SYS: BDB:API: ERROR: JSON.Error: '\(data.map { String(format: "%c", $0) }.joined())'")
            return Result.failure (QueryError.jsonParse (jsonError))
        }
    }

    private func sendRequest<T> (_ request: URLRequest,
                                 _ dataTaskFunc: DataTaskFunc,
                                 _ responseSuccess: [Int],
                                 deserializer: @escaping (_ data: Data?) -> Result<T, QueryError>,
                                 completion: @escaping (Result<T, QueryError>) -> Void) {
        dataTaskFunc (session, request) { (data, res, error) in
            guard nil == error else {
                completion (Result.failure(QueryError.submission (error!))) // NSURLErrorDomain
                return
            }

            guard let res = res as? HTTPURLResponse else {
                completion (Result.failure (QueryError.url ("No Response")))
                return
            }

            guard responseSuccess.contains(res.statusCode) else {
                completion (Result.failure (QueryError.response(res.statusCode)))
                return
            }

            completion (deserializer (data))
            }.resume()
    }

    /// Update `request` with 'application/json' headers and the httpMethod
    internal func decorateRequest (_ request: inout URLRequest, httpMethod: String) {
        request.addValue ("application/json", forHTTPHeaderField: "Accept")
        request.addValue ("application/json", forHTTPHeaderField: "Content-Type")
        request.httpMethod = httpMethod
    }

    /// https://tools.ietf.org/html/rfc7231#page-24
    internal func responseSuccess (_ httpMethod: String) -> [Int] {
        switch httpMethod {
        case "GET":
            //            The 200 (OK) status code indicates that the request has succeeded.
            return [200]

        case "POST":
            //            If one or more resources has been created on the origin server as a
            //            result of successfully processing a POST request, the origin server
            //            SHOULD send a 201 (Created) response containing a Location header
            //            field that provides an identifier for the primary resource created
            //            (Section 7.1.2) and a representation that describes the status of the
            //            request while referring to the new resource(s).
            //
            //            Responses to POST requests are only cacheable when they include
            //            explicit freshness information (see Section 4.2.1 of [RFC7234]).
            //            However, POST caching is not widely implemented.  For cases where an
            //            origin server wishes the client to be able to cache the result of a
            //            POST in a way that can be reused by a later GET, the origin server
            //            MAY send a 200 (OK) response containing the result and a
            //            Content-Location header field that has the same value as the POST's
            //            effective request URI (Section 3.1.4.2).
            return [200, 201]

        case "DELETE":
            //            If a DELETE method is successfully applied, the origin server SHOULD
            //            send a 202 (Accepted) status code if the action will likely succeed
            //            but has not yet been enacted, a 204 (No Content) status code if the
            //            action has been enacted and no further information is to be supplied,
            //            or a 200 (OK) status code if the action has been enacted and the
            //            response message includes a representation describing the status.
            return [200, 202, 204]

        case "PUT":
            //            If the target resource does not have a current representation and the
            //            PUT successfully creates one, then the origin server MUST inform the
            //            user agent by sending a 201 (Created) response.  If the target
            //            resource does have a current representation and that representation
            //            is successfully modified in accordance with the state of the enclosed
            //            representation, then the origin server MUST send either a 200 (OK) or
            //            a 204 (No Content) response to indicate successful completion of the
            //            request.
            return [200, 201, 204]

        default:
            return [200]
        }
    }

    /// Make a reqeust but w/o the need to create a URL.  Just create a URLRequest, decorate it,
    /// and then send it off.
    internal func makeRequest<T> (_ dataTaskFunc: DataTaskFunc,
                                  url: URL,
                                  httpMethod: String = "POST",
                                  deserializer: @escaping (_ data: Data?) -> Result<T, QueryError> = deserializeAsJSON,
                                  completion: @escaping (Result<T, QueryError>) -> Void) {
        var request = URLRequest (url: url)
        decorateRequest(&request, httpMethod: httpMethod)
        sendRequest (request, dataTaskFunc, responseSuccess (httpMethod), deserializer: deserializer, completion: completion)
    }

    /// Make a request by building a URL request from baseURL, path, query and data.  Once we have
    /// a request, decorate it and then send it off.
    internal func makeRequest<T> (_ dataTaskFunc: DataTaskFunc,
                                  _ baseURL: String,
                                  path: String,
                                  query: Zip2Sequence<[String],[String]>? = nil,
                                  data: JSON.Dict? = nil,
                                  httpMethod: String = "POST",
                                  deserializer: @escaping (_ data: Data?) -> Result<T, QueryError> = deserializeAsJSON,
                                  completion: @escaping (Result<T, QueryError>) -> Void) {
        guard var urlBuilder = URLComponents (string: baseURL)
            else { completion (Result.failure(QueryError.url("URLComponents"))); return }

        urlBuilder.path = path.starts(with: "/") ? path : "/\(path)"
        if let query = query {
            urlBuilder.queryItems = query.map { URLQueryItem (name: $0, value: $1) }
        }

        guard let url = urlBuilder.url
            else { completion (Result.failure (QueryError.url("URLComponents.url"))); return }

        print ("SYS: BDB: Request: \(url.absoluteString): Method: \(httpMethod): Data: \(data?.description ?? "[]")")

        var request = URLRequest (url: url)
        decorateRequest(&request, httpMethod: httpMethod)

        // If we have data as a JSON.Dict, then add it as the httpBody to the request.
        if let data = data {
            do { request.httpBody = try JSONSerialization.data (withJSONObject: data, options: []) }
            catch let jsonError as NSError {
                completion (Result.failure (QueryError.jsonParse(jsonError)))
            }
        }

        sendRequest (request, dataTaskFunc, responseSuccess (httpMethod), deserializer: deserializer, completion: completion)
    }

    /// We have two flavors of bdbMakeRequest but they both handle their result identically.
    /// Provide this helper function to process the JSON result to extract the content and then
    /// to call the completion handler.
    internal func bdbHandleResult (_ res: Result<JSON.Dict, QueryError>,
                                   embedded: Bool = true,
                                   embeddedPath path: String,
                                   completion: @escaping (URL?, Result<[JSON], QueryError>) -> Void) {
        let res = res.map { JSON (dict: $0) }

        // Determine is there are more results for this query.  The BlockChainDB
        // will provide a "_links" JSON dictionary with a "next" field that provides
        // a URL to use for the remaining values.  The "_links" dictionary looks
        // like
        // "_links":{ "next": { "href": <url> },
        //            "self": { "href": <url> }}

        let moreURL = try? res
            .map {  $0.asJSON (name: "_links") }
            .map { $0?.asJSON (name: "next")   }
            .map { $0?.asString(name: "href")  }      // -> Result<String?, ...>
            .map { $0.flatMap { URL (string: $0) } }  // -> Result<URL?,    ...>
            .recover { (ignore) in return nil }       // -> ...
            .get ()
        // moreURL will be `nil` if `res` was not .success

        // Invoke the callback with `moreURL` and Result with [JSON]
        completion (moreURL,
                    res.flatMap { (json: JSON) -> Result<[JSON], QueryError> in
                        let json = (embedded
                            ? (json.asDict(name: "_embedded")?[path] ?? [])
                            : [json.dict])

                        guard let data = json as? [JSON.Dict]
                            else { return Result.failure(QueryError.model ("[JSON.Dict] expected")) }

                        return Result.success (data.map { JSON (dict: $0) })
        })
    }

    /// In the case where a BDB request has 'paged' (with more results than and be returned in
    /// one query, the BDB will give us a URL to use for the next page.  Thus this function
    /// is identical to the following bdbMakeReqeust(path:query:embedded:completion) except that
    /// instead of building a URL, we've got a URL.  In this function, we need to pass in
    /// the 'embeddedPath' so that the JSON parser can find the data.
    internal func bdbMakeRequest (url: URL,
                                  embedded: Bool = true,
                                  embeddedPath: String,
                                  completion: @escaping (URL?, Result<[JSON], QueryError>) -> Void) {
        makeRequest(bdbDataTaskFunc, url: url, httpMethod: "GET") {
            self.bdbHandleResult ($0, embedded: embedded, embeddedPath: embeddedPath, completion: completion)
        }
    }

    internal func bdbMakeRequest (path: String,
                                  query: Zip2Sequence<[String],[String]>?,
                                  embedded: Bool = true,
                                  completion: @escaping (URL?, Result<[JSON], QueryError>) -> Void) {
        makeRequest (bdbDataTaskFunc, bdbBaseURL,
                     path: path,
                     query: query,
                     data: nil,
                     httpMethod: "GET") {
                        self.bdbHandleResult ($0, embedded: embedded, embeddedPath: path, completion: completion)
        }
    }

    private func apiGetNetworkName (_ name: String) -> String {
        let name = name.lowercased()
        return name == "testnet" ? "ropsten" : name
    }
    
    internal func apiMakeRequestJSON (network: String,
                                      data: JSON.Dict,
                                      completion: @escaping (Result<JSON, QueryError>) -> Void) {
        let path = "/ethq/\(apiGetNetworkName(network))/proxy"
        makeRequest (apiDataTaskFunc, apiBaseURL,
                     path: path,
                     query: nil,
                     data: data,
                     httpMethod: "POST") { (res: Result<JSON.Dict, QueryError>) in
                        completion (res.map { JSON (dict: $0) })
        }
    }

    internal func apiMakeRequestQUERY (network: String,
                                       query: Zip2Sequence<[String],[String]>?,
                                       data: JSON.Dict,
                                       completion: @escaping (Result<JSON, QueryError>) -> Void) {
        let path = "/ethq/\(apiGetNetworkName(network))/query"
        makeRequest (apiDataTaskFunc, apiBaseURL,
                     path: path,
                     query: query,
                     data: data,
                     httpMethod: "POST") { (res: Result<JSON.Dict, QueryError>) in
                        completion (res.map { JSON (dict: $0) })
        }
    }

    internal func apiMakeRequestTOKEN (completion: @escaping (Result<[JSON.Dict], QueryError>) -> Void) {
        let path = "/currencies"
        makeRequest (apiDataTaskFunc, apiBaseURL,
                     path: path,
                     query: zip(["type"], ["erc20"]),
                     data: nil,
                     httpMethod: "GET",
                     completion: completion)
    }

    ///
    /// Convert an array of JSON into a single value using a specified transform
    ///
    /// - Parameters:
    ///   - id: If not value exists, report QueryError.NoEntity (id: id)
    ///   - data: The array of JSON
    ///   - transform: Function to tranfrom JSON -> T?
    ///
    /// - Returns: A `Result` with success of `T`
    ///
    private static func getOneExpected<T> (id: String, data: [JSON], transform: (JSON) -> T?) -> Result<T, QueryError> {
        switch data.count {
        case  0:
            return Result.failure (QueryError.noEntity(id: id))
        case  1:
            guard let transfer = transform (data[0])
                else { return Result.failure (QueryError.model ("(JSON) -> T transform error (one)"))}
            return Result.success (transfer)
        default:
            return Result.failure (QueryError.model ("(JSON) -> T expected one only"))
        }
    }

    ///
    /// Convert an array of JSON into an array of `T` using a specified transform.  If any
    /// individual JSON cannot be converted, then a QueryError is return for `Result`
    ///
    /// - Parameters:
    ///   - data: Array of JSON
    ///   - transform: Function to transform JSON -> T?
    ///
    /// - Returns: A `Result` with success of `[T]`
    ///
    private static func getManyExpected<T> (data: [JSON], transform: (JSON) -> T?) -> Result<[T], QueryError> {
        let results = data.map (transform)
        return results.contains(where: { $0 == nil })
            ? Result.failure(QueryError.model ("(JSON) -> T transform error (many)"))
            : Result.success(results as! [T])
    }

    ///
    /// Given JSON extract a value and then apply a completion
    ///
    /// - Parameters:
    ///   - extract: A function that extracts the "result" field from JSON to return T?
    ///   - completion: A function to process a Result on T
    ///
    /// - Returns: A function to process a Result on JSON
    ///
    private static func getOneResult<T> (_ extract: @escaping (JSON) -> (String) ->T?,
                                         _ completion: @escaping (Result<T,QueryError>) -> Void) -> ((Result<JSON,QueryError>) -> Void) {
        return { (res: Result<JSON,QueryError>) in
            completion (res.flatMap {
                extract ($0)("result").map { Result.success ($0) } // extract()() returns an optional
                    ?? Result<T,QueryError>.failure(QueryError.noData) })
        }
    }


    /// Given JSON extract a value with JSON.asString (returning String?) and then apply a completion
    ///
    /// - Parameter completion: A function to process a Result on String
    ///
    /// - Returns: A function to process a Result on JSON
    ///
    private static func getOneResultString (_ completion: @escaping (Result<String,QueryError>) -> Void) -> ((Result<JSON,QueryError>) -> Void) {
        return getOneResult (JSON.asString, completion)
    }
}<|MERGE_RESOLUTION|>--- conflicted
+++ resolved
@@ -524,12 +524,7 @@
                     "confirmations" : subscriptionEvent.confirmations
                 ]
             default:
-<<<<<<< HEAD
-                precondition(false);
-                return [:]
-=======
                 preconditionFailure()
->>>>>>> e0e32664
             }
         }
 
