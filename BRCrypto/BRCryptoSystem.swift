//
//  BRSystem.swift
//  BRCrypto
//
//  Created by Ed Gamble on 3/27/19.
//  Copyright © 2019 Breadwinner AG. All rights reserved.
//
//  See the LICENSE file at the project root for license information.
//  See the CONTRIBUTORS file at the project root for a list of contributors.
//
import Foundation
import Darwin.C.stdatomic // atomic_fetch_add
import BRCryptoC

///
/// System (a singleton)
///
public final class System {

    /// The listener.  Gets all events for {Network, WalletManger, Wallet, Transfer}
    public private(set) weak var listener: SystemListener?

    /// The account
    public let account: Account

    /// The path for persistent storage
    public let path: String

    /// The 'blockchain DB' to use for BRD Server Assisted queries
    public let query: BlockChainDB

    internal let queue = DispatchQueue (label: "Crypto System")

    /// the networks, unsorted.
    public internal(set) var networks: [Network] = []

    ///
    /// Return the AddressSchemes support for `network`
    ///
    /// - Parameter network: the network
    ///
    /// - Returns: An array of AddressScheme
    ///
    public func supportedAddressSchemes (network: Network) -> [AddressScheme] {
        switch network.currency.code {
        case Currency.codeAsBTC: return [AddressScheme (core: CRYPTO_ADDRESS_SCHEME_BTC_SEGWIT),
                                         AddressScheme (core: CRYPTO_ADDRESS_SCHEME_BTC_LEGACY)]
        case Currency.codeAsBCH: return [AddressScheme (core: CRYPTO_ADDRESS_SCHEME_BTC_LEGACY)]
        case Currency.codeAsETH: return [AddressScheme (core: CRYPTO_ADDRESS_SCHEME_ETH_DEFAULT)]
        default: return [AddressScheme (core: CRYPTO_ADDRESS_SCHEME_GEN_DEFAULT)]
        }
    }

    ///
    /// Check if `network` supports `scheme`
    ///
    /// - Parameters:
    ///   - network: the network
    ///   - scheme: the scheme
    ///
    /// - Returns: If supported `true`; otherwise `false`.
    ///
    public func supportsAddressScheme (network: Network, _ scheme: AddressScheme) -> Bool {
        return supportedAddressSchemes(network: network).contains (scheme)
    }

    ///
    /// Return the default AddressScheme for `network`
    ///
    /// - Parameter network: the network
    ///
    /// - Returns: The default AddressScheme
    ///
    public func defaultAddressScheme (network: Network) -> AddressScheme {
        switch network.currency.code {
        case Currency.codeAsBTC: return AddressScheme (core: CRYPTO_ADDRESS_SCHEME_BTC_SEGWIT)
        case Currency.codeAsBCH: return AddressScheme (core: CRYPTO_ADDRESS_SCHEME_BTC_LEGACY)
        case Currency.codeAsETH: return AddressScheme (core: CRYPTO_ADDRESS_SCHEME_ETH_DEFAULT)
        default: return AddressScheme (core: CRYPTO_ADDRESS_SCHEME_GEN_DEFAULT)
        }
    }

    ///
    /// Return the WalletManagerModes supported by `network`
    ///
    /// - Parameter network: the network
    ///
    /// - Returns: an aray of WalletManagerMode
    ///
    public func supportedModes (network: Network) -> [WalletManagerMode] {
        switch network.currency.code {
        case Currency.codeAsBTC: return [WalletManagerMode.api_only,
                                         WalletManagerMode.p2p_only]
        case Currency.codeAsBCH: return [WalletManagerMode.p2p_only]
        case Currency.codeAsETH: return [WalletManagerMode.api_only,
                                         WalletManagerMode.api_with_p2p_submit]
        default: return [WalletManagerMode.api_only]
        }
    }

    ///
    /// Check if `network` supports `mode`
    ///
    /// - Parameters:
    ///   - network: the network
    ///   - mode: the mode
    ///
    /// - Returns: If supported `true`; otherwise `false`
    ///
    public func supportsMode (network: Network, _ mode: WalletManagerMode) -> Bool {
        return supportedModes (network: network).contains (mode)
    }

    ///
    /// Return the default WalletManagerMode for `network`
    ///
    /// - Parameter network: the network
    ///
    /// - Returns: the default mode
    ///
    public func defaultMode (network: Network) -> WalletManagerMode {
        switch network.currency.code {
        case Currency.codeAsBTC: return WalletManagerMode.p2p_only
        case Currency.codeAsBCH: return WalletManagerMode.p2p_only
        case Currency.codeAsETH: return WalletManagerMode.api_only
        default: return WalletManagerMode.api_only
        }
    }

    ///
    /// Add `network` to `networks`
    ///
    /// - Parameter network: the network to add
    ///
    internal func add (network: Network) {
        networks.append (network)
        announceEvent (SystemEvent.networkAdded(network: network))
    }


    /// The system's Wallet Managers, unsorted.  A WalletManager will hold an 'unowned'
    /// reference back to `System`
    public internal(set) var managers: [WalletManager] = [];

    internal func managerBy (core: BRCryptoWalletManager) -> WalletManager? {
        return managers
            .first { $0.core == core }
    }

    ///
    /// Add `manager` to `managers`.  Will signal WalletManagerEvent.created and then
    /// SystemEvent.managerAdded is `manager` is added.
    ///
    /// - Parameter manager: the manager to add.
    ///
    internal func add (manager: WalletManager) {
        if !managers.contains(where: { $0 === manager }) {
            managers.append (manager)
            announceEvent (SystemEvent.managerAdded(manager: manager))
        }
    }

    ///
    /// Create a wallet manager for `network` using `mode.
    ///
    /// - Parameters:
    ///   - network: the wallet manager's network
    ///   - mode: the mode to use
    ///
    public func createWalletManager (network: Network,
                                     mode: WalletManagerMode,
                                     addressScheme: AddressScheme) {
        
        let manager = WalletManager (system: self,
                                     account: account,
                                     network: network,
                                     mode: mode,
                                     addressScheme: addressScheme,
                                     storagePath: path,
                                     listener: cryptoListener,
                                     client: cryptoClient)

        self.add (manager: manager)
    }

    // Wallets - derived as a 'flatMap' of the managers' wallets.
    public var wallets: [Wallet] {
        return managers.flatMap { $0.wallets }
    }
    
    public init (listener: SystemListener,
                 account: Account,
                 path: String,
                 query: BlockChainDB) {
        self.listener = listener
        self.account = account
        self.path = path
        self.query = query

        let _ = System.systemExtend(with: self)
        listener.handleSystemEvent (system: self, event: SystemEvent.created)
    }

    internal func announceEvent (_ event: SystemEvent) {
        listener?.handleSystemEvent (system: self,
                                     event: event)
    }

    ///
    /// Subscribe (or unsubscribe) to BlockChainDB notifications.  Notifications provide an
    /// asynchronous announcement of DB changes pertinent to the User and are used to avoid
    /// polling the DB for such changes.
    ///
    /// The Subscription includes an `endpoint` which is optional.  If provided, subscriptions
    /// are enabled; if not provided, subscriptions are disabled.  Disabling a sbuscription is
    /// required, even though polling in undesirable, because Notifications are user configured.
    ///
    /// - Parameter subscription: the subscription to enable or to disable notifications
    ///
    public func subscribe (using subscription: BlockChainDB.Subscription) {
        self.query.subscribe (walletId: account.uids,
                              subscription: subscription)
    }

    ///
    /// Announce a BlockChainDB transaction.  This should be called upon the "System User's"
    /// receipt of a BlockchainDB notification.
    ///
    /// - Parameters:
    ///   - transaction: the transaction id which can be used in `getTransfer` to query the
    ///         blockchainDB for details on the transaction
    ///   - data: The transaction JSON data (a dictionary) if available
    ///
    public func announce (transaction id: String, data: [String: Any]) {
        print ("SYS: Announce: \(id)")
    }

    internal func updateSubscribedWallets () {
        let currencyKeyValues = wallets.map { ($0.currency.code, [$0.source.description]) }
        let wallet = (id: account.uids,
                      currencies: Dictionary (uniqueKeysWithValues: currencyKeyValues))
        self.query.updateWallet (wallet) { (res: Result<BlockChainDB.Model.Wallet, BlockChainDB.QueryError>) in
            print ("SYS: SubscribedWallets: \(res)")
        }
    }

    ///
    /// Stop the system.  All managers are disconnected.  Will inhibit `System` processing.
    ///
    public func stop () {
        managers.forEach { $0.disconnect() }
    }

    ///
    /// Configure the system.  This will query various BRD services, notably the BlockChainDB, to
    /// establish the available networks (aka blockchains) and their currencies.  For each
    /// `Network` there will be `SystemEvent` which can be used by the App to create a
    /// `WalletManager`
    ///
    /// @Note: This should only be called one.
    ///
<<<<<<< HEAD
    public func start (networksNeeded: [String]) {
        managers.forEach { $0.connect() }
    }

=======
>>>>>>> 58c88a6a
    public func configure () {

        #if MAINNET
        var mainnet = true
        #endif

        #if TESTNET
        var mainnet = false
        #endif

        func currencyDenominationToBaseUnit (currency: Currency, model: BlockChainDB.Model.CurrencyDenomination) -> Unit {
            let uids = "\(currency.name)-\(model.code)"
            return Unit (currency: currency, uids: uids, name: model.name, symbol: model.symbol)
        }

        func currencyToDefaultBaseUnit (currency: Currency) -> Unit {
            let symb = "\(currency.code.uppercased())I"
            let name = "\(currency.code.uppercased())_INTEGER"
            let uids = "\(currency.name)-\(name)"
            return Unit (currency: currency, uids: uids, name: name, symbol: symb)
        }

        func currencyDenominationToUnit (currency: Currency, model: BlockChainDB.Model.CurrencyDenomination, base: Unit) -> Unit {
            let uids = "\(currency.name)-\(model.code)"
            return Unit (currency: currency, uids: uids, name: model.name, symbol: model.symbol, base: base, decimals: model.decimals)
        }

        // query blockchains
        self.query.getBlockchains (mainnet: mainnet) { (blockchainResult: Result<[BlockChainDB.Model.Blockchain],BlockChainDB.QueryError>) in
            let blockChainModels = try! blockchainResult
                // On success, always merge `defaultBlockchains`
                .map { $0.unionOf (BlockChainDB.Model.defaultBlockchains) { $0.id } }
                // On error, use defaultBlockchains
                .recover { (error: BlockChainDB.QueryError) -> [BlockChainDB.Model.Blockchain] in
                    return BlockChainDB.Model.defaultBlockchains
                }.get()

            blockChainModels
                .forEach { (blockchainModel: BlockChainDB.Model.Blockchain) in

                    // query currencies
                    self.query.getCurrencies (blockchainId: blockchainModel.id) { (currencyResult: Result<[BlockChainDB.Model.Currency],BlockChainDB.QueryError>) in
                        // Find applicable defaults by `blockchainID`
                        let defaults = BlockChainDB.Model.defaultCurrencies
                            .filter { $0.blockchainID == blockchainModel.id }

                        let currencyModels = try! currencyResult
                            // On success, always merge `defaultCurrencies`
                            .map { $0.unionOf (defaults) { $0.id }}
                            // On error, use `defaults`
                            .recover { (error: BlockChainDB.QueryError) -> [BlockChainDB.Model.Currency] in
                                return defaults
                            }.get()

                        var associations: [Currency : Network.Association] = [:]

                        // Update associations
                        currencyModels
                            // TODO: Only needed if getCurrencies returns the wrong stuff.
                            .filter { $0.blockchainID == blockchainModel.id }
                            .forEach { (currencyModel: BlockChainDB.Model.Currency) in
                                // Create the currency
                                let currency = Currency (uids: currencyModel.id,
                                                         name: currencyModel.name,
                                                         code: currencyModel.code,
                                                         type: currencyModel.type,
                                                         issuer: currencyModel.address)

                                // Create the base unit
                                let baseUnit: Unit = currencyModel.demoninations.first { 0 == $0.decimals }
                                    .map { currencyDenominationToBaseUnit(currency: currency, model: $0) }
                                    ?? currencyToDefaultBaseUnit (currency: currency)

                                // Create the other units
                                var units: [Unit] = [baseUnit]
                                units += currencyModel.demoninations.filter { 0 != $0.decimals }
                                    .map { currencyDenominationToUnit (currency: currency, model: $0, base: baseUnit) }

                                // Find the default unit
                                let maximumDecimals = units.reduce (0) { max ($0, $1.decimals) }
                                let defaultUnit = units.first { $0.decimals == maximumDecimals }!

                                // Update associations
                                associations[currency] = Network.Association (baseUnit: baseUnit,
                                                                              defaultUnit: defaultUnit,
                                                                              units: Set<Unit>(units))
                        }

                        // the default currency
                        guard let currency = associations.keys.first (where: { $0.code == blockchainModel.currency.lowercased() }),
                            let feeUnit = associations[currency]?.baseUnit
                            else { print ("SYS: CONFIGURE: Missed Currency (\(blockchainModel.currency)): defaultUnit"); return }

                        let fees = blockchainModel.feeEstimates
                            // Well, quietly ignore a fee if we can't parse the amount.
                            .compactMap { (fee: BlockChainDB.Model.BlockchainFee) -> NetworkFee? in
                                let timeInterval  = 1000 * 60 * Int (fee.tier.dropLast())!
                                return Amount.create (string: fee.amount, unit: feeUnit)
                                    .map { NetworkFee (timeInternalInMilliseconds: UInt64(timeInterval),
                                                       pricePerCostFactor: $0) }
                        }

                        guard !fees.isEmpty
                            else { print ("SYS: CONFIGURE: Missed Fees (\(blockchainModel.name))"); return }

                        // define the network
                        let network = Network (uids: blockchainModel.id,
                                               name: blockchainModel.name,
                                               isMainnet: blockchainModel.isMainnet,
                                               currency: currency,
                                               height: blockchainModel.blockHeight,
                                               associations: associations,
                                               fees: fees)

                        // save the network
                        self.networks.append (network)

                        // Invoke callbacks.
                        self.listener?.handleNetworkEvent (system: self, network: network, event: NetworkEvent.created)
                        self.listener?.handleSystemEvent  (system: self, event: SystemEvent.networkAdded(network: network))
                    }
            }
        }
    }

    //
    // Static Weak System References
    //
    static var systemIndex: Int32 = 0;
    static var systemMapping: [Int32 : Weak<System>] = [:]

    static func systemLookup (index: Int32) -> System? {
        return systemMapping[index]?.value
    }

    static func systemExtend (with system: System) -> Int32 {
        system.index = OSAtomicIncrement32(&systemIndex)
        systemMapping[system.index] = Weak (value: system)
        return system.index
    }

    static func systemExtract (_ context: BRCryptoCWMListenerContext!,
                               _ cwm: BRCryptoWalletManager!) -> (System, WalletManager)? {
        precondition (nil != context  && nil != cwm)

        let index = 1 + Int32(UnsafeMutableRawPointer(bitPattern: 1)!.distance(to: context))

        return systemLookup(index: index)
            .map { ($0, WalletManager (core: cwm, system: $0, take: true)) }
    }

    static func systemExtract (_ context: BRCryptoCWMListenerContext!,
                               _ cwm: BRCryptoWalletManager!,
                               _ wid: BRCryptoWallet!) -> (System, WalletManager, Wallet)? {
        precondition (nil != context  && nil != cwm && nil != wid)

        return systemExtract (context, cwm)
            .map { ($0.0,
                    $0.1,
                    $0.1.walletByCoreOrCreate (wid, create: true)!)
        }
    }

    static func systemExtract (_ context: BRCryptoCWMListenerContext!,
                               _ cwm: BRCryptoWalletManager!,
                               _ wid: BRCryptoWallet!,
                               _ tid: BRCryptoTransfer!) -> (System, WalletManager, Wallet, Transfer)? {
        precondition (nil != context  && nil != cwm && nil != wid && nil != tid)

        // create -> CRYPTO_TRANSFER_EVENT_CREATED == event.type
        return systemExtract (context, cwm, wid)
            .map { ($0.0,
                    $0.1,
                    $0.2,
                    $0.2.transferByCoreOrCreate (tid, create: true)!)
        }
    }

    /// The index of this system
    var index: Int32 = 0

    var systemContext: BRCryptoCWMClientContext? {
        let index = Int(self.index)
        return UnsafeMutableRawPointer (bitPattern: index)
    }
}

public enum SystemEvent {
    case created
    case networkAdded (network: Network)
    case managerAdded (manager: WalletManager)
}
///
/// A SystemListener recieves asynchronous events announcing state changes to Networks, to Managers,
/// to Wallets and to Transfers.  This is an application's sole mechanism to learn of asynchronous
/// state changes.
///
/// Note: This must be 'class bound' as System holds a 'weak' reference (for GC reasons).
///
public protocol SystemListener : /* class, */ WalletManagerListener, WalletListener, TransferListener, NetworkListener {
    ///
    /// Handle a System Event
    ///
    /// - Parameters:
    ///   - system: the system
    ///   - event: the event
    ///
    func handleSystemEvent (system: System,
                            event: SystemEvent)
}

extension System {
    internal var cryptoListener: BRCryptoCWMListener {
        return BRCryptoCWMListener (
            context: systemContext,

            walletManagerEventCallback: { (context, cwm, event) in
                precondition (nil != context  && nil != cwm)
                defer { cryptoWalletManagerGive(cwm) }

                guard let (system, manager) = System.systemExtract (context, cwm)
                    else { print ("SYS: Event: \(event.type): Missed {cwm}"); return }

                print ("SYS: Event: Manager (\(manager.name)): \(event.type)")

                switch event.type {
                case CRYPTO_WALLET_MANAGER_EVENT_CREATED:
                    // We are only here in response to system.createWalletManager...
                    break

                case CRYPTO_WALLET_MANAGER_EVENT_CHANGED:
                    system.listener?.handleManagerEvent (system: manager.system,
                                                          manager: manager,
                                                          event: WalletManagerEvent.changed (oldState: WalletManagerState (core: event.u.state.oldValue),
                                                                                             newState: WalletManagerState (core: event.u.state.newValue)))

                case CRYPTO_WALLET_MANAGER_EVENT_DELETED:
                    system.listener?.handleManagerEvent (system: manager.system,
                                                          manager: manager,
                                                          event: WalletManagerEvent.deleted)

                case CRYPTO_WALLET_MANAGER_EVENT_WALLET_ADDED:
                    defer { if let wid = event.u.wallet.value { cryptoWalletGive (wid) }}
                    guard let wallet = manager.walletBy (core: event.u.wallet.value)
                        else { print ("SYS: Event: \(event.type): Missed (wallet)"); return }
                    system.listener?.handleManagerEvent (system: manager.system,
                                                          manager: manager,
                                                          event: WalletManagerEvent.walletAdded (wallet: wallet))

                case CRYPTO_WALLET_MANAGER_EVENT_WALLET_CHANGED:
                    defer { if let wid = event.u.wallet.value { cryptoWalletGive (wid) }}
                    guard let wallet = manager.walletBy (core: event.u.wallet.value)
                        else { print ("SYS: Event: \(event.type): Missed (wallet)"); return }
                    system.listener?.handleManagerEvent (system: manager.system,
                                                          manager: manager,
                                                          event: WalletManagerEvent.walletChanged(wallet: wallet))

                case CRYPTO_WALLET_MANAGER_EVENT_WALLET_DELETED:
                    defer { if let wid = event.u.wallet.value { cryptoWalletGive (wid) }}
                    guard let wallet = manager.walletBy (core: event.u.wallet.value)
                        else { print ("SYS: Event: \(event.type): Missed (wallet)"); return }
                    system.listener?.handleManagerEvent (system: manager.system,
                                                          manager: manager,
                                                          event: WalletManagerEvent.walletDeleted(wallet: wallet))

                case CRYPTO_WALLET_MANAGER_EVENT_SYNC_STARTED:
                    system.listener?.handleManagerEvent (system: manager.system,
                                                          manager: manager,
                                                          event: WalletManagerEvent.syncStarted)

                case CRYPTO_WALLET_MANAGER_EVENT_SYNC_CONTINUES:
                    system.listener?.handleManagerEvent (system: manager.system,
                                                          manager: manager,
                                                          event: WalletManagerEvent.syncProgress (percentComplete: Double (event.u.sync.percentComplete)))

                case CRYPTO_WALLET_MANAGER_EVENT_SYNC_STOPPED:
                    system.listener?.handleManagerEvent (system: manager.system,
                                                          manager: manager,
                                                          event: WalletManagerEvent.syncEnded(error: nil))

                case CRYPTO_WALLET_MANAGER_EVENT_BLOCK_HEIGHT_UPDATED:
                    manager.network.height = event.u.blockHeight.value

                default: precondition(false)
                }
        },

            walletEventCallback: { (context, cwm, wid, event) in
                precondition (nil != context  && nil != cwm && nil != wid)
                defer { cryptoWalletManagerGive(cwm); cryptoWalletGive(wid) }

                guard let (system, manager, wallet) = System.systemExtract (context, cwm, wid)
                    else { print ("SYS: Event: \(event.type): Missed {cwm, wid}"); return }

                print ("SYS: Event: Wallet (\(wallet.name)): \(event.type)")

                switch event.type {
                case CRYPTO_WALLET_EVENT_CREATED:
                    system.listener?.handleWalletEvent (system: manager.system,
                                                        manager: manager,
                                                        wallet: wallet,
                                                        event:  WalletEvent.created)

                case CRYPTO_WALLET_EVENT_CHANGED:
                    system.listener?.handleWalletEvent (system: manager.system,
                                                        manager: manager,
                                                        wallet: wallet,
                                                        event: WalletEvent.changed (oldState: WalletState (core: event.u.state.oldState),
                                                                                    newState: WalletState (core: event.u.state.newState)))
                case CRYPTO_WALLET_EVENT_DELETED:
                    system.listener?.handleWalletEvent (system: manager.system,
                                                        manager: manager,
                                                        wallet: wallet,
                                                        event: WalletEvent.deleted)

                case CRYPTO_WALLET_EVENT_TRANSFER_ADDED:
                    defer { if let tid = event.u.transfer.value { cryptoTransferGive(tid) }}
                    guard let transfer = wallet.transferBy (core: event.u.transfer.value)
                        else { print ("SYS: Event: \(event.type): Missed (transfer)"); return }
                    system.listener?.handleWalletEvent (system: manager.system,
                                                        manager: manager,
                                                        wallet: wallet,
                                                        event: WalletEvent.transferAdded (transfer: transfer))

                case CRYPTO_WALLET_EVENT_TRANSFER_CHANGED:
                    defer { if let tid = event.u.transfer.value { cryptoTransferGive(tid) }}
                    guard let transfer = wallet.transferBy (core: event.u.transfer.value)
                        else { print ("SYS: Event: \(event.type): Missed (transfer)"); return }
                    system.listener?.handleWalletEvent (system: manager.system,
                                                        manager: manager,
                                                        wallet: wallet,
                                                        event: WalletEvent.transferChanged (transfer: transfer))
                case CRYPTO_WALLET_EVENT_TRANSFER_SUBMITTED:
                    defer { if let tid = event.u.transfer.value { cryptoTransferGive(tid) }}
                    guard let transfer = wallet.transferBy (core: event.u.transfer.value)
                        else { print ("SYS: Event: \(event.type): Missed (transfer)"); return }
                    system.listener?.handleWalletEvent (system: manager.system,
                                                        manager: manager,
                                                        wallet: wallet,
                                                        event: WalletEvent.transferSubmitted (transfer: transfer, success: true))

                case CRYPTO_WALLET_EVENT_TRANSFER_DELETED:
                    defer { if let tid = event.u.transfer.value { cryptoTransferGive(tid) }}
                    guard let transfer = wallet.transferBy (core: event.u.transfer.value)
                        else { print ("SYS: Event: \(event.type): Missed (transfer)"); return }
                    system.listener?.handleWalletEvent (system: manager.system,
                                                        manager: manager,
                                                        wallet: wallet,
                                                        event: WalletEvent.transferDeleted (transfer: transfer))

                case CRYPTO_WALLET_EVENT_BALANCE_UPDATED:
                    let amount = Amount (core: event.u.balanceUpdated.amount,
                                         unit: wallet.unit,
                                         take: false)
                    system.listener?.handleWalletEvent (system: manager.system,
                                                        manager: manager,
                                                        wallet: wallet,
                                                        event: WalletEvent.balanceUpdated(amount: amount))

                case CRYPTO_WALLET_EVENT_FEE_BASIS_UPDATED:
                    let feeBasis = TransferFeeBasis (core: event.u.feeBasisUpdated.basis, take: false)
                    system.listener?.handleWalletEvent (system: manager.system,
                                                        manager: manager,
                                                        wallet: wallet,
                                                        event: WalletEvent.feeBasisUpdated(feeBasis: feeBasis))

                default: precondition (false)
                }
        },

            transferEventCallback: { (context, cwm, wid, tid, event) in
                precondition (nil != context  && nil != cwm && nil != wid && nil != tid)
                defer { cryptoWalletManagerGive(cwm); cryptoWalletGive(wid); cryptoTransferGive(tid) }

                guard let (system, manager, wallet, transfer) = System.systemExtract (context, cwm, wid, tid)
                    else { print ("SYS: Event: \(event.type): Missed {cwm, wid, tid}"); return }

                print ("SYS: Event: Transfer (\(wallet.name) @ \(transfer.hash?.description ?? "pending")): \(event.type)")

                switch (event.type) {
                case CRYPTO_TRANSFER_EVENT_CREATED:
                    system.listener?.handleTransferEvent (system: manager.system,
                                                            manager: manager,
                                                            wallet: wallet,
                                                            transfer: transfer,
                                                            event: TransferEvent.created)

                case CRYPTO_TRANSFER_EVENT_CHANGED:
                    system.listener?.handleTransferEvent (system: manager.system,
                                                            manager: manager,
                                                            wallet: wallet,
                                                            transfer: transfer,
                                                            event: TransferEvent.changed (old: TransferState.init (core: event.u.state.old),
                                                                                          new: TransferState.init (core: event.u.state.new)))

                case CRYPTO_TRANSFER_EVENT_DELETED:
                    system.listener?.handleTransferEvent (system: manager.system,
                                                            manager: manager,
                                                            wallet: wallet,
                                                            transfer: transfer,
                                                            event: TransferEvent.deleted)
                default: precondition(false)
                }
        })
    }
}

extension System {
    internal var clientBTC: BRCryptoCWMClientBTC {
        return BRCryptoCWMClientBTC (
            funcGetBlockNumber: { (context, cwm, sid) in
                precondition (nil != context  && nil != cwm)

                guard let (system, manager) = System.systemExtract (context, cwm)
                    else { print ("SYS: BTC: GetBlockNumber: Missed {cwm}"); return }
                print ("SYS: BTC: GetBlockNumber")

                manager.query.getBlockchain (blockchainId: manager.network.uids) { (res: Result<BlockChainDB.Model.Blockchain, BlockChainDB.QueryError>) in
                    defer { cryptoWalletManagerGive (cwm!) }
                    res.resolve (
                        success: { cwmAnnounceGetBlockNumberSuccessAsInteger (manager.core, sid, $0.blockHeight) },
                        failure: { (_) in cwmAnnounceGetBlockNumberFailure (manager.core, sid) })
                }},

            funcGetTransactions: { (context, cwm, sid, addresses, addressesCount, begBlockNumber, endBlockNumber) in
                precondition (nil != context  && nil != cwm)

                guard let (system, manager) = System.systemExtract (context, cwm)
                    else { print ("SYS: BTC: GetTransactions: Missed {cwm}"); return }
                print ("SYS: BTC: GetTransactions: Blocks: {\(begBlockNumber), \(endBlockNumber)}")

                var cAddresses = addresses!
                var addresses:[String] = Array (repeating: "", count: addressesCount)
                for index in 0..<addressesCount {
                    addresses[index] = asUTF8String (cAddresses.pointee!)
                    cAddresses = cAddresses.advanced(by: 1)
                }

                manager.query.getTransactions (blockchainId: manager.network.uids,
                                               addresses: addresses,
                                               begBlockNumber: begBlockNumber,
                                               endBlockNumber: endBlockNumber,
                                               includeRaw: true) {
                                                (res: Result<[BlockChainDB.Model.Transaction], BlockChainDB.QueryError>) in
                                                defer { cryptoWalletManagerGive (cwm!) }
                                                res.resolve(
                                                    success: {
                                                        $0.forEach { (model: BlockChainDB.Model.Transaction) in
                                                            let timestamp = model.timestamp.map { UInt64 ($0.timeIntervalSince1970) } ?? 0
                                                            let height    = model.blockHeight ?? 0

                                                            if var data = model.raw {
                                                                let bytesCount = data.count
                                                                data.withUnsafeMutableBytes { (bytes: UnsafeMutableRawBufferPointer) -> Void in
                                                                    let bytesAsUInt8 = bytes.baseAddress?.assumingMemoryBound(to: UInt8.self)
                                                                    cwmAnnounceGetTransactionsItemBTC (cwm, sid,
                                                                                                       bytesAsUInt8,
                                                                                                       bytesCount,
                                                                                                       timestamp,
                                                                                                       height)
                                                                }
                                                            }
                                                        }
                                                        cwmAnnounceGetTransactionsComplete (cwm, sid, CRYPTO_TRUE) },
                                                    failure: { (_) in cwmAnnounceGetTransactionsComplete (cwm, sid, CRYPTO_FALSE) })

                }},

            funcSubmitTransaction: { (context, cwm, sid, transactionBytes, transactionBytesLength, hashAsHex) in
                precondition (nil != context  && nil != cwm)

                guard let (system, manager) = System.systemExtract (context, cwm)
                    else { print ("SYS: BTC: SubmitTransaction: Missed {cwm}"); return }
                print ("SYS: BTC: SubmitTransaction")

                let hash = asUTF8String (hashAsHex!)
                let data = Data (bytes: transactionBytes!, count: transactionBytesLength)
                manager.query.createTransaction (blockchainId: manager.network.uids, hashAsHex: hash, transaction: data) {
                    (res: Result<Void, BlockChainDB.QueryError>) in
                    defer { cryptoWalletManagerGive (cwm!) }
                    res.resolve(
                        success: { (_) in cwmAnnounceSubmitTransferSuccess (cwm, sid) },
                        failure: { (_) in cwmAnnounceSubmitTransferFailure (cwm, sid) })
                }
        })
    }
}

extension System {
    internal var clientETH: BRCryptoCWMClientETH {
        return BRCryptoCWMClientETH (
            funcGetEtherBalance: { (context, cwm, sid, network, address) in
                precondition (nil != context  && nil != cwm)

                guard let (system, manager) = System.systemExtract (context, cwm)
                    else { print ("SYS: ETH: GetEtherBalance: Missed {cwm}"); return }

                let ewm = cryptoWalletManagerAsETH (cwm);
                let network = asUTF8String (networkGetName (ewmGetNetwork (ewm)))
                let address = asUTF8String (address!)

                manager.query.getBalanceAsETH (network: network, address: address) {
                    (res: Result<String, BlockChainDB.QueryError>) in
                    defer { cryptoWalletManagerGive (cwm!) }
                    res.resolve (
                        success: { cwmAnnounceGetBalanceSuccess (cwm, sid, $0) },
                        failure: { (_) in cwmAnnounceGetBalanceFailure (cwm, sid) })
                }},

            funcGetTokenBalance: { (context, cwm, sid, network, address, contract) in
                precondition (nil != context  && nil != cwm)

                guard let (system, manager) = System.systemExtract (context, cwm)
                    else { print ("SYS: ETH: GetTokenBalance: Missed {cwm}"); return }

                let ewm = cryptoWalletManagerAsETH (cwm);
                let network  = asUTF8String (networkGetName (ewmGetNetwork (ewm)))
                let address  = asUTF8String (address!)
                let contract = asUTF8String (contract!)

                manager.query.getBalanceAsTOK (network: network, address: address, contract: contract) {
                    (res: Result<String, BlockChainDB.QueryError>) in
                    defer { cryptoWalletManagerGive (cwm!) }
                    res.resolve (
                        success: { cwmAnnounceGetBalanceSuccess (cwm, sid, $0) },
                        failure: { (_) in cwmAnnounceGetBalanceFailure (cwm, sid) })
                }},

            funcGetGasPrice: { (context, cwm, sid, network) in
                precondition (nil != context  && nil != cwm)

                guard let (system, manager) = System.systemExtract (context, cwm)
                    else { print ("SYS: ETH: GetGasPrice: Missed {cwm}"); return }

                let ewm = cryptoWalletManagerAsETH (cwm);
                let network  = asUTF8String (networkGetName (ewmGetNetwork (ewm)))

                manager.query.getGasPriceAsETH (network: network) {
                    (res: Result<String, BlockChainDB.QueryError>) in
                    defer { cryptoWalletManagerGive (cwm!) }
                    res.resolve (
                        success: { cwmAnnounceGetGasPriceSuccess (cwm, sid, $0) },
                        failure: { (_) in cwmAnnounceGetGasPriceFailure (cwm, sid) })
                }},

            funcEstimateGas: { (context, cwm, sid, network, from, to, amount, data) in
                precondition (nil != context  && nil != cwm)

                guard let (system, manager) = System.systemExtract (context, cwm)
                    else { print ("SYS: ETH: EstimateGas: Missed {cwm}"); return }

                let ewm = cryptoWalletManagerAsETH (cwm);
                let network  = asUTF8String (networkGetName (ewmGetNetwork (ewm)))

                manager.query.getGasEstimateAsETH (network: network,
                                                   from:   asUTF8String(from!),
                                                   to:     asUTF8String(to!),
                                                   amount: asUTF8String(amount!),
                                                   data:   asUTF8String(data!)) {
                                                    (res: Result<String, BlockChainDB.QueryError>) in
                                                    defer { cryptoWalletManagerGive (cwm!) }
                                                    res.resolve (
                                                        success: { cwmAnnounceGetGasEstimateSuccess (cwm, sid, $0) },
                                                        failure: { (_) in cwmAnnounceGetGasEstimateFailure (cwm, sid) })
                }},

            funcSubmitTransaction: { (context, cwm, sid, network, transaction) in
                precondition (nil != context  && nil != cwm)

                guard let (system, manager) = System.systemExtract (context, cwm)
                    else { print ("SYS: ETH: SubmitTransaction: Missed {cwm}"); return }

                let ewm = cryptoWalletManagerAsETH (cwm);
                let network  = asUTF8String (networkGetName (ewmGetNetwork (ewm)))

                manager.query.submitTransactionAsETH (network: network,
                                                      transaction: asUTF8String(transaction!)) {
                                                        (res: Result<String, BlockChainDB.QueryError>) in
                                                        defer { cryptoWalletManagerGive (cwm!) }
                                                        res.resolve (
                                                            success: { cwmAnnounceSubmitTransferSuccessForHash (cwm, sid, $0) },
                                                            failure: { (_) in cwmAnnounceSubmitTransferFailure (cwm, sid) })
                }},

            funcGetTransactions: { (context, cwm, sid, network, address, begBlockNumber, endBlockNumber) in
                precondition (nil != context  && nil != cwm)

                guard let (system, manager) = System.systemExtract (context, cwm)
                    else { print ("SYS: ETH: GetTransactions: Missed {cwm}"); return }

                let ewm = cryptoWalletManagerAsETH (cwm);
                let network  = asUTF8String (networkGetName (ewmGetNetwork (ewm)))

                manager.query.getTransactionsAsETH (network: network,
                                                    address: asUTF8String (address!),
                                                    begBlockNumber: begBlockNumber,
                                                    endBlockNumber: endBlockNumber) {
                                                        (res: Result<[BlockChainDB.ETH.Transaction], BlockChainDB.QueryError>) in
                                                        defer { cryptoWalletManagerGive (cwm!) }
                                                        res.resolve(
                                                            success: { (txs: [BlockChainDB.ETH.Transaction]) in
                                                                txs.forEach { (tx: BlockChainDB.ETH.Transaction) in
                                                                    cwmAnnounceGetTransactionsItemETH (cwm, sid,
                                                                                                       tx.hash,
                                                                                                       tx.sourceAddr,
                                                                                                       tx.targetAddr,
                                                                                                       tx.contractAddr,
                                                                                                       tx.amount,
                                                                                                       tx.gasLimit,
                                                                                                       tx.gasPrice,
                                                                                                       tx.data,
                                                                                                       tx.nonce,
                                                                                                       tx.gasUsed,
                                                                                                       tx.blockNumber,
                                                                                                       tx.blockHash,
                                                                                                       tx.blockConfirmations,
                                                                                                       tx.blockTransactionIndex,
                                                                                                       tx.blockTimestamp,
                                                                                                       tx.isError)
                                                                }
                                                                cwmAnnounceGetTransactionsComplete(cwm, sid, CRYPTO_TRUE)
                                                        },
                                                            failure: { (_) in cwmAnnounceGetTransactionsComplete (cwm, sid, CRYPTO_FALSE) })
                }},

            funcGetLogs: { (context, cwm, sid, network, contract, address, event, begBlockNumber, endBlockNumber) in
                precondition (nil != context  && nil != cwm)

                guard let (system, manager) = System.systemExtract (context, cwm)
                    else { print ("SYS: ETH: GetLogs: Missed {cwm}"); return }

                let ewm = cryptoWalletManagerAsETH (cwm);
                let network  = asUTF8String (networkGetName (ewmGetNetwork (ewm)))

                manager.query.getLogsAsETH (network: network,
                                            contract: contract.map { asUTF8String($0) },
                                            address:  asUTF8String(address!),
                                            event:    asUTF8String(event!),
                                            begBlockNumber: begBlockNumber,
                                            endBlockNumber: endBlockNumber) {
                                                (res: Result<[BlockChainDB.ETH.Log], BlockChainDB.QueryError>) in
                                                defer { cryptoWalletManagerGive (cwm!) }
                                                res.resolve(
                                                    success: { (lgs: [BlockChainDB.ETH.Log]) in
                                                        lgs.forEach { (log: BlockChainDB.ETH.Log) in
                                                            let topicsCount = Int32 (log.topics.count)
                                                            var topics = log.topics.filter { !$0.isEmpty }.map { UnsafePointer<Int8>(strdup($0)) }
                                                            defer { topics.forEach { free(UnsafeMutablePointer(mutating: $0)) } }

                                                            cwmAnnounceGetLogsItem (cwm, sid,
                                                                                    log.hash,
                                                                                    log.contract,
                                                                                    topicsCount,
                                                                                    &topics,
                                                                                    log.data,
                                                                                    log.gasPrice,
                                                                                    log.gasUsed,
                                                                                    log.logIndex,
                                                                                    log.blockNumber,
                                                                                    log.blockTransactionIndex,
                                                                                    log.blockTimestamp) }
                                                        cwmAnnounceGetLogsComplete(cwm, sid, CRYPTO_TRUE)
                                                },
                                                    failure: { (_) in cwmAnnounceGetLogsComplete (cwm, sid, CRYPTO_FALSE) })
                }},

            funcGetBlocks: { (context, cwm, sid, network, address, interests, begBlockNumber, endBlockNumber) in
                precondition (nil != context  && nil != cwm)

                guard let (system, manager) = System.systemExtract (context, cwm)
                    else { print ("SYS: ETH: GetBlocks: Missed {cwm}"); return }

                let ewm = cryptoWalletManagerAsETH (cwm);
                let network  = asUTF8String (networkGetName (ewmGetNetwork (ewm)))

                manager.query.getBlocksAsETH (network: network,
                                              address: asUTF8String(address!),
                                              interests: interests,
                                              blockStart: begBlockNumber,
                                              blockStop:  endBlockNumber) {
                                                (res: Result<[UInt64], BlockChainDB.QueryError>) in
                                                defer { cryptoWalletManagerGive (cwm!) }
                                                res.resolve (
                                                    success: {
                                                        let numbersCount = Int32 ($0.count)
                                                        var numbers = $0
                                                        numbers.withUnsafeMutableBytes {
                                                            let bytesAsUInt8 = $0.baseAddress?.assumingMemoryBound(to: UInt64.self)
                                                            cwmAnnounceGetBlocksSuccess (cwm, sid, numbersCount, bytesAsUInt8)
                                                        }},
                                                    failure: { (_) in cwmAnnounceGetBlocksFailure (cwm, sid) })
                }},

            funcGetTokens: { (context, cwm, sid) in
                precondition (nil != context  && nil != cwm)

                guard let (system, manager) = System.systemExtract (context, cwm)
                    else { print ("SYS: ETH: GetTokens: Missed {cwm}"); return }

                manager.query.getTokensAsETH () {
                    (res: Result<[BlockChainDB.ETH.Token],BlockChainDB.QueryError>) in
                    defer { cryptoWalletManagerGive (cwm!) }
                    res.resolve(
                        success: { (tokens: [BlockChainDB.ETH.Token]) in
                            tokens.forEach { (token: BlockChainDB.ETH.Token) in
                                cwmAnnounceGetTokensItem (cwm, sid,
                                                          token.address,
                                                          token.symbol,
                                                          token.name,
                                                          token.description,
                                                          token.decimals,
                                                          token.defaultGasLimit,
                                                          token.defaultGasPrice) }
                            cwmAnnounceGetTokensComplete (cwm, sid, CRYPTO_TRUE)
                    },
                        failure: { (_) in cwmAnnounceGetTokensComplete (cwm, sid, CRYPTO_FALSE) })
                }},

            funcGetBlockNumber: { (context, cwm, sid, network) in
                precondition (nil != context  && nil != cwm)

                guard let (system, manager) = System.systemExtract (context, cwm)
                    else { print ("SYS: ETH: GetBlockNumber: Missed {cwm}"); return }

                let ewm = cryptoWalletManagerAsETH (cwm);
                let network = asUTF8String (networkGetName (ewmGetNetwork (ewm)))

                manager.query.getBlockNumberAsETH (network: network) {
                    (res: Result<String, BlockChainDB.QueryError>) in
                    defer { cryptoWalletManagerGive (cwm!) }
                    res.resolve (
                        success: { cwmAnnounceGetBlockNumberSuccessAsString (cwm, sid, $0) },
                        failure: { (_) in cwmAnnounceGetBlockNumberFailure (cwm, sid) })
                }},

            funcGetNonce: { (context, cwm, sid, network, address) in
                precondition (nil != context  && nil != cwm)

                guard let (system, manager) = System.systemExtract (context, cwm)
                    else { print ("SYS: ETH: GetNonce: Missed {cwm}"); return }

                let ewm = cryptoWalletManagerAsETH (cwm);
                let network = asUTF8String (networkGetName (ewmGetNetwork (ewm)))

                manager.query.getNonceAsETH (network: network, address: asUTF8String(address!)) {
                    (res: Result<String, BlockChainDB.QueryError>) in
                    defer { cryptoWalletManagerGive (cwm!) }
                    res.resolve (
                        success: { cwmAnnounceGetNonceSuccess (cwm, sid, address, $0) },
                        failure: { (_) in cwmAnnounceGetNonceFailure (cwm, sid) })
                }})
    }
}

extension System {
    internal var clientGEN: BRCryptoCWMClientGEN {
        return BRCryptoCWMClientGEN (
            funcGetBlockNumber: { (context, cwm, sid) in
                precondition (nil != context  && nil != cwm)

                guard let (system, manager) = System.systemExtract (context, cwm)
                    else { print ("SYS: GEN: GetBlockNumber: Missed {cwm}"); return }
                print ("SYS: GEN: GetBlockNumber")

                manager.query.getBlockchain (blockchainId: manager.network.uids) {
                    (res: Result<BlockChainDB.Model.Blockchain, BlockChainDB.QueryError>) in
                    defer { cryptoWalletManagerGive(cwm) }
                    res.resolve (
                        success: { cwmAnnounceGetBlockNumberSuccessAsInteger (cwm, sid, $0.blockHeight) },
                        failure: { (_) in cwmAnnounceGetBlockNumberFailure (cwm, sid) })
                }},

            funcGetTransactions: { (context, cwm, sid, address, begBlockNumber, endBlockNumber) in
                precondition (nil != context  && nil != cwm)

                guard let (system, manager) = System.systemExtract (context, cwm)
                    else { print ("SYS: GEN: GetTransaction: Missed {cwm}"); return }
                print ("SYS: GEN: GetTransactions: Blocks: {\(begBlockNumber), \(endBlockNumber)}")

                manager.query.getTransactions (blockchainId: manager.network.uids,
                                               addresses: [asUTF8String(address!)],
                                               begBlockNumber: begBlockNumber,
                                               endBlockNumber: endBlockNumber,
                                               includeRaw: true) {
                                                (res: Result<[BlockChainDB.Model.Transaction], BlockChainDB.QueryError>) in
                                                defer { cryptoWalletManagerGive(cwm) }
                                                res.resolve(
                                                    success: {
                                                        $0.forEach { (model: BlockChainDB.Model.Transaction) in
                                                            let timestamp = model.timestamp.map { UInt64 ($0.timeIntervalSince1970) } ?? 0
                                                            let height    = model.blockHeight ?? 0

                                                            if var data = model.raw {
                                                                let bytesCount = data.count
                                                                data.withUnsafeMutableBytes { (bytes: UnsafeMutableRawBufferPointer) -> Void in
                                                                    let bytesAsUInt8 = bytes.baseAddress?.assumingMemoryBound(to: UInt8.self)
                                                                    cwmAnnounceGetTransactionsItemGEN (cwm, sid,
                                                                                                       bytesAsUInt8,
                                                                                                       bytesCount,
                                                                                                       timestamp,
                                                                                                       height)
                                                                }
                                                            }
                                                        }
                                                        cwmAnnounceGetTransactionsComplete (cwm, sid, CRYPTO_TRUE) },
                                                    failure: { (_) in cwmAnnounceGetTransactionsComplete (cwm, sid, CRYPTO_FALSE) })

                }},

            funcSubmitTransaction: { (context, cwm, sid, transactionBytes, transactionBytesLength, hashAsHex) in
                precondition (nil != context  && nil != cwm)

                guard let (system, manager) = System.systemExtract (context, cwm)
                    else { print ("SYS: GEN: SubmitTransaction: Missed {cwm}"); return }
                print ("SYS: GEN: SubmitTransaction")

                let hash = asUTF8String (hashAsHex!)
                let data = Data (bytes: transactionBytes!, count: transactionBytesLength)
                manager.query.createTransaction (blockchainId: manager.network.uids, hashAsHex: hash, transaction: data) {
                    (res: Result<Void, BlockChainDB.QueryError>) in
                    defer { cryptoWalletManagerGive (cwm!) }
                    res.resolve(
                        success: { (_) in cwmAnnounceSubmitTransferSuccess (cwm, sid) },
                        failure: { (_) in cwmAnnounceSubmitTransferFailure (cwm, sid) })
                }
        })
    }
}

extension System {
    internal var cryptoClient: BRCryptoCWMClient {
        return BRCryptoCWMClient (context: systemContext,
                                  btc: clientBTC,
                                  eth: clientETH,
                                  gen: clientGEN)
    }
}

extension BRWalletManagerEventType: CustomStringConvertible {
    public var description: String {
        switch self {
        case BITCOIN_WALLET_MANAGER_CREATED: return "Created"
        case BITCOIN_WALLET_MANAGER_CONNECTED: return "Connected"
        case BITCOIN_WALLET_MANAGER_DISCONNECTED: return "Disconnected"
        case BITCOIN_WALLET_MANAGER_SYNC_STARTED: return "Sync Started"
        case BITCOIN_WALLET_MANAGER_SYNC_STOPPED: return "Sync Stopped"
        case BITCOIN_WALLET_MANAGER_BLOCK_HEIGHT_UPDATED: return "Block Height Updated"
        default: return "<<unknown>>"
        }
    }
}

extension BRWalletEventType: CustomStringConvertible {
    public var description: String {
        switch self {
        case BITCOIN_WALLET_CREATED: return "Created"
        case BITCOIN_WALLET_BALANCE_UPDATED: return "Balance Updated"
        case BITCOIN_WALLET_TRANSACTION_SUBMITTED: return "Transaction Submitted"
        case BITCOIN_WALLET_FEE_PER_KB_UPDATED: return "FeePerKB Updated"
        case BITCOIN_WALLET_DELETED: return "Deleted"
        default: return "<<unknown>>"
        }
    }
}

extension BRTransactionEventType: CustomStringConvertible {
    public var description: String {
        switch self {
        case BITCOIN_TRANSACTION_ADDED: return "Added"
        case BITCOIN_TRANSACTION_UPDATED: return "Updated"
        case BITCOIN_TRANSACTION_DELETED: return "Deleted"
        default: return "<<unknown>>"
        }
    }
}

extension BREthereumTokenEvent: CustomStringConvertible {
    public var description: String {
        switch self {
        case TOKEN_EVENT_CREATED: return "Created"
        case TOKEN_EVENT_DELETED: return "Deleted"
        default: return "<<unknown>>"
        }
    }
}

extension BREthereumPeerEvent: CustomStringConvertible {
    public var description: String {
        switch self {
        case PEER_EVENT_CREATED: return "Created"
        case PEER_EVENT_DELETED: return "Deleted"
        default: return "<<unknown>>"
        }
    }
}

extension BREthereumTransferEvent: CustomStringConvertible {
    public var description: String {
        switch self {
        case TRANSFER_EVENT_CREATED: return "Created"
        case TRANSFER_EVENT_SIGNED: return "Signed"
        case TRANSFER_EVENT_SUBMITTED: return "Submitted"
        case TRANSFER_EVENT_INCLUDED: return "Included"
        case TRANSFER_EVENT_ERRORED: return "Errored"
        case TRANSFER_EVENT_GAS_ESTIMATE_UPDATED: return "Gas Estimate Updated"
        case TRANSFER_EVENT_DELETED: return "Deleted"
        default: return "<<unknown>>"
        }
    }
}

extension BREthereumWalletEvent: CustomStringConvertible {
    public var description: String {
        switch self {
        case WALLET_EVENT_CREATED: return "Created"
        case WALLET_EVENT_BALANCE_UPDATED: return "Balance Updated"
        case WALLET_EVENT_DEFAULT_GAS_LIMIT_UPDATED: return "Default Gas Limit Updated"
        case WALLET_EVENT_DEFAULT_GAS_PRICE_UPDATED: return "Default Gas Price Updated"
        case WALLET_EVENT_DELETED: return "Deleted"
        default: return "<<unknown>>"
        }
    }
}

extension BREthereumEWMEvent: CustomStringConvertible {
    public var description: String {
        switch self {
        case EWM_EVENT_CREATED: return "Created"
        case EWM_EVENT_SYNC_STARTED: return "Sync Started"
        case EWM_EVENT_SYNC_CONTINUES: return "Sync Continues"
        case EWM_EVENT_SYNC_STOPPED: return "Sync Stopped"
        case EWM_EVENT_NETWORK_UNAVAILABLE: return "Network Unavailable"
        case EWM_EVENT_BLOCK_HEIGHT_UPDATED: return "Block Height Updated"
        case EWM_EVENT_DELETED: return "Deleted"
        default: return "<<unknown>>"
        }
    }
}

extension BRCryptoTransferEventType: CustomStringConvertible {
    public var description: String {
        switch self {
        case CRYPTO_TRANSFER_EVENT_CREATED: return "Created"
        case CRYPTO_TRANSFER_EVENT_CHANGED: return "Changed"
        case CRYPTO_TRANSFER_EVENT_DELETED: return "Deleted"
        default: return "<>unknown>>"
        }
    }
}

extension BRCryptoWalletEventType: CustomStringConvertible {
    public var description: String {
        switch self {
        case CRYPTO_WALLET_EVENT_CREATED: return "Created"
        case CRYPTO_WALLET_EVENT_CHANGED: return "Changed"
        case CRYPTO_WALLET_EVENT_DELETED: return "Deleted"

        case CRYPTO_WALLET_EVENT_TRANSFER_ADDED:     return "Transfer Added"
        case CRYPTO_WALLET_EVENT_TRANSFER_CHANGED:   return "Transfer Changed"
        case CRYPTO_WALLET_EVENT_TRANSFER_SUBMITTED: return "Transfer Submitted"
        case CRYPTO_WALLET_EVENT_TRANSFER_DELETED:   return "Transfer Deleted"

        case CRYPTO_WALLET_EVENT_BALANCE_UPDATED:   return "Balance Updated"
        case CRYPTO_WALLET_EVENT_FEE_BASIS_UPDATED: return "FeeBasis Updated"

        default: return "<>unknown>>"
        }
    }
}

extension BRCryptoWalletManagerEventType: CustomStringConvertible {
    public var description: String {
        switch self {
        case CRYPTO_WALLET_MANAGER_EVENT_CREATED: return "Created"
        case CRYPTO_WALLET_MANAGER_EVENT_CHANGED: return "Changed"
        case CRYPTO_WALLET_MANAGER_EVENT_DELETED: return "Deleted"

        case CRYPTO_WALLET_MANAGER_EVENT_WALLET_ADDED:   return "Wallet Added"
        case CRYPTO_WALLET_MANAGER_EVENT_WALLET_CHANGED: return "Wallet Changed"
        case CRYPTO_WALLET_MANAGER_EVENT_WALLET_DELETED: return "Wallet Deleted"

        // wallet: added, ...
        case CRYPTO_WALLET_MANAGER_EVENT_SYNC_STARTED:   return "Sync Started"
        case CRYPTO_WALLET_MANAGER_EVENT_SYNC_CONTINUES: return "Sync Continues"
        case CRYPTO_WALLET_MANAGER_EVENT_SYNC_STOPPED:   return "Sync Stopped"

        case CRYPTO_WALLET_MANAGER_EVENT_BLOCK_HEIGHT_UPDATED: return "Block Height Updated"
        default: return "<>unknown>>"
        }
    }
}<|MERGE_RESOLUTION|>--- conflicted
+++ resolved
@@ -259,13 +259,6 @@
     ///
     /// @Note: This should only be called one.
     ///
-<<<<<<< HEAD
-    public func start (networksNeeded: [String]) {
-        managers.forEach { $0.connect() }
-    }
-
-=======
->>>>>>> 58c88a6a
     public func configure () {
 
         #if MAINNET
