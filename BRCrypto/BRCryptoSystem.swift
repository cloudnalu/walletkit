//
//  BRSystemSystem.swift
//  BRCrypto
//
//  Created by Ed Gamble on 3/27/19.
//  Copyright © 2019 Breadwinner AG. All rights reserved.
//
//  See the LICENSE file at the project root for license information.
//  See the CONTRIBUTORS file at the project root for a list of contributors.
//
import Foundation  // Data, DispatchQueue
import BRCryptoC

///
/// System (a singleton)
///
public final class System {

    /// The listener.  Gets all events for {Network, WalletManger, Wallet, Transfer}
    public private(set) weak var listener: SystemListener?

    /// The listenerQueue where all listener 'handle events' are asynchronously performed.
    internal let listenerQueue: DispatchQueue

    /// The account
    public let account: Account

    /// The path for persistent storage
    public let path: String

    /// If on mainnet
    public let onMainnet: Bool

    /// The 'blockchain DB' to use for BRD Server Assisted queries
    public let query: BlockChainDB

    /// The queue for asynchronous functionality.  Notably this is used in `configure()` to
    /// gather all of the `query` results as Networks are created and added.
    internal let queue = DispatchQueue (label: "Crypto System")

    /// the networks, unsorted.
    public internal(set) var networks: [Network] = []

    /// Flag indicating if the network is reachable; defaults to true
    internal var isNetworkReachable = true

    /// The wallet managers, unsorted.  A WalletManager will hold an 'unowned'
    /// reference back to `System`
    public internal(set) var managers: [WalletManager] = [];

    internal let callbackCoordinator: SystemCallbackCoordinator

    /// We define default blockchains but these are wholly insufficient given that the
    /// specfication includes `blockHeight` (which can never be correct).

<<<<<<< HEAD
    static let supportedBlockchains: [BlockChainDB.Model.Blockchain] = [
        // Mainnet
        (id: "bitcoin-mainnet",      name: "Bitcoin",      network: "mainnet", isMainnet: true,  currency: "bitcoin-mainnet:__native__",     blockHeight: 595000,
         feeEstimates: [(amount: "30", tier: "10m", confirmationTimeInMilliseconds: 10 * 60 * 1000)],
         confirmationsUntilFinal: 6),
        (id: "bitcoincash-mainnet",  name: "Bitcoin Cash", network: "mainnet", isMainnet: true,  currency: "bitcoincash-mainnet:__native__", blockHeight: 600000,
         feeEstimates: [(amount: "30", tier: "10m", confirmationTimeInMilliseconds: 10 * 60 * 1000)],
         confirmationsUntilFinal: 6),
        (id: "ethereum-mainnet",     name: "Ethereum",     network: "mainnet", isMainnet: true,  currency: "ethereum-mainnet:__native__",    blockHeight: 8570000,
         feeEstimates: [(amount: "2000000000", tier: "1m", confirmationTimeInMilliseconds: 1 * 60 * 1000)],
         confirmationsUntilFinal: 6),
        (id: "ripple-mainnet", name: "Ripple", network: "mainnet", isMainnet: true,  currency: "ripple-mainnet:__native__",
         blockHeight: 50000000, feeEstimates: [(amount: "10", tier: "1m", confirmationTimeInMilliseconds: 1 * 60 * 1000)],
        confirmationsUntilFinal: 1),
        (id: "hedera-mainnet", name: "Hedera", network: "mainnet", isMainnet: true,  currency: "hedera-mainnet:__native__",
         blockHeight: 50000000, feeEstimates: [(amount: "500000", tier: "1m", confirmationTimeInMilliseconds: 1 * 60 * 1000)],
        confirmationsUntilFinal: 1),

        // Testnet
        (id: "bitcoin-testnet",      name: "Bitcoin Testnet",      network: "testnet", isMainnet: false, currency: "bitcoin-testnet:__native__",     blockHeight: 1575000,
         feeEstimates: [(amount: "30", tier: "10m", confirmationTimeInMilliseconds: 10 * 60 * 1000)],
         confirmationsUntilFinal: 6),
        (id: "bitcoincash-testnet",  name: "Bitcoin Cash Testnet", network: "testnet", isMainnet: false, currency: "bitcoincash-testnet:__native__", blockHeight: 1325000,
         feeEstimates: [(amount: "30", tier: "10m", confirmationTimeInMilliseconds: 10 * 60 * 1000)],
         confirmationsUntilFinal: 6),
        (id: "ethereum-ropsten",     name: "Ethereum Ropsten",     network: "testnet", isMainnet: false, currency: "ethereum-ropsten:__native__",    blockHeight: 6415000,
         feeEstimates: [(amount: "2000000000", tier: "1m", confirmationTimeInMilliseconds: 1 * 60 * 1000)],
         confirmationsUntilFinal: 6),
        (id: "ripple-testnet", name: "Ripple Testnet", network: "testnet", isMainnet: false,  currency: "ripple-testnet:__native__",
         blockHeight: 50000000, feeEstimates: [(amount: "10", tier: "1m", confirmationTimeInMilliseconds: 1 * 60 * 1000)],
         confirmationsUntilFinal: 1),
        (id: "hedera-testnet", name: "Hedera", network: "testnet", isMainnet: false,  currency: "hedera-testnet:__native__",
         blockHeight: 50000000, feeEstimates: [(amount: "500000", tier: "1m", confirmationTimeInMilliseconds: 1 * 60 * 1000)],
        confirmationsUntilFinal: 1),
    ]

    private static func makeCurrencyIdentifierERC20 (_ blockchainID: String, _ address: String) -> String {
        return "\(blockchainID):\(address)"
    }

    private static func makeCurrencyDemominationsERC20 (_ code: String, decimals: UInt8) -> [BlockChainDB.Model.CurrencyDenomination] {
        let name = code.uppercased()
        let code = code.lowercased()

        return [
            (name: "\(name) Token INT", code: "\(code)i", decimals: 0,        symbol: "\(code)i"),   // BRDI -> BaseUnit
            (name: "\(name) Token",     code: code,       decimals: decimals, symbol: code)
        ]
    }

    static let defaultCurrencies: [BlockChainDB.Model.Currency] = [
        // Mainnet
        (id: "bitcoin-mainnet:__native__", name: "Bitcoin", code: "btc", type: "native", blockchainID: "bitcoin-mainnet",
         address: nil, verified: true,
         demoninations: [(name: "Satoshi", code: "sat", decimals: 0, symbol: BlockChainDB.Model.lookupSymbol ("sat")),
                         (name: "Bitcoin", code: "btc", decimals: 8, symbol: BlockChainDB.Model.lookupSymbol ("btc"))]),

        (id: "bitcoincash-mainnet:__native__", name: "Bitcoin Cash", code: "bch", type: "native", blockchainID: "bitcoincash-mainnet",
         address: nil, verified: true,
         demoninations: [(name: "Satoshi",      code: "sat", decimals: 0, symbol: BlockChainDB.Model.lookupSymbol ("sat")),
                         (name: "Bitcoin Cash", code: "bch", decimals: 8, symbol: BlockChainDB.Model.lookupSymbol ("bch"))]),

        (id: "ethereum-mainnet:__native__", name: "Ethereum", code: "eth", type: "native", blockchainID: "ethereum-mainnet",
         address: nil, verified: true,
         demoninations: [(name: "Wei",   code: "wei",  decimals:  0, symbol: BlockChainDB.Model.lookupSymbol ("wei")),
                         (name: "Gwei",  code: "gwei", decimals:  9, symbol: BlockChainDB.Model.lookupSymbol ("gwei")),
                         (name: "Ether", code: "eth",  decimals: 18, symbol: BlockChainDB.Model.lookupSymbol ("eth"))]),

        (id: System.makeCurrencyIdentifierERC20 ("ethereum-mainnet", BlockChainDB.Model.addressBRDMainnet), name: "BRD Token", code: "brd", type: "erc20", blockchainID: "ethereum-mainnet",
         address: BlockChainDB.Model.addressBRDMainnet, verified: true,
         demoninations: System.makeCurrencyDemominationsERC20 ("brd", decimals: 18)),

//        (id: "EOS Token", name: "EOS Token", code: "eos", type: "erc20", blockchainID: "ethereum-mainnet",
//         address: "0x86fa049857e0209aa7d9e616f7eb3b3b78ecfdb0", verified: true,
//         demoninations: [(name: "EOS INT, code: "eos1",  decimals:  0, symbol: "eosi"),
//                         (name: "EOS",    code: "eos",   decimals: 18, symbol: "eos")]),

        (id: "ripple-mainnet:__native__", name: "Ripple", code: "xrp", type: "native", blockchainID: "ripple-mainnet",
         address: nil, verified: true,
         demoninations: [(name: "drop", code: "drop", decimals: 0, symbol: "drop"),
                         (name: "xrp",  code: "xrp",  decimals: 6, symbol: "xrp")]),
        (id: "hedera-mainnet:__native__", name: "Hedera", code: "hbar", type: "native", blockchainID: "hedera-mainnet",
         address: nil, verified: true,
         demoninations: [(name: "tinybar", code: "thbar", decimals: 0, symbol: "thbar"),
                         (name: "hbar",  code: "hbar",  decimals: 9, symbol: "hbar")]),

        // Testnet
        (id: "bitcoin-testnet:__native__", name: "Bitcoin Testnet", code: "btc", type: "native", blockchainID: "bitcoin-testnet",
         address: nil, verified: true,
         demoninations: [(name: "Satoshi",         code: "sat",         decimals: 0, symbol: BlockChainDB.Model.lookupSymbol ("sat")),
                         (name: "Bitcoin Testnet", code: "btc", decimals: 8, symbol: BlockChainDB.Model.lookupSymbol ("btc"))]),

        (id: "bitcoincash-testnet:__native__", name: "Bitcoin Cash Testnet", code: "bch", type: "native", blockchainID: "bitcoincash-testnet",
         address: nil, verified: true,
         demoninations: [(name: "Satoshi",              code: "sat",          decimals: 0, symbol: BlockChainDB.Model.lookupSymbol ("sat")),
                         (name: "Bitcoin Cash Testnet", code: "bch", decimals: 8, symbol: BlockChainDB.Model.lookupSymbol ("bch"))]),

        (id: "ethereum-ropsten:__native__", name: "Ethereum Ropsten", code: "eth", type: "native", blockchainID: "ethereum-ropsten",
         address: nil, verified: true,
         demoninations: [(name: "Wei",   code: "wei",  decimals:  0, symbol: BlockChainDB.Model.lookupSymbol ("wei")),
                         (name: "Gwei",  code: "gwei", decimals:  9, symbol: BlockChainDB.Model.lookupSymbol ("gwei")),
                         (name: "Ether", code: "eth",  decimals: 18, symbol: BlockChainDB.Model.lookupSymbol ("eth"))]),

        (id: System.makeCurrencyIdentifierERC20 ("ethereum-ropsten", BlockChainDB.Model.addressBRDTestnet), name: "BRD Token Testnet", code: "brd", type: "erc20", blockchainID: "ethereum-ropsten",
         address: BlockChainDB.Model.addressBRDTestnet, verified: true,
         demoninations: System.makeCurrencyDemominationsERC20 ("brd", decimals: 18)),

        (id: "ripple-testnet:__native__", name: "Ripple Testnet", code: "xrp", type: "native", blockchainID: "ripple-testnet",
         address: nil, verified: true,
         demoninations: [(name: "drop", code: "drop", decimals: 0, symbol: "drop"),
                         (name: "xrp",  code: "xrp",  decimals: 6, symbol: "xrp")]),

        (id: "hedera-testnet:__native__", name: "Hedera", code: "hbar", type: "native", blockchainID: "hedera-testnet",
         address: nil, verified: true,
         demoninations: [(name: "tinybar", code: "thbar", decimals: 0, symbol: "thbar"),
                         (name: "hbar",  code: "hbar",  decimals: 9, symbol: "hbar")]),
    ]

    ///
    /// Address Scheme
    ///

    static let supportedAddressSchemesMap: [String:[AddressScheme]] = [
        "bitcoin-mainnet":      [.btcSegwit, .btcLegacy],
        "bitcoincash-mainnet": [.btcLegacy],
        "ethereum-mainnet":     [.ethDefault],
        "ripple-mainnet":       [.genDefault],
        "hedera-mainnet":       [.genDefault],
        "bitcoin-testnet":      [.btcSegwit, .btcLegacy],
        "bitcoincash-testnet":  [.btcLegacy],
        "ethereum-ropsten":     [.ethDefault],
        "ripple-testnet":       [.genDefault],
        "hedera-testnet":       [.genDefault]
    ]

    static let defaultAddressSchemeMap: [String:AddressScheme] = [
        "bitcoin-mainnet":      .btcSegwit,
        "bitcoincash-mainnet": .btcLegacy,
        "ethereum-mainnet":     .ethDefault,
        "ripple-mainnet":       .genDefault,
        "hedera-mainnet":       .genDefault,
        "bitcoin-testnet":      .btcSegwit,
        "bitcoincash-testnet":  .btcLegacy,
        "ethereum-ropsten":     .ethDefault,
        "ripple-testnet":       .genDefault,
        "hedera-testnet":       .genDefault
    ]

    ///
    /// Return the AddressSchemes support for `network`
    ///
    /// - Parameter network: the network
    ///
    /// - Returns: An array of AddressScheme
    ///
    public func supportedAddressSchemes (network: Network) -> [AddressScheme] {
        return System.supportedAddressSchemesMap[network.uids] ?? [.genDefault]
    }

    ///
    /// Check if `network` supports `scheme`
    ///
    /// - Parameters:
    ///   - network: the network
    ///   - scheme: the scheme
    ///
    /// - Returns: If supported `true`; otherwise `false`.
    ///
    public func supportsAddressScheme (network: Network, _ scheme: AddressScheme) -> Bool {
        return supportedAddressSchemes(network: network).contains (scheme)
    }

    ///
    /// Return the default AddressScheme for `network`
    ///
    /// - Parameter network: the network
    ///
    /// - Returns: The default AddressScheme
    ///
    public func defaultAddressScheme (network: Network) -> AddressScheme {
        return System.defaultAddressSchemeMap[network.uids] ?? .genDefault
    }

    ///
    /// Wallet Manager Modes
    ///
    /// Blockchains with built-in P2P support (BTC, BCH, and ETH) may support `.p2p_only`.
    /// Intermediate modes (.api_with_p2p_submit, .p2p_with_api_sync) are suppored on a case-by-case
    /// basis. API mode is supported if BRD infrastructure supports that blockchain (for example,
    /// BCH is not at the moment)
    ///
    /// It is possible that the `.api_only` mode does not work - for exmaple, the BDB is down.  In
    /// that case it is an App issue to report and resolve the issue by: waiting out the outage;
    /// selecting another mode if available.
    ///
    /// These values are updated whenever the BDB support updates.  However, a given WalletKit
    /// distribution in the wild might be out of date with the current BDB support.  That can mean
    /// that some API mode is missing here that a new BDB support (like when BCH comes online) or
    /// that a mode has disappeared (maybe a blockchain is dropped).  These cases are not
    /// destructive.
    ///
    static let supportedModesMap: [String:[WalletManagerMode]] = [
        "bitcoin-mainnet":      [.api_only, .p2p_only],
        "bitcoincash-mainnet":  [.api_only, .p2p_only],
        "ethereum-mainnet":     [.api_only, .api_with_p2p_submit, .p2p_only],
        "ripple-mainnet":       [.api_only],
        "hedera-mainnet":       [.api_only],
        "bitcoin-testnet":      [.api_only, .p2p_only],
        "bitcoincash-testnet":  [.api_only, .p2p_only],
        "ethereum-ropsten":     [.api_only, .api_with_p2p_submit, .p2p_only],
        "ripple-testnet":       [.api_only],
        "hedera-testnet":       [.api_only]
    ]

    ///
    /// The default Modes
    ///
    static let defaultModesMap: [String:WalletManagerMode] = [
        "bitcoin-mainnet":      .p2p_only,
        "bitcoincash-mainnet":  .p2p_only,
        "ethereum-mainnet":     .api_only,
        "ripple-mainnet":       .api_only,
        "hedera-mainnet":       .api_only,
        "bitcoin-testnet":      .p2p_only,
        "bitcoincash-testnet":  .p2p_only,
        "ethereum-ropsten":     .api_only,
        "ripple-testnet":       .api_only,
        "hedera-testnet":       .api_only
    ]


    /// Return the WalletManagerModes supported by `network`
    ///
    /// - Parameter network: the network
    ///
    /// - Returns: an aray of WalletManagerMode
    ///
    public func supportedModes (network: Network) -> [WalletManagerMode] {
        return System.supportedModesMap[network.uids] ?? [.api_only]
    }

    ///
    /// Check if `network` supports `mode`
    ///
    /// - Parameters:
    ///   - network: the network
    ///   - mode: the mode
    ///
    /// - Returns: If supported `true`; otherwise `false`
    ///
    public func supportsMode (network: Network, _ mode: WalletManagerMode) -> Bool {
        return supportedModes (network: network).contains (mode)
    }

    ///
    /// Return the default WalletManagerMode for `network`
    ///
    /// - Parameter network: the network
    ///
    /// - Returns: the default mode
    ///
    public func defaultMode (network: Network) -> WalletManagerMode {
        return System.defaultModesMap[network.uids] ?? .api_only
    }

=======
>>>>>>> 6b7d6ed0
    ///
    /// Add `network` to `networks`
    ///
    /// - Parameter network: the network to add
    ///
    internal func add (network: Network) {
        networks.append (network)
        announceEvent (SystemEvent.networkAdded(network: network))
    }

    internal func networkBy (uids: String) -> Network? {
        return networks.first { $0.uids == uids }
    }

     internal func managerBy (core: BRCryptoWalletManager) -> WalletManager? {
        return managers
            .first { $0.core == core }
    }

    ///
    /// Add `manager` to `managers`.  Will signal WalletManagerEvent.created and then
    /// SystemEvent.managerAdded is `manager` is added.
    ///
    /// - Parameter manager: the manager to add.
    ///
    internal func add (manager: WalletManager) {
        if !managers.contains(where: { $0 === manager }) {
            managers.append (manager)
            announceEvent (SystemEvent.managerAdded(manager: manager))
        }
    }

    ///
    /// Create a wallet manager for `network` using `mode`, `addressScheme`, and `currencies`.  A
    /// wallet will be 'registered' for each of:
    ///    a) the network's currency - this is the primaryWallet
    ///    b) for each of `currences` that are in `network`.
    /// These wallets are announced using WalletEvent.created and WalletManagerEvent.walledAdded.
    ///
    /// The created wallet manager is announed using WalletManagerEvent.created and
    /// SystemEvent.managerAdded.
    ///
    /// - Parameters:
    ///   - network: the wallet manager's network
    ///   - mode: the wallet manager mode to use
    ///   - addressScheme: the address scheme to use
    ///   - currencies: the currencies to 'register'.  A wallet will be created for each one.  It
    ///       is safe to pass currencies not in `network` as they will be filtered (but bad form
    ///       to do so).  The 'primaryWallet', for the network's currency, is always created; if
    ///       the primaryWallet's currency is in `currencies` then it is effectively ignored.
    ///
    /// - Returns: `true` on success; `false` on failure.
    ///
    /// - Note: There are two preconditions - `network` must support `mode` and `addressScheme`.
    ///     Thus a fatal error arises if, for example, the network is BTC and the scheme is ETH.
    ///
    public func createWalletManager (network: Network,
                                     mode: WalletManagerMode,
                                     addressScheme: AddressScheme,
                                     currencies: Set<Currency>) -> Bool {
        precondition (network.supportsMode(mode))
        precondition (network.supportsAddressScheme(addressScheme))

        guard let manager = WalletManager (system: self,
                                           callbackCoordinator: callbackCoordinator,
                                           account: account,
                                           network: network,
                                           mode: mode,
                                           addressScheme: addressScheme,
                                           currencies: currencies,
                                           storagePath: path,
                                           listener: cryptoListener,
                                           client: cryptoClient)
            else { return false }
        
        manager.setNetworkReachable(isNetworkReachable)
        self.add (manager: manager)
        return true
    }

    ///
    /// Remove (aka 'wipe') the persistent storage associated with `network` at `path`.  This should
    /// be used solely to recover from a failure of `createWalletManager`.  A failure to create
    /// a wallet manager is most likely due to corruption of the persistently stored data and the
    /// only way to recover is to wipe that data.
    ///
    /// - Parameters:
    ///   - network: network to wipe data for
    ///
    public func wipe (network: Network) {
        // Racy - but if there is no wallet manager for `network`... then
        if !managers.contains { network == $0.network } {
            cryptoWalletManagerWipe (network.core, path);
        }
    }

    // Wallets - derived as a 'flatMap' of the managers' wallets.
    public var wallets: [Wallet] {
        return managers.flatMap { $0.wallets }
    }

    static func ensurePath (_ path: String) -> Bool {
        // Apple on `fileExists`, `isWritableFile`
        //    "The following methods are of limited utility. Attempting to predicate behavior
        //     based on the current state of the filesystem or a particular file on the filesystem
        //     is encouraging odd behavior in the face of filesystem race conditions. It's far
        //     better to attempt an operation (like loading a file or creating a directory) and
        //     handle the error gracefully than it is to try to figure out ahead of time whether
        //     the operation will succeed."

        do {
            // Ensure that `storagePath` exists.  Seems the return value can be ignore:
            //    "true if the directory was created, true if createIntermediates is set and the
            //     directory already exists, or false if an error occurred."
            // The `attributes` need not be provided as we have write permission :
            //    "Permissions are set according to the umask of the current process"
            try FileManager.default.createDirectory (atPath: path,
                                                     withIntermediateDirectories: true,
                                                     attributes: nil)
        }
        catch { return false }

        // Ensure `path` is writeable.
        return FileManager.default.isWritableFile (atPath: path)
    }

    ///
    /// Initialize System
    ///
    /// - Parameters:
    ///   - listener: The listener for handlng events.
    ///
    ///   - account: The account, derived from the `paperKey`, that will be used for all networks.
    ///
    ///   - onMainnet: boolean to indicate if this is for mainnet or for testnet.  As blockchains
    ///       are announced, we'll filter them to be for mainent or testnet.
    ///
    ///   - path: The path to use for persistent storage of data, such as for BTC and ETH blocks,
    ///       peers, transaction and logs.
    ///
    ///   - query: The query for BlockchiainDB interaction.
    ///
    ///   - listenerQueue: The queue to use when performing listen event handler callbacks.  If a
    ///       queue is not specficied (default to `nil`), then one will be provided.
    ///
    internal init (listener: SystemListener,
                  account: Account,
                  onMainnet: Bool,
                  path: String,
                  query: BlockChainDB,
                  listenerQueue: DispatchQueue? = nil) {
        let accounctSpecificPath = path + (path.last == "/" ? "" : "/") + account.fileSystemIdentifier
        precondition (System.ensurePath(accounctSpecificPath))

        self.listener  = listener
        self.account   = account
        self.onMainnet = onMainnet
        self.path  = accounctSpecificPath
        self.query = query
        self.listenerQueue = listenerQueue ?? DispatchQueue (label: "Crypto System Listener")
        self.callbackCoordinator = SystemCallbackCoordinator (queue: self.listenerQueue)

        System.systemExtend (with: self)
        announceEvent(SystemEvent.created)
    }

    internal func announceEvent (_ event: SystemEvent) {
        self.listenerQueue.async {
            self.listener?.handleSystemEvent (system: self,
                                              event: event)
        }
    }

    ///
    /// Subscribe (or unsubscribe) to BlockChainDB notifications.  Notifications provide an
    /// asynchronous announcement of DB changes pertinent to the User and are used to avoid
    /// polling the DB for such changes.
    ///
    /// The Subscription includes an `endpoint` which is optional.  If provided, subscriptions
    /// are enabled; if not provided, subscriptions are disabled.  Disabling a sbuscription is
    /// required, even though polling in undesirable, because Notifications are user configured.
    ///
    /// - Parameter subscription: the subscription to enable or to disable notifications
    ///
    public func subscribe (using subscription: BlockChainDB.Subscription) {
        self.query.subscribe (walletId: account.uids,
                              subscription: subscription)
    }

    ///
    /// Announce a BlockChainDB transaction.  This should be called upon the "System User's"
    /// receipt of a BlockchainDB notification.
    ///
    /// - Parameters:
    ///   - transaction: the transaction id which can be used in `getTransfer` to query the
    ///         blockchainDB for details on the transaction
    ///   - data: The transaction JSON data (a dictionary) if available
    ///
    public func announce (transaction id: String, data: [String: Any]) {
        print ("SYS: Announce: \(id)")
    }
    #if false
    internal func updateSubscribedWallets () {
        let currencyKeyValues = wallets.map { ($0.currency.code, [$0.source.description]) }
        let wallet = (id: account.uids,
                      currencies: Dictionary (uniqueKeysWithValues: currencyKeyValues))
        self.query.updateWallet (wallet) { (res: Result<BlockChainDB.Model.Wallet, BlockChainDB.QueryError>) in
            print ("SYS: SubscribedWallets: \(res)")
        }
    }
    #endif
    /// MARK: - Network Fees

    ////
    /// A NetworkFeeUpdateError
    ///
    public enum NetworkFeeUpdateError: Error {
        /// The query endpoint for netowrk fees is unresponsive
        case feesUnavailable
    }

    ///
    /// Update the NetworkFees for all known networks.  This will query the `BlockChainDB` to
    /// acquire the fee information and then update each of system's networks with the new fee
    /// structure.  Each updated network will generate a NetworkEvent.feesUpdated event (even if
    /// the actual fees did not change).
    ///
    /// And optional completion handler can be provided.  If provided the completion handler is
    /// invoked with an array of the networks that were updated or with an error.
    ///
    /// It is appropriate to call this function anytime a network's fees are to be used, such as
    /// when a transfer is created and the User can choose among the different fees.
    ///
    /// - Parameter completion: An optional completion handler
    ///
    public func updateNetworkFees (_ completion: ((Result<[Network],NetworkFeeUpdateError>) -> Void)? = nil) {
        self.query.getBlockchains (mainnet: self.onMainnet) {
            (blockChainResult: Result<[BlockChainDB.Model.Blockchain],BlockChainDB.QueryError>) in

            // On an error, just skip out; we'll query again later, presumably
            guard case let .success (blockChainModels) = blockChainResult
                else {
                    completion? (Result.failure (NetworkFeeUpdateError.feesUnavailable))
                    return
            }

            let networks = blockChainModels.compactMap { (blockChainModel: BlockChainDB.Model.Blockchain) -> Network? in
                guard let network = self.networkBy (uids: blockChainModel.id)
                    else { return nil }

                // We always have a feeUnit for network
                let feeUnit = network.baseUnitFor(currency: network.currency)!

                // Get the fees
                let fees = blockChainModel.feeEstimates
                    // Well, quietly ignore a fee if we can't parse the amount.
                    .compactMap { (fee: BlockChainDB.Model.BlockchainFee) -> NetworkFee? in
                        return Amount.create (string: fee.amount, unit: feeUnit)
                            .map { NetworkFee (timeIntervalInMilliseconds: fee.confirmationTimeInMilliseconds,
                                               pricePerCostFactor: $0) }
                }

                // The fees are unlikely to change; but we'll announce .feesUpdated anyways.
                network.fees = fees
                self.listenerQueue.async {
                    self.listener?.handleNetworkEvent (system: self, network: network, event: .feesUpdated)
                }

                return network
            }

            completion? (Result.success(networks))
        }
    }

    ///
    /// Disconnect all wallet managers
    ///
    public func disconnectAll () {
        managers.forEach { $0.disconnect() }
    }

    ///
    /// Connect all wallet managers.  They will be connected w/o an explict NetworkPeer.
    ///
    public func connectAll () {
        managers.forEach { $0.connect() }
    }

    ///
    /// Set the network reachable flag for all managers. Setting or clearing this flag will
    /// NOT result in a connect/disconnect operation by a manager. Callers must use the
    /// `connect`/`disconnect` calls to change a WalletManager's connectivity state. Instead,
    /// managers MAY consult this flag when performing network operations to determine their
    /// viability.
    ///
    public func setNetworkReachable (_ isNetworkReachable: Bool) {
        self.isNetworkReachable = isNetworkReachable
        managers.forEach { $0.setNetworkReachable(isNetworkReachable) }
    }

     ///
    /// Configure the system.  This will query various BRD services, notably the BlockChainDB, to
    /// establish the available networks (aka blockchains) and their currencies.  For each
    /// `Network` there will be `SystemEvent` which can be used by the App to create a
    /// `WalletManager`
    ///
    /// - Parameter applicationCurrencies: If the BlockChainDB does not return any currencies, then
    ///     use `applicationCurrencies` merged into the deafults.  Appropriate currencies can be
    ///     created from `System::asBlockChainDBModelCurrency` (see below)
    ///
    public func configure (withCurrencyModels applicationCurrencies: [BlockChainDB.Model.Currency]) {
        func currencyDenominationToBaseUnit (currency: Currency, model: BlockChainDB.Model.CurrencyDenomination) -> Unit {
            return Unit (currency: currency,
                         code:   model.code,
                         name:   model.name,
                         symbol: model.symbol)
        }

        func currencyToDefaultBaseUnit (currency: Currency) -> Unit {
            return Unit (currency: currency,
                         code:   "\(currency.code.lowercased())i",
                         name:   "\(currency.name) INT",
                         symbol: "\(currency.code.uppercased())I")
        }

        func currencyDenominationToUnit (currency: Currency, model: BlockChainDB.Model.CurrencyDenomination, base: Unit) -> Unit {
            return Unit (currency: currency,
                         code:   model.code,
                         name:   model.name,
                         symbol: model.symbol,
                         base:   base,
                         decimals: model.decimals)
        }

        // Query for blockchains on the system.queue - thus system.configure() returns instantly
        // and only System (and other types of) Events allow access to networds, wallets, etc.
        self.queue.async {
            // This semaphore is used only to block this async block until at least one group
            // is entered.  Then this async block will wait until all groups have been left.
            let blockchainsSemaphore = DispatchSemaphore (value: 0)

            // This group will be entered and left multiple times as blockchain models and their
            // currencies are processed
            let blockchainsGroup = DispatchGroup ()

            // The 'discovered networks' will all be announced at once.
            var discoveredNetworks:[Network] = []

            func announceNetwork (_ network: Network) {
                // Save the network
                 self.networks.append (network)

                 self.listenerQueue.async {
                     // Announce NetworkEvent.created...
                     self.listener?.handleNetworkEvent (system: self, network: network, event: NetworkEvent.created)

                     // Announce SystemEvent.networkAdded - this will likely be handled with
                     // system.createWalletManager(network:...) which will then announce
                     // numerous events as wallets are created.
                     self.listener?.handleSystemEvent  (system: self, event: SystemEvent.networkAdded(network: network))
                 }

                 // Keep a running total of discovered networks
                 discoveredNetworks.append(network)
            }

            // The 'supported networks' will be the built-in networks matching 'onMainnet'
            let supportedNetworks = Network.installBuiltins()
                .filter { self.onMainnet == $0.isMainnet}

            // Query for blockchains.
            self.query.getBlockchains (mainnet: self.onMainnet) {
                (blockchainResult: Result<[BlockChainDB.Model.Blockchain],BlockChainDB.QueryError>) in

                // If there was a QueryError then we are done
                if case let .failure (error) = blockchainResult {
                    // TODO: Handle a Query Error appropriately.  Must recover/retry
                    print ("SYS: CONFIGURE: Missed Blockchains Query: \(error)")
                    supportedNetworks.forEach { announceNetwork($0) }
                    return // from getBlockchains
                }

                // Make a map from of the supported models
                let blockchainModelsMap = Dictionary (uniqueKeysWithValues:
                    blockchainResult.getWithRecovery { (ignore) in return [] }
                        .map { ($0.id, $0) })

                // Enter the group once for each model; we'll leave as each currency is processed.
                // When all have left, self.queue will unblock (see blockchainsGroup.wait() below).
                supportedNetworks.forEach { (ignore) in blockchainsGroup.enter() }

                // Signal the dispatch semaphore, the self.queue will now start blocking
                // on the dispatch group.
                blockchainsSemaphore.signal()

                // Handle each network
                supportedNetworks
                    .forEach { (network: Network) in

                        // query currencies based on the (Network <==> BlockchainMode) id
                        self.query.getCurrencies (blockchainId: network.uids) {
                            (currencyResult: Result<[BlockChainDB.Model.Currency],BlockChainDB.QueryError>) in

                            // We get one `currencyResult` per blockchain.  If we leave the group
                            // upon completion of this block, we'll match the `enter` calls.
                            defer {
                                blockchainsGroup.leave()
                            }

                            // Don't process a network that we've added already.
                            guard nil == self.networkBy (uids: network.uids)
                                else { print ("SYS: CONFIGURE: Skipped Duplicate Network: \(network.name)"); return }

                            // Get the built-in network
//                            guard let network = supportedNetworks.first (where: { network.uids == $0.uids })
//                                else { print ("SYS: CONFIGURE: Missed network for model: \(network.uids)"); return }

                            // If there was a QueryError, then we are done
                            if case let .failure(error) = currencyResult {
                                print ("SYS: CONFIGURE: Missed Currencies Query (\(network.uids)): \(error)")
                                // Continue on to use the applicationCurrencies
                             }

                            currencyResult.getWithRecovery { (ignore) in
                                return applicationCurrencies
                                    .filter { $0.blockchainID == network.uids }
                            }
                                // TODO: Only needed if getCurrencies returns the wrong stuff.
                                .filter { $0.blockchainID == network.uids }
                                .filter { $0.verified }
                                .forEach { (currencyModel: BlockChainDB.Model.Currency) in

                                    // Create the currency
                                    let currency = Currency (uids: currencyModel.id,
                                                             name: currencyModel.name,
                                                             code: currencyModel.code,
                                                             type: currencyModel.type,
                                                             issuer: currencyModel.address)

                                    // Create the base unit
                                    let baseUnit: Unit = currencyModel.demoninations.first { 0 == $0.decimals }
                                        .map { currencyDenominationToBaseUnit(currency: currency, model: $0) }
                                        ?? currencyToDefaultBaseUnit (currency: currency)

                                    // Create the other units
                                    var units: [Unit] = [baseUnit]
                                    units += currencyModel.demoninations.filter { 0 != $0.decimals }
                                        .map { currencyDenominationToUnit (currency: currency, model: $0, base: baseUnit) }

                                    // Find the default unit
                                    let maximumDecimals = units.reduce (0) { max ($0, $1.decimals) }
                                    let defaultUnit = units.first { $0.decimals == maximumDecimals }!

                                    // Add the currency - this will not replace an existing currency
                                    // Note, a builtin network *always* has a native currency at
                                    // least which is set as the network's currency.
                                    network.addCurrency (currency, baseUnit: baseUnit, defaultUnit: defaultUnit)

                                    // Add the units - this will not replace an existing unti
                                    units.forEach { network.addUnitFor (currency: currency, unit: $0) }
                            }

                            // The feeUnit is always the network currency's base unit
                            guard let feeUnit = network.baseUnitFor (currency: network.currency)
                                else { return }

                            // If we have a blockchain model for this network, process it.
                            if let blockchainModel = blockchainModelsMap[network.uids] {

                                if let blockHeight = blockchainModel.blockHeight {
                                    cryptoNetworkSetHeight (network.core, blockHeight)
                                }

                                // Extract the network fees from the blockchainModel
                                let fees = blockchainModel.feeEstimates
                                    // Well, quietly ignore a fee if we can't parse the amount.
                                    .compactMap { (fee: BlockChainDB.Model.BlockchainFee) -> NetworkFee? in
                                        let timeInterval  = fee.confirmationTimeInMilliseconds
                                        return Amount.create (string: fee.amount, unit: feeUnit)
                                            .map { NetworkFee (timeIntervalInMilliseconds: timeInterval,
                                                               pricePerCostFactor: $0) }
                                }

                                // We require fees
                                guard !fees.isEmpty
                                    else { print ("SYS: CONFIGURE: Missed Fees (\(blockchainModel.name)) on '\(blockchainModel.network)'"); return }

                                // Update the network's fees.
                                network.fees = fees
                            }
                            else { print ("SYS: CONFIGURE: Missed model for network: \(network.uids)") }

                            // Finally, announce the network
                            announceNetwork(network)
                        }
                }
            }
            
            // Wait on the semaphore - indicates that the DispatchGroup is 'active'
            blockchainsSemaphore.wait()

            // Wait on the group - indicates that all models+currencies have entered and left.
            blockchainsGroup.wait()

            // Always announce the discoveredNetworks on competion of `getBlockchains`
            self.listenerQueue.async {
                self.listener?.handleSystemEvent(system: self, event: SystemEvent.discoveredNetworks (networks: discoveredNetworks))
            }
        }
    }

    private static func makeCurrencyDemominationsERC20 (_ code: String, decimals: UInt8) -> [BlockChainDB.Model.CurrencyDenomination] {
        let name = code.uppercased()
        let code = code.lowercased()

        return [
            (name: "\(name) Token INT", code: "\(code)i", decimals: 0,        symbol: "\(code)i"),   // BRDI -> BaseUnit
            (name: "\(name) Token",     code: code,       decimals: decimals, symbol: code)
        ]
    }

    ///
    /// Create a BlockChainDB.Model.Currency to be used in the event that the BlockChainDB does
    /// not provide its own currency model.
    ///
    public static func asBlockChainDBModelCurrency (uids: String, name: String, code: String, type: String, decimals: UInt8) -> BlockChainDB.Model.Currency? {
        // convert to lowercase to match up with built-in blockchains
        let type = type.lowercased()
        guard "erc20" == type || "native" == type else { return nil }
        return uids.firstIndex(of: ":")
            .map {
                let code         = code.lowercased()
                let blockchainID = uids.prefix(upTo: $0).description
                let address      = uids.suffix(from: uids.index (after: $0)).description

                return (id:   uids,
                        name: name,
                        code: code,
                        type: type,
                        blockchainID: blockchainID,
                        address: (address != "__native__" ? address : nil),
                        verified: true,
                        demoninations: System.makeCurrencyDemominationsERC20 (code, decimals: decimals))
        }
    }


    //
    // Static Weak System References
    //

    /// A serial queue to protect `systemIndex` and `systemMapping`
    static let systemQueue = DispatchQueue (label: "System", attributes: .concurrent)

    /// A index to globally identify systems.
    static var systemIndex: Int32 = 0;

    /// A dictionary mapping an index to a system.
    static var systemMapping: [Int32 : System] = [:]

    ///
    /// Lookup a `System` from an `index
    ///
    /// - Parameter index:
    ///
    /// - Returns: A System if it is mapped by the index and has not been GCed.
    ///
    static func systemLookup (index: Int32) -> System? {
        return systemQueue.sync {
            return systemMapping[index]
        }
    }

    /// An array of removed systems.  This is a workaround for systems that have been destroyed.
    /// We do not correctly handle 'release' and thus C-level memory issues are introduced; rather
    /// than solving those memory issues now, we'll avoid 'release' by holding a reference.
    private static var systemRemovedSystems = [System]()

    /// If true, save removed system in the above array. Set to `false` for debugging 'release'.
    private static var systemRemovedSystemsSave = true;

    static func systemRemove (index: Int32) {
        return systemQueue.sync (flags: .barrier) {
            systemMapping.removeValue (forKey: index)
                .map {
                    if systemRemovedSystemsSave {
                        systemRemovedSystems.append ($0)
                    }
            }
        }
    }

    ///
    /// Add a systme to the mapping.  Create a new index in the process and assign as system.index
    ///
    /// - Parameter system:
    ///
    /// - Returns: the system's index
    ///
    static func systemExtend (with system: System) {
        systemQueue.async (flags: .barrier) {
            systemIndex += 1
            system.index = systemIndex // Always 1 or more
            systemMapping[system.index] = system
        }
    }

    static func systemExtract (_ context: BRCryptoCWMListenerContext!,
                               _ cwm: BRCryptoWalletManager!) -> (System, WalletManager)? {
        precondition (nil != context  && nil != cwm)

        let index = 1 + Int32(UnsafeMutableRawPointer(bitPattern: 1)!.distance(to: context))

        return systemLookup(index: index)
            .map { ($0, WalletManager (core: cwm,
                                       system: $0,
                                       callbackCoordinator: $0.callbackCoordinator,
                                       take: true))
        }
    }

    static func systemExtract (_ context: BRCryptoCWMListenerContext!,
                               _ cwm: BRCryptoWalletManager!,
                               _ wid: BRCryptoWallet!) -> (System, WalletManager, Wallet)? {
        precondition (nil != context  && nil != cwm && nil != wid)

        return systemExtract (context, cwm)
            .map { ($0.0,
                    $0.1,
                    $0.1.walletByCoreOrCreate (wid, create: true)!)
        }
    }

    static func systemExtract (_ context: BRCryptoCWMListenerContext!,
                               _ cwm: BRCryptoWalletManager!,
                               _ wid: BRCryptoWallet!,
                               _ tid: BRCryptoTransfer!) -> (System, WalletManager, Wallet, Transfer)? {
        precondition (nil != context  && nil != cwm && nil != wid && nil != tid)

        // create -> CRYPTO_TRANSFER_EVENT_CREATED == event.type
        return systemExtract (context, cwm, wid)
            .map { ($0.0,
                    $0.1,
                    $0.2,
                    $0.2.transferByCoreOrCreate (tid, create: true)!)
        }
    }

    /// The index of this system
    var index: Int32 = 0

    var systemContext: BRCryptoCWMClientContext? {
        let index = Int(self.index)
        return UnsafeMutableRawPointer (bitPattern: index)
    }

    public static func create (listener: SystemListener,
                               account: Account,
                               onMainnet: Bool,
                               path: String,
                               query: BlockChainDB,
                               listenerQueue: DispatchQueue? = nil) -> System {
        return System (listener: listener,
                       account: account,
                       onMainnet: onMainnet,
                       path: path,
                       query: query,
                       listenerQueue: listenerQueue)
    }

    static func destroy (system: System) {
        // Stop all callbacks.  This might be inconsistent with 'deleted' events.
        System.systemRemove (index: system.index)

        // Disconnect all wallet managers
        system.disconnectAll()

        // Stop all the wallet managers.
        system.managers.forEach { $0.stop() }
    }

    ///
    /// Cease use of `system` and remove (aka 'wipe') its persistent storage.  Caution is highly
    /// warranted; none of the System's references, be they Wallet Managers, Wallets, Transfers, etc
    /// should be *touched* once the system is wiped.
    ///
    /// - Note: This function blocks until completed.  Be sure that all references are dereferenced
    ///         *before* invoking this function and remove the reference to `system` after this
    ///         returns.
    ///
    /// - Parameter system: the system to wipe
    ///
    public static func wipe (system: System) {
        // Save the path to the persistent storage
        let storagePath = system.path;

        // Destroy the system.
        destroy (system: system)

        // Clear out persistent storage
        do {
            if FileManager.default.fileExists(atPath: storagePath) {
                try FileManager.default.removeItem(atPath: storagePath)
            }
        }
        catch let error as NSError {
            print("Error: \(error.localizedDescription)")
        }
    }

    ///
    /// Remove (aka 'wipe') the persistent storage associated with any and all systems located
    /// within `atPath` except for a specified array of systems to preserve.  Generally, this
    /// function should be called on startup after all systems have been created.  When called at
    /// that time, any 'left over' systems will have their persistent storeage wiped.
    ///
    /// - Note: This function will perform no action if `atPath` does not exist or is
    ///         not a directory.
    ///
    /// - Parameter atPath: the file system path where system data is persistently stored
    /// - Parameter systems: the array of systems that shouldn not have their data wiped.
    ///
    public static func wipeAll (atPath: String, except systems: [System]) {
        do {
            try FileManager.default.contentsOfDirectory (atPath: atPath)
                .map     { (path) in atPath + "/" + path }
                .filter  { (path) in !systems.contains { path == $0.path } }
                .forEach { (path) in
                    do {
                        try FileManager.default.removeItem (atPath: path)
                    }
                    catch {}
            }
        }
        catch {}
    }
}

public enum SystemEvent {
    /// The system has been created.
    case created

    /// A network has been added to the system.  This event is generated during `configure` as
    /// each BlockChainDB blockchain is discovered.
    case networkAdded (network: Network)

    /// During `configure` once all networks have been discovered, this event is generated to
    /// mark the completion of network discovery.  The provided networks are the newly added ones;
    /// if all the known networks are required, use `system.networks`.
    case discoveredNetworks (networks: [Network])

    /// A wallet manager has been added to the system.  WalletMangers are added by the APP
    /// generally as a subset of the Networks and through a call to System.craeteWalletManager.
    case managerAdded (manager: WalletManager)
}

///
/// A SystemListener recieves asynchronous events announcing state changes to Networks, to Managers,
/// to Wallets and to Transfers.  This is an application's sole mechanism to learn of asynchronous
/// state changes.  The `SystemListener` is built upon other listeners (for WalletManager, etc) and
/// adds in `func handleSystemEvent(...)`.
///
/// All event handlers will be asynchronously performed on a listener-specific queue.  Handler will
/// be invoked as `queue.async { listener.... (...) }`.  This queue can be serial or parallel as
/// any listener calls back into System are multi-thread protected.  The queue is provided as part
/// of the System initalizer - if a queue is not specified a default one will be provided.
///
/// Note: This must be 'class bound' as System holds a 'weak' reference (for GC reasons).
///
public protocol SystemListener : /* class, */ WalletManagerListener, WalletListener, TransferListener, NetworkListener {
    ///
    /// Handle a System Event
    ///
    /// - Parameters:
    ///   - system: the system
    ///   - event: the event
    ///
    func handleSystemEvent (system: System,
                            event: SystemEvent)
}

/// A Functional Interface for a Handler
public typealias SystemEventHandler = (System, SystemEvent) -> Void

///
/// A SystemCallbackCoordinator coordinates callbacks for non-event based announcement interfaces.
///
internal final class SystemCallbackCoordinator {
    enum Handler {
        case walletFeeEstimate (Wallet.EstimateFeeHandler)
    }

    var index: Int32 = 0;
    var handlers: [Int32: Handler] = [:]

    // The queue upon which to invoke handlers.
    let queue: DispatchQueue

    public typealias Cookie = UnsafeMutableRawPointer

    var cookie: Cookie {
        return System.systemQueue.sync {
            let index = Int(self.index)
            return UnsafeMutableRawPointer (bitPattern: index)!
        }
    }

    func cookieToIndex (_ cookie: Cookie) -> Int32 {
        return 1 + Int32(UnsafeMutableRawPointer(bitPattern: 1)!.distance(to: cookie))
    }

    public func addWalletFeeEstimateHandler(_ handler: @escaping Wallet.EstimateFeeHandler) -> Cookie {
        return System.systemQueue.sync {
            index += 1
            handlers[index] = Handler.walletFeeEstimate(handler)
            // Recursively on System.systemQueue.sync
            return cookie
        }
    }

    func remWalletFeeEstimateHandler (_ cookie: UnsafeMutableRawPointer) -> Wallet.EstimateFeeHandler? {
        return System.systemQueue.sync {
            return handlers.removeValue (forKey: cookieToIndex(cookie))
                .flatMap {
                    switch $0 {
                    case .walletFeeEstimate (let handler): return handler
                    }
            }
        }
    }

    func handleWalletFeeEstimateSuccess (_ cookie: UnsafeMutableRawPointer, estimate: TransferFeeBasis) {
        if let handler = remWalletFeeEstimateHandler(cookie) {
            queue.async {
                handler (Result.success (estimate))
            }
        }
    }

    func handleWalletFeeEstimateFailure (_ cookie: UnsafeMutableRawPointer, error: Wallet.FeeEstimationError) {
        if let handler = remWalletFeeEstimateHandler(cookie) {
            queue.async {
                handler (Result.failure(error))
            }
        }
    }

    init (queue: DispatchQueue) {
        self.queue = queue
    }
}


extension System {
    internal var cryptoListener: BRCryptoCWMListener {
        // These methods are invoked direclty on a BWM, EWM, or GWM thread.
        return BRCryptoCWMListener (
            context: systemContext,

            walletManagerEventCallback: { (context, cwm, event) in
                precondition (nil != context  && nil != cwm)
                defer { cryptoWalletManagerGive(cwm) }

                guard let (system, manager) = System.systemExtract (context, cwm)
                    else { print ("SYS: Event: \(event.type): Missed {cwm}"); return }

                print ("SYS: Event: Manager (\(manager.name)): \(event.type)")

                var walletManagerEvent: WalletManagerEvent? = nil

                switch event.type {
                case CRYPTO_WALLET_MANAGER_EVENT_CREATED:
                    walletManagerEvent = WalletManagerEvent.created

                case CRYPTO_WALLET_MANAGER_EVENT_CHANGED:
                    print ("SYS: Event: Manager (\(manager.name)): \(event.type): {\(WalletManagerState (core: event.u.state.oldValue)) -> \(WalletManagerState (core: event.u.state.newValue))}")
                    walletManagerEvent = WalletManagerEvent.changed (oldState: WalletManagerState (core: event.u.state.oldValue),
                                                                     newState: WalletManagerState (core: event.u.state.newValue))

                case CRYPTO_WALLET_MANAGER_EVENT_DELETED:
                    walletManagerEvent = WalletManagerEvent.deleted

                case CRYPTO_WALLET_MANAGER_EVENT_WALLET_ADDED:
                    defer { if let wid = event.u.wallet.value { cryptoWalletGive (wid) }}
                    guard let wallet = manager.walletBy (core: event.u.wallet.value)
                        else { print ("SYS: Event: \(event.type): Missed (wallet)"); return }
                    walletManagerEvent = WalletManagerEvent.walletAdded (wallet: wallet)

                case CRYPTO_WALLET_MANAGER_EVENT_WALLET_CHANGED:
                    defer { if let wid = event.u.wallet.value { cryptoWalletGive (wid) }}
                    guard let wallet = manager.walletBy (core: event.u.wallet.value)
                        else { print ("SYS: Event: \(event.type): Missed (wallet)"); return }
                    walletManagerEvent = WalletManagerEvent.walletChanged(wallet: wallet)

                case CRYPTO_WALLET_MANAGER_EVENT_WALLET_DELETED:
                    defer { if let wid = event.u.wallet.value { cryptoWalletGive (wid) }}
                    guard let wallet = manager.walletBy (core: event.u.wallet.value)
                        else { print ("SYS: Event: \(event.type): Missed (wallet)"); return }
                    walletManagerEvent = WalletManagerEvent.walletDeleted(wallet: wallet)

                case CRYPTO_WALLET_MANAGER_EVENT_SYNC_STARTED:
                    walletManagerEvent = WalletManagerEvent.syncStarted

                case CRYPTO_WALLET_MANAGER_EVENT_SYNC_CONTINUES:
                    let timestamp: Date? = (0 == event.u.syncContinues.timestamp // CRYPTO_NO_SYNC_TIMESTAMP
                        ? nil
                        : Date (timeIntervalSince1970: TimeInterval(event.u.syncContinues.timestamp)))

                    walletManagerEvent = WalletManagerEvent.syncProgress (
                        timestamp: timestamp,
                        percentComplete: event.u.syncContinues.percentComplete)

                case CRYPTO_WALLET_MANAGER_EVENT_SYNC_STOPPED:
                    let reason = WalletManagerSyncStoppedReason(core: event.u.syncStopped.reason)
                    walletManagerEvent = WalletManagerEvent.syncEnded(reason: reason)

                case CRYPTO_WALLET_MANAGER_EVENT_SYNC_RECOMMENDED:
                    let depth = WalletManagerSyncDepth(core: event.u.syncRecommended.depth)
                    walletManagerEvent = WalletManagerEvent.syncRecommended(depth: depth)

                case CRYPTO_WALLET_MANAGER_EVENT_BLOCK_HEIGHT_UPDATED:
                    walletManagerEvent = WalletManagerEvent.blockUpdated(height: event.u.blockHeight.value)

                default: preconditionFailure()
                }

                walletManagerEvent.map { (event) in
                    system.listenerQueue.async {
                        system.listener?.handleManagerEvent (system: system,
                                                             manager: manager,
                                                             event: event)
                    }
                }
        },

            walletEventCallback: { (context, cwm, wid, event) in
                precondition (nil != context  && nil != cwm && nil != wid)
                defer { cryptoWalletManagerGive(cwm); cryptoWalletGive(wid) }

                guard let (system, manager, wallet) = System.systemExtract (context, cwm, wid)
                    else { print ("SYS: Event: \(event.type): Missed {cwm, wid}"); return }

                print ("SYS: Event: Wallet (\(wallet.name)): \(event.type)")

                var walletEvent: WalletEvent? = nil

                switch event.type {
                case CRYPTO_WALLET_EVENT_CREATED:
                    walletEvent = WalletEvent.created

                case CRYPTO_WALLET_EVENT_CHANGED:
                    walletEvent = WalletEvent.changed (oldState: WalletState (core: event.u.state.oldState),
                                                       newState: WalletState (core: event.u.state.newState))

                case CRYPTO_WALLET_EVENT_DELETED:
                    walletEvent = WalletEvent.deleted

                case CRYPTO_WALLET_EVENT_TRANSFER_ADDED:
                    defer { if let tid = event.u.transfer.value { cryptoTransferGive(tid) }}
                    guard let transfer = wallet.transferBy (core: event.u.transfer.value)
                        else { print ("SYS: Event: \(event.type): Missed (transfer)"); return }
                    walletEvent = WalletEvent.transferAdded (transfer: transfer)

                case CRYPTO_WALLET_EVENT_TRANSFER_CHANGED:
                    defer { if let tid = event.u.transfer.value { cryptoTransferGive(tid) }}
                    guard let transfer = wallet.transferBy (core: event.u.transfer.value)
                        else { print ("SYS: Event: \(event.type): Missed (transfer)"); return }
                    walletEvent = WalletEvent.transferChanged (transfer: transfer)

                case CRYPTO_WALLET_EVENT_TRANSFER_SUBMITTED:
                    defer { if let tid = event.u.transfer.value { cryptoTransferGive(tid) }}
                    guard let transfer = wallet.transferBy (core: event.u.transfer.value)
                        else { print ("SYS: Event: \(event.type): Missed (transfer)"); return }
                    walletEvent = WalletEvent.transferSubmitted (transfer: transfer, success: true)

                case CRYPTO_WALLET_EVENT_TRANSFER_DELETED:
                    defer { if let tid = event.u.transfer.value { cryptoTransferGive(tid) }}
                    guard let transfer = wallet.transferBy (core: event.u.transfer.value)
                        else { print ("SYS: Event: \(event.type): Missed (transfer)"); return }
                    walletEvent = WalletEvent.transferDeleted (transfer: transfer)

                case CRYPTO_WALLET_EVENT_BALANCE_UPDATED:
                    let amount = Amount (core: event.u.balanceUpdated.amount,
                                         take: false)
                    walletEvent = WalletEvent.balanceUpdated(amount: amount)

                case CRYPTO_WALLET_EVENT_FEE_BASIS_UPDATED:
                    let feeBasis = TransferFeeBasis (core: event.u.feeBasisUpdated.basis, take: false)
                    walletEvent = WalletEvent.feeBasisUpdated(feeBasis: feeBasis)

                case CRYPTO_WALLET_EVENT_FEE_BASIS_ESTIMATED:
                    let cookie = event.u.feeBasisEstimated.cookie!
                    if CRYPTO_SUCCESS == event.u.feeBasisEstimated.status,
                        let feeBasis = event.u.feeBasisEstimated.basis
                            .map ({ TransferFeeBasis (core: $0, take: false) }) {
                        system.callbackCoordinator.handleWalletFeeEstimateSuccess (cookie, estimate: feeBasis)
                    }
                    else {
                        let feeError = Wallet.FeeEstimationError.fromStatus(event.u.feeBasisEstimated.status)
                        system.callbackCoordinator.handleWalletFeeEstimateFailure (cookie, error: feeError)
                    }
                default: preconditionFailure()
                }

                walletEvent.map { (event) in
                    system.listenerQueue.async {
                        system.listener?.handleWalletEvent (system: manager.system,
                                                            manager: manager,
                                                            wallet: wallet,
                                                            event: event)
                    }
                }
        },

            transferEventCallback: { (context, cwm, wid, tid, event) in
                precondition (nil != context  && nil != cwm && nil != wid && nil != tid)
                defer { cryptoWalletManagerGive(cwm); cryptoWalletGive(wid); cryptoTransferGive(tid) }

                guard let (system, manager, wallet, transfer) = System.systemExtract (context, cwm, wid, tid)
                    else { print ("SYS: Event: \(event.type): Missed {cwm, wid, tid}"); return }

                print ("SYS: Event: Transfer (\(wallet.name) @ \(transfer.hash?.description ?? "pending")): \(event.type)")

                var transferEvent: TransferEvent? = nil

                switch (event.type) {
                case CRYPTO_TRANSFER_EVENT_CREATED:
                    transferEvent = TransferEvent.created

                case CRYPTO_TRANSFER_EVENT_CHANGED:
                    // The event.u.state.{old,new} references to BRCryptoTransferState are 'passed'
                    // to the TransferState initializer.
                    transferEvent = TransferEvent.changed (old: TransferState.init (core: event.u.state.old),
                                                           new: TransferState.init (core: event.u.state.new))

                case CRYPTO_TRANSFER_EVENT_DELETED:
                    transferEvent = TransferEvent.deleted

                default: preconditionFailure()
                }

                transferEvent.map { (event) in
                    system.listenerQueue.async {
                        system.listener?.handleTransferEvent (system: system,
                                                              manager: manager,
                                                              wallet: wallet,
                                                              transfer: transfer,
                                                              event: event)
                    }
                }
        })
    }
}

extension System {
    private static func cleanup (_ message: String,
                                 cwm: BRCryptoWalletManager? = nil,
                                 wid: BRCryptoWallet? = nil,
                                 tid: BRCryptoTransfer? = nil) -> Void {
        print (message)
        cwm.map { cryptoWalletManagerGive ($0) }
        wid.map { cryptoWalletGive ($0) }
        tid.map { cryptoTransferGive ($0) }
    }
}

extension System {
    internal var clientBTC: BRCryptoCWMClientBTC {
        return BRCryptoCWMClientBTC (
            funcGetBlockNumber: { (context, cwm, sid) in
                precondition (nil != context  && nil != cwm)

                guard let (system, manager) = System.systemExtract (context, cwm)
                    else { System.cleanup("SYS: BTC: GetBlockNumber: Missed {cwm}", cwm: cwm); return }
                print ("SYS: BTC: GetBlockNumber")

                manager.query.getBlockchain (blockchainId: manager.network.uids) { (res: Result<BlockChainDB.Model.Blockchain, BlockChainDB.QueryError>) in
                    defer { cryptoWalletManagerGive (cwm!) }
                    res.resolve (
                        success: { cwmAnnounceGetBlockNumberSuccessAsInteger (manager.core, sid, $0.blockHeight!) },
                        failure: { (_) in cwmAnnounceGetBlockNumberFailure (manager.core, sid) })
                }},

            funcGetTransactions: { (context, cwm, sid, addresses, addressesCount, begBlockNumber, endBlockNumber) in
                precondition (nil != context  && nil != cwm)

                guard let (system, manager) = System.systemExtract (context, cwm)
                    else { System.cleanup ("SYS: BTC: GetTransactions: Missed {cwm}", cwm: cwm); return }
                print ("SYS: BTC: GetTransactions: Blocks: {\(begBlockNumber), \(endBlockNumber)}")

                var cAddresses = addresses!
                var addresses:[String] = Array (repeating: "", count: addressesCount)
                for index in 0..<addressesCount {
                    addresses[index] = asUTF8String (cAddresses.pointee!)
                    cAddresses = cAddresses.advanced(by: 1)
                }

                manager.query.getTransactions (blockchainId: manager.network.uids,
                                               addresses: addresses,
                                               begBlockNumber: (begBlockNumber == BLOCK_HEIGHT_UNBOUND ? nil : begBlockNumber),
                                               endBlockNumber: (endBlockNumber == BLOCK_HEIGHT_UNBOUND ? nil : endBlockNumber),
                                               includeRaw: true) {
                                                (res: Result<[BlockChainDB.Model.Transaction], BlockChainDB.QueryError>) in
                                                defer { cryptoWalletManagerGive (cwm!) }
                                                res.resolve(
                                                    success: {
                                                        $0.forEach { (model: BlockChainDB.Model.Transaction) in
                                                            let timestamp = model.timestamp.map { $0.asUnixTimestamp } ?? 0
                                                            let height    = model.blockHeight ?? 0
                                                            guard let status = ("confirmed" == model.status
                                                                ? CRYPTO_TRANSFER_STATE_INCLUDED
                                                                : ("submitted" == model.status
                                                                    ? CRYPTO_TRANSFER_STATE_SUBMITTED
                                                                    : ("failed" == model.status
                                                                        ? CRYPTO_TRANSFER_STATE_ERRORED
                                                                        : nil)))
                                                                else { preconditionFailure() }

                                                            if var data = model.raw {
                                                                let bytesCount = data.count
                                                                data.withUnsafeMutableBytes { (bytes: UnsafeMutableRawBufferPointer) -> Void in
                                                                    let bytesAsUInt8 = bytes.baseAddress?.assumingMemoryBound(to: UInt8.self)
                                                                    cwmAnnounceGetTransactionsItemBTC (cwm, sid, status,
                                                                                                       bytesAsUInt8,
                                                                                                       bytesCount,
                                                                                                       timestamp,
                                                                                                       height)
                                                                }
                                                            }
                                                        }
                                                        cwmAnnounceGetTransactionsComplete (cwm, sid, CRYPTO_TRUE) },
                                                    failure: { (_) in cwmAnnounceGetTransactionsComplete (cwm, sid, CRYPTO_FALSE) })

                }},

            funcSubmitTransaction: { (context, cwm, sid, transactionBytes, transactionBytesLength, hashAsHex) in
                precondition (nil != context  && nil != cwm)

                guard let (system, manager) = System.systemExtract (context, cwm)
                    else { System.cleanup  ("SYS: BTC: SubmitTransaction: Missed {cwm}", cwm: cwm); return }
                print ("SYS: BTC: SubmitTransaction")

                let hash = asUTF8String (hashAsHex!)
                let data = Data (bytes: transactionBytes!, count: transactionBytesLength)
                manager.query.createTransaction (blockchainId: manager.network.uids, hashAsHex: hash, transaction: data) {
                    (res: Result<Void, BlockChainDB.QueryError>) in
                    defer { cryptoWalletManagerGive (cwm!) }
                    res.resolve(
                        success: { (_) in cwmAnnounceSubmitTransferSuccess (cwm, sid) },
                        failure: { (e) in
                            print ("SYS: BTC: SubmitTransaction: Error: \(e)")
                            cwmAnnounceSubmitTransferFailure (cwm, sid) })
                }
        })
    }
}

extension System {
    internal var clientETH: BRCryptoCWMClientETH {
        return BRCryptoCWMClientETH (
            funcGetEtherBalance: { (context, cwm, sid, network, address) in
                precondition (nil != context  && nil != cwm)

                guard let (system, manager) = System.systemExtract (context, cwm)
                    else { System.cleanup  ("SYS: ETH: GetEtherBalance: Missed {cwm}", cwm: cwm); return }

                guard let network = network.map (asUTF8String),
                    let address = address.map (asUTF8String)
                    else { System.cleanup  ("SYS: ETH: GetEtherBalance: Missed {network, address}", cwm: cwm); return }

                manager.query.getBalanceAsETH (network: network, address: address) {
                    (res: Result<String, BlockChainDB.QueryError>) in
                    defer { cryptoWalletManagerGive (cwm!) }
                    res.resolve (
                        success: { cwmAnnounceGetBalanceSuccess (cwm, sid, $0) },
                        failure: { (_) in cwmAnnounceGetBalanceFailure (cwm, sid) })
                }},

            funcGetTokenBalance: { (context, cwm, sid, network, address, contract) in
                precondition (nil != context  && nil != cwm)

                guard let (system, manager) = System.systemExtract (context, cwm)
                    else { System.cleanup  ("SYS: ETH: GetTokenBalance: Missed {cwm}", cwm: cwm); return }

                guard let network = network.map (asUTF8String),
                    let address = address.map (asUTF8String),
                    let contract = contract.map (asUTF8String)
                    else { System.cleanup  ("SYS: ETH: GetTokenBalance: Missed {network, address, contract}", cwm: cwm); return }

                manager.query.getBalanceAsTOK (network: network, address: address, contract: contract) {
                    (res: Result<String, BlockChainDB.QueryError>) in
                    defer { cryptoWalletManagerGive (cwm!) }
                    res.resolve (
                        success: { cwmAnnounceGetBalanceSuccess (cwm, sid, $0) },
                        failure: { (_) in cwmAnnounceGetBalanceFailure (cwm, sid) })
                }},

            funcGetGasPrice: { (context, cwm, sid, network) in
                precondition (nil != context  && nil != cwm)

                guard let (system, manager) = System.systemExtract (context, cwm)
                    else { System.cleanup  ("SYS: ETH: GetGasPrice: Missed {cwm}", cwm: cwm); return }

                guard let network = network.map (asUTF8String)
                    else { System.cleanup  ("SYS: ETH: GetGasPrice: Missed {network}", cwm: cwm); return }

                manager.query.getGasPriceAsETH (network: network) {
                    (res: Result<String, BlockChainDB.QueryError>) in
                    defer { cryptoWalletManagerGive (cwm!) }
                    res.resolve (
                        success: { cwmAnnounceGetGasPriceSuccess (cwm, sid, $0) },
                        failure: { (_) in cwmAnnounceGetGasPriceFailure (cwm, sid) })
                }},

            funcEstimateGas: { (context, cwm, sid, network, from, to, amount, price, data) in
                precondition (nil != context  && nil != cwm)

                guard let (system, manager) = System.systemExtract (context, cwm)
                    else { System.cleanup  ("SYS: ETH: EstimateGas: Missed {cwm}", cwm: cwm); return }

                guard let price = price.map (asUTF8String)
                    else { System.cleanup  ("SYS: ETH: EstimateGas: Missed {price}", cwm: cwm); return }

                guard let network = network.map (asUTF8String)
                    else { System.cleanup  ("SYS: ETH: EstimateGas: Missed {network}", cwm: cwm); return }

                manager.query.getGasEstimateAsETH (network: network,
                                                   from:   asUTF8String(from!),
                                                   to:     asUTF8String(to!),
                                                   amount: asUTF8String(amount!),
                                                   data:   asUTF8String(data!)) {
                                                    (res: Result<String, BlockChainDB.QueryError>) in
                                                    defer { cryptoWalletManagerGive (cwm!) }
                                                    res.resolve (
                                                        success: { cwmAnnounceGetGasEstimateSuccess (cwm, sid, $0, price) },
                                                        failure: { (_) in cwmAnnounceGetGasEstimateFailure (cwm, sid, CRYPTO_ERROR_FAILED) })
                }},

            funcSubmitTransaction: { (context, cwm, sid, network, transaction) in
                precondition (nil != context  && nil != cwm)

                guard let (system, manager) = System.systemExtract (context, cwm)
                    else { System.cleanup  ("SYS: ETH: SubmitTransaction: Missed {cwm}", cwm: cwm); return }

                guard let network = network.map (asUTF8String)
                    else { System.cleanup  ("SYS: ETH: SubmitTransaction: Missed {network}", cwm: cwm); return }

                manager.query.submitTransactionAsETH (network: network,
                                                      transaction: asUTF8String(transaction!)) {
                                                        (res: Result<String, BlockChainDB.QueryError>) in
                                                        defer { cryptoWalletManagerGive (cwm!) }
                                                        res.resolve (
                                                            success: { cwmAnnounceSubmitTransferSuccessForHash (cwm, sid, $0) },
                                                            failure: { (_) in cwmAnnounceSubmitTransferFailure (cwm, sid) })
                }},

            funcGetTransactions: { (context, cwm, sid, network, address, begBlockNumber, endBlockNumber) in
                precondition (nil != context  && nil != cwm)

                guard let (system, manager) = System.systemExtract (context, cwm)
                    else { System.cleanup  ("SYS: ETH: GetTransactions: Missed {cwm}", cwm: cwm); return }

                guard let network = network.map (asUTF8String)
                    else { System.cleanup  ("SYS: ETH: GetTransactions: Missed {network}", cwm: cwm); return }

                manager.query.getTransactionsAsETH (network: network,
                                                    address: asUTF8String (address!),
                                                    begBlockNumber: begBlockNumber,
                                                    endBlockNumber: endBlockNumber) {
                                                        (res: Result<[BlockChainDB.ETH.Transaction], BlockChainDB.QueryError>) in
                                                        defer { cryptoWalletManagerGive (cwm!) }
                                                        res.resolve(
                                                            success: { (txs: [BlockChainDB.ETH.Transaction]) in
                                                                txs.forEach { (tx: BlockChainDB.ETH.Transaction) in
                                                                    cwmAnnounceGetTransactionsItemETH (cwm, sid,
                                                                                                       tx.hash,
                                                                                                       tx.sourceAddr,
                                                                                                       tx.targetAddr,
                                                                                                       tx.contractAddr,
                                                                                                       tx.amount,
                                                                                                       tx.gasLimit,
                                                                                                       tx.gasPrice,
                                                                                                       tx.data,
                                                                                                       tx.nonce,
                                                                                                       tx.gasUsed,
                                                                                                       tx.blockNumber,
                                                                                                       tx.blockHash,
                                                                                                       tx.blockConfirmations,
                                                                                                       tx.blockTransactionIndex,
                                                                                                       tx.blockTimestamp,
                                                                                                       tx.isError)
                                                                }
                                                                cwmAnnounceGetTransactionsComplete(cwm, sid, CRYPTO_TRUE) },
                                                            failure: { (_) in cwmAnnounceGetTransactionsComplete (cwm, sid, CRYPTO_FALSE) })
                }},

            funcGetLogs: { (context, cwm, sid, network, contract, address, event, begBlockNumber, endBlockNumber) in
                precondition (nil != context  && nil != cwm)

                guard let (system, manager) = System.systemExtract (context, cwm)
                    else { System.cleanup  ("SYS: ETH: GetLogs: Missed {cwm}", cwm: cwm); return }

                guard let network = network.map (asUTF8String)
                    else { System.cleanup  ("SYS: ETH: GetLogs: Missed {network}", cwm: cwm); return }

                manager.query.getLogsAsETH (network: network,
                                            contract: contract.map { asUTF8String($0) },
                                            address:  asUTF8String(address!),
                                            event:    asUTF8String(event!),
                                            begBlockNumber: begBlockNumber,
                                            endBlockNumber: endBlockNumber) {
                                                (res: Result<[BlockChainDB.ETH.Log], BlockChainDB.QueryError>) in
                                                defer { cryptoWalletManagerGive (cwm!) }
                                                res.resolve(
                                                    success: { (lgs: [BlockChainDB.ETH.Log]) in
                                                        lgs.forEach { (log: BlockChainDB.ETH.Log) in
                                                            let topicsCount = Int32 (log.topics.count)
                                                            var topics = log.topics.filter { !$0.isEmpty }.map { UnsafePointer<Int8>(strdup($0)) }
                                                            defer { topics.forEach { cryptoMemoryFree (UnsafeMutablePointer(mutating: $0)) } }

                                                            cwmAnnounceGetLogsItem (cwm, sid,
                                                                                    log.hash,
                                                                                    log.contract,
                                                                                    topicsCount,
                                                                                    &topics,
                                                                                    log.data,
                                                                                    log.gasPrice,
                                                                                    log.gasUsed,
                                                                                    log.logIndex,
                                                                                    log.blockNumber,
                                                                                    log.blockTransactionIndex,
                                                                                    log.blockTimestamp) }
                                                        cwmAnnounceGetLogsComplete(cwm, sid, CRYPTO_TRUE) },
                                                    failure: { (_) in cwmAnnounceGetLogsComplete (cwm, sid, CRYPTO_FALSE) })
                }},

            funcGetBlocks: { (context, cwm, sid, network, address, interests, begBlockNumber, endBlockNumber) in
                precondition (nil != context  && nil != cwm)

                guard let (system, manager) = System.systemExtract (context, cwm)
                    else { System.cleanup  ("SYS: ETH: GetBlocks: Missed {cwm}", cwm: cwm); return }

                guard let network = network.map (asUTF8String)
                    else { System.cleanup  ("SYS: ETH: GetBlocks: Missed {network}", cwm: cwm); return }

                manager.query.getBlocksAsETH (network: network,
                                              address: asUTF8String(address!),
                                              interests: interests,
                                              blockStart: begBlockNumber,
                                              blockStop:  endBlockNumber) {
                                                (res: Result<[UInt64], BlockChainDB.QueryError>) in
                                                defer { cryptoWalletManagerGive (cwm!) }
                                                res.resolve (
                                                    success: {
                                                        let numbersCount = Int32 ($0.count)
                                                        var numbers = $0
                                                        numbers.withUnsafeMutableBytes {
                                                            let bytesAsUInt8 = $0.baseAddress?.assumingMemoryBound(to: UInt64.self)
                                                            cwmAnnounceGetBlocksSuccess (cwm, sid, numbersCount, bytesAsUInt8)
                                                        }},
                                                    failure: { (_) in cwmAnnounceGetBlocksFailure (cwm, sid) })
                }},

            funcGetTokens: { (context, cwm, sid) in
                precondition (nil != context  && nil != cwm)

                guard let (system, manager) = System.systemExtract (context, cwm)
                    else { System.cleanup  ("SYS: ETH: GetTokens: Missed {cwm}", cwm: cwm); return }

                manager.query.getTokensAsETH () {
                    (res: Result<[BlockChainDB.ETH.Token],BlockChainDB.QueryError>) in
                    defer { cryptoWalletManagerGive (cwm!) }
                    res.resolve(
                        success: { (tokens: [BlockChainDB.ETH.Token]) in
                            tokens.forEach { (token: BlockChainDB.ETH.Token) in
                                cwmAnnounceGetTokensItem (cwm, sid,
                                                          token.address,
                                                          token.symbol,
                                                          token.name,
                                                          token.description,
                                                          token.decimals,
                                                          token.defaultGasLimit,
                                                          token.defaultGasPrice) }
                            cwmAnnounceGetTokensComplete (cwm, sid, CRYPTO_TRUE) },
                        failure: { (_) in cwmAnnounceGetTokensComplete (cwm, sid, CRYPTO_FALSE) })
                }},

            funcGetBlockNumber: { (context, cwm, sid, network) in
                precondition (nil != context  && nil != cwm)

                guard let (system, manager) = System.systemExtract (context, cwm)
                    else { System.cleanup  ("SYS: ETH: GetBlockNumber: Missed {cwm}", cwm: cwm); return }

                guard let network = network.map (asUTF8String)
                    else { System.cleanup  ("SYS: ETH: GetBlockNumber: Missed {network}", cwm: cwm); return }

                manager.query.getBlockNumberAsETH (network: network) {
                    (res: Result<String, BlockChainDB.QueryError>) in
                    defer { cryptoWalletManagerGive (cwm!) }
                    // If we get a successful response, but the provided blocknumber is "0" then
                    // that indicates that the JSON-RPC node is syncing.  Thus, if "0" transform
                    // to a .failure
                    res.flatMap {
                        return ($0 != "0" && $0 != "0x0"
                            ? Result.success ($0)
                            : Result.failure (BlockChainDB.QueryError.noData))
                    }.resolve (
                        success: { cwmAnnounceGetBlockNumberSuccessAsString (cwm, sid, $0) },
                        failure: { (_) in cwmAnnounceGetBlockNumberFailure (cwm, sid) })
                }},

            funcGetNonce: { (context, cwm, sid, network, address) in
                precondition (nil != context  && nil != cwm)

                guard let (system, manager) = System.systemExtract (context, cwm)
                    else { System.cleanup  ("SYS: ETH: GetNonce: Missed {cwm}", cwm: cwm); return }

                guard let network = network.map (asUTF8String),
                    let address = address.map (asUTF8String)
                    else { System.cleanup  ("SYS: ETH: GetNonce: Missed {network, address}", cwm: cwm); return }

                manager.query.getNonceAsETH (network: network, address: address) {
                    (res: Result<String, BlockChainDB.QueryError>) in
                    defer { cryptoWalletManagerGive (cwm!) }
                    res.resolve (
                        success: { cwmAnnounceGetNonceSuccess (cwm, sid, address, $0) },
                        failure: { (_) in cwmAnnounceGetNonceFailure (cwm, sid) })
                }})
    }
}

extension System {
    private static func mergeTransfers (_ transfers: [BlockChainDB.Model.Transfer], with address: String)
        -> [(transfer: BlockChainDB.Model.Transfer, fee: String?)] {
            // Only consider transfers w/ `address`
            var transfers = transfers.filter { address == $0.source || address == $0.target }

            // Note for later: all transfers have a unique id

            let partition = transfers.partition { "__fee__" != $0.target }
            switch (0..<partition).count {
            case 0:
                // There is no "__fee__" entry
                return transfers[partition...]
                    .map { (transfer: $0, fee: nil) }

            case 1:
                // There is a single "__fee__" entry
                let transferWithFee = transfers[..<partition][0]

                // We may or may not have a non-fee transfer matching `transferWithFee`.  We
                // may or may not have more than one non-fee transfers matching `transferWithFee`

                // Find the first of the non-fee transfers matching `transferWithFee`
                let transferMatchingFee = transfers[partition...]
                    .first {
                        $0.transactionId == transferWithFee.transactionId &&
                            $0.source == transferWithFee.source
                }

                // We must have a transferMatchingFee; if we don't add one
                let transfers = transfers[partition...] +
                    (nil != transferMatchingFee
                        ? []
                        : [(id: transferWithFee.id,
                            source: transferWithFee.source,
                            target: "unknown",
                            amountValue: "0",
                            amountCurrency: transferWithFee.amountCurrency,
                            acknowledgements: transferWithFee.acknowledgements,
                            index: transferWithFee.index,
                            transactionId: transferWithFee.transactionId,
                            blockchainId: transferWithFee.blockchainId)])

                // Hold the Id for the transfer that we'll add a fee to.
                let transferForFeeId = transferMatchingFee.map { $0.id } ?? transferWithFee.id

                // Map transfers adding the fee to the `transferforFeeId`
                return transfers
                    .map { (transfer: $0,
                            fee: ($0.id == transferForFeeId ? transferWithFee.amountValue : nil))
                }

            default:
                // There is more than one "__fee__" entry
                preconditionFailure()
            }
    }
}

extension System {
    internal var clientGEN: BRCryptoCWMClientGEN {
        return BRCryptoCWMClientGEN (
            funcGetBlockNumber: { (context, cwm, sid) in
                precondition (nil != context  && nil != cwm)

                guard let (system, manager) = System.systemExtract (context, cwm)
                    else { System.cleanup  ("SYS: GEN: GetBlockNumber: Missed {cwm}", cwm: cwm); return }
                print ("SYS: GEN: GetBlockNumber")

                manager.query.getBlockchain (blockchainId: manager.network.uids) {
                    (res: Result<BlockChainDB.Model.Blockchain, BlockChainDB.QueryError>) in
                    defer { cryptoWalletManagerGive(cwm) }
                    res.resolve (
                        success: { cwmAnnounceGetBlockNumberSuccessAsInteger (cwm, sid, $0.blockHeight!) },
                        failure: { (_) in cwmAnnounceGetBlockNumberFailure (cwm, sid) })
                }},

            funcGetTransactions: { (context, cwm, sid, address, begBlockNumber, endBlockNumber) in
                precondition (nil != context  && nil != cwm)

                guard let (system, manager) = System.systemExtract (context, cwm)
                    else { System.cleanup  ("SYS: GEN: GetTransaction: Missed {cwm}", cwm: cwm); return }
                print ("SYS: GEN: GetTransactions: Blocks: {\(begBlockNumber), \(endBlockNumber)}")

                manager.query.getTransactions (blockchainId: manager.network.uids,
                                               addresses: [asUTF8String(address!)],
                                               begBlockNumber: (begBlockNumber == BLOCK_HEIGHT_UNBOUND ? nil : begBlockNumber),
                                               endBlockNumber: (endBlockNumber == BLOCK_HEIGHT_UNBOUND ? nil : endBlockNumber),
                                               includeRaw: true) {
                                                (res: Result<[BlockChainDB.Model.Transaction], BlockChainDB.QueryError>) in
                                                defer { cryptoWalletManagerGive(cwm) }
                                                res.resolve(
                                                    success: {
                                                        $0.forEach { (model: BlockChainDB.Model.Transaction) in
                                                            let timestamp = model.timestamp.map { $0.asUnixTimestamp } ?? 0
                                                            let height    = model.blockHeight ?? 0
                                                            guard let status = ("confirmed" == model.status
                                                                ? CRYPTO_TRANSFER_STATE_INCLUDED
                                                                : ("submitted" == model.status
                                                                    ? CRYPTO_TRANSFER_STATE_SUBMITTED
                                                                    : ("failed" == model.status
                                                                        ? CRYPTO_TRANSFER_STATE_ERRORED
                                                                        : nil)))
                                                                else { preconditionFailure() }

                                                            if var data = model.raw {
                                                                let bytesCount = data.count
                                                                data.withUnsafeMutableBytes { (bytes: UnsafeMutableRawBufferPointer) -> Void in
                                                                    let bytesAsUInt8 = bytes.baseAddress?.assumingMemoryBound(to: UInt8.self)
                                                                    cwmAnnounceGetTransactionsItemGEN (cwm, sid, status,
                                                                                                       bytesAsUInt8,
                                                                                                       bytesCount,
                                                                                                       timestamp,
                                                                                                       height)
                                                                }
                                                            }
                                                        }
                                                        cwmAnnounceGetTransactionsComplete (cwm, sid, CRYPTO_TRUE) },
                                                    failure: { (_) in cwmAnnounceGetTransactionsComplete (cwm, sid, CRYPTO_FALSE) })

                }},

            funcGetTransfers: { (context, cwm, sid, address, begBlockNumber, endBlockNumber) in
                precondition (nil != context  && nil != cwm)

                guard let (system, manager) = System.systemExtract (context, cwm)
                    else { print ("SYS: GEN: GetTransfers: Missed {cwm}"); return }
                print ("SYS: GEN: GetTransfers: Blocks: {\(begBlockNumber), \(endBlockNumber)}")
                let accountAddress = asUTF8String(address!)
                manager.query.getTransactions (blockchainId: manager.network.uids,
                                               addresses: [accountAddress],
                                               begBlockNumber: begBlockNumber,
                                               endBlockNumber: endBlockNumber,
                                               includeRaw: false) {
                                                (res: Result<[BlockChainDB.Model.Transaction], BlockChainDB.QueryError>) in
                                                defer { cryptoWalletManagerGive(cwm) }
                                                res.resolve(
                                                    success: {
                                                        $0.forEach { (transaction: BlockChainDB.Model.Transaction) in
                                                            let timestamp = transaction.timestamp.map { $0.asUnixTimestamp } ?? 0
                                                            let height    = transaction.blockHeight ?? 0

                                                            System.mergeTransfers (transaction.transfers, with: accountAddress)
                                                                .forEach { (arg: (transfer: BlockChainDB.Model.Transfer, fee: String?)) in
                                                                    let (transfer, fee) = arg
                                                                    cwmAnnounceGetTransferItemGEN(cwm, sid, transaction.hash,
                                                                                                  transfer.id,
                                                                                                  transfer.source,
                                                                                                  transfer.target,
                                                                                                  transfer.amountValue,
                                                                                                  transfer.amountCurrency,
                                                                                                  fee,
                                                                                                  timestamp,
                                                                                                  height)
                                                            }
                                                        }
                                                        cwmAnnounceGetTransfersComplete (cwm, sid, CRYPTO_TRUE) },
                                                    failure: { (_) in cwmAnnounceGetTransfersComplete (cwm, sid, CRYPTO_FALSE) })
                }},

            funcSubmitTransaction: { (context, cwm, sid, transactionBytes, transactionBytesLength, hashAsHex) in
                precondition (nil != context  && nil != cwm)

                guard let (system, manager) = System.systemExtract (context, cwm)
                    else { System.cleanup  ("SYS: GEN: SubmitTransaction: Missed {cwm}", cwm: cwm); return }
                print ("SYS: GEN: SubmitTransaction")

                let hash = asUTF8String (hashAsHex!)
                let data = Data (bytes: transactionBytes!, count: transactionBytesLength)
                manager.query.createTransaction (blockchainId: manager.network.uids, hashAsHex: hash, transaction: data) {
                    (res: Result<Void, BlockChainDB.QueryError>) in
                    defer { cryptoWalletManagerGive (cwm!) }
                    res.resolve(
                        success: { (_) in cwmAnnounceSubmitTransferSuccess (cwm, sid) },
                        failure: { (_) in cwmAnnounceSubmitTransferFailure (cwm, sid) })
                }
        })
    }
}

extension System {
    internal var cryptoClient: BRCryptoCWMClient {
        return BRCryptoCWMClient (context: systemContext,
                                  btc: clientBTC,
                                  eth: clientETH,
                                  gen: clientGEN)
    }
}

/// Support for Persistent Storage Migration.
///
/// Allow prior App version to migrate their SQLite database representations of BTC/BTC
/// transations, blocks and peers into 'Generic Crypto' - where these entities are persistently
/// stored in the file system (by BRFileSystem).
///
extension System {

    ///
    /// A Blob of Transaction Data
    ///
    /// - btc:
    ///
    public enum TransactionBlob {
        case btc (
            bytes: [UInt8],
            blockHeight: UInt32,
            timestamp: UInt32 // time interval since unix epoch (including '0'
        )
    }

    ///
    /// A BlockHash is 32-bytes of UInt8 data
    ///
    public typealias BlockHash = [UInt8]

    /// Validate `BlockHash`
    private static func validateBlockHash (_ hash: BlockHash) -> Bool {
        return 32 == hash.count
    }

    ///
    /// A Blob of Block Data
    ///
    /// - btc:
    ///
    public enum BlockBlob {
        case btc (
            hash: BlockHash,
            height: UInt32,
            nonce: UInt32,
            target: UInt32,
            txCount: UInt32,
            version: UInt32,
            timestamp: UInt32?,
            flags: [UInt8],
            hashes: [BlockHash],
            merkleRoot: BlockHash,
            prevBlock: BlockHash
        )
    }

    ///
    /// A Blob of Peer Data
    ///
    /// - btc:
    ///
    public enum PeerBlob {
        case btc (
            address: UInt32,  // UInt128 { .u32 = { 0, 0, 0xffff, <address> }}
            port: UInt16,
            services: UInt64,
            timestamp: UInt32?
        )
    }

    ///
    /// Migrate Errors
    ///
    enum MigrateError: Error {
        /// Migrate does not apply to this network
        case invalid

        /// Migrate couldn't access the file system
        case create

        /// Migrate failed to parse or to save a transaction
        case transaction

        /// Migrate failed to parse or to save a block
        case block

        /// Migrate failed to parse or to save a peer.
        case peer
    }

    ///
    /// Migrate the storage for a network given transaction, block and peer blobs.  The provided
    /// blobs must be consistent with `network`.  For exmaple, if `network` represents BTC or BCH
    /// then the blobs must be of type `.btc`; otherwise a MigrateError is thrown.
    ///
    /// - Parameters:
    ///   - network:
    ///   - transactionBlobs:
    ///   - blockBlobs:
    ///   - peerBlobs:
    ///
    /// - Throws: MigrateError
    ///
    public func migrateStorage (network: Network,
                                transactionBlobs: [TransactionBlob],
                                blockBlobs: [BlockBlob],
                                peerBlobs: [PeerBlob]) throws {
        guard migrateRequired (network: network)
            else { throw MigrateError.invalid }

        switch cryptoNetworkGetCanonicalType (network.core) {
        case CRYPTO_NETWORK_TYPE_BTC,
             CRYPTO_NETWORK_TYPE_BCH:
            try migrateStorageAsBTC(network: network,
                                    transactionBlobs: transactionBlobs,
                                    blockBlobs: blockBlobs,
                                    peerBlobs: peerBlobs)
        default:
            throw MigrateError.invalid
        }
    }

    ///
    /// Migrate storage for BTC
    ///
    private func migrateStorageAsBTC (network: Network,
                                      transactionBlobs: [TransactionBlob],
                                      blockBlobs: [BlockBlob],
                                      peerBlobs: [PeerBlob]) throws {

        guard let migrator = cryptoWalletMigratorCreate (network.core, path)
            else { throw MigrateError.create }
        defer { cryptoWalletMigratorRelease (migrator) }

        try transactionBlobs.forEach { (blob: TransactionBlob) in
            guard case let .btc (blob) = blob
                else { throw MigrateError.transaction }

            var bytes = blob.bytes
            let status = cryptoWalletMigratorHandleTransactionAsBTC (migrator,
                                                                     &bytes, bytes.count,
                                                                     blob.blockHeight,
                                                                     blob.timestamp)
            if status.type != CRYPTO_WALLET_MIGRATOR_SUCCESS {
                throw MigrateError.transaction
            }
        }

        try blockBlobs.forEach { (blob: BlockBlob) in
            guard case let .btc (blob) = blob
                else { throw MigrateError.block }

            // On a `nil` timestamp, by definition skip out, don't migrate this blob
            guard nil != blob.timestamp
                else { return }

            guard blob.hashes.allSatisfy (System.validateBlockHash(_:)),
                System.validateBlockHash(blob.hash),
                System.validateBlockHash(blob.merkleRoot),
                System.validateBlockHash(blob.prevBlock)
                else { throw MigrateError.block }

            var flags  = blob.flags
            var hashes = blob.hashes.flatMap { $0 }  // [[UInt8 ...] ...] => [UInt8 ... ...]
            let hashesCount = blob.hashes.count

            let hash: BRCryptoData32 = blob.hash.withUnsafeBytes { $0.load (as: BRCryptoData32.self) }
            let merkleRoot: BRCryptoData32 = blob.merkleRoot.withUnsafeBytes { $0.load (as: BRCryptoData32.self) }
            let prevBlock:  BRCryptoData32 = blob.prevBlock.withUnsafeBytes  { $0.load (as: BRCryptoData32.self) }

            try hashes.withUnsafeMutableBytes { (hashesBytes: UnsafeMutableRawBufferPointer) -> Void in
                let hashesAddr = hashesBytes.baseAddress?.assumingMemoryBound(to: BRCryptoData32.self)
                let status = cryptoWalletMigratorHandleBlockAsBTC (migrator,
                                                                   hash,
                                                                   blob.height,
                                                                   blob.nonce,
                                                                   blob.target,
                                                                   blob.txCount,
                                                                   blob.version,
                                                                   blob.timestamp!,
                                                                   &flags, flags.count,
                                                                   hashesAddr, hashesCount,
                                                                   merkleRoot,
                                                                   prevBlock)
                if status.type != CRYPTO_WALLET_MIGRATOR_SUCCESS {
                    throw MigrateError.block
                }
            }
        }

        try peerBlobs.forEach { (blob: PeerBlob) in
            guard case let .btc (blob) = blob
                else { throw MigrateError.peer }

            // On a `nil` timestamp, by definition skip out, don't migrate this blob
            guard nil != blob.timestamp
                else { return }

            let status = cryptoWalletMigratorHandlePeerAsBTC (migrator,
                                                              blob.address,
                                                              blob.port,
                                                              blob.services,
                                                              blob.timestamp!)

            if status.type != CRYPTO_WALLET_MIGRATOR_SUCCESS {
                throw MigrateError.peer
            }
        }
    }

    ///
    /// If migration is required, return the currency code; otherwise, return nil.
    ///
    /// - Note: it is not an error not to migrate.
    ///
    /// - Parameter network:
    ///
    /// - Returns: The currency code or nil
    ///
    public func migrateRequired (network: Network) -> Bool {
        switch cryptoNetworkGetCanonicalType (network.core) {
        case CRYPTO_NETWORK_TYPE_BTC,
             CRYPTO_NETWORK_TYPE_BCH:
            return true
        default:
            return false
        }
    }

    /// Testing

    ///
    /// Convert `transfer` to a `TransactionBlob`.
    ///
    /// - Parameter transfer:
    ///
    /// - Returns: A `TransactionBlob` or nil (if the transfer's network does not require
    ///     migration, such as for an ETH network).
    ///
    internal func asBlob (transfer: Transfer) -> TransactionBlob? {
        let network = transfer.manager.network
        guard migrateRequired(network: network)
            else { return nil }

        switch cryptoNetworkGetCanonicalType (network.core) {
        case CRYPTO_NETWORK_TYPE_BTC,
             CRYPTO_NETWORK_TYPE_BCH:
            var blockHeight: UInt32 = 0
            var timestamp:   UInt32 = 0
            var bytesCount:  size_t = 0
            var bytes: UnsafeMutablePointer<UInt8>? = nil
            defer { if nil != bytes { cryptoMemoryFree (bytes) }}

            cryptoTransferExtractBlobAsBTC (transfer.core,
                                            &bytes, &bytesCount,
                                            &blockHeight,
                                            &timestamp)

            return TransactionBlob.btc (bytes: UnsafeMutableBufferPointer<UInt8> (start: bytes, count: bytesCount).map { $0 },
                                        blockHeight: blockHeight,
                                        timestamp: timestamp)
        default:
            return nil
        }
    }
}

extension BRCryptoTransferEventType: CustomStringConvertible {
    public var description: String {
        return asUTF8String (cryptoTransferEventTypeString(self))
    }
}

extension BRCryptoWalletEventType: CustomStringConvertible {
    public var description: String {
        return asUTF8String (cryptoWalletEventTypeString (self))
    }
}

extension BRCryptoWalletManagerEventType: CustomStringConvertible {
    public var description: String {
        return asUTF8String (cryptoWalletManagerEventTypeString (self))
    }
}<|MERGE_RESOLUTION|>--- conflicted
+++ resolved
@@ -53,274 +53,6 @@
     /// We define default blockchains but these are wholly insufficient given that the
     /// specfication includes `blockHeight` (which can never be correct).
 
-<<<<<<< HEAD
-    static let supportedBlockchains: [BlockChainDB.Model.Blockchain] = [
-        // Mainnet
-        (id: "bitcoin-mainnet",      name: "Bitcoin",      network: "mainnet", isMainnet: true,  currency: "bitcoin-mainnet:__native__",     blockHeight: 595000,
-         feeEstimates: [(amount: "30", tier: "10m", confirmationTimeInMilliseconds: 10 * 60 * 1000)],
-         confirmationsUntilFinal: 6),
-        (id: "bitcoincash-mainnet",  name: "Bitcoin Cash", network: "mainnet", isMainnet: true,  currency: "bitcoincash-mainnet:__native__", blockHeight: 600000,
-         feeEstimates: [(amount: "30", tier: "10m", confirmationTimeInMilliseconds: 10 * 60 * 1000)],
-         confirmationsUntilFinal: 6),
-        (id: "ethereum-mainnet",     name: "Ethereum",     network: "mainnet", isMainnet: true,  currency: "ethereum-mainnet:__native__",    blockHeight: 8570000,
-         feeEstimates: [(amount: "2000000000", tier: "1m", confirmationTimeInMilliseconds: 1 * 60 * 1000)],
-         confirmationsUntilFinal: 6),
-        (id: "ripple-mainnet", name: "Ripple", network: "mainnet", isMainnet: true,  currency: "ripple-mainnet:__native__",
-         blockHeight: 50000000, feeEstimates: [(amount: "10", tier: "1m", confirmationTimeInMilliseconds: 1 * 60 * 1000)],
-        confirmationsUntilFinal: 1),
-        (id: "hedera-mainnet", name: "Hedera", network: "mainnet", isMainnet: true,  currency: "hedera-mainnet:__native__",
-         blockHeight: 50000000, feeEstimates: [(amount: "500000", tier: "1m", confirmationTimeInMilliseconds: 1 * 60 * 1000)],
-        confirmationsUntilFinal: 1),
-
-        // Testnet
-        (id: "bitcoin-testnet",      name: "Bitcoin Testnet",      network: "testnet", isMainnet: false, currency: "bitcoin-testnet:__native__",     blockHeight: 1575000,
-         feeEstimates: [(amount: "30", tier: "10m", confirmationTimeInMilliseconds: 10 * 60 * 1000)],
-         confirmationsUntilFinal: 6),
-        (id: "bitcoincash-testnet",  name: "Bitcoin Cash Testnet", network: "testnet", isMainnet: false, currency: "bitcoincash-testnet:__native__", blockHeight: 1325000,
-         feeEstimates: [(amount: "30", tier: "10m", confirmationTimeInMilliseconds: 10 * 60 * 1000)],
-         confirmationsUntilFinal: 6),
-        (id: "ethereum-ropsten",     name: "Ethereum Ropsten",     network: "testnet", isMainnet: false, currency: "ethereum-ropsten:__native__",    blockHeight: 6415000,
-         feeEstimates: [(amount: "2000000000", tier: "1m", confirmationTimeInMilliseconds: 1 * 60 * 1000)],
-         confirmationsUntilFinal: 6),
-        (id: "ripple-testnet", name: "Ripple Testnet", network: "testnet", isMainnet: false,  currency: "ripple-testnet:__native__",
-         blockHeight: 50000000, feeEstimates: [(amount: "10", tier: "1m", confirmationTimeInMilliseconds: 1 * 60 * 1000)],
-         confirmationsUntilFinal: 1),
-        (id: "hedera-testnet", name: "Hedera", network: "testnet", isMainnet: false,  currency: "hedera-testnet:__native__",
-         blockHeight: 50000000, feeEstimates: [(amount: "500000", tier: "1m", confirmationTimeInMilliseconds: 1 * 60 * 1000)],
-        confirmationsUntilFinal: 1),
-    ]
-
-    private static func makeCurrencyIdentifierERC20 (_ blockchainID: String, _ address: String) -> String {
-        return "\(blockchainID):\(address)"
-    }
-
-    private static func makeCurrencyDemominationsERC20 (_ code: String, decimals: UInt8) -> [BlockChainDB.Model.CurrencyDenomination] {
-        let name = code.uppercased()
-        let code = code.lowercased()
-
-        return [
-            (name: "\(name) Token INT", code: "\(code)i", decimals: 0,        symbol: "\(code)i"),   // BRDI -> BaseUnit
-            (name: "\(name) Token",     code: code,       decimals: decimals, symbol: code)
-        ]
-    }
-
-    static let defaultCurrencies: [BlockChainDB.Model.Currency] = [
-        // Mainnet
-        (id: "bitcoin-mainnet:__native__", name: "Bitcoin", code: "btc", type: "native", blockchainID: "bitcoin-mainnet",
-         address: nil, verified: true,
-         demoninations: [(name: "Satoshi", code: "sat", decimals: 0, symbol: BlockChainDB.Model.lookupSymbol ("sat")),
-                         (name: "Bitcoin", code: "btc", decimals: 8, symbol: BlockChainDB.Model.lookupSymbol ("btc"))]),
-
-        (id: "bitcoincash-mainnet:__native__", name: "Bitcoin Cash", code: "bch", type: "native", blockchainID: "bitcoincash-mainnet",
-         address: nil, verified: true,
-         demoninations: [(name: "Satoshi",      code: "sat", decimals: 0, symbol: BlockChainDB.Model.lookupSymbol ("sat")),
-                         (name: "Bitcoin Cash", code: "bch", decimals: 8, symbol: BlockChainDB.Model.lookupSymbol ("bch"))]),
-
-        (id: "ethereum-mainnet:__native__", name: "Ethereum", code: "eth", type: "native", blockchainID: "ethereum-mainnet",
-         address: nil, verified: true,
-         demoninations: [(name: "Wei",   code: "wei",  decimals:  0, symbol: BlockChainDB.Model.lookupSymbol ("wei")),
-                         (name: "Gwei",  code: "gwei", decimals:  9, symbol: BlockChainDB.Model.lookupSymbol ("gwei")),
-                         (name: "Ether", code: "eth",  decimals: 18, symbol: BlockChainDB.Model.lookupSymbol ("eth"))]),
-
-        (id: System.makeCurrencyIdentifierERC20 ("ethereum-mainnet", BlockChainDB.Model.addressBRDMainnet), name: "BRD Token", code: "brd", type: "erc20", blockchainID: "ethereum-mainnet",
-         address: BlockChainDB.Model.addressBRDMainnet, verified: true,
-         demoninations: System.makeCurrencyDemominationsERC20 ("brd", decimals: 18)),
-
-//        (id: "EOS Token", name: "EOS Token", code: "eos", type: "erc20", blockchainID: "ethereum-mainnet",
-//         address: "0x86fa049857e0209aa7d9e616f7eb3b3b78ecfdb0", verified: true,
-//         demoninations: [(name: "EOS INT, code: "eos1",  decimals:  0, symbol: "eosi"),
-//                         (name: "EOS",    code: "eos",   decimals: 18, symbol: "eos")]),
-
-        (id: "ripple-mainnet:__native__", name: "Ripple", code: "xrp", type: "native", blockchainID: "ripple-mainnet",
-         address: nil, verified: true,
-         demoninations: [(name: "drop", code: "drop", decimals: 0, symbol: "drop"),
-                         (name: "xrp",  code: "xrp",  decimals: 6, symbol: "xrp")]),
-        (id: "hedera-mainnet:__native__", name: "Hedera", code: "hbar", type: "native", blockchainID: "hedera-mainnet",
-         address: nil, verified: true,
-         demoninations: [(name: "tinybar", code: "thbar", decimals: 0, symbol: "thbar"),
-                         (name: "hbar",  code: "hbar",  decimals: 9, symbol: "hbar")]),
-
-        // Testnet
-        (id: "bitcoin-testnet:__native__", name: "Bitcoin Testnet", code: "btc", type: "native", blockchainID: "bitcoin-testnet",
-         address: nil, verified: true,
-         demoninations: [(name: "Satoshi",         code: "sat",         decimals: 0, symbol: BlockChainDB.Model.lookupSymbol ("sat")),
-                         (name: "Bitcoin Testnet", code: "btc", decimals: 8, symbol: BlockChainDB.Model.lookupSymbol ("btc"))]),
-
-        (id: "bitcoincash-testnet:__native__", name: "Bitcoin Cash Testnet", code: "bch", type: "native", blockchainID: "bitcoincash-testnet",
-         address: nil, verified: true,
-         demoninations: [(name: "Satoshi",              code: "sat",          decimals: 0, symbol: BlockChainDB.Model.lookupSymbol ("sat")),
-                         (name: "Bitcoin Cash Testnet", code: "bch", decimals: 8, symbol: BlockChainDB.Model.lookupSymbol ("bch"))]),
-
-        (id: "ethereum-ropsten:__native__", name: "Ethereum Ropsten", code: "eth", type: "native", blockchainID: "ethereum-ropsten",
-         address: nil, verified: true,
-         demoninations: [(name: "Wei",   code: "wei",  decimals:  0, symbol: BlockChainDB.Model.lookupSymbol ("wei")),
-                         (name: "Gwei",  code: "gwei", decimals:  9, symbol: BlockChainDB.Model.lookupSymbol ("gwei")),
-                         (name: "Ether", code: "eth",  decimals: 18, symbol: BlockChainDB.Model.lookupSymbol ("eth"))]),
-
-        (id: System.makeCurrencyIdentifierERC20 ("ethereum-ropsten", BlockChainDB.Model.addressBRDTestnet), name: "BRD Token Testnet", code: "brd", type: "erc20", blockchainID: "ethereum-ropsten",
-         address: BlockChainDB.Model.addressBRDTestnet, verified: true,
-         demoninations: System.makeCurrencyDemominationsERC20 ("brd", decimals: 18)),
-
-        (id: "ripple-testnet:__native__", name: "Ripple Testnet", code: "xrp", type: "native", blockchainID: "ripple-testnet",
-         address: nil, verified: true,
-         demoninations: [(name: "drop", code: "drop", decimals: 0, symbol: "drop"),
-                         (name: "xrp",  code: "xrp",  decimals: 6, symbol: "xrp")]),
-
-        (id: "hedera-testnet:__native__", name: "Hedera", code: "hbar", type: "native", blockchainID: "hedera-testnet",
-         address: nil, verified: true,
-         demoninations: [(name: "tinybar", code: "thbar", decimals: 0, symbol: "thbar"),
-                         (name: "hbar",  code: "hbar",  decimals: 9, symbol: "hbar")]),
-    ]
-
-    ///
-    /// Address Scheme
-    ///
-
-    static let supportedAddressSchemesMap: [String:[AddressScheme]] = [
-        "bitcoin-mainnet":      [.btcSegwit, .btcLegacy],
-        "bitcoincash-mainnet": [.btcLegacy],
-        "ethereum-mainnet":     [.ethDefault],
-        "ripple-mainnet":       [.genDefault],
-        "hedera-mainnet":       [.genDefault],
-        "bitcoin-testnet":      [.btcSegwit, .btcLegacy],
-        "bitcoincash-testnet":  [.btcLegacy],
-        "ethereum-ropsten":     [.ethDefault],
-        "ripple-testnet":       [.genDefault],
-        "hedera-testnet":       [.genDefault]
-    ]
-
-    static let defaultAddressSchemeMap: [String:AddressScheme] = [
-        "bitcoin-mainnet":      .btcSegwit,
-        "bitcoincash-mainnet": .btcLegacy,
-        "ethereum-mainnet":     .ethDefault,
-        "ripple-mainnet":       .genDefault,
-        "hedera-mainnet":       .genDefault,
-        "bitcoin-testnet":      .btcSegwit,
-        "bitcoincash-testnet":  .btcLegacy,
-        "ethereum-ropsten":     .ethDefault,
-        "ripple-testnet":       .genDefault,
-        "hedera-testnet":       .genDefault
-    ]
-
-    ///
-    /// Return the AddressSchemes support for `network`
-    ///
-    /// - Parameter network: the network
-    ///
-    /// - Returns: An array of AddressScheme
-    ///
-    public func supportedAddressSchemes (network: Network) -> [AddressScheme] {
-        return System.supportedAddressSchemesMap[network.uids] ?? [.genDefault]
-    }
-
-    ///
-    /// Check if `network` supports `scheme`
-    ///
-    /// - Parameters:
-    ///   - network: the network
-    ///   - scheme: the scheme
-    ///
-    /// - Returns: If supported `true`; otherwise `false`.
-    ///
-    public func supportsAddressScheme (network: Network, _ scheme: AddressScheme) -> Bool {
-        return supportedAddressSchemes(network: network).contains (scheme)
-    }
-
-    ///
-    /// Return the default AddressScheme for `network`
-    ///
-    /// - Parameter network: the network
-    ///
-    /// - Returns: The default AddressScheme
-    ///
-    public func defaultAddressScheme (network: Network) -> AddressScheme {
-        return System.defaultAddressSchemeMap[network.uids] ?? .genDefault
-    }
-
-    ///
-    /// Wallet Manager Modes
-    ///
-    /// Blockchains with built-in P2P support (BTC, BCH, and ETH) may support `.p2p_only`.
-    /// Intermediate modes (.api_with_p2p_submit, .p2p_with_api_sync) are suppored on a case-by-case
-    /// basis. API mode is supported if BRD infrastructure supports that blockchain (for example,
-    /// BCH is not at the moment)
-    ///
-    /// It is possible that the `.api_only` mode does not work - for exmaple, the BDB is down.  In
-    /// that case it is an App issue to report and resolve the issue by: waiting out the outage;
-    /// selecting another mode if available.
-    ///
-    /// These values are updated whenever the BDB support updates.  However, a given WalletKit
-    /// distribution in the wild might be out of date with the current BDB support.  That can mean
-    /// that some API mode is missing here that a new BDB support (like when BCH comes online) or
-    /// that a mode has disappeared (maybe a blockchain is dropped).  These cases are not
-    /// destructive.
-    ///
-    static let supportedModesMap: [String:[WalletManagerMode]] = [
-        "bitcoin-mainnet":      [.api_only, .p2p_only],
-        "bitcoincash-mainnet":  [.api_only, .p2p_only],
-        "ethereum-mainnet":     [.api_only, .api_with_p2p_submit, .p2p_only],
-        "ripple-mainnet":       [.api_only],
-        "hedera-mainnet":       [.api_only],
-        "bitcoin-testnet":      [.api_only, .p2p_only],
-        "bitcoincash-testnet":  [.api_only, .p2p_only],
-        "ethereum-ropsten":     [.api_only, .api_with_p2p_submit, .p2p_only],
-        "ripple-testnet":       [.api_only],
-        "hedera-testnet":       [.api_only]
-    ]
-
-    ///
-    /// The default Modes
-    ///
-    static let defaultModesMap: [String:WalletManagerMode] = [
-        "bitcoin-mainnet":      .p2p_only,
-        "bitcoincash-mainnet":  .p2p_only,
-        "ethereum-mainnet":     .api_only,
-        "ripple-mainnet":       .api_only,
-        "hedera-mainnet":       .api_only,
-        "bitcoin-testnet":      .p2p_only,
-        "bitcoincash-testnet":  .p2p_only,
-        "ethereum-ropsten":     .api_only,
-        "ripple-testnet":       .api_only,
-        "hedera-testnet":       .api_only
-    ]
-
-
-    /// Return the WalletManagerModes supported by `network`
-    ///
-    /// - Parameter network: the network
-    ///
-    /// - Returns: an aray of WalletManagerMode
-    ///
-    public func supportedModes (network: Network) -> [WalletManagerMode] {
-        return System.supportedModesMap[network.uids] ?? [.api_only]
-    }
-
-    ///
-    /// Check if `network` supports `mode`
-    ///
-    /// - Parameters:
-    ///   - network: the network
-    ///   - mode: the mode
-    ///
-    /// - Returns: If supported `true`; otherwise `false`
-    ///
-    public func supportsMode (network: Network, _ mode: WalletManagerMode) -> Bool {
-        return supportedModes (network: network).contains (mode)
-    }
-
-    ///
-    /// Return the default WalletManagerMode for `network`
-    ///
-    /// - Parameter network: the network
-    ///
-    /// - Returns: the default mode
-    ///
-    public func defaultMode (network: Network) -> WalletManagerMode {
-        return System.defaultModesMap[network.uids] ?? .api_only
-    }
-
-=======
->>>>>>> 6b7d6ed0
     ///
     /// Add `network` to `networks`
     ///
