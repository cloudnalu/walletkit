--- conflicted
+++ resolved
@@ -328,18 +328,17 @@
                                   uint64_t feePerKb);
 
 extern BRTransaction *
-<<<<<<< HEAD
+BRWalletManagerCreateTransactionForSweep (BRWalletManager manager,
+                                          BRWallet *wallet,
+                                          BRWalletSweeper sweeper,
+                                          uint64_t feePerKb);
+
+extern BRTransaction *
 BRWalletManagerCreateTransactionForOutputs (BRWalletManager manager,
                                             BRWallet *wallet,
                                             BRTxOutput *outputs,
                                             size_t outputsLen,
                                             uint64_t feePerKb);
-=======
-BRWalletManagerCreateTransactionForSweep (BRWalletManager manager,
-                                          BRWallet *wallet,
-                                          BRWalletSweeper sweeper,
-                                          uint64_t feePerKb);
->>>>>>> 4304c796
 
 /**
  * Signs any inputs in transaction that can be signed using private keys from the wallet.
