--- conflicted
+++ resolved
@@ -1761,16 +1761,9 @@
                                 TRANSFER_EVENT_CREATED,
                                 SUCCESS, NULL);
 
-<<<<<<< HEAD
-=======
-        ewmSignalWalletEvent (ewm, wallet, WALLET_EVENT_BALANCE_UPDATED,
-                              SUCCESS,
-                              NULL);
-
-        // If this transfer is referenced by a log, fill out the log's fee basis.
+         // If this transfer is referenced by a log, fill out the log's fee basis.
         ewmHandleLogFeeBasis (ewm, hash, transfer, NULL);
 
->>>>>>> 53aae1c7
         needStatusEvent = 1;
     }
     else {
@@ -1849,16 +1842,9 @@
                                 TRANSFER_EVENT_CREATED,
                                 SUCCESS, NULL);
 
-<<<<<<< HEAD
-=======
-        ewmSignalWalletEvent (ewm, wallet, WALLET_EVENT_BALANCE_UPDATED,
-                              SUCCESS,
-                              NULL);
-
         // If this transfer references a transaction, fill out this log's fee basis
         ewmHandleLogFeeBasis (ewm, transactionHash, NULL, transfer);
 
->>>>>>> 53aae1c7
         needStatusEvent = 1;
     }
 
