--- conflicted
+++ resolved
@@ -147,8 +147,7 @@
     /**
      * The File Service
      */
-<<<<<<< HEAD
-    const char *storagePath;
+    BRFileService fs;
 
     /**
      * If we are syncing with BRD, instead of as P2P with BCS, then we'll keep a record to
@@ -165,9 +164,6 @@
         int completedTransaction:1;
         int completedLog:1;
     } brdSync;
-=======
-    BRFileService fs;
->>>>>>> 965c3152
 };
 
 ///
