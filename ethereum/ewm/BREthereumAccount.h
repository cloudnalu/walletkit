//
//  BBREthereumAddress.h
//  breadwallet-core Ethereum
//
//  Created by Ed Gamble on 2/21/2018.
//  Copyright © 2018 Breadwinner AG.  All rights reserved.
//
//  See the LICENSE file at the project root for license information.
//  See the CONTRIBUTORS file at the project root for a list of contributors.

#ifndef BR_Ethereum_Account_H
#define BR_Ethereum_Account_H

#include "support/BRInt.h"
#include "support/BRKey.h"
#include "BREthereumBase.h"

#ifdef __cplusplus
extern "C" {
#endif

<<<<<<< HEAD
#include "BRKey.h"
#include "../../support/BRInt.h"
#include "BREthereumBase.h"

//
// Account
//

/**
 * The Bread App will have a single EthereumAccount for both Ether and all ERC20 tokens.  This
 * account is conceptually identical to the App's 'private key' derived from the User's 'paper
 * key'.  An EthereumAccount uses BIP32 (probably not BIP44) to generate addresses; and thus
 * the provided 'private key' must be suitable for BIP32.  [The 'private key` argument is likely
 * a BRMasterPubKey thingy]
 *
 * An EthereumAccount can generate an essentially arbitrary number of EthereumAddress-es.  However,
 * in Ethereum addresses are not a factor in privacy; therefore, we'll use one EthereumAddress per
 * EthereumWallet - all transactions for that wallet will use the same address.
 *
 */
// typedef struct BREthereumAccountRecord *BREthereumAccount;

=======
>>>>>>> caf84bd6
/**
 * Create a new account using paperKey and the sharedWordList (see installSharedWordList).
 *
 * @param paperKey
 * @return
 */
extern BREthereumAccount
createAccount(const char *paperKey);

/**
 * Create a new account using the 65 bytes, 0x04-prefixed, uncompressed public key (as returned
 * by addressGetPublicKey())
 */
extern BREthereumAccount
createAccountWithPublicKey (const BRKey publicKey);

extern BREthereumAccount
createAccountWithBIP32Seed (UInt512 seed);

/**
 * Create a new account using paperKey and the provided wordList
 *
 * @param paperKey
 * @param wordList
 * @param wordListLength
 * @return
 */
extern BREthereumAccount
createAccountDetailed(const char *paperKey, const char *wordList[], const int wordListLength);

extern void
accountFree (BREthereumAccount account);

/**
 * The account's primary address (aka 'address[0]').
 *
 * @param account
 * @return
 */
extern BREthereumAddress
accountGetPrimaryAddress(BREthereumAccount account);

extern char *
accountGetPrimaryAddressString (BREthereumAccount account);

/**
 * the public key for the account's primary address
 */
extern BRKey
accountGetPrimaryAddressPublicKey (BREthereumAccount account);

/**
 * the privateKey for the account's primary address
 */
extern BRKey
accountGetPrimaryAddressPrivateKey (BREthereumAccount account,
                                    const char *paperKey);

#if defined (DEBUG)
extern const char *
accountGetPrimaryAddressPublicKeyString (BREthereumAccount account, int compressed);
#endif

extern BREthereumBoolean
accountHasAddress(BREthereumAccount account,
                  BREthereumAddress address);

/**
 * Sign an arbitrary array of bytes with the account's private key using the signature algorithm
 * specified by `type`.
 *
 * @param account
 * @param type
 * @param bytes
 * @param bytesCount
 * @return
 */
extern BREthereumSignature
accountSignBytesWithPrivateKey(BREthereumAccount account,
                               BREthereumAddress address,
                               BREthereumSignatureType type,
                               uint8_t *bytes,
                               size_t bytesCount,
                               BRKey privateKey);

extern BREthereumSignature
accountSignBytes(BREthereumAccount account,
                 BREthereumAddress address,
                 BREthereumSignatureType type,
                 uint8_t *bytes,
                 size_t bytesCount,
                 const char *paperKey);

//
// Support (quasi-private)
//
extern UInt512
deriveSeedFromPaperKey (const char *paperKey);

extern BRKey
derivePrivateKeyFromSeed (UInt512 seed, uint32_t index);


//
// New
//
extern uint32_t
accountGetAddressIndex (BREthereumAccount account,
                        BREthereumAddress address);

extern uint64_t
accountGetAddressNonce (BREthereumAccount account,
                        BREthereumAddress address);

//
// Private
//
private_extern void
accountSetAddressNonce(BREthereumAccount account,
                       BREthereumAddress address,
                       uint64_t nonce,
                       BREthereumBoolean force);

private_extern uint64_t
accountGetThenIncrementAddressNonce(BREthereumAccount account,
                                    BREthereumAddress address);

#ifdef __cplusplus
}
#endif

#endif /* BR_Ethereum_Account_H */<|MERGE_RESOLUTION|>--- conflicted
+++ resolved
@@ -19,31 +19,6 @@
 extern "C" {
 #endif
 
-<<<<<<< HEAD
-#include "BRKey.h"
-#include "../../support/BRInt.h"
-#include "BREthereumBase.h"
-
-//
-// Account
-//
-
-/**
- * The Bread App will have a single EthereumAccount for both Ether and all ERC20 tokens.  This
- * account is conceptually identical to the App's 'private key' derived from the User's 'paper
- * key'.  An EthereumAccount uses BIP32 (probably not BIP44) to generate addresses; and thus
- * the provided 'private key' must be suitable for BIP32.  [The 'private key` argument is likely
- * a BRMasterPubKey thingy]
- *
- * An EthereumAccount can generate an essentially arbitrary number of EthereumAddress-es.  However,
- * in Ethereum addresses are not a factor in privacy; therefore, we'll use one EthereumAddress per
- * EthereumWallet - all transactions for that wallet will use the same address.
- *
- */
-// typedef struct BREthereumAccountRecord *BREthereumAccount;
-
-=======
->>>>>>> caf84bd6
 /**
  * Create a new account using paperKey and the sharedWordList (see installSharedWordList).
  *
