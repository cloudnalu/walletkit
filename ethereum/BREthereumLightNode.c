--- conflicted
+++ resolved
@@ -819,7 +819,6 @@
                                              ERROR_UNKNOWN_WALLET,
                                              NULL);
 
-<<<<<<< HEAD
     } else if (LIGHT_NODE_CONNECTED != node->state) {
         lightNodeListenerAnnounceWalletEvent(node, wid, WALLET_EVENT_BALANCE_UPDATED,
                                              ERROR_NODE_NOT_CONNECTED,
@@ -827,16 +826,6 @@
     } else {
         switch (node->type) {
             case NODE_TYPE_LES:
-=======
-    }
-//    else if (LIGHT_NODE_CONNECTED != node->state) {
-//        lightNodeListenerAnnounceWalletEvent(node, wid, WALLET_EVENT_BALANCE_UPDATED,
-//                                             ERROR_NODE_NOT_CONNECTED,
-//                                             NULL);
-//    }
-    else {
-        switch (node->configuration.type) {
->>>>>>> 6b2a4307
             case NODE_TYPE_JSON_RPC: {
                 char *address = addressAsString(walletGetAddress(wallet));
 
@@ -864,7 +853,6 @@
     BREthereumTransaction transaction = lightNodeLookupTransaction(node, tid);
 
     if (NULL == transaction) {
-<<<<<<< HEAD
         lightNodeListenerAnnounceTransactionEvent(node, wid, tid,
                                                   TRANSACTION_EVENT_GAS_ESTIMATE_UPDATED,
                                                   ERROR_UNKNOWN_WALLET,
@@ -878,20 +866,6 @@
     } else {
         switch (node->type) {
             case NODE_TYPE_LES:
-=======
-        lightNodeListenerAnnounceTransactionEvent(node, wid, tid, TRANSACTION_EVENT_GAS_ESTIMATE_UPDATED,
-                                             ERROR_UNKNOWN_WALLET,
-                                             NULL);
-
-    }
-//    else if (LIGHT_NODE_CONNECTED != node->state) {
-//        lightNodeListenerAnnounceTransactionEvent(node, wid, tid, TRANSACTION_EVENT_GAS_ESTIMATE_UPDATED,
-//                                             ERROR_NODE_NOT_CONNECTED,
-//                                             NULL);
-//    }
-    else {
-        switch (node->configuration.type) {
->>>>>>> 6b2a4307
             case NODE_TYPE_JSON_RPC: {
                 // This will be ZERO if transaction amount is in TOKEN.
                 BREthereumEther amountInEther = transactionGetEffectiveAmountInEther(transaction);
@@ -935,7 +909,6 @@
                                              ERROR_UNKNOWN_WALLET,
                                              NULL);
 
-<<<<<<< HEAD
     } else if (LIGHT_NODE_CONNECTED != node->state) {
         lightNodeListenerAnnounceWalletEvent(node, wid, WALLET_EVENT_DEFAULT_GAS_PRICE_UPDATED,
                                              ERROR_NODE_NOT_CONNECTED,
@@ -943,16 +916,6 @@
     } else {
         switch (node->type) {
             case NODE_TYPE_LES:
-=======
-    }
-//    else if (LIGHT_NODE_CONNECTED != node->state) {
-//        lightNodeListenerAnnounceWalletEvent(node, wid, WALLET_EVENT_DEFAULT_GAS_PRICE_UPDATED,
-//                                             ERROR_NODE_NOT_CONNECTED,
-//                                             NULL);
-//    }
-    else {
-        switch (node->configuration.type) {
->>>>>>> 6b2a4307
             case NODE_TYPE_JSON_RPC: {
                 node->client.funcGetGasPrice
                         (node->client.funcContext,
