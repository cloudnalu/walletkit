--- conflicted
+++ resolved
@@ -690,16 +690,22 @@
                                              BREthereumLESAccountStateResult result) {
     assert (ACCOUNT_STATE_SUCCCESS == result.status);
     assert (result.u.success.accountState.nonce >= 0);
+    _signalTestComplete();
 }
 
 static void run_GetAccountState_Tests (BREthereumLES les){
+    //Initilize testing state
+    _initTest(2);
+    
+
     BREthereumAddress address = addressCreate("0x49f4C50d9BcC7AfdbCF77e0d6e364C29D5a660DF");
     BREthereumHash block_5503921 = hashCreate("0x089a6c0b4b960261287d30ee40b1eea2da2972e7189bd381137f55540d492b2c");
     BREthereumLESAccountStateCallback context = NULL;
 
     lesGetAccountState(les, context, _GetAccountState_Callback_Test1, block_5503921, address);
 
-    sleep(2);
+    _waitForTests();
+    eth_log("run_GetAccopuntState_Tests", "%s", "Tests Successful");
 }
 
 void runLEStests(void) {
@@ -729,23 +735,13 @@
     _initBlockHeaderTestData();
     
     // Run Tests on the LES messages
-<<<<<<< HEAD
-     run_GetTxStatus_Tests(les);
-    // run_GetBlockHeaders_Tests(les);
-    //    run_GetBlockBodies_Tests(les);
-    //    run_GetReceipts_Tests(les);
-    run_GetProofsV2_Tests(les);
-    run_GetAccountState_Tests(les);
-    //    reallySendLESTransaction(les);
-    //    run_fullBlockSync_Test1(les);
-=======
       run_GetTxStatus_Tests(les);
       run_GetBlockHeaders_Tests(les);
       run_GetBlockBodies_Tests(les);
       run_GetReceipts_Tests(les);
  //   run_GetProofsV2_Tests(les); //NOTE: The callback function won't be called.
+      run_GetAccountState_Tests(les);
     //reallySendLESTransaction(les);
     
     printf ("Done\n");
->>>>>>> 625685e9
-}
+}
