--- conflicted
+++ resolved
@@ -578,15 +578,9 @@
     for(int i = 0; i < array_count(proofs); ++i){
         BRRlpItem proofItems[4];
         proofItems[0] = hashRlpEncode(proofs[i].blockHash, coder);
-<<<<<<< HEAD
-        proofItems[1] = rlpEncodeItemBytes(coder, proofs[i].key1.bytes, proofs[i].key1.bytesCount); // hashRlpEncode(proofs[i].key, coder);
-        proofItems[2] = rlpEncodeItemBytes(coder, proofs[i].key2.bytes, proofs[i].key2.bytesCount); // hashRlpEncode(proofs[i].key2, coder);
-        proofItems[3] = rlpEncodeItemUInt64(coder, proofs[i].fromLevel,1);
-=======
-        proofItems[1] = hashRlpEncode(proofs[i].key, coder);
-        proofItems[2] = hashRlpEncode(proofs[i].key2, coder);
+        proofItems[1] = rlpEncodeBytes(coder, proofs[i].key1.bytes, proofs[i].key1.bytesCount); // hashRlpEncode(proofs[i].key, coder);
+        proofItems[2] = rlpEncodeBytes(coder, proofs[i].key2.bytes, proofs[i].key2.bytesCount); // hashRlpEncode(proofs[i].key2, coder);
         proofItems[3] = rlpEncodeUInt64(coder, proofs[i].fromLevel,1);
->>>>>>> d202d0b7
         blockItems[i] = rlpEncodeListItems(coder, proofItems, 4);
     }
     
