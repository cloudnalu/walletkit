--- conflicted
+++ resolved
@@ -181,18 +181,10 @@
            BREthereumAddress address,
            BREthereumBCSListener listener,
            BREthereumSyncMode syncMode,
-<<<<<<< HEAD
-           BRSetOf(BREthereumNodeConfig) peers,
-           BRSetOf(BREthereumBlock) blocks,
-           BRSetOf(BREthereumTransaction) transactions,
-           BRSetOf(BREthereumLog) logs) {
-=======
            OwnershipGiven BRSetOf(BREthereumNodeConfig) peers,
            OwnershipGiven BRSetOf(BREthereumBlock) blocks,
            OwnershipGiven BRSetOf(BREthereumTransaction) transactions,
            OwnershipGiven BRSetOf(BREthereumLog) logs) {
-           // peers
->>>>>>> 23ee9c7d
 
     BREthereumBCS bcs = (BREthereumBCS) calloc (1, sizeof(struct BREthereumBCSStruct));
 
