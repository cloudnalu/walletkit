--- conflicted
+++ resolved
@@ -1049,8 +1049,6 @@
                                                     transactionGetSignature (decodedTransaction)));
 }
 
-<<<<<<< HEAD
-=======
 void prepareTransaction (const char *paperKey, const char *recvAddr, const uint64_t gasPrice, const uint64_t gasLimit, const uint64_t amount) {
     printf ("     Prepare Transaction\n");
     
@@ -1093,7 +1091,6 @@
 
     free (fromAddr);
 }
->>>>>>> 5e2b2110
 
 //
 // Light Node JSON_RCP
@@ -1256,7 +1253,6 @@
     BRCoreParseStatus status;
     JsonRpcTestContext context = (JsonRpcTestContext) calloc (1, sizeof (struct JsonRpcTestContextRecord));
     
-<<<<<<< HEAD
     BREthereumClient configuration =
             ethereumClientCreate(context,
                                          clientGetBalance,
@@ -1270,22 +1266,6 @@
     BREthereumWalletId wallet = ethereumGetWallet(node);
     
     ethereumConnect(node, configuration);
-=======
-    BREthereumConfiguration configuration =
-    ethereumConfigurationCreateJSON_RPC(ethereumMainnet,
-                                         context,
-                                         jsonRpcGetBalance,
-                                         jsonRpcGetGasPrice,
-                                         jsonRpcEstimateGas,
-                                         jsonRpcSubmitTransaction,
-                                         jsonRpcGetTransactions,
-                                         jsonRpcGetLogs);
-    
-    BREthereumLightNode node = ethereumCreate(configuration, paperKey);
-    BREthereumWalletId wallet = ethereumGetWallet(node);
-    
-    ethereumConnect(node);
->>>>>>> 5e2b2110
 
     sleep (2);  // let connect 'take'
 
@@ -1337,7 +1317,6 @@
     BRCoreParseStatus status;
     JsonRpcTestContext context = (JsonRpcTestContext) calloc (1, sizeof (struct JsonRpcTestContextRecord));
 
-<<<<<<< HEAD
     BREthereumClient configuration =
     ethereumClientCreate(context,
                          clientGetBalance,
@@ -1358,29 +1337,6 @@
     BREthereumWalletId wallet = ethereumGetWallet(node);
 
     ethereumConnect(node, configuration);
-=======
-    BREthereumConfiguration configuration =
-    ethereumConfigurationCreateJSON_RPC(ethereumMainnet,
-                                         context,
-                                         jsonRpcGetBalance,
-                                         jsonRpcGetGasPrice,
-                                         jsonRpcEstimateGas,
-                                         jsonRpcSubmitTransaction,
-                                         jsonRpcGetTransactions,
-                                         jsonRpcGetLogs);
-
-    BREthereumLightNode node = ethereumCreate(configuration, paperKey);
-
-    BREthereumListenerId lid = lightNodeAddListener(node,
-                                                             (BREthereumListenerContext) NULL,
-                                                             walletEventHandler,
-                                                             blockEventHandler,
-                                                             transactionEventHandler);
-
-    BREthereumWalletId wallet = ethereumGetWallet(node);
-
-    ethereumConnect(node);
->>>>>>> 5e2b2110
 
     sleep (5);  // let connect 'take'
 
@@ -1392,11 +1348,7 @@
             && AMOUNT_ETHER == amountGetType(balance)
             && ETHEREUM_BOOLEAN_TRUE == etherIsEQ (expectedBalance, amountGetEther(balance)));
 
-<<<<<<< HEAD
-    //    lightNodeUpdateTransactions(node);
-=======
     //    ethereumUpdateTransactions(node);
->>>>>>> 5e2b2110
     ethereumDisconnect(node);
 }
 
@@ -1408,11 +1360,7 @@
     
     BRCoreParseStatus status;
     
-<<<<<<< HEAD
     BREthereumLightNode node = ethereumCreate (ethereumMainnet, paperKey);
-=======
-    BREthereumLightNode node = ethereumCreate (ethereumConfigurationCreateLES(ethereumMainnet, 0), paperKey);
->>>>>>> 5e2b2110
     BREthereumWalletId wallet = ethereumGetWalletHoldingToken(node, tokenBRD);
     
     BREthereumAmount amount = ethereumCreateTokenAmountString(node, tokenBRD,
@@ -1439,19 +1387,11 @@
 runLightNode_PUBLIC_KEY_test (const char *paperKey) {
     printf ("     PUBLIC KEY\n");
 
-<<<<<<< HEAD
     BREthereumLightNode node1 = ethereumCreate (ethereumMainnet, paperKey);
     char *addr1 = ethereumGetAccountPrimaryAddress (node1);
 
     BRKey publicKey = ethereumGetAccountPrimaryAddressPublicKey (node1);
     BREthereumLightNode node2 = ethereumCreateWithPublicKey (ethereumMainnet, publicKey);
-=======
-    BREthereumLightNode node1 = ethereumCreate (ethereumConfigurationCreateLES(ethereumMainnet, 0), paperKey);
-    char *addr1 = ethereumGetAccountPrimaryAddress (node1);
-
-    BRKey publicKey = ethereumGetAccountPrimaryAddressPublicKey (node1);
-    BREthereumLightNode node2 = ethereumCreateWithPublicKey (ethereumConfigurationCreateLES(ethereumMainnet, 0), publicKey);
->>>>>>> 5e2b2110
     char *addr2 = ethereumGetAccountPrimaryAddress (node2);
 
     assert (0 == strcmp (addr1, addr2));
@@ -1479,8 +1419,8 @@
     token = tokenLookup ("0x558ec3152e2eb2174905cd19aea4e34a23de9ad6"); // BRD
     assert (NULL != token);
 
-    //    token = tokenLookup("0x3efd578b271d034a69499e4a2d933c631d44b9ad"); // TST: mainnet
-    //    assert (NULL != token);
+    token = tokenLookup("0x3efd578b271d034a69499e4a2d933c631d44b9ad"); // TST: mainnet
+    assert (NULL != token);
 
     token = tokenLookup("0x86fa049857e0209aa7d9e616f7eb3b3b78ecfdb0"); // EOI
     assert (NULL != token);
