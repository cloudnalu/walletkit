--- conflicted
+++ resolved
@@ -47,17 +47,6 @@
 #define SATOSHIS             100000000LL
 #define MAX_MONEY            (21000000LL*SATOSHIS)
 
-<<<<<<< HEAD
-#define BR_RAND_MAX          ((RAND_MAX > 0x7fffffff) ? 0x7fffffff : RAND_MAX)
-
-// seed the random number generator (see below); call once.
-void BRRandInit (void);
-
-// returns a random number less than upperBound (for non-cryptographic use only)
-uint32_t BRRand(uint32_t upperBound);
-
-=======
->>>>>>> 66d7864a
 typedef struct {
     UInt256 txHash;
     uint32_t index;
