--- conflicted
+++ resolved
@@ -599,25 +599,8 @@
 {
     const char * paper_key = "patient doctor olympic frog force glimpse endless antenna online dragon bargain someone";
     BRRippleAccount account = rippleAccountCreate(paper_key);
-<<<<<<< HEAD
 
     BRRippleFeeBasis newFeeBasis = rippleAccountGetDefaultFeeBasis(account);
-=======
-    BRRippleWallet wallet = rippleWalletCreate(account);
-    assert(wallet);
-
-    BRRippleBalance balance = rippleWalletGetBalance(wallet);
-    assert(balance == 0);
-
-    BRRippleBalance expected_balance = 25000000;
-    rippleWalletSetBalance(wallet, expected_balance);
-    balance = rippleWalletGetBalance(wallet);
-    assert(balance == expected_balance);
-
-    // Set the wallet's feeBasis and then confirm.
-    rippleWalletSetDefaultFeeBasis(wallet, (BRRippleFeeBasis) { 10, 1});
-    BRRippleFeeBasis newFeeBasis = rippleWalletGetDefaultFeeBasis(wallet);
->>>>>>> 53120ef1
     assert(10 == newFeeBasis.pricePerCostFactor);
     assert( 1 == newFeeBasis.costFactor);
 }
