--- conflicted
+++ resolved
@@ -187,17 +187,13 @@
                    BREthereumTransfer tid,
                    BREthereumCookie cookie,
                    int rid) {
-<<<<<<< HEAD
     BREthereumGasPrice gasPrice =  ewmTransferGetGasPrice (ewm, tid, WEI);
 
     char *gasPriceStr = ethEtherGetValueString (gasPrice.etherPerGas, WEI);
     char *gasLimitStr = "0x77";
 
-    ewmAnnounceGasEstimateSuccess(ewm, wid, cookie, gasLimitStr, gasPriceStr, rid);
+    ewmAnnounceGasEstimateSuccess(ewm, wid, tid, cookie, gasLimitStr, gasPriceStr, rid);
     free (gasPriceStr);
-=======
-    ewmAnnounceGasEstimateSuccess(ewm, wid, tid, cookie, "0x77", "0x100000", rid);
->>>>>>> 299bd267
 }
 
 static void
