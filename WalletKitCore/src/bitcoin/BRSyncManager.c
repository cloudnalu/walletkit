//  BRSyncManager.c
//
//  Created by Michael Carrara on 12/08/19.
//  Copyright © 2019 Breadwallet AG. All rights reserved.
//
//  See the LICENSE file at the project root for license information.
//  See the CONTRIBUTORS file at the project root for a list of contributors.
//

#include <errno.h>
#include <inttypes.h>
#include <stdatomic.h>
#include <stddef.h>
#include <stdlib.h>
#include <pthread.h>
#include <string.h>

#include "support/BRArray.h"
#include "support/BRAddress.h"
#include "bcash/BRBCashAddr.h"

#include "BRSyncManager.h"
#include "BRPeerManager.h"

#include "BRCryptoBase.h"

/// MARK: - Common Decls & Defs

#if !defined (MAX)
#define MAX(a,b) (((a)>(b))?(a):(b))
#endif

#if !defined (MIN)
#define MIN(a,b) (((a)<(b))?(a):(b))
#endif

#define ONE_WEEK_IN_SECONDS      (7*24*60*60)

/**
 * The BRSyncManager `class` is designed to wrap the existing BRPeerManager `class`,
 * in P2P mode, using the BRPeerSyncManager, as well as provide an equivalent manager
 * when operating in BRD mode, using the BRClientSyncManager.
 *
 * There are at least a couple of likely controversial design decisions included in
 * how the BRSyncManager (and its `child classes`) operates:
 *
 *  1) Should a BRSyncManager interact (i.e. add/remove/update txns in) directly
 *     with a BRWallet or should those interactions be handled externally by its
 *     owner (i.e. BRWalletManager)?
 *
 *     - The existing BRPeerManager, which is long proven, DOES interact with the
 *       a BRWallet to add/remove/update transactions in response to network events
 *     - As such, the BRClientSyncManager was designed to do the same. Namely, it
 *       interacts with the BRWallet to add/remove/update transactions.
 *     - Going forward, if and when BRClientSyncManager is extracted into a generic
 *       component, we might want to revisit this and instead have it merely
 *       announce network events, rather than explicitly act upon them.
 *
 *  2) Should a BRSyncManager interact directly with the filesystem or should they be
 *     handled externally by its owner (i.e. BRWalletManager)?
 *
 *     - The existing BRWallet/BRPeerManager design approach was such that
 *       clients registered transaction callbacks on the BRWallet and network callbacks
 *       on the BRPeerManager. The BRPeerManager has a pointer to the BRWallet
 *       and directly adds/removes/updates transactions based on what the network
 *       is telling it. Interactions with the filesystem are done in the BRWallet
 *       transaction callbacks, as a result of manipulations done by the BRPeerManager.
 *     - As such, the BRClientSyncManager is designed to do the same. Namely, it does
 *       NOT interact directly with the filesystem but instead manipulates the BRWallet
 *       in response to network events it has received.
 */

/**
 * `BRSyncManagerStruct` only contains the minimum amount of information needed
 *  to be able to downcast to the appropriate sync manager implementation.
 *
 *  Fields that look common (like lock, isConnected, etc.) are not placed in the
 *  common structure as it is anticipated that `BRClientSyncManagerStruct` will be
 *  refactored out into a generic component, at some point. If it depended on
 *  fields in `BRSyncManagerStruct`, that refactoring would become more difficult.
 */
struct BRSyncManagerStruct {
    BRCryptoSyncMode mode;
};

/// MARK: - Sync Manager Decls & Defs

struct BRClientSyncManagerScanStateRecord {
    int requestId;
    BRAddress lastExternalAddress;
    BRAddress lastInternalAddress;
    BRSetOf(BRAddress *) knownAddresses;
    uint64_t begBlockNumber;
    uint64_t endBlockNumber;
    uint8_t isFullScan;
};

typedef struct BRClientSyncManagerScanStateRecord *BRClientSyncManagerScanState;

struct BRClientSyncManagerStruct {
    // !!! must be first !!!
    struct BRSyncManagerStruct common;

    /// Mark: - Immutable Section

    /**
     *  Mutable state lock
     */
    pthread_mutex_t lock;

    /**
     * Wallet being synced
     */
    BRWallet *wallet;

    /**
     * Event callback info
     */
    BRSyncManagerEventContext eventContext;
    BRSyncManagerEventCallback eventCallback;

    /**
     * Client callback info
     */
    BRSyncManagerClientContext clientContext;
    BRSyncManagerClientCallbacks clientCallbacks;

    /*
     * Chain params
     */
    const BRChainParams *chainParams;

    /**
     * The number of blocks required to be mined before until a transaction can be considered final
     */
    uint64_t confirmationsUntilFinal;

    /**
     * The height of the earliest block of interest. Initialized based on the
     * earliest key time of the account being synced.
     */
    uint64_t initBlockHeight;

    /// Mark: - Mutable Sction

    /**
     * Flag for whether or not the blockchain network is reachable
     */
    int isNetworkReachable;

    /**
     * The known height of the blockchain, as reported by the "network".
     */
    uint64_t networkBlockHeight;

    /**
     * Flag for whether or not we are connected to the "network".
     */
    uint8_t isConnected;

    /**
     * Contains the height that we have synced to. Initially, this will be the same
     * as `initBlockHeight`. As we download transactions, this moves forward. It
     * can be reset when a `Scan` has been initiated, in which case it reverts to
     * `initBlockHeight`.
     */
    uint64_t syncedBlockHeight;

    /**
     * An identiifer generator for a BRD Request
     */
    int requestIdGenerator;

    /**
     * If we are syncing with BRD, instead of as P2P with PeerManager, then we'll keep a record to
     * ensure we've successfully completed the getTransactions() callbacks to the client.
     */
    struct BRClientSyncManagerScanStateRecord scanState;
};

typedef struct BRClientSyncManagerStruct * BRClientSyncManager;

// When using a BRD sync, offset the start block by N days of Bitcoin blocks; the value of N is
// assumed to be 'the maximum number of days that the blockchain DB could be behind'
#define BWM_MINUTES_PER_BLOCK                   10              // assumed, bitcoin
#define BWM_BRD_SYNC_DAYS_OFFSET                 1
#define BWM_BRD_SYNC_START_BLOCK_OFFSET        ((BWM_BRD_SYNC_DAYS_OFFSET * 24 * 60) / BWM_MINUTES_PER_BLOCK)

#define BRClientSyncManagerAsSyncManager(x)     ((BRSyncManager) (x))

static BRClientSyncManager
BRClientSyncManagerNew(BRSyncManagerEventContext eventContext,
                       BRSyncManagerEventCallback eventCallback,
                       BRSyncManagerClientContext clientContext,
                       BRSyncManagerClientCallbacks clientCallbacks,
                       OwnershipKept const BRChainParams *params,
                       OwnershipKept BRWallet *wallet,
                       uint32_t earliestKeyTime,
                       uint64_t blockHeight,
                       uint64_t confirmationsUntilFinal,
                       int isNetworkReachable);

static BRClientSyncManager
BRSyncManagerAsClientSyncManager(BRSyncManager manager);

static void
BRClientSyncManagerFree(BRClientSyncManager manager);

static uint64_t
BRClientSyncManagerGetBlockHeight(BRClientSyncManager manager);

static uint64_t
BRClientSyncManagerGetConfirmationsUntilFinal(BRClientSyncManager manager);

static int
BRClientSyncManagerGetNetworkReachable(BRClientSyncManager manager);

static void
BRClientSyncManagerSetNetworkReachable(BRClientSyncManager manager,
                                       int isNetworkReachable);

static void
BRClientSyncManagerConnect(BRClientSyncManager manager);

static void
BRClientSyncManagerDisconnect(BRClientSyncManager manager);

static void
BRClientSyncManagerScanToDepth(BRClientSyncManager manager,
                               BRCryptoSyncDepth depth,
                               OwnershipKept BRTransaction *lastConfirmedSendTx);

static void
BRClientSyncManagerSubmit(BRClientSyncManager manager,
                          OwnershipKept BRTransaction *transaction);

static void
BRClientSyncManagerTickTock(BRClientSyncManager manager);

static void
BRClientSyncManagerAnnounceGetBlockNumber(BRClientSyncManager manager,
                                          int rid,
                                          uint64_t blockHeight);

static void
BRClientSyncManagerAnnounceGetTransactionsItem (BRClientSyncManager manager,
                                                int rid,
                                                OwnershipKept uint8_t *transaction,
                                                size_t transactionLength,
                                                uint64_t timestamp,
                                                uint64_t blockHeight,
                                                uint8_t  error);

static void
BRClientSyncManagerAnnounceGetTransactionsDone (BRClientSyncManager manager,
                                                int rid,
                                                int success);

static void
BRClientSyncManagerAnnounceSubmitTransaction (BRClientSyncManager manager,
                                              int rid,
                                              OwnershipKept BRTransaction *transaction,
                                              int error);

static void
BRClientSyncManagerUpdateBlockNumber (BRClientSyncManager manager);

static void
BRClientSyncManagerUpdateTransactions (BRClientSyncManager manager);

static int
BRClientSyncManagerGenerateRid (BRClientSyncManager manager);

static void
BRClientSyncManagerScanStateInit (BRClientSyncManagerScanState scanState,
                                  BRWallet *wallet,
                                  int isBTC,
                                  uint64_t syncedBlockHeight,
                                  uint64_t networkBlockHeight,
                                  int rid);

static void
BRClientSyncManagerScanStateWipe (BRClientSyncManagerScanState scanState);

static int
BRClientSyncManagerScanStateIsInProgress(BRClientSyncManagerScanState scanState);

static uint8_t
BRClientSyncManagerScanStateIsFullScan (BRClientSyncManagerScanState scanState);

static int
BRClientSyncManagerScanStateGetRequestId(BRClientSyncManagerScanState scanState);

static uint64_t
BRClientSyncManagerScanStateGetStartBlockNumber(BRClientSyncManagerScanState scanState);

static uint64_t
BRClientSyncManagerScanStateGetEndBlockNumber(BRClientSyncManagerScanState scanState);

static uint64_t
BRClientSyncManagerScanStateGetSyncedBlockNumber(BRClientSyncManagerScanState scanState);

static BRArrayOf(BRAddress *)
BRClientSyncManagerScanStateGetAddresses(BRClientSyncManagerScanState scanState);

static BRArrayOf(BRAddress *)
BRClientSyncManagerScanStateAdvanceAndGetNewAddresses (BRClientSyncManagerScanState scanState,
                                                       BRWallet *wallet,
                                                       int isBTC);

/// MARK: - Peer Sync Manager Decls & Defs

struct BRPeerSyncManagerStruct {
    // !!! must be first !!!
    struct BRSyncManagerStruct common;

    /// Mark: - Immutable Section

    /**
     *  Mutable state lock
     */
    pthread_mutex_t lock;

    /**
     * P2P syncing manager
     */
    BRPeerManager *peerManager;

    /**
     * Wallet being synced
     */
    BRWallet *wallet;

    /**
     * Event callback info
     */
    BRSyncManagerEventContext eventContext;
    BRSyncManagerEventCallback eventCallback;

    /*
     * Chain params
     */
    const BRChainParams *chainParams;

    /**
     * The number of blocks required to be mined before until a transaction can be considered final
     */
    uint64_t confirmationsUntilFinal;

    /// Mark: - Mutable Sction

    /**
     * Flag for whether or not the blockchain network is reachable. This is an atomic
     * int and is NOT protected by the mutable state lock as it is access by a
     * BRPeerManager callback that is done while holding a BRPeer's lock. To avoid a
     * deadlock, use an atomic here instead.
     */
    atomic_int isNetworkReachable;

    /**
     * The known height of the blockchain, as reported by the P2P network.
     */
    uint64_t networkBlockHeight;

    /*
     * The height of the last successfully completed sync with the P2P network.
     */
    uint32_t successfulScanBlockHeight;

    /**
     * Flag for whether or not we are connected to the P2P network.
     */
    uint8_t isConnected;

    /**
     * Flag for whether or not a full sync is in progress, versus when we have
     * caught up to the blockchain and are receiving new blocks.
     */
    uint8_t isFullScan;
};

typedef struct BRPeerSyncManagerStruct * BRPeerSyncManager;

#define BRPeerSyncManagerAsSyncManager(x)     ((BRSyncManager) (x))

static BRPeerSyncManager
BRPeerSyncManagerNew(BRSyncManagerEventContext eventContext,
                     BRSyncManagerEventCallback eventCallback,
                     OwnershipKept const BRChainParams *params,
                     OwnershipKept BRWallet *wallet,
                     uint32_t earliestKeyTime,
                     uint64_t blockHeight,
                     uint64_t confirmationsUntilFinal,
                     int isNetworkReachable,
                     OwnershipKept BRMerkleBlock *blocks[],
                     size_t blocksCount,
                     OwnershipKept const BRPeer peers[],
                     size_t peersCount);

static BRPeerSyncManager
BRSyncManagerAsPeerSyncManager(BRSyncManager manager);

static void
BRPeerSyncManagerFree(BRPeerSyncManager);

static uint64_t
BRPeerSyncManagerGetBlockHeight(BRPeerSyncManager manager);

static uint64_t
BRPeerSyncManagerGetConfirmationsUntilFinal(BRPeerSyncManager manager);

static int
BRPeerSyncManagerGetNetworkReachable(BRPeerSyncManager manager);

static void
BRPeerSyncManagerSetNetworkReachable(BRPeerSyncManager manager,
                                     int isNetworkReachable);

static void
BRPeerSyncManagerSetFixedPeer (BRPeerSyncManager manager,
                               UInt128 address,
                               uint16_t port);

static void
BRPeerSyncManagerConnect(BRPeerSyncManager manager);

static void
BRPeerSyncManagerDisconnect(BRPeerSyncManager manager);

static void
BRPeerSyncManagerScanToDepth(BRPeerSyncManager manager,
                             BRCryptoSyncDepth depth,
                             OwnershipKept BRTransaction *lastConfirmedSendTx);

static void
BRPeerSyncManagerSubmit(BRPeerSyncManager manager,
                        OwnershipKept BRTransaction *transaction);

static int
BRPeerSyncManagerIsInFullScan(BRPeerSyncManager manager);

static void
BRPeerSyncManagerTickTock(BRPeerSyncManager manager);

// PeerManager callbacks
static void _BRPeerSyncManagerSyncStarted (void *info);
static void _BRPeerSyncManagerSyncStopped (void *info, int reason);
static void _BRPeerSyncManagerTxStatusUpdate (void *info);
static void _BRPeerSyncManagerSaveBlocks (void *info, int replace, BRMerkleBlock **blocks, size_t count);
static void _BRPeerSyncManagerSavePeers  (void *info, int replace, const BRPeer *peers, size_t count);
static int  _BRPeerSyncManagerNetworkIsReachable (void *info);
static void _BRPeerSyncManagerThreadCleanup (void *info);
static void _BRPeerSyncManagerTxPublished (void *info, int error);

/// MARK: - Misc. Helper Declarations

static BRAddress *
_getWalletAddresses (BRWallet *wallet,
                     size_t *addressCount,
                     int isBTC);

static void
_fillWalletAddressSet(BRSetOf(BRAddress *) addresses,
                      BRWallet *wallet,
                      int isBTC);

static BRArrayOf(BRAddress *)
_updateWalletAddressSet(BRSetOf(BRAddress *) addresses,
                        BRWallet *wallet,
                        int isBTC);

static uint32_t
_calculateSyncDepthHeight(BRCryptoSyncDepth depth,
                          const BRChainParams *chainParams,
                          uint64_t networkBlockHeight,
                          OwnershipKept BRTransaction *lastConfirmedSendTx);

/// MARK: - Sync Manager Implementation

extern BRSyncManager
BRSyncManagerNewForMode(BRCryptoSyncMode mode,
                        BRSyncManagerEventContext eventContext,
                        BRSyncManagerEventCallback eventCallback,
                        BRSyncManagerClientContext clientContext,
                        BRSyncManagerClientCallbacks clientCallbacks,
                        OwnershipKept const BRChainParams *params,
                        OwnershipKept BRWallet *wallet,
                        uint32_t earliestKeyTime,
                        uint64_t blockHeight,
                        uint64_t confirmationsUntilFinal,
                        int isNetworkReachable,
                        OwnershipKept BRMerkleBlock *blocks[],
                        size_t blocksCount,
                        OwnershipKept const BRPeer peers[],
                        size_t peersCount) {
    assert (NULL != eventCallback);
    assert (NULL != params);
    assert (NULL != wallet);
    assert(blocks != NULL || blocksCount == 0);
    assert(peers != NULL || peersCount == 0);

    switch (mode) {
        case CRYPTO_SYNC_MODE_API_ONLY:
        return BRClientSyncManagerAsSyncManager (BRClientSyncManagerNew (eventContext,
                                                                         eventCallback,
                                                                         clientContext,
                                                                         clientCallbacks,
                                                                         params,
                                                                         wallet,
                                                                         earliestKeyTime,
                                                                         blockHeight,
                                                                         confirmationsUntilFinal,
                                                                         isNetworkReachable));
        case CRYPTO_SYNC_MODE_P2P_ONLY:
        return BRPeerSyncManagerAsSyncManager (BRPeerSyncManagerNew (eventContext,
                                                                     eventCallback,
                                                                     params,
                                                                     wallet,
                                                                     earliestKeyTime,
                                                                     blockHeight,
                                                                     confirmationsUntilFinal,
                                                                     isNetworkReachable,
                                                                     blocks,
                                                                     blocksCount,
                                                                     peers,
                                                                     peersCount));
        default:
        assert (0);
        return NULL;
    }
}

extern void
BRSyncManagerFree(BRSyncManager manager) {
    switch (manager->mode) {
        case CRYPTO_SYNC_MODE_API_ONLY:
        BRClientSyncManagerFree (BRSyncManagerAsClientSyncManager (manager));
        break;
        case CRYPTO_SYNC_MODE_P2P_ONLY:
        BRPeerSyncManagerFree (BRSyncManagerAsPeerSyncManager (manager));
        break;
        default:
        assert (0);
        break;
    }
}

extern uint64_t
BRSyncManagerGetBlockHeight (BRSyncManager manager) {
    uint64_t blockHeight = 0;
    switch (manager->mode) {
        case CRYPTO_SYNC_MODE_API_ONLY:
        blockHeight = BRClientSyncManagerGetBlockHeight (BRSyncManagerAsClientSyncManager (manager));
        break;
        case CRYPTO_SYNC_MODE_P2P_ONLY:
        blockHeight = BRPeerSyncManagerGetBlockHeight (BRSyncManagerAsPeerSyncManager (manager));
        break;
        default:
        assert (0);
        break;
    }
    return blockHeight;
}

extern uint64_t
BRSyncManagerGetConfirmationsUntilFinal (BRSyncManager manager) {
    uint64_t blockHeight = 0;
    switch (manager->mode) {
        case CRYPTO_SYNC_MODE_API_ONLY:
        blockHeight = BRClientSyncManagerGetConfirmationsUntilFinal (BRSyncManagerAsClientSyncManager (manager));
        break;
        case CRYPTO_SYNC_MODE_P2P_ONLY:
        blockHeight = BRPeerSyncManagerGetConfirmationsUntilFinal (BRSyncManagerAsPeerSyncManager (manager));
        break;
        default:
        assert (0);
        break;
    }
    return blockHeight;
}

extern int
BRSyncManagerGetNetworkReachable (BRSyncManager manager) {
    int isNetworkReachable = 1;
    switch (manager->mode) {
        case CRYPTO_SYNC_MODE_API_ONLY:
        isNetworkReachable = BRClientSyncManagerGetNetworkReachable (BRSyncManagerAsClientSyncManager (manager));
        break;
        case CRYPTO_SYNC_MODE_P2P_ONLY:
        isNetworkReachable = BRPeerSyncManagerGetNetworkReachable (BRSyncManagerAsPeerSyncManager (manager));
        break;
        default:
        assert (0);
        break;
    }
    return isNetworkReachable;
}

extern void
BRSyncManagerSetNetworkReachable (BRSyncManager manager,
                                  int isNetworkReachable) {
    switch (manager->mode) {
        case CRYPTO_SYNC_MODE_API_ONLY:
        BRClientSyncManagerSetNetworkReachable (BRSyncManagerAsClientSyncManager (manager), isNetworkReachable);
        break;
        case CRYPTO_SYNC_MODE_P2P_ONLY:
        BRPeerSyncManagerSetNetworkReachable (BRSyncManagerAsPeerSyncManager (manager), isNetworkReachable);
        break;
        default:
        assert (0);
        break;
    }
}

extern void
BRSyncManagerSetFixedPeer (BRSyncManager manager,
                           UInt128 address,
                           uint16_t port) {
    switch (manager->mode) {
        case CRYPTO_SYNC_MODE_API_ONLY:
        break;
        case CRYPTO_SYNC_MODE_P2P_ONLY:
        BRPeerSyncManagerSetFixedPeer (BRSyncManagerAsPeerSyncManager(manager), address, port);
        break;
        default:
        assert (0);
        break;
    }
}

extern void
BRSyncManagerConnect(BRSyncManager manager) {
    switch (manager->mode) {
        case CRYPTO_SYNC_MODE_API_ONLY:
        BRClientSyncManagerConnect (BRSyncManagerAsClientSyncManager (manager));
        break;
        case CRYPTO_SYNC_MODE_P2P_ONLY:
        BRPeerSyncManagerConnect (BRSyncManagerAsPeerSyncManager (manager));
        break;
        default:
        assert (0);
        break;
    }
}

extern void
BRSyncManagerDisconnect(BRSyncManager manager) {
    switch (manager->mode) {
        case CRYPTO_SYNC_MODE_API_ONLY:
        BRClientSyncManagerDisconnect (BRSyncManagerAsClientSyncManager (manager));
        break;
        case CRYPTO_SYNC_MODE_P2P_ONLY:
        BRPeerSyncManagerDisconnect (BRSyncManagerAsPeerSyncManager (manager));
        break;
        default:
        assert (0);
        break;
    }
}

extern void
BRSyncManagerScanToDepth(BRSyncManager manager,
                         BRCryptoSyncDepth depth,
                         OwnershipKept BRTransaction *lastConfirmedSendTx) {
    switch (manager->mode) {
        case CRYPTO_SYNC_MODE_API_ONLY:
        BRClientSyncManagerScanToDepth (BRSyncManagerAsClientSyncManager (manager), depth, lastConfirmedSendTx);
        break;
        case CRYPTO_SYNC_MODE_P2P_ONLY:
        BRPeerSyncManagerScanToDepth (BRSyncManagerAsPeerSyncManager (manager), depth, lastConfirmedSendTx);
        break;
        default:
        assert (0);
        break;
    }
}

extern void
BRSyncManagerSubmit(BRSyncManager manager,
                    OwnershipKept BRTransaction *transaction) {
    switch (manager->mode) {
        case CRYPTO_SYNC_MODE_API_ONLY:
        BRClientSyncManagerSubmit (BRSyncManagerAsClientSyncManager (manager),
                                   transaction);
        break;
        case CRYPTO_SYNC_MODE_P2P_ONLY:
        BRPeerSyncManagerSubmit (BRSyncManagerAsPeerSyncManager (manager),
                                 transaction);
        break;
        default:
        assert (0);
        break;
    }
}

extern void
BRSyncManagerTickTock(BRSyncManager manager) {
    switch (manager->mode) {
        case CRYPTO_SYNC_MODE_API_ONLY:
        BRClientSyncManagerTickTock (BRSyncManagerAsClientSyncManager (manager));
        break;
        case CRYPTO_SYNC_MODE_P2P_ONLY:
        BRPeerSyncManagerTickTock (BRSyncManagerAsPeerSyncManager (manager));
        break;
        default:
        assert (0);
        break;
    }
}

extern void
BRSyncManagerP2PFullScanReport(BRSyncManager manager) {
    switch (manager->mode) {
        case CRYPTO_SYNC_MODE_P2P_ONLY:
            if (BRPeerSyncManagerIsInFullScan (BRSyncManagerAsPeerSyncManager (manager)))
                BRPeerSyncManagerTickTock(BRSyncManagerAsPeerSyncManager (manager));
        default:
            break;
    }
}

extern void
BRSyncManagerAnnounceGetBlockNumber(BRSyncManager manager,
                                    int rid,
                                    uint64_t blockHeight) {
    switch (manager->mode) {
        case CRYPTO_SYNC_MODE_API_ONLY:
        BRClientSyncManagerAnnounceGetBlockNumber (BRSyncManagerAsClientSyncManager (manager),
                                                   rid,
                                                   blockHeight);
        break;
        case CRYPTO_SYNC_MODE_P2P_ONLY:
        // this might occur if the owning BRWalletManager changed modes; silently ignore
        break;
        default:
        assert (0);
        break;
    }
}

extern void
BRSyncManagerAnnounceGetTransactionsItem(BRSyncManager manager,
                                         int rid,
                                         OwnershipKept uint8_t *transaction,
                                         size_t transactionLength,
                                         uint64_t timestamp,
                                         uint64_t blockHeight,
                                         uint8_t  error) {
    switch (manager->mode) {
        case CRYPTO_SYNC_MODE_API_ONLY:
        BRClientSyncManagerAnnounceGetTransactionsItem (BRSyncManagerAsClientSyncManager (manager),
                                                        rid,
                                                        transaction,
                                                        transactionLength,
                                                        timestamp,
                                                        blockHeight,
                                                        error);
        break;
        case CRYPTO_SYNC_MODE_P2P_ONLY:
        // this might occur if the owning BRWalletManager changed modes; silently ignore
        break;
        default:
        assert (0);
        break;
    }
}

extern void
BRSyncManagerAnnounceGetTransactionsDone(BRSyncManager manager,
                                         int rid,
                                         int success) {
    switch (manager->mode) {
        case CRYPTO_SYNC_MODE_API_ONLY:
        BRClientSyncManagerAnnounceGetTransactionsDone (BRSyncManagerAsClientSyncManager (manager),
                                                        rid,
                                                        success);
        break;
        case CRYPTO_SYNC_MODE_P2P_ONLY:
        // this might occur if the owning BRWalletManager changed modes; silently ignore
        break;
        default:
        assert (0);
        break;
    }
}

extern void
BRSyncManagerAnnounceSubmitTransaction(BRSyncManager manager,
                                       int rid,
                                       OwnershipKept BRTransaction *transaction,
                                       int error) {
    switch (manager->mode) {
        case CRYPTO_SYNC_MODE_API_ONLY:
        BRClientSyncManagerAnnounceSubmitTransaction (BRSyncManagerAsClientSyncManager (manager),
                                                      rid,
                                                      transaction,
                                                      error);
        break;
        case CRYPTO_SYNC_MODE_P2P_ONLY:
        // this might occur if the owning BRWalletManager changed modes; silently ignore
        break;
        default:
        assert (0);
        break;
    }
}

/// MARK: - Client Sync Manager Implementation

static BRClientSyncManager
BRClientSyncManagerNew(BRSyncManagerEventContext eventContext,
                       BRSyncManagerEventCallback eventCallback,
                       BRSyncManagerClientContext clientContext,
                       BRSyncManagerClientCallbacks clientCallbacks,
                       OwnershipKept const BRChainParams *params,
                       OwnershipKept BRWallet *wallet,
                       uint32_t earliestKeyTime,
                       uint64_t blockHeight,
                       uint64_t confirmationsUntilFinal,
                       int isNetworkReachable) {
    BRClientSyncManager manager = (BRClientSyncManager) calloc (1, sizeof(struct BRClientSyncManagerStruct));
    manager->common.mode = CRYPTO_SYNC_MODE_API_ONLY;

    manager->wallet = wallet;
    manager->eventContext = eventContext;
    manager->eventCallback = eventCallback;
    manager->clientContext = clientContext;
    manager->clientCallbacks = clientCallbacks;
    manager->chainParams = params;

    pthread_mutexattr_t attr;
    pthread_mutexattr_init(&attr);
    pthread_mutexattr_settype(&attr, PTHREAD_MUTEX_ERRORCHECK);
    pthread_mutex_init(&manager->lock, &attr);
    pthread_mutexattr_destroy(&attr);

    // Find the BRCheckpoint that is at least one week before earliestKeyTime.
    uint32_t checkpointKeyTime = earliestKeyTime > ONE_WEEK_IN_SECONDS ? earliestKeyTime - ONE_WEEK_IN_SECONDS : 0;
    const BRCheckPoint *earliestCheckPoint = BRChainParamsGetCheckpointBefore (params, checkpointKeyTime);
    uint32_t checkpointBlockHeight = earliestCheckPoint ? earliestCheckPoint->height : 0;

    // Initialize this instance's blockHeight.  This might be out-of-sync with a) the P2P block
    // height which will be derived from the persistently restored blocks and then from the sync()
    // process or b) from the API-based Blockchain DB reported block height which will be updated
    // preriodically when in API sync modes.
    //
    // So, we'll start with the best block height we have and expect it to change. Doing this allows
    // an API-based sync to start immediately rather than waiting for a BRClientSyncManagerUpdateBlockNumber()
    // result in period '1' and then starting the sync in period '2' - where each period is
    // BWM_SLEEP_SECONDS and at least 1 minute.
    //
    // The initial sync will be from `initBlockHeight` to `networkBlockHeight`, regardless of if we
    // have synced, in P2P mode for example, to halfway between those two heights. Since API syncs are
    // "instantaneous", this provides us some safety, and is comparable with how P2P mode operates,
    // which syncs based on its trusted data (aka the blocks). In API mode, we don't have any trusted
    // data so sync on the whole range to be safe.
    manager->confirmationsUntilFinal = confirmationsUntilFinal;
    manager->initBlockHeight         = MIN (checkpointBlockHeight, blockHeight);
    manager->networkBlockHeight      = MAX (checkpointBlockHeight, blockHeight);
    manager->syncedBlockHeight       = manager->initBlockHeight;
    manager->isConnected             = 0;
    manager->isNetworkReachable      = isNetworkReachable;

    // the calloc will have taken care of this, but, better safe than sorry in case future dev
    // doesn't take that into account
    BRClientSyncManagerScanStateWipe (&manager->scanState);

    return manager;
}

static BRClientSyncManager
BRSyncManagerAsClientSyncManager(BRSyncManager manager) {
    if (manager->mode == CRYPTO_SYNC_MODE_API_ONLY) {
        return (BRClientSyncManager) manager;
    }
    assert (0);
    return NULL;
}

static void
BRClientSyncManagerFree(BRClientSyncManager manager) {
    if (0 == pthread_mutex_lock (&manager->lock)) {
        BRClientSyncManagerScanStateWipe (&manager->scanState);
        pthread_mutex_unlock (&manager->lock);
    }

    pthread_mutex_destroy(&manager->lock);
    memset (manager, 0, sizeof(*manager));
    free (manager);
}

static uint64_t
BRClientSyncManagerGetBlockHeight(BRClientSyncManager manager) {
    uint64_t blockHeight = 0;
    if (0 == pthread_mutex_lock (&manager->lock)) {
        blockHeight = manager->networkBlockHeight;
        pthread_mutex_unlock (&manager->lock);
    } else {
        assert (0);
    }
    return blockHeight;
}

static uint64_t
BRClientSyncManagerGetConfirmationsUntilFinal(BRClientSyncManager manager) {
    // immutable; lock not required
    return manager->confirmationsUntilFinal;
}

static int
BRClientSyncManagerGetNetworkReachable(BRClientSyncManager manager) {
    int isNetworkReachable = 0;
    if (0 == pthread_mutex_lock (&manager->lock)) {
        isNetworkReachable = manager->isNetworkReachable;
        pthread_mutex_unlock (&manager->lock);
    } else {
        assert (0);
    }
    return isNetworkReachable;
}

static void
BRClientSyncManagerSetNetworkReachable(BRClientSyncManager manager,
                                       int isNetworkReachable) {
    if (0 == pthread_mutex_lock (&manager->lock)) {
        manager->isNetworkReachable = isNetworkReachable;
        pthread_mutex_unlock (&manager->lock);
    } else {
        assert (0);
    }
}

static void
BRClientSyncManagerConnect(BRClientSyncManager manager) {
    uint8_t needEvent = 0;

    if (0 == pthread_mutex_lock (&manager->lock)) {
        if (!manager->isConnected) {
            manager->isConnected = 1;
            needEvent = 1;
        }

        // Send event while holding the state lock so that event
        // callbacks are ordered to reflect state transitions.

        if (needEvent) {
            manager->eventCallback (manager->eventContext,
                                    BRClientSyncManagerAsSyncManager (manager),
                                    (BRSyncManagerEvent) {
                                        SYNC_MANAGER_CONNECTED
                                    });
        }

        pthread_mutex_unlock (&manager->lock);
    } else {
        assert (0);
    }

    BRClientSyncManagerUpdateBlockNumber (manager);
    BRClientSyncManagerUpdateTransactions (manager);
}

static void
BRClientSyncManagerDisconnect(BRClientSyncManager manager) {
    uint8_t needConnectionEvent = 0;
    uint8_t needSyncEvent       = 0;

    if (0 == pthread_mutex_lock (&manager->lock)) {
        if (manager->isConnected) {
            // We are connected. Check for a full scan in progress
            // and then wipe the current scan state so that a new one will be
            // triggered.
            manager->isConnected = 0;
            needConnectionEvent = 1;
            needSyncEvent = BRClientSyncManagerScanStateIsFullScan (&manager->scanState);
            BRClientSyncManagerScanStateWipe (&manager->scanState);
        }

        // Send event while holding the state lock so that event
        // callbacks are ordered to reflect state transitions.

        if (needSyncEvent) {
            manager->eventCallback (manager->eventContext,
                                    BRClientSyncManagerAsSyncManager (manager),
                                    (BRSyncManagerEvent) {
                                        SYNC_MANAGER_SYNC_STOPPED,
                                        { .syncStopped = { cryptoSyncStoppedReasonRequested() } }
                                    });
        }

        if (needConnectionEvent) {
            manager->eventCallback (manager->eventContext,
                                    BRClientSyncManagerAsSyncManager (manager),
                                    (BRSyncManagerEvent) {
                                        SYNC_MANAGER_DISCONNECTED,
                                         { .disconnected = { cryptoWalletManagerDisconnectReasonRequested() } }
                                    });
        }

        pthread_mutex_unlock (&manager->lock);
    } else {
        assert (0);
    }
}

static void
BRClientSyncManagerScanToDepth(BRClientSyncManager manager,
                               BRCryptoSyncDepth depth,
                               OwnershipKept BRTransaction *lastConfirmedSendTx) {
    uint8_t needConnectionEvent = 0;
    uint8_t needSyncEvent       = 0;

    if (0 == pthread_mutex_lock (&manager->lock)) {
        // Mirror BRPeerManager's behaviour in that BRPeerManagerRescan only
        // has an effect if we are connected (i.e. it does not perform a
        // connect)
        if (manager->isConnected) {
            needConnectionEvent = 1;
            // We are already connected. Checkf for a full scan in progress
            // and then wipe the current scan state so that a new one will be
            // triggered.
            needSyncEvent = BRClientSyncManagerScanStateIsFullScan (&manager->scanState);
            BRClientSyncManagerScanStateWipe (&manager->scanState);

            // Reset the height that we've synced to (don't go behind and the initBlockHeight
            // and don't go past the current sync height so that we don't we miss transactions)
            uint32_t calcHeight = _calculateSyncDepthHeight (depth,
                                                             manager->chainParams,
                                                             manager->networkBlockHeight,
                                                             lastConfirmedSendTx);
            manager->syncedBlockHeight = MAX (manager->initBlockHeight,
                                              MIN (calcHeight, manager->syncedBlockHeight));
        }

        // Send event while holding the state lock so that event
        // callbacks are ordered to reflect state transitions.

        if (needSyncEvent) {
            manager->eventCallback (manager->eventContext,
                                    BRClientSyncManagerAsSyncManager (manager),
                                    (BRSyncManagerEvent) {
                                        SYNC_MANAGER_SYNC_STOPPED,
                                        { .syncStopped = { cryptoSyncStoppedReasonRequested() } }
                                    });
        }

        if (needConnectionEvent) {
            manager->eventCallback (manager->eventContext,
                                    BRClientSyncManagerAsSyncManager (manager),
                                    (BRSyncManagerEvent) {
                                        SYNC_MANAGER_DISCONNECTED,
                                        { .disconnected = { cryptoWalletManagerDisconnectReasonRequested() } }
                                    });

            manager->eventCallback (manager->eventContext,
                                    BRClientSyncManagerAsSyncManager (manager),
                                    (BRSyncManagerEvent) {
                                        SYNC_MANAGER_CONNECTED
                                    });
        }
        pthread_mutex_unlock (&manager->lock);
    } else {
        assert (0);
    }

    BRClientSyncManagerUpdateBlockNumber (manager);
    BRClientSyncManagerUpdateTransactions (manager);
}

static void
BRClientSyncManagerSubmit(BRClientSyncManager manager,
                          OwnershipKept BRTransaction *transaction) {
    uint8_t needClientCall = 0;
    int rid                = -1;

    if (0 == pthread_mutex_lock (&manager->lock)) {
        needClientCall = manager->isConnected;
        rid = needClientCall ? BRClientSyncManagerGenerateRid (manager) : rid;

        pthread_mutex_unlock (&manager->lock);
    } else {
        assert (0);
    }

    // Send event WITHOUT holding the state lock as this type of event
    // has no impact on the sync manager's state.

    if (needClientCall) {
        size_t txLength = BRTransactionSerialize (transaction, NULL, 0);
        uint8_t *tx = calloc (txLength, sizeof(uint8_t));
        BRTransactionSerialize(transaction, tx, txLength);

        manager->clientCallbacks.funcSubmitTransaction (manager->clientContext,
                                                        BRClientSyncManagerAsSyncManager (manager),
                                                        tx,
                                                        txLength,
                                                        transaction->txHash,
                                                        rid);

        free (tx);
    } else {
        manager->eventCallback (manager->eventContext,
                                BRClientSyncManagerAsSyncManager (manager),
                                (BRSyncManagerEvent) {
                                    SYNC_MANAGER_TXN_SUBMIT_FAILED,
                                    { .submitFailed = {transaction, cryptoTransferSubmitErrorPosix (ENOTCONN) } },
                                });
    }
}

static void
BRClientSyncManagerTickTock(BRClientSyncManager manager) {
    BRClientSyncManagerUpdateBlockNumber (manager);
    BRClientSyncManagerUpdateTransactions (manager);
}

static void
BRClientSyncManagerAnnounceGetBlockNumber(BRClientSyncManager manager,
                                          int rid,
                                          uint64_t blockHeight) {
    uint8_t needEvent = 0;

    if (0 == pthread_mutex_lock (&manager->lock)) {
        // Never move the block height "backwards"; always maintain our knowledge
        // of the maximum height observed
        if (blockHeight > manager->networkBlockHeight && manager->isConnected) {
            manager->networkBlockHeight = blockHeight;
            needEvent = 1;
        }

        // Send event while holding the state lock so that we
        // don't broadcast a height updated while disconnected,
        // for example.

        if (needEvent) {
            manager->eventCallback (manager->eventContext,
                                    BRClientSyncManagerAsSyncManager (manager),
                                    (BRSyncManagerEvent) {
                                        SYNC_MANAGER_BLOCK_HEIGHT_UPDATED,
                                        { .blockHeightUpdated = { blockHeight }}
                                    });
        }

        pthread_mutex_unlock (&manager->lock);
    } else {
        assert (0);
    }
}

static void
BRClientSyncManagerAnnounceSubmitTransaction (BRClientSyncManager manager,
                                              int rid,
                                              OwnershipKept BRTransaction *txn,
                                              int error) {
    // register a copy of the transaction with the wallet if the submission was successful AND
    // the wallet isn't already aware of it
    if (0 == error && NULL == BRWalletTransactionForHash (manager->wallet, txn->txHash)) {
        BRTransaction *transaction = BRTransactionCopy (txn);

        // BRWalletRegisterTransaction doesn't reliably report if the txn was added to the wallet.
        BRWalletRegisterTransaction (manager->wallet, transaction);
        if (BRWalletTransactionForHash (manager->wallet, transaction->txHash) != transaction) {
            // If our transaction did not make it into the wallet, deallocate it
            BRTransactionFree (transaction);
        }
    }

    manager->eventCallback (manager->eventContext,
                            BRClientSyncManagerAsSyncManager (manager),
                            (error ?
                             (BRSyncManagerEvent) {
                                 SYNC_MANAGER_TXN_SUBMIT_FAILED,
                                 { .submitFailed = { txn, cryptoTransferSubmitErrorPosix (error) } },
                             } :
                             (BRSyncManagerEvent) {
                                 SYNC_MANAGER_TXN_SUBMIT_SUCCEEDED,
                                 { .submitSucceeded = { txn } },
                             }
                            ));
}

static void
BRClientSyncManagerAnnounceGetTransactionsItem (BRClientSyncManager manager,
                                                int rid,
                                                OwnershipKept uint8_t *txn,
                                                size_t txnLength,
                                                uint64_t timestamp,
                                                uint64_t blockHeight,
                                                uint8_t  error) {
    BRTransaction *transaction = BRTransactionParse (txn, txnLength);
    uint8_t needRegistration = !error && NULL != transaction && BRTransactionIsSigned (transaction);
    uint8_t needFree = 1;

    // Convert from `uint64_t` to `uint32_t` with a bit of care regarding BLOCK_HEIGHT_UNBOUND
    // and TX_UNCONFIRMED - they are directly coercible but be explicit about it.
    uint32_t btcBlockHeight = (BLOCK_HEIGHT_UNBOUND == blockHeight ? TX_UNCONFIRMED : (uint32_t) blockHeight);
    uint32_t btcTimestamp   = (uint32_t) timestamp;

    if (needRegistration) {
        if (0 == pthread_mutex_lock (&manager->lock)) {
            // confirm completion is for in-progress sync
            needRegistration &= (rid == BRClientSyncManagerScanStateGetRequestId (&manager->scanState) && manager->isConnected);
            pthread_mutex_unlock (&manager->lock);
        } else {
            assert (0);
        }
    }

    if (needRegistration) {
        if (NULL == BRWalletTransactionForHash (manager->wallet, transaction->txHash)) {
            // BRWalletRegisterTransaction doesn't reliably report if the txn was added to the wallet.
            BRWalletRegisterTransaction (manager->wallet, transaction);
            if (transaction == BRWalletTransactionForHash (manager->wallet, transaction->txHash)) {
                // If our transaction made it into the wallet, do not deallocate it
                needFree = 0;
            }
        }
    }

    // Check if the wallet knows about transaction.  This is an important check.  If the wallet
    // does not know about the tranaction then the subsequent BRWalletUpdateTransactions will
    // free the transaction (with BRTransactionFree()).
    if (BRWalletContainsTransaction (manager->wallet, transaction)) {
<<<<<<< HEAD
        if (error) {
            // On an error, remove the transaction.  This will cascade through BRWallet callbacks
            // to produce `balanceUpdated` and `txDeleted`.  The later will be handled by removing
            // a BRTransactionWithState from the BRWalletManager.
            BRWalletRemoveTransaction (manager->wallet, transaction->txHash);
        }
        else {
            // If the transaction has transitioned from 'included' back to 'submitted' (like when
            // there is a blockchain reord), the blockHeight will be TX_UNCONFIRMED and the
            // timestamp will be 0.  This will cascade through BRWallet callbacks to produce
            // 'balanceUpdated' and 'txUpdated'.
            //
            // If no longer 'included' this might cause dependent transactions to go to 'invalid'.
            BRWalletUpdateTransactions (manager->wallet, &transaction->txHash, 1, btcBlockHeight, btcTimestamp);
        }
=======
        BRWalletUpdateTransactions (manager->wallet, &transaction->txHash, 1, btcBlockHeight, btcTimestamp);
>>>>>>> 06d9b851
    }

    // Free if ownership hasn't been passed
    if (needFree) {
        BRTransactionFree (transaction);
    }
}

static BRArrayOf(char *)
BRClientSyncManagerConvertAddressToString (BRClientSyncManager manager,
                                           OwnershipGiven BRArrayOf(BRAddress *) addresses) {
    if (NULL == addresses) return NULL;
    if (0 == array_count(addresses)) { array_free (addresses); return NULL; }

    size_t addressesCount = array_count(addresses);

    BRArrayOf(char *) addressesAsString = NULL;

    // For BTC, simply extract the BRAddress' string
    if (BRChainParamsIsBitcoin (manager->chainParams)) {
        array_new(addressesAsString, addressesCount);
        array_set_count(addressesAsString, addressesCount);

        for (size_t index = 0; index < addressesCount; index++)
            addressesAsString[index] = strdup (addresses[index]->s);
    }

    // For BCH, double up the array with the : BRBCash encoding + the BRAddress' string
    else {
        array_new(addressesAsString, 2 * addressesCount);
        array_set_count(addressesAsString, 2 * addressesCount);
        for (size_t index = 0; index < addressesCount; index++) {
            addressesAsString[index] = malloc(55);
            BRBCashAddrEncode (addressesAsString[index], addresses[index]->s);

            addressesAsString[index + addressesCount] = strdup (addresses[index]->s);
        }
    }

    for (size_t index = 0; index < addressesCount; index++)
        free (addresses[index]);
    array_free (addresses);

    return addressesAsString;
}

static void
BRClientSyncManagerAnnounceGetTransactionsDone (BRClientSyncManager manager,
                                                int rid,
                                                int success) {
    uint8_t needSyncEvent        = 0;
    uint8_t needDiscEvent        = 0;
    uint8_t needClientCall       = 0;
    uint64_t begBlockNumber      = 0;
    uint64_t endBlockNumber      = 0;
    size_t addressCount          = 0;
    BRArrayOf(char *) addresses  = NULL;
    BRSyncManagerEvent syncEvent = {0};
    BRSyncManagerEvent discEvent = {0};

    if (0 == pthread_mutex_lock (&manager->lock)) {
        // confirm completion is for in-progress sync
        if (rid == BRClientSyncManagerScanStateGetRequestId (&manager->scanState) &&
            manager->isConnected) {
            // check for a successful completion
            if (success) {

                // check if the first unused addresses have changed since last completion
                addresses = BRClientSyncManagerConvertAddressToString
                (manager,
                 BRClientSyncManagerScanStateAdvanceAndGetNewAddresses (&manager->scanState,
                                                                        manager->wallet,
                                                                        BRChainParamsIsBitcoin (manager->chainParams)));

                addressCount = NULL != addresses ? array_count(addresses) : 0;
                if (0 != addressCount) {
                    // ... we've discovered a new address (i.e. there were transactions announce)

                    // store sync data for callback outside of lock
                    begBlockNumber = BRClientSyncManagerScanStateGetStartBlockNumber (&manager->scanState);
                    endBlockNumber = BRClientSyncManagerScanStateGetEndBlockNumber (&manager->scanState);

                    // store control flow flags
                    needClientCall = 1;

                } else {
                    // .. we haven't discovered any new addresses and we just finished the range

                    // store synced block height
                    manager->syncedBlockHeight = BRClientSyncManagerScanStateGetSyncedBlockNumber (&manager->scanState);;

                    // store control flow flags
                    needSyncEvent = BRClientSyncManagerScanStateIsFullScan (&manager->scanState);
                    syncEvent = (BRSyncManagerEvent) {SYNC_MANAGER_SYNC_STOPPED, { .syncStopped = { cryptoSyncStoppedReasonComplete() } }};

                    // reset sync state
                    BRClientSyncManagerScanStateWipe (&manager->scanState);

                }
            } else {
                // transition to the disconnected state
                manager->isConnected = 0;

                // store control flow flags
                needSyncEvent = BRClientSyncManagerScanStateIsFullScan (&manager->scanState);
                needDiscEvent = 1;

                syncEvent = (BRSyncManagerEvent) {SYNC_MANAGER_SYNC_STOPPED, { .syncStopped = { cryptoSyncStoppedReasonUnknown() } }};
                discEvent = (BRSyncManagerEvent) {SYNC_MANAGER_DISCONNECTED, { .disconnected = { cryptoWalletManagerDisconnectReasonUnknown() } }};

                // reset sync state on failure
                BRClientSyncManagerScanStateWipe (&manager->scanState);
            }
        }

        // Send event while holding the state lock so that event
        // callbacks are ordered to reflect state transitions.

        if (needSyncEvent) {
            manager->eventCallback (manager->eventContext,
                                    BRClientSyncManagerAsSyncManager (manager),
                                    syncEvent);
        }

        if (needDiscEvent) {
            manager->eventCallback (manager->eventContext,
                                    BRClientSyncManagerAsSyncManager (manager),
                                    discEvent);
        }

        pthread_mutex_unlock (&manager->lock);
    } else {
        assert (0);
    }

    if (needClientCall) {
        // Callback to 'client' to get all transactions (for all wallet addresses) between
        // a {beg,end}BlockNumber.  The client will gather the transactions and then call
        // bwmAnnounceTransaction()  (for each one or with all of them).
        manager->clientCallbacks.funcGetTransactions (manager->clientContext,
                                                      BRClientSyncManagerAsSyncManager (manager),
                                                      (const char **) addresses,
                                                      addressCount,
                                                      begBlockNumber,
                                                      endBlockNumber,
                                                      rid);
    }

    if (NULL != addresses) {
        for (size_t index = 0; index < addressCount; index++) {
            free (addresses[index]);
        }
        array_free (addresses);
    }
}

static void
BRClientSyncManagerUpdateTransactions (BRClientSyncManager manager) {
    int rid                      = 0;
    uint8_t needSyncEvent        = 0;
    uint8_t needClientCall       = 0;
    uint64_t begBlockNumber      = 0;
    uint64_t endBlockNumber      = 0;
    size_t addressCount          = 0;
    BRArrayOf(char *) addresses  = NULL;

    if (0 == pthread_mutex_lock (&manager->lock)) {
        // check if we are connect and the prior sync has completed.
        if (!BRClientSyncManagerScanStateIsInProgress (&manager->scanState) &&
            manager->isConnected) {

            BRClientSyncManagerScanStateInit (&manager->scanState,
                                              manager->wallet,
                                              BRChainParamsIsBitcoin (manager->chainParams),
                                              manager->syncedBlockHeight,
                                              manager->networkBlockHeight,
                                              BRClientSyncManagerGenerateRid (manager));

            // get the addresses to query the BDB with
            addresses = BRClientSyncManagerConvertAddressToString
            (manager, BRClientSyncManagerScanStateGetAddresses (&manager->scanState));

            assert (NULL != addresses);
            addressCount = array_count (addresses);
            assert (0 != addressCount);

            // store sync data for callback outside of lock
            rid = BRClientSyncManagerScanStateGetRequestId (&manager->scanState);
            begBlockNumber = BRClientSyncManagerScanStateGetStartBlockNumber (&manager->scanState);
            endBlockNumber = BRClientSyncManagerScanStateGetEndBlockNumber (&manager->scanState);

            // store control flow flags
            needSyncEvent = BRClientSyncManagerScanStateIsFullScan (&manager->scanState);
            needClientCall = 1;
        }

        // Send event while holding the state lock so that event
        // callbacks are ordered to reflect state transitions.

        if (needSyncEvent) {
            manager->eventCallback (manager->eventContext,
                                    BRClientSyncManagerAsSyncManager (manager),
                                    (BRSyncManagerEvent) {
                                        SYNC_MANAGER_SYNC_STARTED,
                                    });
        }

        pthread_mutex_unlock (&manager->lock);
    } else {
        assert (0);
    }

    if (needClientCall) {
        // We'll force the 'client' to return all transactions w/o regard to the `endBlockNumber`
        // Doing this ensures that the initial 'full-sync' returns everything.  Thus there is no
        // need to wait for a future 'tick tock' to get the recent and pending transactions'.  For
        // BTC the future 'tick tock' is minutes away; which is a burden on Users as they wait.
        endBlockNumber = BLOCK_HEIGHT_UNBOUND;

        // Callback to 'client' to get all transactions (for all wallet addresses) between
        // a {beg,end}BlockNumber.  The client will gather the transactions and then call
        // bwmAnnounceTransaction()  (for each one or with all of them).
        manager->clientCallbacks.funcGetTransactions (manager->clientContext,
                                                      BRClientSyncManagerAsSyncManager (manager),
                                                      (const char **) addresses,
                                                      addressCount,
                                                      begBlockNumber,
                                                      endBlockNumber,
                                                      rid);
    }

    if (NULL != addresses) {
        for (size_t index = 0; index < addressCount; index++) {
            free (addresses[index]);
        }
        array_free (addresses);
    }
}

static void
BRClientSyncManagerUpdateBlockNumber(BRClientSyncManager manager) {
    uint8_t needClientCall = 0;
    int rid                = -1;

    if (0 == pthread_mutex_lock (&manager->lock)) {
        needClientCall = manager->isConnected;
        rid = needClientCall ? BRClientSyncManagerGenerateRid (manager) : rid;

        pthread_mutex_unlock (&manager->lock);
    } else {
        assert (0);
    }

    if (needClientCall) {
        manager->clientCallbacks.funcGetBlockNumber (manager->clientContext,
                                                     BRClientSyncManagerAsSyncManager (manager),
                                                     rid);
    }
}

static int
BRClientSyncManagerGenerateRid (BRClientSyncManager manager) {
    return ++manager->requestIdGenerator;
}

static void
BRClientSyncManagerScanStateInit (BRClientSyncManagerScanState scanState,
                                  BRWallet *wallet,
                                  int isBTC,
                                  uint64_t syncedBlockHeight,
                                  uint64_t networkBlockHeight,
                                  int rid) {
    // update the `endBlockNumber` to the current block height;
    // since this is exclusive on the end height, we need to increment by
    // one to make sure we get the last block
    scanState->endBlockNumber = MAX (syncedBlockHeight, networkBlockHeight) + 1;

    // update the `startBlockNumber` to the last synced height;
    // provide a bit of buffer and request the last X blocks, regardless
    scanState->begBlockNumber = MIN (syncedBlockHeight, (scanState->endBlockNumber >=  BWM_BRD_SYNC_START_BLOCK_OFFSET
                                                         ? scanState->endBlockNumber - BWM_BRD_SYNC_START_BLOCK_OFFSET
                                                         : 0));

    // check that we don't have an overflow
    assert (scanState->endBlockNumber > scanState->begBlockNumber);

    // generate addresses
    BRWalletUnusedAddrs (wallet, NULL, SEQUENCE_GAP_LIMIT_EXTERNAL, SEQUENCE_EXTERNAL_CHAIN);
    BRWalletUnusedAddrs (wallet, NULL, SEQUENCE_GAP_LIMIT_INTERNAL, SEQUENCE_INTERNAL_CHAIN);

    // save the last known external and internal addresses
    BRWalletUnusedAddrs(wallet, &scanState->lastExternalAddress, 1, SEQUENCE_EXTERNAL_CHAIN);
    BRWalletUnusedAddrs(wallet, &scanState->lastInternalAddress, 1, SEQUENCE_INTERNAL_CHAIN);

    // save the current requestId
    scanState->requestId = rid;

    // mark as sync or not
    scanState->isFullScan = ((scanState->endBlockNumber - scanState->begBlockNumber) > BWM_BRD_SYNC_START_BLOCK_OFFSET);

    // build the set of initial wallet addresses
    assert (NULL == scanState->knownAddresses);
    scanState->knownAddresses = BRSetNew (BRAddressHash, BRAddressEq, SEQUENCE_GAP_LIMIT_INTERNAL + SEQUENCE_GAP_LIMIT_EXTERNAL);
    _fillWalletAddressSet (scanState->knownAddresses, wallet, isBTC);
}

static void
BRClientSyncManagerScanStateWipe (BRClientSyncManagerScanState scanState) {
    if (NULL != scanState->knownAddresses) {
        BRSetFreeAll (scanState->knownAddresses, free);
    }
    memset (scanState, 0, sizeof(*scanState));
}

static int
BRClientSyncManagerScanStateIsInProgress(BRClientSyncManagerScanState scanState) {
    return 0 != scanState->requestId;
}

static uint8_t
BRClientSyncManagerScanStateIsFullScan (BRClientSyncManagerScanState scanState) {
    return scanState->isFullScan;
}

static int
BRClientSyncManagerScanStateGetRequestId(BRClientSyncManagerScanState scanState) {
    return scanState->requestId;
}

static uint64_t
BRClientSyncManagerScanStateGetStartBlockNumber(BRClientSyncManagerScanState scanState) {
    return scanState->begBlockNumber;
}

static uint64_t
BRClientSyncManagerScanStateGetEndBlockNumber(BRClientSyncManagerScanState scanState) {
    return (scanState->isFullScan ?
            scanState->endBlockNumber : // on 'full sync'
            BLOCK_HEIGHT_UNBOUND); // on 'incremental sync'
}

static uint64_t
BRClientSyncManagerScanStateGetSyncedBlockNumber(BRClientSyncManagerScanState scanState) {
    return scanState->endBlockNumber - 1;
}

static BRArrayOf(BRAddress *)
BRClientSyncManagerScanStateGetAddresses(BRClientSyncManagerScanState scanState) {
    size_t addressCount = BRSetCount(scanState->knownAddresses);

    BRArrayOf(BRAddress *) addresses;
    array_new (addresses, addressCount);
    array_set_count (addresses, addressCount);

    size_t index = 0;
    FOR_SET (BRAddress *, knownAddress, scanState->knownAddresses) {
        addresses[index] = malloc (sizeof(BRAddress));
        *addresses[index] = *knownAddress;
        index++;
    }

    return addresses;
}

static BRArrayOf(BRAddress *)
BRClientSyncManagerScanStateAdvanceAndGetNewAddresses (BRClientSyncManagerScanState scanState,
                                                       BRWallet *wallet,
                                                       int isBTC) {
    BRArrayOf(BRAddress *) newAddresses = NULL;

    // generate addresses
    BRWalletUnusedAddrs (wallet, NULL, SEQUENCE_GAP_LIMIT_EXTERNAL, SEQUENCE_EXTERNAL_CHAIN);
    BRWalletUnusedAddrs (wallet, NULL, SEQUENCE_GAP_LIMIT_INTERNAL, SEQUENCE_INTERNAL_CHAIN);

    // get the first unused address
    BRAddress externalAddress = BR_ADDRESS_NONE;
    BRAddress internalAddress = BR_ADDRESS_NONE;
    BRWalletUnusedAddrs (wallet, &externalAddress, 1, SEQUENCE_EXTERNAL_CHAIN);
    BRWalletUnusedAddrs (wallet, &internalAddress, 1, SEQUENCE_INTERNAL_CHAIN);

    // check if the first unused addresses have changed since last completion
    if (!BRAddressEq (&externalAddress, &scanState->lastExternalAddress) ||
        !BRAddressEq (&internalAddress, &scanState->lastInternalAddress)) {
        // ... we've discovered a new address (i.e. there were transactions announce)
        // so we need to requery the same range including the newly derived addresses

        // store the first unused addresses for comparison in the next complete call
        scanState->lastExternalAddress = externalAddress;
        scanState->lastInternalAddress = internalAddress;

        // get the list of newly discovered addresses
        newAddresses = _updateWalletAddressSet (scanState->knownAddresses, wallet, isBTC);
    }

    return newAddresses;
}

/// MARK: - Peer Sync Manager Implementation

static BRPeerSyncManager
BRPeerSyncManagerNew(BRSyncManagerEventContext eventContext,
                     BRSyncManagerEventCallback eventCallback,
                     OwnershipKept const BRChainParams *params,
                     OwnershipKept BRWallet *wallet,
                     uint32_t earliestKeyTime,
                     uint64_t blockHeight,
                     uint64_t confirmationsUntilFinal,
                     int isNetworkReachable,
                     OwnershipKept BRMerkleBlock *blocks[],
                     size_t blocksCount,
                     OwnershipKept const BRPeer peers[],
                     size_t peersCount) {
    BRPeerSyncManager manager = (BRPeerSyncManager) calloc (1, sizeof(struct BRPeerSyncManagerStruct));
    manager->common.mode = CRYPTO_SYNC_MODE_P2P_ONLY;

    manager->wallet = wallet;
    manager->eventContext = eventContext;
    manager->eventCallback = eventCallback;
    manager->chainParams = params;

    pthread_mutexattr_t attr;
    pthread_mutexattr_init(&attr);
    pthread_mutexattr_settype(&attr, PTHREAD_MUTEX_ERRORCHECK);
    pthread_mutex_init(&manager->lock, &attr);
    pthread_mutexattr_destroy(&attr);

    // Find the BRCheckpoint that is at least one week before earliestKeyTime.
    uint32_t checkpointKeyTime = earliestKeyTime > ONE_WEEK_IN_SECONDS ? earliestKeyTime - ONE_WEEK_IN_SECONDS : 0;
    const BRCheckPoint *earliestCheckPoint = BRChainParamsGetCheckpointBefore (params, checkpointKeyTime);
    uint32_t checkpointBlockHeight = earliestCheckPoint ? earliestCheckPoint->height : 0;

    // The initial sync will be based on the `blocks` provided to the peer manager as the starting
    // point up to the block height advertised on the P2P network, regardless of if we have synced,
    // in API mode for example, to halfway between those two heights. This is due to how the P2P
    // verifies data it receives from the network.
    manager->confirmationsUntilFinal   = confirmationsUntilFinal;
    manager->networkBlockHeight        = MAX (checkpointBlockHeight, blockHeight);
    manager->successfulScanBlockHeight = (uint32_t) MIN (manager->networkBlockHeight, UINT32_MAX);
    manager->isConnected               = 0;
    manager->isNetworkReachable        = isNetworkReachable;

    manager->peerManager = BRPeerManagerNew (params,
                                             wallet,
                                             earliestKeyTime,
                                             blocks, blocksCount,
                                             peers,  peersCount);

    BRPeerManagerSetCallbacks (manager->peerManager,
                               manager,
                               _BRPeerSyncManagerSyncStarted,
                               _BRPeerSyncManagerSyncStopped,
                               _BRPeerSyncManagerTxStatusUpdate,
                               _BRPeerSyncManagerSaveBlocks,
                               _BRPeerSyncManagerSavePeers,
                               _BRPeerSyncManagerNetworkIsReachable,
                               _BRPeerSyncManagerThreadCleanup);

    return manager;
}

static BRPeerSyncManager
BRSyncManagerAsPeerSyncManager(BRSyncManager manager) {
    if (manager->mode == CRYPTO_SYNC_MODE_P2P_ONLY) {
        return (BRPeerSyncManager) manager;
    }
    assert (0);
    return NULL;
}

static void
BRPeerSyncManagerFree(BRPeerSyncManager manager) {
    BRPeerManagerDisconnect (manager->peerManager);
    BRPeerManagerFree (manager->peerManager);

    pthread_mutex_destroy(&manager->lock);
    memset (manager, 0, sizeof(*manager));
    free (manager);
}

static uint64_t
BRPeerSyncManagerGetBlockHeight(BRPeerSyncManager manager) {
    uint64_t blockHeight = 0;
    if (0 == pthread_mutex_lock (&manager->lock)) {
        blockHeight = manager->networkBlockHeight;
        pthread_mutex_unlock (&manager->lock);
    } else {
        assert (0);
    }
    return blockHeight;
}

static uint64_t
BRPeerSyncManagerGetConfirmationsUntilFinal(BRPeerSyncManager manager) {
    // immutable; lock not required
    return manager->confirmationsUntilFinal;
}

static int
BRPeerSyncManagerGetNetworkReachable(BRPeerSyncManager manager) {
    return atomic_load (&manager->isNetworkReachable);
}

static void
BRPeerSyncManagerSetNetworkReachable(BRPeerSyncManager manager,
                                     int isNetworkReachable) {
    atomic_store (&manager->isNetworkReachable, isNetworkReachable);
}

static void
BRPeerSyncManagerSetFixedPeer (BRPeerSyncManager manager,
                               UInt128 address,
                               uint16_t port) {
    BRPeerManagerSetFixedPeer (manager->peerManager, address, port);
}

static void
BRPeerSyncManagerConnect(BRPeerSyncManager manager) {
    BRPeerManagerConnect (manager->peerManager);
}

static void
BRPeerSyncManagerDisconnect(BRPeerSyncManager manager) {
    BRPeerManagerDisconnect (manager->peerManager);
}

static void
BRPeerSyncManagerScanToDepth(BRPeerSyncManager manager,
                             BRCryptoSyncDepth depth,
                             OwnershipKept BRTransaction *lastConfirmedSendTx) {
    uint32_t calcHeight = _calculateSyncDepthHeight (depth,
                                                     manager->chainParams,
                                                     BRPeerSyncManagerGetBlockHeight (manager),
                                                     lastConfirmedSendTx);
    uint32_t lastHeight = BRPeerManagerLastBlockHeight (manager->peerManager);
    uint32_t scanHeight = MIN (calcHeight, lastHeight);

    if (0 != scanHeight) {
        BRPeerManagerRescanFromBlockNumber (manager->peerManager, scanHeight);
    } else {
        BRPeerManagerRescan (manager->peerManager);
    }
}

typedef struct {
    BRPeerSyncManager manager;
    BRTransaction *transaction;
} SubmitTransactionInfo;

static void
BRPeerSyncManagerSubmit(BRPeerSyncManager manager,
                        OwnershipKept BRTransaction *transaction) {
    SubmitTransactionInfo *info = malloc (sizeof (SubmitTransactionInfo));
    info->manager = manager;
    info->transaction = transaction;

    // create a copy to hand to the wallet as once that is done, ownership is lost
    transaction = BRTransactionCopy (transaction);
    BRPeerManagerPublishTx (manager->peerManager,
                            transaction,
                            info,
                            _BRPeerSyncManagerTxPublished);
}

static void
BRPeerSyncManagerTickTock(BRPeerSyncManager manager) {
    // This callback occurs periodically.
    //
    // It provides an opportunity to check if we the `BRPeerManager` is in the disconnected state as
    // it has been observed that the `syncStopped` callback is not always called by the BRPeerManager`
    // when this happens. This is a fallback in case that callback has not occurred. Typically, we will
    // notify of a disconnect due to a `syncStopped` callback.
    //
    // The behaviour of this function is defined as:
    //   - If we were connected and are now disconnected, signal that we are now disconnected.
    //   - If we were in a (full scan) syncing state and are now disconnected, signal the termination of that
    //     sync

    if (0 == pthread_mutex_lock (&manager->lock)) {
        uint8_t needDisconnectionEvent = manager->isConnected && BRPeerStatusDisconnected == BRPeerManagerConnectStatus (manager->peerManager);
        uint8_t needSyncStoppedEvent = manager->isFullScan && needDisconnectionEvent;

        uint32_t startHeight = manager->successfulScanBlockHeight;
        uint8_t needSyncProgressEvent = manager->isConnected && manager->isFullScan;
        BRCryptoSyncPercentComplete progressComplete = needSyncProgressEvent ? AS_CRYPTO_SYNC_PERCENT_COMPLETE (100.0 * BRPeerManagerSyncProgress (manager->peerManager, startHeight)) : AS_CRYPTO_SYNC_PERCENT_COMPLETE (0);
        BRCryptoSyncTimestamp progressTimestamp = needSyncProgressEvent ? AS_CRYPTO_SYNC_TIMESTAMP (BRPeerManagerLastBlockTimestamp(manager->peerManager)) : AS_CRYPTO_SYNC_TIMESTAMP (0);
        needSyncProgressEvent &= progressComplete > 0.0 && progressComplete < 100.0;

        manager->isConnected = needDisconnectionEvent ? 0 : manager->isConnected;
        manager->isFullScan = needSyncStoppedEvent ? 0 : manager->isFullScan;

        _peer_log ("BSM: tickTock needStop:%"PRIu8", needDisconnect:%"PRIu8"\n",
                    needSyncStoppedEvent, needDisconnectionEvent);

        // Send event while holding the state lock so that we
        // don't broadcast a progress updated after a disconnected
        // event, for example.

        if (needSyncProgressEvent) {
            manager->eventCallback (manager->eventContext,
                                    BRPeerSyncManagerAsSyncManager (manager),
                                    (BRSyncManagerEvent) {
                                        SYNC_MANAGER_SYNC_PROGRESS,
                                        { .syncProgress = {
                                            progressTimestamp,
                                            progressComplete }}
                                    });
        }

        if (needSyncStoppedEvent) {
            manager->eventCallback (manager->eventContext,
                                    BRPeerSyncManagerAsSyncManager (manager),
                                    (BRSyncManagerEvent) {
                                        SYNC_MANAGER_SYNC_STOPPED,
                                        { .syncStopped = { cryptoSyncStoppedReasonUnknown() } }
                                    });
        }

        if (needDisconnectionEvent) {
            manager->eventCallback (manager->eventContext,
                                    BRPeerSyncManagerAsSyncManager (manager),
                                    (BRSyncManagerEvent) {
                                        SYNC_MANAGER_DISCONNECTED,
                                        { .disconnected = { cryptoWalletManagerDisconnectReasonUnknown() } }
                                    });
        }

        pthread_mutex_unlock (&manager->lock);
    } else {
        assert (0);
    }
}

static int
BRPeerSyncManagerIsInFullScan(BRPeerSyncManager manager) {
    int isInFullScan = 0;
    if (0 == pthread_mutex_lock (&manager->lock)) {
        isInFullScan = manager->isFullScan;
        pthread_mutex_unlock (&manager->lock);
    } else {
        assert (0);
    }
    return isInFullScan;
}

/// MARK: - Peer Manager Callbacks

static void
_BRPeerSyncManagerSaveBlocks (void *info,
                              int replace,
                              OwnershipKept BRMerkleBlock **blocks,
                              size_t count) {
    BRPeerSyncManager manager = (BRPeerSyncManager) info;

    // events that impact the filesystem are NOT queued; they are acted upon immediately, thus
    // we call out to the event handler's callback directly.
    manager->eventCallback (manager->eventContext,
                            BRPeerSyncManagerAsSyncManager (manager),
                            (BRSyncManagerEvent) {
                                replace ? SYNC_MANAGER_SET_BLOCKS : SYNC_MANAGER_ADD_BLOCKS,
                                {
                                    .blocks = { blocks, count }
                                }
                            });
}

static void
_BRPeerSyncManagerSavePeers  (void *info,
                              int replace,
                              OwnershipKept const BRPeer *peers,
                              size_t count) {
    BRPeerSyncManager manager = (BRPeerSyncManager) info;

    // events that impact the filesystem are NOT queued; they are acted upon immediately, thus
    // we call out to the event handler's callback directly.
    manager->eventCallback (manager->eventContext,
                            BRPeerSyncManagerAsSyncManager (manager),
                            (BRSyncManagerEvent) {
                                replace ? SYNC_MANAGER_SET_PEERS : SYNC_MANAGER_ADD_PEERS,
                                {
                                    .peers = { (BRPeer *) peers, count }
                                }
                            });
}

static void
_BRPeerSyncManagerSyncStarted (void *info) {
    BRPeerSyncManager manager = (BRPeerSyncManager) info;

    // This callback occurs when a sync has started. The behaviour of this function is
    // defined as:
    //   - If we are not in a connected state, signal that we are now connected.
    //   - If we were already in a (full scan) syncing state, signal the termination of that
    //     sync
    //   - Always signal the start of a sync

    if (0 == pthread_mutex_lock (&manager->lock)) {
        uint32_t startBlockHeight = BRPeerManagerLastBlockHeight (manager->peerManager);

        uint8_t needConnectionEvent = !manager->isConnected;
        uint8_t needSyncStartedEvent = 1; // syncStarted callback always indicates a full scan
        uint8_t needSyncStoppedEvent = manager->isFullScan;

        manager->isConnected = needConnectionEvent ? 1 : manager->isConnected;
        manager->isFullScan = needSyncStartedEvent ? 1 : manager->isFullScan;
        manager->successfulScanBlockHeight = MIN (startBlockHeight, manager->successfulScanBlockHeight);

        _peer_log ("BSM: syncStarted needConnect:%"PRIu8", needStart:%"PRIu8", needStop:%"PRIu8"\n",
                   needConnectionEvent, needSyncStartedEvent, needSyncStoppedEvent);

        // Send event while holding the state lock so that we
        // don't broadcast a events out of order.

        if (needSyncStoppedEvent) {
            manager->eventCallback (manager->eventContext,
                                    BRPeerSyncManagerAsSyncManager (manager),
                                    (BRSyncManagerEvent) {
                                        SYNC_MANAGER_SYNC_STOPPED,
                                        { .syncStopped = { cryptoSyncStoppedReasonRequested() } }
                                    });
        }

        if (needConnectionEvent) {
            manager->eventCallback (manager->eventContext,
                                    BRPeerSyncManagerAsSyncManager (manager),
                                    (BRSyncManagerEvent) {
                                        SYNC_MANAGER_CONNECTED,
                                    });
        }

        if (needSyncStartedEvent) {
            manager->eventCallback (manager->eventContext,
                                    BRPeerSyncManagerAsSyncManager (manager),
                                    (BRSyncManagerEvent) {
                                        SYNC_MANAGER_SYNC_STARTED,
                                    });
        }

        pthread_mutex_unlock (&manager->lock);
    } else {
        assert (0);
    }
}

static void
_BRPeerSyncManagerSyncStopped (void *info, int reason) {
    BRPeerSyncManager manager = (BRPeerSyncManager) info;

    // This callback occurs when a sync has stopped. This MAY mean we have disconnected or it
    // may mean that we have "caught up" to the blockchain. So, we need to first get the connectivity
    // state of the `BRPeerManager`. The behaviour of this function is defined as:
    //   - If we were in a (full scan) syncing state, signal the termination of that
    //     sync
    //   - If we were connected and are now disconnected, signal that we are now disconnected.

    if (0 == pthread_mutex_lock (&manager->lock)) {
        uint8_t isConnected = BRPeerStatusDisconnected != BRPeerManagerConnectStatus (manager->peerManager);

        uint8_t needSyncStoppedEvent = manager->isFullScan;
        uint8_t needDisconnectionEvent = !isConnected && manager->isConnected;
        uint8_t needSuccessfulScanBlockHeightUpdate = manager->isFullScan && isConnected && !reason;

        manager->isConnected = needDisconnectionEvent ? 0 : isConnected;
        manager->isFullScan = needSyncStoppedEvent ? 0 : manager->isFullScan;
        manager->successfulScanBlockHeight =  needSuccessfulScanBlockHeightUpdate ? BRPeerManagerLastBlockHeight (manager->peerManager) : manager->successfulScanBlockHeight;

        _peer_log ("BSM: syncStopped needStop:%"PRIu8", needDisconnect:%"PRIu8"\n",
                   needSyncStoppedEvent, needDisconnectionEvent);

        // Send event while holding the state lock so that we
        // don't broadcast a events out of order.

        if (needSyncStoppedEvent) {
            manager->eventCallback (manager->eventContext,
                                    BRPeerSyncManagerAsSyncManager (manager),
                                    (BRSyncManagerEvent) {
                                        SYNC_MANAGER_SYNC_STOPPED,
                                        { .syncStopped = {
                                                (reason ?
                                                cryptoSyncStoppedReasonPosix(reason) :
                                                (isConnected ?
                                                 cryptoSyncStoppedReasonComplete() :
                                                 cryptoSyncStoppedReasonRequested()))
                                            }
                                        }
                                    });
        }

        if (needDisconnectionEvent) {
            manager->eventCallback (manager->eventContext,
                                    BRPeerSyncManagerAsSyncManager (manager),
                                    (BRSyncManagerEvent) {
                                        SYNC_MANAGER_DISCONNECTED,
                                        { .disconnected = {
                                                (reason ?
                                                 cryptoWalletManagerDisconnectReasonPosix(reason) :
                                                 cryptoWalletManagerDisconnectReasonRequested())
                                            }
                                        }
                                    });
        }
        pthread_mutex_unlock (&manager->lock);
    } else {
        assert (0);
    }
}

static void
_BRPeerSyncManagerTxStatusUpdate (void *info) {
    BRPeerSyncManager manager = (BRPeerSyncManager) info;

    // This callback occurs under a number of scenarios.
    //
    // One of those scenario is when a block has been relayed by the P2P network. Thus, it provides an
    // opportunity to get the current block height and update accordingly.
    //
    // The behaviour of this function is defined as:
    //   - If the block height has changed, signal the new value

    if (0 == pthread_mutex_lock (&manager->lock)) {
        uint64_t blockHeight = BRPeerManagerLastBlockHeight (manager->peerManager);

        uint8_t needBlockHeightEvent = blockHeight > manager->networkBlockHeight;

        // Never move the block height "backwards"; always maintain our knowledge
        // of the maximum height observed
        manager->networkBlockHeight = MAX (blockHeight, manager->networkBlockHeight);

        // Send event while holding the state lock so that we
        // don't broadcast a events out of order.

        if (needBlockHeightEvent) {
            manager->eventCallback (manager->eventContext,
                                    BRPeerSyncManagerAsSyncManager (manager),
                                    (BRSyncManagerEvent) {
                                        SYNC_MANAGER_BLOCK_HEIGHT_UPDATED,
                                        { .blockHeightUpdated = { blockHeight }}
                                    });
        }

        manager->eventCallback (manager->eventContext,
                                BRPeerSyncManagerAsSyncManager (manager),
                                (BRSyncManagerEvent) {
                                    SYNC_MANAGER_TXNS_UPDATED
                                });

        pthread_mutex_unlock (&manager->lock);
    } else {
        assert (0);
    }
}

static int
_BRPeerSyncManagerNetworkIsReachable (void *info) {
    BRPeerSyncManager manager = (BRPeerSyncManager) info;
    return BRPeerSyncManagerGetNetworkReachable (manager);
}

static void
_BRPeerSyncManagerThreadCleanup (void *info) {
}

static void
_BRPeerSyncManagerTxPublished (void *info,
                               int error) {
    BRPeerSyncManager manager    = ((SubmitTransactionInfo*) info)->manager;
    BRTransaction *transaction = ((SubmitTransactionInfo*) info)->transaction;
    free (info);

    manager->eventCallback (manager->eventContext,
                            BRPeerSyncManagerAsSyncManager (manager),
                            (error ?
                             (BRSyncManagerEvent) {
                                 SYNC_MANAGER_TXN_SUBMIT_FAILED,
                                 { .submitFailed = {
                                     transaction, cryptoTransferSubmitErrorPosix (error) }
                                 },
                             } :
                             (BRSyncManagerEvent) {
                                 SYNC_MANAGER_TXN_SUBMIT_SUCCEEDED,
                                 { .submitSucceeded = { transaction }
                                 },
                             }
                            ));
}

/// MARK: - Misc. Helper Implementations

static BRAddress *
_getWalletAddresses (BRWallet *wallet,size_t *addressCount, int isBTC) {
    assert (addressCount);

    size_t addrCount = BRWalletAllAddrs (wallet, NULL, 0);

    // For BTC we'll create two types of addresses: SEGWIT and LEGACY.  For BCH, we'll create one
    // type of address: LEGACY.  Double up the size if BTC.
    *addressCount = (isBTC ? 2 * addrCount : addrCount);

    // Allocate enough addresses...
    BRAddress *addrs = (BRAddress *) calloc (*addressCount, sizeof (BRAddress));

    // ... and then fill in `addrs` with the wallet's default addresses
     BRWalletAllAddrs (wallet, addrs, addrCount);

    // If this is BTC, add in the LEGACY type
    if (isBTC) {
        memcpy (addrs + addrCount, addrs, addrCount * sizeof(BRAddress)); // ??
        for (size_t index = 0; index < addrCount; index++)
            addrs[addrCount + index] = BRWalletAddressToLegacy (wallet, &addrs[index]);
    }

   return addrs;
}

static void
_fillWalletAddressSet(BRSetOf(BRAddress *) addresses, BRWallet *wallet, int isBTC) {
    size_t addressCount = 0;
    BRAddress *addressArray = _getWalletAddresses (wallet, &addressCount, isBTC);

    for (size_t index = 0; index < addressCount; index++) {
        if (!BRSetContains (addresses, &addressArray[index])) {
            BRAddress *address = malloc (sizeof(BRAddress));
            *address = addressArray[index];
            BRSetAdd (addresses, address);
        }
    }

    free (addressArray);
}

static BRArrayOf(BRAddress *)
_updateWalletAddressSet(BRSetOf(BRAddress *) addresses, BRWallet *wallet, int isBTC) {
    size_t addressCount = 0;
    BRAddress *addressArray = _getWalletAddresses (wallet, &addressCount, isBTC);

    BRArrayOf(BRAddress *) newAddresses;
    array_new (newAddresses, addressCount);

    for (size_t index = 0; index < addressCount; index++) {
        if (!BRSetContains (addresses, &addressArray[index])) {
            // one copy remains owned by the address set
            BRAddress *address = malloc (sizeof(BRAddress));
            *address = addressArray[index];
            BRSetAdd (addresses, address);

            // one copy owned by the returned array
            address = malloc (sizeof(BRAddress));
            *address = addressArray[index];
            array_add (newAddresses, address);
        }
    }

    free (addressArray);
    return newAddresses;
}

static uint32_t
_calculateSyncDepthHeight(BRCryptoSyncDepth depth,
                          const BRChainParams *chainParams,
                          uint64_t networkBlockHeight,
                          OwnershipKept BRTransaction *lastConfirmedSendTx) {
    uint32_t scanHeight = 0;

    switch (depth) {
        case CRYPTO_SYNC_DEPTH_FROM_LAST_CONFIRMED_SEND: {
            scanHeight = NULL == lastConfirmedSendTx ? 0 : lastConfirmedSendTx->blockHeight;
            break;
        }
        case CRYPTO_SYNC_DEPTH_FROM_LAST_TRUSTED_BLOCK: {
            const BRCheckPoint *checkpoint = BRChainParamsGetCheckpointBeforeBlockNumber (chainParams,
                                                                                          (uint32_t) MIN (networkBlockHeight, UINT32_MAX));
            scanHeight = NULL == checkpoint ? 0 : checkpoint->height;
            break;
        }
        case CRYPTO_SYNC_DEPTH_FROM_CREATION: {
            scanHeight = 0;
            break;
        }
    }

    return scanHeight;
}<|MERGE_RESOLUTION|>--- conflicted
+++ resolved
@@ -1221,7 +1221,6 @@
     // does not know about the tranaction then the subsequent BRWalletUpdateTransactions will
     // free the transaction (with BRTransactionFree()).
     if (BRWalletContainsTransaction (manager->wallet, transaction)) {
-<<<<<<< HEAD
         if (error) {
             // On an error, remove the transaction.  This will cascade through BRWallet callbacks
             // to produce `balanceUpdated` and `txDeleted`.  The later will be handled by removing
@@ -1237,9 +1236,6 @@
             // If no longer 'included' this might cause dependent transactions to go to 'invalid'.
             BRWalletUpdateTransactions (manager->wallet, &transaction->txHash, 1, btcBlockHeight, btcTimestamp);
         }
-=======
-        BRWalletUpdateTransactions (manager->wallet, &transaction->txHash, 1, btcBlockHeight, btcTimestamp);
->>>>>>> 06d9b851
     }
 
     // Free if ownership hasn't been passed
