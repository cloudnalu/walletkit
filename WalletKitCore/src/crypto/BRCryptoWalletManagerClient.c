--- conflicted
+++ resolved
@@ -58,16 +58,10 @@
         } ethWithWallet;
         struct {
             BREthereumWallet wid;
-<<<<<<< HEAD
+            BREthereumTransfer tid;
             BREthereumGasPrice gasPrice;
             BREthereumCookie cookie;
         } ethEstimateFee;
-=======
-            BREthereumTransfer tid;
-            BREthereumCookie cookie;
-        } ethEstimateGas;
-
->>>>>>> 299bd267
         struct {
             BREthereumWallet wid;
             BREthereumTransfer tid;
@@ -88,7 +82,7 @@
 cwmClientCallbackStateRelease (BRCryptoClientCallbackState state) {
     switch (state->type) {
         case CWM_CALLBACK_TYPE_ETH_ESTIMATE_GAS:
-            transferRelease (state->u.ethEstimateGas.tid);
+            transferRelease (state->u.ethEstimateFee.tid);
             break;
 
         case CWM_CALLBACK_TYPE_GEN_SUBMIT_TRANSACTION:
@@ -1455,11 +1449,7 @@
 cwmGetGasEstimateAsETH (BREthereumClientContext context,
                         BREthereumEWM ewm,
                         BREthereumWallet wid,
-<<<<<<< HEAD
-                        BREthereumTransfer tid,
-=======
                         OwnershipGiven BREthereumTransfer tid,
->>>>>>> 299bd267
                         BREthereumCookie cookie,
                         int rid) {
     // Extract CWM, checking to make sure it still lives
@@ -1468,15 +1458,10 @@
 
     BRCryptoClientCallbackState callbackState = calloc (1, sizeof(struct BRCryptoClientCallbackStateRecord));
     callbackState->type = CWM_CALLBACK_TYPE_ETH_ESTIMATE_GAS;
-<<<<<<< HEAD
     callbackState->u.ethEstimateFee.wid = wid;
+    callbackState->u.ethEstimateFee.tid = tid;
     callbackState->u.ethEstimateFee.gasPrice = ewmTransferGetGasPrice (ewm, tid, WEI);
     callbackState->u.ethEstimateFee.cookie = cookie;
-=======
-    callbackState->u.ethEstimateGas.wid = wid;
-    callbackState->u.ethEstimateGas.tid = tid;
-    callbackState->u.ethEstimateGas.cookie = cookie;
->>>>>>> 299bd267
     callbackState->rid = rid;
 
     BREthereumBoolean encoded = ETHEREUM_BOOLEAN_FALSE;
@@ -1495,37 +1480,6 @@
     free (transactionHash);
     rlpDataRelease (transactionData);
 
-<<<<<<< HEAD
-=======
-    // This will be ZERO if transaction amount is in TOKEN.
-    BREthereumEther amountInEther = transferGetEffectiveAmountInEther(tid);
-    BREthereumFeeBasis feeBasis = transferGetFeeBasis (tid);
-    BREthereumGasPrice gasPrice = ethFeeBasisGetGasPrice (feeBasis);
-    BREthereumTransaction transaction = transferGetOriginatingTransaction(tid);
-
-    char *from = ethAddressGetEncodedString (transferGetEffectiveSourceAddress(tid), 0);
-    char *to   = ethAddressGetEncodedString (transferGetEffectiveTargetAddress(tid), 0);
-    char *amount = uint256CoerceStringPrefaced (amountInEther.valueInWEI, 16, "0x");
-    char *price  = uint256CoerceStringPrefaced (gasPrice.etherPerGas.valueInWEI, 16, "0x");
-    char *data = (char *) transactionGetData(transaction);
-
-    cwm->client.funcEstimateGasETH (cwm->client.context,
-                                    cryptoWalletManagerTake (cwm),
-                                    callbackState,
-                                    networkName,
-                                    from,
-                                    to,
-                                    amount,
-                                    price,
-                                    data);
-
-    free (networkName);
-    free (from);
-    free (to);
-    free (amount);
-    free (price);
-
->>>>>>> 299bd267
     cryptoWalletManagerGive (cwm);
 }
 
@@ -2215,7 +2169,7 @@
             // similar events.
             //
             // genManagerAnnounceTransfer (cwm->u.gen, callbackState->rid, transfer);
-            cryptoWalletManagerHandleTransferGEN (cwm, genTransfer);
+            cryptoWalletManagerHandleTransferGENFilter (cwm, genTransfer, CRYPTO_FALSE);
 
             cryptoWalletGive (wallet);
             break;
@@ -2273,17 +2227,7 @@
             break;
         }
 
-<<<<<<< HEAD
         default: assert (0);
-=======
-        // Announce to GWM.  Note: the equivalent BTC+ETH announce transaction is going to
-        // create BTC+ETH wallet manager + wallet + transfer events that we'll handle by
-        // incorporating the BTC+ETH transfer into 'crypto'.  However, GEN does not generate
-        // similar events.
-        //
-        // genManagerAnnounceTransfer (cwm->u.gen, callbackState->rid, transfer);
-        cryptoWalletManagerHandleTransferGENFilter (cwm, genTransfer, CRYPTO_FALSE);
->>>>>>> 299bd267
     }
 
     if (NULL != walletCurrency) cryptoCurrencyGive (walletCurrency);
@@ -2319,7 +2263,6 @@
                                                    { .balanceUpdated = { cryptoAmountTake(balance) }}
                                                });
 
-<<<<<<< HEAD
             cryptoAmountGive(balance);
             break;
         }
@@ -2344,18 +2287,6 @@
     }
 
     // TODO: This event occurs even when the balance doesn't change (no new transfers).
-=======
-    // Synchronizing of transfers is complete - calculate the new balance
-    BRCryptoAmount balance = cryptoWalletGetBalance(cwm->wallet);
-    // ... and announce the balance
-    cwm->listener.walletEventCallback (cwm->listener.context,
-                                       cryptoWalletManagerTake (cwm),
-                                       cryptoWalletTake (cwm->wallet),
-                                       (BRCryptoWalletEvent) {
-                                           CRYPTO_WALLET_EVENT_BALANCE_UPDATED,
-                                           { .balanceUpdated = { cryptoAmountTake(balance) }}
-                                       });
->>>>>>> 299bd267
 
     cryptoWalletManagerGive (cwm);
     cwmClientCallbackStateRelease (callbackState);
@@ -2475,134 +2406,11 @@
 }
 
 extern void
-<<<<<<< HEAD
 cwmAnnounceEstimateTransactionFeeSuccess (OwnershipKept BRCryptoWalletManager cwm,
                                           OwnershipGiven BRCryptoClientCallbackState callbackState,
                                           OwnershipKept const char *strHash,
                                           uint64_t costUnits) {
     assert (cwm); assert (callbackState);
-=======
-cwmAnnounceGetBalanceSuccess (OwnershipKept BRCryptoWalletManager cwm,
-                              OwnershipGiven BRCryptoClientCallbackState callbackState,
-                              OwnershipKept const char *balance) {
-    assert (cwm); assert (callbackState); assert (CWM_CALLBACK_TYPE_ETH_GET_BALANCE == callbackState->type);
-    cwm = cryptoWalletManagerTake (cwm);
-
-    ewmAnnounceWalletBalance (cwm->u.eth,
-                              callbackState->u.ethWithWallet.wid,
-                              balance,
-                              callbackState->rid);
-
-    cryptoWalletManagerGive (cwm);
-    cwmClientCallbackStateRelease (callbackState);
-}
-
-extern void
-cwmAnnounceGetBalanceFailure (OwnershipKept BRCryptoWalletManager cwm,
-                              OwnershipGiven BRCryptoClientCallbackState callbackState) {
-    assert (cwm); assert (callbackState); assert (CWM_CALLBACK_TYPE_ETH_GET_BALANCE == callbackState->type);
-    cwmClientCallbackStateRelease (callbackState);
-}
-
-extern void
-cwmAnnounceGetGasPriceSuccess (OwnershipKept BRCryptoWalletManager cwm,
-                               OwnershipGiven BRCryptoClientCallbackState callbackState,
-                               OwnershipKept const char *gasPrice) {
-    assert (cwm); assert (callbackState); assert (CWM_CALLBACK_TYPE_ETH_GET_GAS_PRICE == callbackState->type);
-    cwm = cryptoWalletManagerTake (cwm);
-
-    ewmAnnounceGasPrice (cwm->u.eth,
-                         callbackState->u.ethWithWallet.wid,
-                         gasPrice,
-                         callbackState->rid);
-
-    cryptoWalletManagerGive (cwm);
-    cwmClientCallbackStateRelease (callbackState);
-}
-
-extern void
-cwmAnnounceGetGasPriceFailure (OwnershipKept BRCryptoWalletManager cwm,
-                               OwnershipGiven BRCryptoClientCallbackState callbackState) {
-    assert (cwm); assert (callbackState); assert (CWM_CALLBACK_TYPE_ETH_GET_GAS_PRICE == callbackState->type);
-    cwmClientCallbackStateRelease (callbackState);
-}
-
-extern void
-cwmAnnounceGetGasEstimateSuccess (OwnershipKept BRCryptoWalletManager cwm,
-                                  OwnershipGiven BRCryptoClientCallbackState callbackState,
-                                  OwnershipKept const char *gasEstimate,
-                                  OwnershipKept const char *gasPrice) {
-    assert (cwm); assert (callbackState); assert (CWM_CALLBACK_TYPE_ETH_ESTIMATE_GAS == callbackState->type);
-    cwm = cryptoWalletManagerTake (cwm);
-
-    ewmAnnounceGasEstimateSuccess (cwm->u.eth,
-                                   callbackState->u.ethEstimateGas.wid,
-                                   callbackState->u.ethEstimateGas.tid,
-                                   callbackState->u.ethEstimateGas.cookie,
-                                   gasEstimate,
-                                   gasPrice,
-                                   callbackState->rid);
-
-    cryptoWalletManagerGive (cwm);
-    cwmClientCallbackStateRelease (callbackState);
-}
-
-extern void
-cwmAnnounceGetGasEstimateFailure (OwnershipKept BRCryptoWalletManager cwm,
-                                  OwnershipGiven BRCryptoClientCallbackState callbackState,
-                                  BRCryptoStatus status) {
-    assert (cwm); assert (callbackState); assert (CWM_CALLBACK_TYPE_ETH_ESTIMATE_GAS == callbackState->type);
-
-    ewmAnnounceGasEstimateFailure (cwm->u.eth,
-                                   callbackState->u.ethEstimateGas.wid,
-                                   callbackState->u.ethEstimateGas.tid,
-                                   callbackState->u.ethEstimateGas.cookie,
-                                   cryptoStatusAsETH (status),
-                                   callbackState->rid);
-    cwmClientCallbackStateRelease (callbackState);
-}
-
-extern void
-cwmAnnounceGetLogsItemETH (OwnershipKept BRCryptoWalletManager cwm,
-                           OwnershipGiven BRCryptoClientCallbackState callbackState,
-                           OwnershipKept const char *strHash,
-                           OwnershipKept const char *strContract,
-                           int topicCount,
-                           OwnershipKept const char **arrayTopics,
-                           OwnershipKept const char *strData,
-                           OwnershipKept const char *strGasPrice,
-                           OwnershipKept const char *strGasUsed,
-                           OwnershipKept const char *strLogIndex,
-                           OwnershipKept const char *strBlockNumber,
-                           OwnershipKept const char *strBlockTransactionIndex,
-                           OwnershipKept const char *strBlockTimestamp) {
-    assert (cwm); assert (callbackState); assert (CWM_CALLBACK_TYPE_ETH_GET_LOGS == callbackState->type);
-    cwm = cryptoWalletManagerTake (cwm);
-
-    ewmAnnounceLog (cwm->u.eth,
-                    callbackState->rid,
-                    strHash,
-                    strContract,
-                    topicCount,
-                    arrayTopics,
-                    strData,
-                    strGasPrice,
-                    strGasUsed,
-                    strLogIndex,
-                    strBlockNumber,
-                    strBlockTransactionIndex,
-                    strBlockTimestamp);
-
-    cryptoWalletManagerGive (cwm);
-    // don't free (callbackState);
-}
-
-extern void
-cwmAnnounceGetLogsComplete(OwnershipKept BRCryptoWalletManager cwm,
-                           OwnershipGiven BRCryptoClientCallbackState callbackState,
-                           BRCryptoBoolean success) {
-    assert (cwm); assert (callbackState); assert (CWM_CALLBACK_TYPE_ETH_GET_LOGS == callbackState->type);
->>>>>>> 299bd267
     cwm = cryptoWalletManagerTake (cwm);
 
     switch (callbackState->type) {
@@ -2615,6 +2423,7 @@
             if (error) {
                 ewmAnnounceGasEstimateFailure (cwm->u.eth,
                                                callbackState->u.ethEstimateFee.wid,
+                                               callbackState->u.ethEstimateFee.tid,
                                                callbackState->u.ethEstimateFee.cookie,
                                                (error ? ERROR_NUMERIC_PARSE : ERROR_FAILED),
                                                callbackState->rid);
@@ -2624,6 +2433,7 @@
 
                 ewmAnnounceGasEstimateSuccess (cwm->u.eth,
                                                callbackState->u.ethEstimateFee.wid,
+                                               callbackState->u.ethEstimateFee.tid,
                                                callbackState->u.ethEstimateFee.cookie,
                                                strGasEstimate,
                                                strGasPrice,
@@ -2653,6 +2463,7 @@
         case CWM_CALLBACK_TYPE_ETH_ESTIMATE_GAS:
             ewmAnnounceGasEstimateFailure (cwm->u.eth,
                                            callbackState->u.ethEstimateFee.wid,
+                                           callbackState->u.ethEstimateFee.tid,
                                            callbackState->u.ethEstimateFee.cookie,
                                            ERROR_FAILED,
                                            callbackState->rid);
