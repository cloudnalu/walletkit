//
//  BRCryptoGeneric.c
//  
//
//  Created by Ed Gamble on 4/24/20.
//

#include "BRCryptoHandlersP.h"

// The specific handlers for each supported currency
#include "handlers/BRCryptoHandlersExport.h"

// Must be ordered by BRCryptoBlockChainType enumeration values.
static BRCryptoHandlers handlers[NUMBER_OF_NETWORK_TYPES] = {
    {
        CRYPTO_NETWORK_TYPE_BTC,
        &cryptoNetworkHandlersBTC,
        &cryptoAddressHandlersBTC,
        &cryptoTransferHandlersBTC,
        &cryptoWalletHandlersBTC,
        &cryptoWalletSweeperHandlersBTC,
        &cryptoWalletManagerHandlersBTC
    },

    {
        CRYPTO_NETWORK_TYPE_BCH,
        &cryptoNetworkHandlersBCH,
        &cryptoAddressHandlersBCH,
        &cryptoTransferHandlersBCH,
        &cryptoWalletHandlersBCH,
        &cryptoWalletSweeperHandlersBCH,
        &cryptoWalletManagerHandlersBCH
    },

    {
<<<<<<< HEAD
         CRYPTO_NETWORK_TYPE_ETH,
        NULL,
        NULL,
        NULL,
        NULL,
        NULL,
        NULL
=======
        CRYPTO_NETWORK_TYPE_ETH,
        &cryptoNetworkHandlersETH,
        &cryptoAddressHandlersETH,
        &cryptoTransferHandlersETH,
        &cryptoWalletHandlersETH,
        &cryptoWalletManagerHandlersETH
>>>>>>> 4392a8bf
    },

    {
        CRYPTO_NETWORK_TYPE_XRP,
        &cryptoNetworkHandlersXRP,
        &cryptoAddressHandlersXRP,
        &cryptoTransferHandlersXRP,
        &cryptoWalletHandlersXRP,
        NULL,//BRCryptoWalletSweeperHandlers not supported
        &cryptoWalletManagerHandlersXRP
    },

    {
        CRYPTO_NETWORK_TYPE_HBAR,
        &cryptoNetworkHandlersHBAR,
        &cryptoAddressHandlersHBAR,
        &cryptoTransferHandlersHBAR,
        &cryptoWalletHandlersHBAR,
        NULL,//BRCryptoWalletSweeperHandlers not supported
        &cryptoWalletManagerHandlersHBAR
    },
};

extern const BRCryptoHandlers *
cryptoHandlersLookup (BRCryptoBlockChainType type) {
    assert (type < NUMBER_OF_NETWORK_TYPES);
    return &handlers[type];
}<|MERGE_RESOLUTION|>--- conflicted
+++ resolved
@@ -33,22 +33,13 @@
     },
 
     {
-<<<<<<< HEAD
-         CRYPTO_NETWORK_TYPE_ETH,
-        NULL,
-        NULL,
-        NULL,
-        NULL,
-        NULL,
-        NULL
-=======
         CRYPTO_NETWORK_TYPE_ETH,
         &cryptoNetworkHandlersETH,
         &cryptoAddressHandlersETH,
         &cryptoTransferHandlersETH,
         &cryptoWalletHandlersETH,
+        NULL,//BRCryptoWalletSweeperHandlers not supported
         &cryptoWalletManagerHandlersETH
->>>>>>> 4392a8bf
     },
 
     {
