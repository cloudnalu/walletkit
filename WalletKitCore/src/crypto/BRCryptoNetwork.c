//
//  BRCryptoNetwork.c
//  BRCore
//
//  Created by Ed Gamble on 3/19/19.
//  Copyright © 2019 breadwallet. All rights reserved.
//
//  See the LICENSE file at the project root for license information.
//  See the CONTRIBUTORS file at the project root for a list of contributors.

#include "BRCryptoNetworkP.h"
#include "BRCryptoUnit.h"
#include "BRCryptoAddressP.h"
#include "BRCryptoAmountP.h"
#include "BRCryptoAccountP.h"
#include "BRCryptoHashP.h"

#include "BRCryptoHandlersP.h"

// If '1' then display a detailed list of the builting currencies for each network
#define SHOW_BUILTIN_CURRENCIES 0 // DEBUG

private_extern BRArrayOf(BRCryptoUnit)
cryptoUnitGiveAll (BRArrayOf(BRCryptoUnit) units);

/// MARK: - Network Canonical Type

extern const char *
cryptoBlockChainTypeGetCurrencyCode (BRCryptoBlockChainType type) {
    static const char *currencies[NUMBER_OF_NETWORK_TYPES] = {
        CRYPTO_NETWORK_CURRENCY_BTC,
        CRYPTO_NETWORK_CURRENCY_BCH,
        CRYPTO_NETWORK_CURRENCY_BSV,
        CRYPTO_NETWORK_CURRENCY_ETH,
        CRYPTO_NETWORK_CURRENCY_XRP,
        CRYPTO_NETWORK_CURRENCY_HBAR,
        CRYPTO_NETWORK_CURRENCY_XTZ,
        // "Stellar"
    };
    assert (type < NUMBER_OF_NETWORK_TYPES);
    return currencies[type];
}

/// MARK: - Network Fee

IMPLEMENT_CRYPTO_GIVE_TAKE (BRCryptoNetworkFee, cryptoNetworkFee)

extern BRCryptoNetworkFee
cryptoNetworkFeeCreate (uint64_t confirmationTimeInMilliseconds,
                        BRCryptoAmount pricePerCostFactor,
                        BRCryptoUnit   pricePerCostFactorUnit) {
    BRCryptoNetworkFee networkFee = calloc (1, sizeof (struct BRCryptoNetworkFeeRecord));

    networkFee->confirmationTimeInMilliseconds = confirmationTimeInMilliseconds;
    networkFee->pricePerCostFactor     = cryptoAmountTake (pricePerCostFactor);
    networkFee->pricePerCostFactorUnit = cryptoUnitTake (pricePerCostFactorUnit);
    networkFee->ref = CRYPTO_REF_ASSIGN(cryptoNetworkFeeRelease);

    return networkFee;
}

extern uint64_t
cryptoNetworkFeeGetConfirmationTimeInMilliseconds (BRCryptoNetworkFee networkFee) {
    return networkFee->confirmationTimeInMilliseconds;
}

extern BRCryptoAmount
cryptoNetworkFeeGetPricePerCostFactor (BRCryptoNetworkFee networkFee) {
    return cryptoAmountTake (networkFee->pricePerCostFactor);
}

extern BRCryptoUnit
cryptoNetworkFeeGetPricePerCostFactorUnit (BRCryptoNetworkFee networkFee) {
    return cryptoUnitTake (networkFee->pricePerCostFactorUnit);
}

extern BRCryptoBoolean
cryptoNetworkFeeEqual (BRCryptoNetworkFee nf1, BRCryptoNetworkFee nf2) {
    return AS_CRYPTO_BOOLEAN (nf1 == nf2 ||
                              (nf1->confirmationTimeInMilliseconds == nf2->confirmationTimeInMilliseconds) &&
                              CRYPTO_COMPARE_EQ == cryptoAmountCompare (nf1->pricePerCostFactor, nf2->pricePerCostFactor));
}

static void
cryptoNetworkFeeRelease (BRCryptoNetworkFee networkFee) {
    cryptoAmountGive (networkFee->pricePerCostFactor);
    cryptoUnitGive   (networkFee->pricePerCostFactorUnit);

    memset (networkFee, 0, sizeof(*networkFee));
    free (networkFee);
}

/// MARK: - Network

#define CRYPTO_NETWORK_DEFAULT_CURRENCY_ASSOCIATIONS        (2)
#define CRYPTO_NETWORK_DEFAULT_FEES                         (3)
#define CRYPTO_NETWORK_DEFAULT_NETWORKS                     (5)

IMPLEMENT_CRYPTO_GIVE_TAKE (BRCryptoNetwork, cryptoNetwork)

extern BRCryptoNetwork
cryptoNetworkAllocAndInit (size_t sizeInBytes,
                           BRCryptoBlockChainType type,
                           BRCryptoNetworkListener listener,
                           const char *uids,
                           const char *name,
                           const char *desc,
                           bool isMainnet,
                           uint32_t confirmationPeriodInSeconds,
                           BRCryptoNetworkCreateContext createContext,
                           BRCryptoNetworkCreateCallback createCallback) {
    assert (sizeInBytes >= sizeof (struct BRCryptoNetworkRecord));
    BRCryptoNetwork network = calloc (1, sizeInBytes);

    network->type = type;
    network->handlers = cryptoHandlersLookup(type)->network;
    network->sizeInBytes = sizeInBytes;

    network->listener = listener;

    network->uids = strdup (uids);
    network->name = strdup (name);
    network->desc = strdup (desc);
    network->currency = NULL;
    network->height = 0;
    array_new (network->associations, CRYPTO_NETWORK_DEFAULT_CURRENCY_ASSOCIATIONS);
    array_new (network->fees, CRYPTO_NETWORK_DEFAULT_FEES);

    network->confirmationPeriodInSeconds = confirmationPeriodInSeconds;

    network->addressSchemes = NULL;
    network->syncModes = NULL;

    network->isMainnet = isMainnet;

    network->ref = CRYPTO_REF_ASSIGN(cryptoNetworkRelease);

    pthread_mutex_init_brd (&network->lock, PTHREAD_MUTEX_RECURSIVE);

    if (NULL != createCallback) createCallback (createContext, network);

    cryptoNetworkGenerateEvent (network, (BRCryptoNetworkEvent) {
        CRYPTO_NETWORK_EVENT_CREATED
    });

    return network;
}

static void
cryptoNetworkRelease (BRCryptoNetwork network) {
    network->handlers->release (network);

    for (size_t index = 0; index < array_count (network->associations); index++) {
        BRCryptoCurrencyAssociation *association = &network->associations[index];
        cryptoCurrencyGive (association->currency);
        cryptoUnitGive (association->baseUnit);
        cryptoUnitGive (association->defaultUnit);
        cryptoUnitGiveAll (association->units);
        array_free (association->units);
    }
    array_free (network->associations);

    for (size_t index = 0; index < array_count (network->fees); index++) {
        cryptoNetworkFeeGive (network->fees[index]);
    }
    array_free (network->fees);

    if (network->addressSchemes) array_free (network->addressSchemes);
    if (network->syncModes)      array_free (network->syncModes);

    free (network->desc);
    free (network->name);
    free (network->uids);
    if (NULL != network->currency) cryptoCurrencyGive (network->currency);
    pthread_mutex_destroy (&network->lock);

    memset (network, 0, network->sizeInBytes);
    free (network);
}

private_extern BRCryptoBlockChainType
cryptoNetworkGetType (BRCryptoNetwork network) {
    return network->type;
}

extern const char *
cryptoNetworkGetUids (BRCryptoNetwork network) {
    return network->uids;
}

extern const char *
cryptoNetworkGetName (BRCryptoNetwork network) {
    return network->name;
}

private_extern const char *
cryptoNetworkGetDesc (BRCryptoNetwork network) {
    return network->desc;
}

extern BRCryptoBoolean
cryptoNetworkIsMainnet (BRCryptoNetwork network) {
    return network->isMainnet;
}

private_extern uint32_t
cryptoNetworkGetConfirmationPeriodInSeconds (BRCryptoNetwork network) {
    return network->confirmationPeriodInSeconds;
}

extern BRCryptoBlockNumber
cryptoNetworkGetHeight (BRCryptoNetwork network) {
    pthread_mutex_lock (&network->lock);
    BRCryptoBlockNumber height = network->height;
    pthread_mutex_unlock (&network->lock);
    return height;
}

extern void
cryptoNetworkSetHeight (BRCryptoNetwork network,
                        BRCryptoBlockNumber height) {
    pthread_mutex_lock (&network->lock);
    network->height = height;
    pthread_mutex_unlock (&network->lock);
}

extern BRCryptoHash
cryptoNetworkGetVerifiedBlockHash (BRCryptoNetwork network) {
    return network->verifiedBlockHash;
}

extern void
cryptoNetworkSetVerifiedBlockHash (BRCryptoNetwork network,
                                   BRCryptoHash verifiedBlockHash) {
    network->verifiedBlockHash = verifiedBlockHash;
}

extern void
cryptoNetworkSetVerifiedBlockHashAsString (BRCryptoNetwork network,
                                           const char * blockHashString) {
    network->verifiedBlockHash = cryptoNetworkCreateHashFromString (network, blockHashString);
}

extern uint32_t
cryptoNetworkGetConfirmationsUntilFinal (BRCryptoNetwork network) {
    return network->confirmationsUntilFinal;
}

extern void
cryptoNetworkSetConfirmationsUntilFinal (BRCryptoNetwork network,
                                         uint32_t confirmationsUntilFinal) {
    network->confirmationsUntilFinal = confirmationsUntilFinal;
}

extern BRCryptoCurrency
cryptoNetworkGetCurrency (BRCryptoNetwork network) {
    pthread_mutex_lock (&network->lock);
    BRCryptoCurrency currency = cryptoCurrencyTake (network->currency);
    pthread_mutex_unlock (&network->lock);
    return currency;
}

extern const char *
cryptoNetworkGetCurrencyCode (BRCryptoNetwork network) {
    return cryptoCurrencyGetCode (network->currency);
}

extern void
cryptoNetworkSetCurrency (BRCryptoNetwork network,
                          BRCryptoCurrency newCurrency) {
    pthread_mutex_lock (&network->lock);
    BRCryptoCurrency currency = network->currency;
    network->currency = cryptoCurrencyTake(newCurrency);
    pthread_mutex_unlock (&network->lock);

    // drop reference outside of lock to avoid potential case where release function runs
    if (NULL != currency) cryptoCurrencyGive (currency);
}

extern size_t
cryptoNetworkGetCurrencyCount (BRCryptoNetwork network) {
    pthread_mutex_lock (&network->lock);
    size_t count = array_count (network->associations);
    pthread_mutex_unlock (&network->lock);
    return count;
}

extern BRCryptoCurrency
cryptoNetworkGetCurrencyAt (BRCryptoNetwork network,
                            size_t index) {
    pthread_mutex_lock (&network->lock);
    assert (index < array_count(network->associations));
    BRCryptoCurrency currency = cryptoCurrencyTake (network->associations[index].currency);
    pthread_mutex_unlock (&network->lock);
    return currency;
}

extern BRCryptoBoolean
cryptoNetworkHasCurrency (BRCryptoNetwork network,
                          BRCryptoCurrency currency) {
    BRCryptoBoolean r = CRYPTO_FALSE;
    pthread_mutex_lock (&network->lock);
    for (size_t index = 0; index < array_count(network->associations) && CRYPTO_FALSE == r; index++) {
        r = cryptoCurrencyIsIdentical (network->associations[index].currency, currency);
    }
    pthread_mutex_unlock (&network->lock);
    return r;
}

extern BRCryptoCurrency
cryptoNetworkGetCurrencyForCode (BRCryptoNetwork network,
                                   const char *code) {
    BRCryptoCurrency currency = NULL;
    pthread_mutex_lock (&network->lock);
    for (size_t index = 0; index < array_count(network->associations); index++) {
        if (0 == strcmp (code, cryptoCurrencyGetCode (network->associations[index].currency))) {
            currency = cryptoCurrencyTake (network->associations[index].currency);
            break;
        }
    }
    pthread_mutex_unlock (&network->lock);
    return currency;
}

extern BRCryptoCurrency
cryptoNetworkGetCurrencyForUids (BRCryptoNetwork network,
                                   const char *uids) {
    BRCryptoCurrency currency = NULL;
    pthread_mutex_lock (&network->lock);
    for (size_t index = 0; index < array_count(network->associations); index++) {
        if (0 == strcasecmp (uids, cryptoCurrencyGetUids (network->associations[index].currency))) {
            currency = cryptoCurrencyTake (network->associations[index].currency);
            break;
        }
    }
    pthread_mutex_unlock (&network->lock);
    return currency;
}

extern BRCryptoCurrency
cryptoNetworkGetCurrencyForIssuer (BRCryptoNetwork network,
                                   const char *issuer) {
    BRCryptoCurrency currency = NULL;
    pthread_mutex_lock (&network->lock);
    for (size_t index = 0; index < array_count(network->associations); index++) {
        const char *i = cryptoCurrencyGetIssuer(network->associations[index].currency);
        if (NULL != i && 0 == strcasecmp (issuer, i)) {
            currency = cryptoCurrencyTake (network->associations[index].currency);
            break;
        }
    }
    pthread_mutex_unlock (&network->lock);
    return currency;
}

static BRCryptoCurrencyAssociation *
cryptoNetworkLookupCurrency (BRCryptoNetwork network,
                             BRCryptoCurrency currency) {
    // lock is not held for this static method; caller must hold it
    for (size_t index = 0; index < array_count(network->associations); index++) {
        if (CRYPTO_TRUE == cryptoCurrencyIsIdentical (currency, network->associations[index].currency)) {
            return &network->associations[index];
        }
    }
    return NULL;
}

extern BRCryptoUnit
cryptoNetworkGetUnitAsBase (BRCryptoNetwork network,
                            BRCryptoCurrency currency) {
    pthread_mutex_lock (&network->lock);
    currency = (NULL == currency ? network->currency : currency);
    BRCryptoCurrencyAssociation *association = cryptoNetworkLookupCurrency (network, currency);
    BRCryptoUnit unit = NULL == association ? NULL : cryptoUnitTake (association->baseUnit);
    pthread_mutex_unlock (&network->lock);
    return unit;
}

extern BRCryptoUnit
cryptoNetworkGetUnitAsDefault (BRCryptoNetwork network,
                               BRCryptoCurrency currency) {
    pthread_mutex_lock (&network->lock);
    currency = (NULL == currency ? network->currency : currency);
    BRCryptoCurrencyAssociation *association = cryptoNetworkLookupCurrency (network, currency);
    BRCryptoUnit unit = NULL == association ? NULL : cryptoUnitTake (association->defaultUnit);
    pthread_mutex_unlock (&network->lock);
    return unit;
}

extern size_t
cryptoNetworkGetUnitCount (BRCryptoNetwork network,
                           BRCryptoCurrency currency) {
    pthread_mutex_lock (&network->lock);
    currency = (NULL == currency ? network->currency : currency);
    BRCryptoCurrencyAssociation *association = cryptoNetworkLookupCurrency (network, currency);
    size_t count = ((NULL == association || NULL == association->units)
                    ? 0
                    : array_count (association->units));
    pthread_mutex_unlock (&network->lock);
    return count;
}

extern BRCryptoUnit
cryptoNetworkGetUnitAt (BRCryptoNetwork network,
                        BRCryptoCurrency currency,
                        size_t index) {
    pthread_mutex_lock (&network->lock);
    currency = (NULL == currency ? network->currency : currency);
    BRCryptoCurrencyAssociation *association = cryptoNetworkLookupCurrency (network, currency);
    BRCryptoUnit unit = ((NULL == association || NULL == association->units || index >= array_count(association->units))
                         ? NULL
                         : cryptoUnitTake (association->units[index]));
    pthread_mutex_unlock (&network->lock);
    return unit;
}

extern void
cryptoNetworkAddCurrency (BRCryptoNetwork network,
                          BRCryptoCurrency currency,
                          BRCryptoUnit baseUnit,
                          BRCryptoUnit defaultUnit) {
    BRCryptoCurrencyAssociation association = {
        cryptoCurrencyTake (currency),
        cryptoUnitTake (baseUnit),
        cryptoUnitTake (defaultUnit),
        NULL
    };

    pthread_mutex_lock (&network->lock);
    array_new (association.units, 2);
    array_add (network->associations, association);
    pthread_mutex_unlock (&network->lock);
}

extern void
cryptoNetworkAddCurrencyUnit (BRCryptoNetwork network,
                              BRCryptoCurrency currency,
                              BRCryptoUnit unit) {
    pthread_mutex_lock (&network->lock);
    BRCryptoCurrencyAssociation *association = cryptoNetworkLookupCurrency (network, currency);
    if (NULL != association) array_add (association->units, cryptoUnitTake (unit));
    pthread_mutex_unlock (&network->lock);
}

extern void
cryptoNetworkAddNetworkFee (BRCryptoNetwork network,
                            BRCryptoNetworkFee fee) {
    pthread_mutex_lock (&network->lock);
    array_add (network->fees, cryptoNetworkFeeTake (fee));
    pthread_mutex_unlock (&network->lock);
}

extern void
cryptoNetworkSetNetworkFees (BRCryptoNetwork network,
                             const BRCryptoNetworkFee *fees,
                             size_t count) {
    assert (0 != count);
    pthread_mutex_lock (&network->lock);
    array_apply (network->fees, cryptoNetworkFeeGive);
    array_clear (network->fees);
    for (size_t idx = 0; idx < count; idx++) {
        array_add (network->fees, cryptoNetworkFeeTake (fees[idx]));
    }
    cryptoListenerGenerateNetworkEvent (&network->listener, network, (BRCryptoNetworkEvent) {
        CRYPTO_NETWORK_EVENT_FEES_UPDATED
    });
    pthread_mutex_unlock (&network->lock);
}

extern BRCryptoNetworkFee *
cryptoNetworkGetNetworkFees (BRCryptoNetwork network,
                             size_t *count) {
    pthread_mutex_lock (&network->lock);
    *count = array_count (network->fees);
    BRCryptoNetworkFee *fees = NULL;
    if (0 != *count) {
        fees = calloc (*count, sizeof(BRCryptoNetworkFee));
        for (size_t index = 0; index < *count; index++) {
            fees[index] = cryptoNetworkFeeTake(network->fees[index]);
        }
    }
    pthread_mutex_unlock (&network->lock);
    return fees;
}

// MARK: - Address Scheme

extern BRCryptoAddressScheme
cryptoNetworkGetDefaultAddressScheme (BRCryptoNetwork network) {
    assert (NULL != network->addressSchemes);
    return network->defaultAddressScheme;
}

static void
cryptoNetworkAddSupportedAddressScheme (BRCryptoNetwork network,
                                        BRCryptoAddressScheme scheme) {
    if (NULL == network->addressSchemes) array_new (network->addressSchemes, NUMBER_OF_ADDRESS_SCHEMES);
    array_add (network->addressSchemes, scheme);
}

extern const BRCryptoAddressScheme *
cryptoNetworkGetSupportedAddressSchemes (BRCryptoNetwork network,
                                         BRCryptoCount *count) {
    assert (NULL != network->addressSchemes);
    assert (NULL != count);
    *count = array_count(network->addressSchemes);
    return network->addressSchemes;
}

extern BRCryptoBoolean
cryptoNetworkSupportsAddressScheme (BRCryptoNetwork network,
                                    BRCryptoAddressScheme scheme) {
    assert (NULL != network->addressSchemes);
    for (size_t index = 0; index < array_count (network->addressSchemes); index++)
        if (scheme == network->addressSchemes[index])
            return CRYPTO_TRUE;
    return CRYPTO_FALSE;
}

// MARK: - Address

extern BRCryptoAddress
cryptoNetworkCreateAddress (BRCryptoNetwork network,
                            const char *address) {
    return network->handlers->createAddress (network, address);
}

// MARK: - Sync Mode

extern BRCryptoSyncMode
cryptoNetworkGetDefaultSyncMode (BRCryptoNetwork network) {
    assert (NULL != network->syncModes);
    return network->defaultSyncMode;
}

static void
cryptoNetworkAddSupportedSyncMode (BRCryptoNetwork network,
                                   BRCryptoSyncMode scheme) {
    if (NULL == network->syncModes) array_new (network->syncModes, NUMBER_OF_SYNC_MODES);
    array_add (network->syncModes, scheme);
}

extern const BRCryptoSyncMode *
cryptoNetworkGetSupportedSyncModes (BRCryptoNetwork network,
                                    BRCryptoCount *count) {
    assert (NULL != network->syncModes);
    assert (NULL != count);
    *count = array_count(network->syncModes);
    return network->syncModes;
}

extern BRCryptoBoolean
cryptoNetworkSupportsSyncMode (BRCryptoNetwork network,
                               BRCryptoSyncMode mode) {
    assert (NULL != network->syncModes);
    for (size_t index = 0; index < array_count (network->syncModes); index++)
        if (mode == network->syncModes[index])
            return CRYPTO_TRUE;
    return CRYPTO_FALSE;
}

extern BRCryptoBoolean
cryptoNetworkRequiresMigration (BRCryptoNetwork network) {
    switch (network->type) {
        case CRYPTO_NETWORK_TYPE_BTC:
        case CRYPTO_NETWORK_TYPE_BCH:
            return CRYPTO_TRUE;
        default:
            return CRYPTO_FALSE;
    }
}

extern BRCryptoBoolean
cryptoNetworkIsAccountInitialized (BRCryptoNetwork network,
                                   BRCryptoAccount account) {
    return network->handlers->isAccountInitialized (network, account);
}


extern uint8_t *
cryptoNetworkGetAccountInitializationData (BRCryptoNetwork network,
                                           BRCryptoAccount account,
                                           size_t *bytesCount) {
    return network->handlers->getAccountInitializationData (network, account, bytesCount);
}

extern void
cryptoNetworkInitializeAccount (BRCryptoNetwork network,
                                BRCryptoAccount account,
                                const uint8_t *bytes,
                                size_t bytesCount) {
    network->handlers->initializeAccount (network, account, bytes, bytesCount);
}

#ifdef REFACTOR
extern const char *
cryptoNetworkGetETHNetworkName (BRCryptoNetwork network) {
    BREthereumNetwork ethNetwork = cryptoNetworkAsETH(network);
    return ethNetworkGetName (ethNetwork);
}
#endif

private_extern BRCryptoBlockChainType
cryptoNetworkGetBlockChainType (BRCryptoNetwork network) {
    return network->type;
}

private_extern BRCryptoBlockNumber
cryptoNetworkGetBlockNumberAtOrBeforeTimestamp (BRCryptoNetwork network,
                                                BRCryptoTimestamp timestamp) {
    return network->handlers->getBlockNumberAtOrBeforeTimestamp (network, timestamp);
}

private_extern BRCryptoHash
cryptoNetworkCreateHashFromString (BRCryptoNetwork network,
                                   const char *string) {
    return network->handlers->createHashFromString (network, string);
}

<<<<<<< HEAD
=======
private_extern OwnershipGiven char *
cryptoNetworkEncodeHash (BRCryptoHash hash) {
    const BRCryptoHandlers *handlers = cryptoHandlersLookup (hash->type);
    return handlers->network->encodeHash (hash);
}

>>>>>>> cc3ca838
// MARK: - Network Defaults

extern BRCryptoNetwork *
cryptoNetworkInstallBuiltins (BRCryptoCount *networksCount,
                              BRCryptoNetworkListener listener,
                              bool isMainnet) {
    // Network Specification
    struct NetworkSpecification {
        BRCryptoBlockChainType type;
        char *networkId;
        char *name;
        char *network;
        bool isMainnet;
        uint64_t height;
        uint32_t confirmations;
        uint32_t confirmationPeriodInSeconds;
    } networkSpecifications[] = {
#define DEFINE_NETWORK(type, networkId, name, network, isMainnet, height, confirmations, confirmationPeriodInSeconds) \
{ type, networkId, name, network, isMainnet, height, confirmations, confirmationPeriodInSeconds },
#include "BRCryptoConfig.h"
//        { NULL }
    };
    size_t NUMBER_OF_NETWORKS = sizeof (networkSpecifications) / sizeof (struct NetworkSpecification);

    // Network Fee Specification
    struct NetworkFeeSpecification {
        char *networkId;
        char *amount;
        char *tier;
        uint32_t confirmationTimeInMilliseconds;
    } networkFeeSpecifications[] = {
#define DEFINE_NETWORK_FEE_ESTIMATE(networkId, amount, tier, confirmationTimeInMilliseconds)\
{ networkId, amount, tier, confirmationTimeInMilliseconds },
#include "BRCryptoConfig.h"
    };
    size_t NUMBER_OF_FEES = sizeof (networkFeeSpecifications) / sizeof (struct NetworkFeeSpecification);

    // Currency Specification
    struct CurrencySpecification {
        char *networkId;
        char *currencyId;
        char *name;
        char *code;
        char *type;
        char *address;
        bool verified;
    } currencySpecifications[] = {
#define DEFINE_CURRENCY(networkId, currencyId, name, code, type, address, verified) \
{ networkId, currencyId, name, code, type, address, verified },
#include "BRCryptoConfig.h"
    };
    size_t NUMBER_OF_CURRENCIES = sizeof (currencySpecifications) / sizeof(struct CurrencySpecification);

    // Unit Specification
    struct UnitSpecification {
        char *currencyId;
        char *name;
        char *code;
        uint32_t decimals;
        char *symbol;
    } unitSpecifications[] = {
#define DEFINE_UNIT(currencyId, name, code, decimals, symbol) \
{ currencyId, name, code, decimals, symbol },
#include "BRCryptoConfig.h"
    };
    size_t NUMBER_OF_UNITS = sizeof (unitSpecifications) / sizeof (struct UnitSpecification);

    // Address Schemes
    struct AddressSchemeSpecification {
        char *networkId;
        BRCryptoAddressScheme defaultScheme;
        BRCryptoAddressScheme schemes[NUMBER_OF_ADDRESS_SCHEMES];
        size_t numberOfSchemes;
    } addressSchemeSpecs[] = {
#define VAR_SCHEMES_COUNT(...)    (sizeof((BRCryptoAddressScheme[]){__VA_ARGS__})/sizeof(BRCryptoAddressScheme))
#define DEFINE_ADDRESS_SCHEMES(networkId, defaultScheme, otherSchemes...) \
{ networkId, defaultScheme, { defaultScheme, otherSchemes }, 1 + VAR_SCHEMES_COUNT(otherSchemes) },
#include "BRCryptoConfig.h"
    };
    size_t NUMBER_OF_SCHEMES = sizeof (addressSchemeSpecs) / sizeof (struct AddressSchemeSpecification);

    // Sync Modes
    struct SyncModeSpecification {
        char *networkId;
        BRCryptoSyncMode defaultMode;
        BRCryptoSyncMode modes[NUMBER_OF_SYNC_MODES];
        size_t numberOfModes;
    } modeSpecs[] = {
#define VAR_MODES_COUNT(...)    (sizeof((BRCryptoSyncMode[]){__VA_ARGS__})/sizeof(BRCryptoSyncMode))
#define DEFINE_MODES(networkId, defaultMode, otherModes...) \
{ networkId, defaultMode, { defaultMode, otherModes }, 1 + VAR_SCHEMES_COUNT(otherModes) },
#include "BRCryptoConfig.h"
    };
    size_t NUMBER_OF_MODES = sizeof (modeSpecs) / sizeof (struct SyncModeSpecification);

    // Ensure that accounts are installed... because this ensures that GEN blockchains, such as
    // XRP and HBAR, have their handlers installed.  Calling here catches all paths in
    // Network; this call makes Network consistent with the comment on `cryptoAccountInstall()`.
    cryptoAccountInstall();

    assert (NULL != networksCount);
    size_t networksCountInstalled = 0;
    BRCryptoNetwork *networks = calloc (NUMBER_OF_NETWORKS, sizeof (BRCryptoNetwork));

    for (size_t networkIndex = 0; networkIndex < NUMBER_OF_NETWORKS; networkIndex++) {
        struct NetworkSpecification *networkSpec = &networkSpecifications[networkIndex];
        if (isMainnet != networkSpec->isMainnet) continue;

        const BRCryptoHandlers *handlers = cryptoHandlersLookup(networkSpec->type);
        // If the network handlers are NULL, then we'll skip that network.  This is only
        // for debugging purposes - as a way to avoid unimplemented currencies.
        if (NULL == handlers->network) break;

        BRCryptoNetwork network = handlers->network->create (listener,
                                                             networkSpec->networkId,
                                                             networkSpec->name,
                                                             networkSpec->network,
                                                             networkSpec->isMainnet,
                                                             networkSpec->confirmationPeriodInSeconds);

        BRCryptoCurrency currency = NULL;

        BRArrayOf(BRCryptoUnit) units;
        array_new (units, 5);

        BRArrayOf(BRCryptoNetworkFee) fees;
        array_new (fees, 3);

        // Create the currency
        for (size_t currencyIndex = 0; currencyIndex < NUMBER_OF_CURRENCIES; currencyIndex++) {
            struct CurrencySpecification *currencySpec = &currencySpecifications[currencyIndex];
            if (0 == strcmp (networkSpec->networkId, currencySpec->networkId)) {
                currency = cryptoCurrencyCreate (currencySpec->currencyId,
                                                 currencySpec->name,
                                                 currencySpec->code,
                                                 currencySpec->type,
                                                 currencySpec->address);

                BRCryptoUnit unitBase    = NULL;
                BRCryptoUnit unitDefault = NULL;

                // Create the units
                for (size_t unitIndex = 0; unitIndex < NUMBER_OF_UNITS; unitIndex++) {
                    struct UnitSpecification *unitSpec = &unitSpecifications[unitIndex];
                    if (0 == strcmp (currencySpec->currencyId, unitSpec->currencyId)) {
                        if (NULL == unitBase) {
                            assert (0 == unitSpec->decimals);
                            unitBase = cryptoUnitCreateAsBase (currency,
                                                               unitSpec->code,
                                                               unitSpec->name,
                                                               unitSpec->symbol);
                            array_add (units, cryptoUnitTake (unitBase));
                        }
                        else {
                            BRCryptoUnit unit = cryptoUnitCreate (currency,
                                                                  unitSpec->code,
                                                                  unitSpec->name,
                                                                  unitSpec->symbol,
                                                                  unitBase,
                                                                  unitSpec->decimals);
                            array_add (units, unit);

                            if (NULL == unitDefault || cryptoUnitGetBaseDecimalOffset(unit) > cryptoUnitGetBaseDecimalOffset(unitDefault)) {
                                if (NULL != unitDefault) cryptoUnitGive(unitDefault);
                                unitDefault = cryptoUnitTake(unit);
                            }
                        }
                    }
                }

                if (0 == strcmp ("native", currencySpec->type))
                    cryptoNetworkSetCurrency (network, currency);

                cryptoNetworkAddCurrency (network, currency, unitBase, unitDefault);

                for (size_t unitIndex = 0; unitIndex < array_count(units); unitIndex++) {
                    cryptoNetworkAddCurrencyUnit (network, currency, units[unitIndex]);
                    cryptoUnitGive (units[unitIndex]);
                }
                array_clear (units);

                cryptoUnitGive(unitBase);
                cryptoUnitGive(unitDefault);
                cryptoCurrencyGive(currency);
            }
        }

        // Create the Network Fees
        BRCryptoUnit feeUnit = cryptoNetworkGetUnitAsDefault (network, network->currency);
        for (size_t networkFeeIndex = 0; networkFeeIndex < NUMBER_OF_FEES; networkFeeIndex++) {
            struct NetworkFeeSpecification *networkFeeSpec = &networkFeeSpecifications[networkFeeIndex];
            if (0 == strcmp (networkSpec->networkId, networkFeeSpec->networkId)) {
                BRCryptoAmount pricePerCostFactor = cryptoAmountCreateString (networkFeeSpec->amount,
                                                                              CRYPTO_FALSE,
                                                                              feeUnit);
                BRCryptoNetworkFee fee = cryptoNetworkFeeCreate (networkFeeSpec->confirmationTimeInMilliseconds,
                                                                 pricePerCostFactor,
                                                                 feeUnit);
                array_add (fees, fee);

                cryptoAmountGive(pricePerCostFactor);
            }
        }
        cryptoUnitGive(feeUnit);

        cryptoNetworkSetNetworkFees (network, fees, array_count(fees));
        for (size_t index = 0; index < array_count(fees); index++)
            cryptoNetworkFeeGive (fees[index]);
        array_free(fees);

        // Fill out the Address Schemes
        for (size_t schemeIndex = 0; schemeIndex < NUMBER_OF_SCHEMES; schemeIndex++) {
            struct AddressSchemeSpecification *schemeSpec = &addressSchemeSpecs[schemeIndex];
            if (0 == strcmp (networkSpec->networkId, schemeSpec->networkId)) {
                for (size_t index = 0; index < schemeSpec->numberOfSchemes; index++)
                    cryptoNetworkAddSupportedAddressScheme(network, schemeSpec->schemes[index]);
                network->defaultAddressScheme = schemeSpec->defaultScheme;
            }
        }

        // Fill out the sync modes
        for (size_t modeIndex = 0; modeIndex < NUMBER_OF_MODES; modeIndex++) {
            struct SyncModeSpecification *modeSpec = &modeSpecs[modeIndex];
            if (0 == strcmp (networkSpec->networkId, modeSpec->networkId)) {
                for (size_t index = 0; index < modeSpec->numberOfModes; index++)
                    cryptoNetworkAddSupportedSyncMode (network, modeSpec->modes[index]);
                network->defaultSyncMode = modeSpec->defaultMode;
            }
        }

        array_free (units);

        cryptoNetworkSetConfirmationsUntilFinal (network, networkSpec->confirmations);
        cryptoNetworkSetHeight (network, networkSpec->height);

        networks[networksCountInstalled++] = network;

#if SHOW_BUILTIN_CURRENCIES
        printf ("== Network: %s, '%s'\n", network->uids, network->name);
        for (size_t ai = 0; ai < array_count(network->associations); ai++) {
            BRCryptoCurrencyAssociation a = network->associations[ai];
            printf ("    Currency: %s, '%s'\n", cryptoCurrencyGetUids(a.currency), cryptoCurrencyGetName(a.currency));
            printf ("    Base Unit: %s\n", cryptoUnitGetUids(a.baseUnit));
            printf ("    Default Unit: %s\n", cryptoUnitGetUids(a.defaultUnit));
            printf ("    Units:\n");
            for (size_t ui = 0; ui < array_count(a.units); ui++) {
                BRCryptoUnit u = a.units[ui];
                printf ("      %s, '%s', %5s\n", cryptoUnitGetUids (u), cryptoUnitGetName(u), cryptoUnitGetSymbol(u));
            }
            printf ("\n");
        }
#endif
    }

    *networksCount = networksCountInstalled;
    return networks;
}

extern BRCryptoNetwork
cryptoNetworkFindBuiltin (const char *uids,
                          bool isMainnet) {
    size_t networksCount = 0;
    BRCryptoNetwork *networks = cryptoNetworkInstallBuiltins (&networksCount,
                                                              cryptoListenerCreateNetworkListener (NULL, NULL),
                                                              isMainnet);
    BRCryptoNetwork network = NULL;

    for (size_t index = 0; index < networksCount; index++) {
        if (NULL == network && 0 == strcmp (uids, networks[index]->uids))
            network = cryptoNetworkTake (networks[index]);
        cryptoNetworkGive(networks[index]);
    }
    free (networks);

    return network;
}

extern BRCryptoBlockChainType
cryptoNetworkGetTypeFromName (const char *name, BRCryptoBoolean *isMainnet) {
    struct NetworkSpecification {
        BRCryptoBlockChainType type;
        char *networkId;
        char *name;
        char *network;
        bool isMainnet;
        uint64_t height;
        uint32_t confirmations;
        uint32_t confirmationPeriodInSeconds;
    } networkSpecifications[] = {
#define DEFINE_NETWORK(type, networkId, name, network, isMainnet, height, confirmations, confirmationPeriodInSeconds) \
{ type, networkId, name, network, isMainnet, height, confirmations, confirmationPeriodInSeconds },
#include "BRCryptoConfig.h"
        //        { NULL }
    };
    size_t NUMBER_OF_NETWORKS = sizeof (networkSpecifications) / sizeof (struct NetworkSpecification);

    for (size_t index = 0; index < NUMBER_OF_NETWORKS; index++) {
        if (0 == strcasecmp (name, networkSpecifications[index].networkId)) {
            if (NULL != isMainnet) *isMainnet = AS_CRYPTO_BOOLEAN(networkSpecifications[index].isMainnet);
            return networkSpecifications[index].type;
        }
    }
    return (BRCryptoBlockChainType) CRYPTO_NETWORK_TYPE_UNKNOWN;
}
<|MERGE_RESOLUTION|>--- conflicted
+++ resolved
@@ -617,15 +617,12 @@
     return network->handlers->createHashFromString (network, string);
 }
 
-<<<<<<< HEAD
-=======
 private_extern OwnershipGiven char *
 cryptoNetworkEncodeHash (BRCryptoHash hash) {
     const BRCryptoHandlers *handlers = cryptoHandlersLookup (hash->type);
     return handlers->network->encodeHash (hash);
 }
 
->>>>>>> cc3ca838
 // MARK: - Network Defaults
 
 extern BRCryptoNetwork *
