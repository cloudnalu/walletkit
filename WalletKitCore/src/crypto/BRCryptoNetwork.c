--- conflicted
+++ resolved
@@ -199,15 +199,6 @@
 extern BRCryptoBoolean
 cryptoNetworkIsMainnet (BRCryptoNetwork network) {
     return network->isMainnet;
-//    switch (network->type) {
-//        case BLOCK_CHAIN_TYPE_BTC:
-//            return AS_CRYPTO_BOOLEAN (network->u.btc == BRMainNetParams ||
-//                                      network->u.btc == BRBCashParams);
-//        case BLOCK_CHAIN_TYPE_ETH:
-//            return AS_CRYPTO_BOOLEAN (network->u.eth == ethNetworkMainnet);
-//        case BLOCK_CHAIN_TYPE_GEN:
-//            return AS_CRYPTO_BOOLEAN (genNetworkIsMainnet (network->u.gen));
-//    }
 }
 
 private_extern uint32_t
@@ -218,19 +209,15 @@
 extern BRCryptoBlockNumber
 cryptoNetworkGetHeight (BRCryptoNetwork network) {
     pthread_mutex_lock (&network->lock);
-    BRCryptoBlockChainHeight height = network->height;
+    BRCryptoBlockNumber height = network->height;
     pthread_mutex_unlock (&network->lock);
     return height;
 }
 
 extern void
 cryptoNetworkSetHeight (BRCryptoNetwork network,
-<<<<<<< HEAD
                         BRCryptoBlockNumber height) {
-=======
-                        BRCryptoBlockChainHeight height) {
-    pthread_mutex_lock (&network->lock);
->>>>>>> 53120ef1
+    pthread_mutex_lock (&network->lock);
     network->height = height;
     pthread_mutex_unlock (&network->lock);
 }
