//
//  BRCryptoNetwork.c
//  BRCore
//
//  Created by Ed Gamble on 3/19/19.
//  Copyright © 2019 breadwallet. All rights reserved.
//
//  See the LICENSE file at the project root for license information.
//  See the CONTRIBUTORS file at the project root for a list of contributors.

#include "BRCryptoNetworkP.h"
#include "BRCryptoUnit.h"
#include "BRCryptoAddressP.h"
#include "BRCryptoAmountP.h"
#include "BRCryptoAccountP.h"

#include "BRCryptoHandlersP.h"

// If '1' then display a detailed list of the builting currencies for each network
#define SHOW_BUILTIN_CURRENCIES 0 // DEBUG

private_extern BRArrayOf(BRCryptoUnit)
cryptoUnitGiveAll (BRArrayOf(BRCryptoUnit) units);

/// MARK: - Network Canonical Type

extern const char *
cryptoBlockChainTypeGetCurrencyCode (BRCryptoBlockChainType type) {
    static const char *currencies[NUMBER_OF_NETWORK_TYPES] = {
        CRYPTO_NETWORK_CURRENCY_BTC,
        CRYPTO_NETWORK_CURRENCY_BCH,
        CRYPTO_NETWORK_CURRENCY_BSV,
        CRYPTO_NETWORK_CURRENCY_ETH,
        CRYPTO_NETWORK_CURRENCY_XRP,
        CRYPTO_NETWORK_CURRENCY_HBAR,
        CRYPTO_NETWORK_CURRENCY_XTZ,
        // "Stellar"
    };
    assert (type < NUMBER_OF_NETWORK_TYPES);
    return currencies[type];
}

/// MARK: - Network Fee

IMPLEMENT_CRYPTO_GIVE_TAKE (BRCryptoNetworkFee, cryptoNetworkFee)

extern BRCryptoNetworkFee
cryptoNetworkFeeCreate (uint64_t confirmationTimeInMilliseconds,
                        BRCryptoAmount pricePerCostFactor,
                        BRCryptoUnit   pricePerCostFactorUnit) {
    BRCryptoNetworkFee networkFee = calloc (1, sizeof (struct BRCryptoNetworkFeeRecord));

    networkFee->confirmationTimeInMilliseconds = confirmationTimeInMilliseconds;
    networkFee->pricePerCostFactor     = cryptoAmountTake (pricePerCostFactor);
    networkFee->pricePerCostFactorUnit = cryptoUnitTake (pricePerCostFactorUnit);
    networkFee->ref = CRYPTO_REF_ASSIGN(cryptoNetworkFeeRelease);

    return networkFee;
}

extern uint64_t
cryptoNetworkFeeGetConfirmationTimeInMilliseconds (BRCryptoNetworkFee networkFee) {
    return networkFee->confirmationTimeInMilliseconds;
}

extern BRCryptoAmount
cryptoNetworkFeeGetPricePerCostFactor (BRCryptoNetworkFee networkFee) {
    return cryptoAmountTake (networkFee->pricePerCostFactor);
}

extern BRCryptoUnit
cryptoNetworkFeeGetPricePerCostFactorUnit (BRCryptoNetworkFee networkFee) {
    return cryptoUnitTake (networkFee->pricePerCostFactorUnit);
}

extern BRCryptoBoolean
cryptoNetworkFeeEqual (BRCryptoNetworkFee nf1, BRCryptoNetworkFee nf2) {
    return AS_CRYPTO_BOOLEAN (nf1 == nf2 ||
                              (nf1->confirmationTimeInMilliseconds == nf2->confirmationTimeInMilliseconds) &&
                              CRYPTO_COMPARE_EQ == cryptoAmountCompare (nf1->pricePerCostFactor, nf2->pricePerCostFactor));
}

static void
cryptoNetworkFeeRelease (BRCryptoNetworkFee networkFee) {
    cryptoAmountGive (networkFee->pricePerCostFactor);
    cryptoUnitGive   (networkFee->pricePerCostFactorUnit);

    memset (networkFee, 0, sizeof(*networkFee));
    free (networkFee);
}

/// MARK: - Network

#define CRYPTO_NETWORK_DEFAULT_CURRENCY_ASSOCIATIONS        (2)
#define CRYPTO_NETWORK_DEFAULT_FEES                         (3)
#define CRYPTO_NETWORK_DEFAULT_NETWORKS                     (5)

IMPLEMENT_CRYPTO_GIVE_TAKE (BRCryptoNetwork, cryptoNetwork)

extern BRCryptoNetwork
cryptoNetworkAllocAndInit (size_t sizeInBytes,
                           BRCryptoBlockChainType type,
                           BRCryptoNetworkListener listener,
                           const char *uids,
                           const char *name,
                           const char *desc,
                           bool isMainnet,
                           uint32_t confirmationPeriodInSeconds,
                           BRCryptoNetworkCreateContext createContext,
                           BRCryptoNetworkCreateCallback createCallback) {
    assert (sizeInBytes >= sizeof (struct BRCryptoNetworkRecord));
    BRCryptoNetwork network = calloc (1, sizeInBytes);

    network->type = type;
    network->handlers = cryptoHandlersLookup(type)->network;
    network->sizeInBytes = sizeInBytes;

    network->listener = listener;

    network->uids = strdup (uids);
    network->name = strdup (name);
    network->desc = strdup (desc);
    network->currency = NULL;
    network->height = 0;
    array_new (network->associations, CRYPTO_NETWORK_DEFAULT_CURRENCY_ASSOCIATIONS);
    array_new (network->fees, CRYPTO_NETWORK_DEFAULT_FEES);

    network->confirmationPeriodInSeconds = confirmationPeriodInSeconds;

    network->addressSchemes = NULL;
    network->syncModes = NULL;

    network->isMainnet = isMainnet;

    network->ref = CRYPTO_REF_ASSIGN(cryptoNetworkRelease);

    pthread_mutex_init_brd (&network->lock, PTHREAD_MUTEX_RECURSIVE);

    if (NULL != createCallback) createCallback (createContext, network);

    cryptoNetworkGenerateEvent (network, (BRCryptoNetworkEvent) {
        CRYPTO_NETWORK_EVENT_CREATED
    });

    return network;
}

static void
cryptoNetworkRelease (BRCryptoNetwork network) {
    network->handlers->release (network);

    for (size_t index = 0; index < array_count (network->associations); index++) {
        BRCryptoCurrencyAssociation *association = &network->associations[index];
        cryptoCurrencyGive (association->currency);
        cryptoUnitGive (association->baseUnit);
        cryptoUnitGive (association->defaultUnit);
        cryptoUnitGiveAll (association->units);
        array_free (association->units);
    }
    array_free (network->associations);

    for (size_t index = 0; index < array_count (network->fees); index++) {
        cryptoNetworkFeeGive (network->fees[index]);
    }
    array_free (network->fees);

    if (network->addressSchemes) array_free (network->addressSchemes);
    if (network->syncModes)      array_free (network->syncModes);

    free (network->desc);
    free (network->name);
    free (network->uids);
    if (NULL != network->currency) cryptoCurrencyGive (network->currency);
    pthread_mutex_destroy (&network->lock);

    memset (network, 0, network->sizeInBytes);
    free (network);
}

private_extern BRCryptoBlockChainType
cryptoNetworkGetType (BRCryptoNetwork network) {
    return network->type;
}

extern const char *
cryptoNetworkGetUids (BRCryptoNetwork network) {
    return network->uids;
}

extern const char *
cryptoNetworkGetName (BRCryptoNetwork network) {
    return network->name;
}

private_extern const char *
cryptoNetworkGetDesc (BRCryptoNetwork network) {
    return network->desc;
}

extern BRCryptoBoolean
cryptoNetworkIsMainnet (BRCryptoNetwork network) {
    return network->isMainnet;
}

private_extern uint32_t
cryptoNetworkGetConfirmationPeriodInSeconds (BRCryptoNetwork network) {
    return network->confirmationPeriodInSeconds;
}

extern BRCryptoBlockNumber
cryptoNetworkGetHeight (BRCryptoNetwork network) {
    pthread_mutex_lock (&network->lock);
    BRCryptoBlockNumber height = network->height;
    pthread_mutex_unlock (&network->lock);
    return height;
}

extern void
cryptoNetworkSetHeight (BRCryptoNetwork network,
                        BRCryptoBlockNumber height) {
    pthread_mutex_lock (&network->lock);
    network->height = height;
    pthread_mutex_unlock (&network->lock);
}

extern uint32_t
cryptoNetworkGetConfirmationsUntilFinal (BRCryptoNetwork network) {
    return network->confirmationsUntilFinal;
}

extern void
cryptoNetworkSetConfirmationsUntilFinal (BRCryptoNetwork network,
                                         uint32_t confirmationsUntilFinal) {
    network->confirmationsUntilFinal = confirmationsUntilFinal;
}

extern BRCryptoCurrency
cryptoNetworkGetCurrency (BRCryptoNetwork network) {
    pthread_mutex_lock (&network->lock);
    BRCryptoCurrency currency = cryptoCurrencyTake (network->currency);
    pthread_mutex_unlock (&network->lock);
    return currency;
}

extern const char *
cryptoNetworkGetCurrencyCode (BRCryptoNetwork network) {
    return cryptoCurrencyGetCode (network->currency);
}

extern void
cryptoNetworkSetCurrency (BRCryptoNetwork network,
                          BRCryptoCurrency newCurrency) {
    pthread_mutex_lock (&network->lock);
    BRCryptoCurrency currency = network->currency;
    network->currency = cryptoCurrencyTake(newCurrency);
    pthread_mutex_unlock (&network->lock);

    // drop reference outside of lock to avoid potential case where release function runs
    if (NULL != currency) cryptoCurrencyGive (currency);
}

extern size_t
cryptoNetworkGetCurrencyCount (BRCryptoNetwork network) {
    pthread_mutex_lock (&network->lock);
    size_t count = array_count (network->associations);
    pthread_mutex_unlock (&network->lock);
    return count;
}

extern BRCryptoCurrency
cryptoNetworkGetCurrencyAt (BRCryptoNetwork network,
                            size_t index) {
    pthread_mutex_lock (&network->lock);
    assert (index < array_count(network->associations));
    BRCryptoCurrency currency = cryptoCurrencyTake (network->associations[index].currency);
    pthread_mutex_unlock (&network->lock);
    return currency;
}

extern BRCryptoBoolean
cryptoNetworkHasCurrency (BRCryptoNetwork network,
                          BRCryptoCurrency currency) {
    BRCryptoBoolean r = CRYPTO_FALSE;
    pthread_mutex_lock (&network->lock);
    for (size_t index = 0; index < array_count(network->associations) && CRYPTO_FALSE == r; index++) {
        r = cryptoCurrencyIsIdentical (network->associations[index].currency, currency);
    }
    pthread_mutex_unlock (&network->lock);
    return r;
}

extern BRCryptoCurrency
cryptoNetworkGetCurrencyForCode (BRCryptoNetwork network,
                                   const char *code) {
    BRCryptoCurrency currency = NULL;
    pthread_mutex_lock (&network->lock);
    for (size_t index = 0; index < array_count(network->associations); index++) {
        if (0 == strcmp (code, cryptoCurrencyGetCode (network->associations[index].currency))) {
            currency = cryptoCurrencyTake (network->associations[index].currency);
            break;
        }
    }
    pthread_mutex_unlock (&network->lock);
    return currency;
}

extern BRCryptoCurrency
cryptoNetworkGetCurrencyForUids (BRCryptoNetwork network,
                                   const char *uids) {
    BRCryptoCurrency currency = NULL;
    pthread_mutex_lock (&network->lock);
    for (size_t index = 0; index < array_count(network->associations); index++) {
        if (0 == strcasecmp (uids, cryptoCurrencyGetUids (network->associations[index].currency))) {
            currency = cryptoCurrencyTake (network->associations[index].currency);
            break;
        }
    }
    pthread_mutex_unlock (&network->lock);
    return currency;
}

extern BRCryptoCurrency
cryptoNetworkGetCurrencyForIssuer (BRCryptoNetwork network,
                                   const char *issuer) {
    BRCryptoCurrency currency = NULL;
    pthread_mutex_lock (&network->lock);
    for (size_t index = 0; index < array_count(network->associations); index++) {
        const char *i = cryptoCurrencyGetIssuer(network->associations[index].currency);
        if (NULL != i && 0 == strcasecmp (issuer, i)) {
            currency = cryptoCurrencyTake (network->associations[index].currency);
            break;
        }
    }
    pthread_mutex_unlock (&network->lock);
    return currency;
}

static BRCryptoCurrencyAssociation *
cryptoNetworkLookupCurrency (BRCryptoNetwork network,
                             BRCryptoCurrency currency) {
    // lock is not held for this static method; caller must hold it
    for (size_t index = 0; index < array_count(network->associations); index++) {
        if (CRYPTO_TRUE == cryptoCurrencyIsIdentical (currency, network->associations[index].currency)) {
            return &network->associations[index];
        }
    }
    return NULL;
}

extern BRCryptoUnit
cryptoNetworkGetUnitAsBase (BRCryptoNetwork network,
                            BRCryptoCurrency currency) {
    pthread_mutex_lock (&network->lock);
    currency = (NULL == currency ? network->currency : currency);
    BRCryptoCurrencyAssociation *association = cryptoNetworkLookupCurrency (network, currency);
    BRCryptoUnit unit = NULL == association ? NULL : cryptoUnitTake (association->baseUnit);
    pthread_mutex_unlock (&network->lock);
    return unit;
}

extern BRCryptoUnit
cryptoNetworkGetUnitAsDefault (BRCryptoNetwork network,
                               BRCryptoCurrency currency) {
    pthread_mutex_lock (&network->lock);
    currency = (NULL == currency ? network->currency : currency);
    BRCryptoCurrencyAssociation *association = cryptoNetworkLookupCurrency (network, currency);
    BRCryptoUnit unit = NULL == association ? NULL : cryptoUnitTake (association->defaultUnit);
    pthread_mutex_unlock (&network->lock);
    return unit;
}

extern size_t
cryptoNetworkGetUnitCount (BRCryptoNetwork network,
                           BRCryptoCurrency currency) {
    pthread_mutex_lock (&network->lock);
    currency = (NULL == currency ? network->currency : currency);
    BRCryptoCurrencyAssociation *association = cryptoNetworkLookupCurrency (network, currency);
    size_t count = ((NULL == association || NULL == association->units)
                    ? 0
                    : array_count (association->units));
    pthread_mutex_unlock (&network->lock);
    return count;
}

extern BRCryptoUnit
cryptoNetworkGetUnitAt (BRCryptoNetwork network,
                        BRCryptoCurrency currency,
                        size_t index) {
    pthread_mutex_lock (&network->lock);
    currency = (NULL == currency ? network->currency : currency);
    BRCryptoCurrencyAssociation *association = cryptoNetworkLookupCurrency (network, currency);
    BRCryptoUnit unit = ((NULL == association || NULL == association->units || index >= array_count(association->units))
                         ? NULL
                         : cryptoUnitTake (association->units[index]));
    pthread_mutex_unlock (&network->lock);
    return unit;
}

extern void
cryptoNetworkAddCurrency (BRCryptoNetwork network,
                          BRCryptoCurrency currency,
                          BRCryptoUnit baseUnit,
                          BRCryptoUnit defaultUnit) {
    BRCryptoCurrencyAssociation association = {
        cryptoCurrencyTake (currency),
        cryptoUnitTake (baseUnit),
        cryptoUnitTake (defaultUnit),
        NULL
    };

    pthread_mutex_lock (&network->lock);
    array_new (association.units, 2);
    array_add (network->associations, association);
    pthread_mutex_unlock (&network->lock);
}

extern void
cryptoNetworkAddCurrencyUnit (BRCryptoNetwork network,
                              BRCryptoCurrency currency,
                              BRCryptoUnit unit) {
    pthread_mutex_lock (&network->lock);
    BRCryptoCurrencyAssociation *association = cryptoNetworkLookupCurrency (network, currency);
    if (NULL != association) array_add (association->units, cryptoUnitTake (unit));
    pthread_mutex_unlock (&network->lock);
}

extern void
cryptoNetworkAddNetworkFee (BRCryptoNetwork network,
                            BRCryptoNetworkFee fee) {
    pthread_mutex_lock (&network->lock);
    array_add (network->fees, cryptoNetworkFeeTake (fee));
    pthread_mutex_unlock (&network->lock);
}

extern void
cryptoNetworkSetNetworkFees (BRCryptoNetwork network,
                             const BRCryptoNetworkFee *fees,
                             size_t count) {
    assert (0 != count);
    pthread_mutex_lock (&network->lock);
    array_apply (network->fees, cryptoNetworkFeeGive);
    array_clear (network->fees);
    for (size_t idx = 0; idx < count; idx++) {
        array_add (network->fees, cryptoNetworkFeeTake (fees[idx]));
    }
    cryptoListenerGenerateNetworkEvent (&network->listener, network, (BRCryptoNetworkEvent) {
        CRYPTO_NETWORK_EVENT_FEES_UPDATED
    });
    pthread_mutex_unlock (&network->lock);
}

extern BRCryptoNetworkFee *
cryptoNetworkGetNetworkFees (BRCryptoNetwork network,
                             size_t *count) {
    pthread_mutex_lock (&network->lock);
    *count = array_count (network->fees);
    BRCryptoNetworkFee *fees = NULL;
    if (0 != *count) {
        fees = calloc (*count, sizeof(BRCryptoNetworkFee));
        for (size_t index = 0; index < *count; index++) {
            fees[index] = cryptoNetworkFeeTake(network->fees[index]);
        }
    }
    pthread_mutex_unlock (&network->lock);
    return fees;
}

// MARK: - Address Scheme

extern BRCryptoAddressScheme
cryptoNetworkGetDefaultAddressScheme (BRCryptoNetwork network) {
    assert (NULL != network->addressSchemes);
    return network->defaultAddressScheme;
}

static void
cryptoNetworkAddSupportedAddressScheme (BRCryptoNetwork network,
                                        BRCryptoAddressScheme scheme) {
    if (NULL == network->addressSchemes) array_new (network->addressSchemes, NUMBER_OF_ADDRESS_SCHEMES);
    array_add (network->addressSchemes, scheme);
}

extern const BRCryptoAddressScheme *
cryptoNetworkGetSupportedAddressSchemes (BRCryptoNetwork network,
                                         BRCryptoCount *count) {
    assert (NULL != network->addressSchemes);
    assert (NULL != count);
    *count = array_count(network->addressSchemes);
    return network->addressSchemes;
}

extern BRCryptoBoolean
cryptoNetworkSupportsAddressScheme (BRCryptoNetwork network,
                                    BRCryptoAddressScheme scheme) {
    assert (NULL != network->addressSchemes);
    for (size_t index = 0; index < array_count (network->addressSchemes); index++)
        if (scheme == network->addressSchemes[index])
            return CRYPTO_TRUE;
    return CRYPTO_FALSE;
}

// MARK: - Address

extern BRCryptoAddress
cryptoNetworkCreateAddress (BRCryptoNetwork network,
                            const char *address) {
    return network->handlers->createAddress (network, address);
}

// MARK: - Sync Mode

extern BRCryptoSyncMode
cryptoNetworkGetDefaultSyncMode (BRCryptoNetwork network) {
    assert (NULL != network->syncModes);
    return network->defaultSyncMode;
}

static void
cryptoNetworkAddSupportedSyncMode (BRCryptoNetwork network,
                                   BRCryptoSyncMode scheme) {
    if (NULL == network->syncModes) array_new (network->syncModes, NUMBER_OF_SYNC_MODES);
    array_add (network->syncModes, scheme);
}

extern const BRCryptoSyncMode *
cryptoNetworkGetSupportedSyncModes (BRCryptoNetwork network,
                                    BRCryptoCount *count) {
    assert (NULL != network->syncModes);
    assert (NULL != count);
    *count = array_count(network->syncModes);
    return network->syncModes;
}

extern BRCryptoBoolean
cryptoNetworkSupportsSyncMode (BRCryptoNetwork network,
                               BRCryptoSyncMode mode) {
    assert (NULL != network->syncModes);
    for (size_t index = 0; index < array_count (network->syncModes); index++)
        if (mode == network->syncModes[index])
            return CRYPTO_TRUE;
    return CRYPTO_FALSE;
}

extern BRCryptoBoolean
cryptoNetworkRequiresMigration (BRCryptoNetwork network) {
    switch (network->type) {
        case CRYPTO_NETWORK_TYPE_BTC:
        case CRYPTO_NETWORK_TYPE_BCH:
            return CRYPTO_TRUE;
        default:
            return CRYPTO_FALSE;
    }
}

extern BRCryptoBoolean
cryptoNetworkIsAccountInitialized (BRCryptoNetwork network,
                                   BRCryptoAccount account) {
    return network->handlers->isAccountInitialized (network, account);
}


extern uint8_t *
cryptoNetworkGetAccountInitializationData (BRCryptoNetwork network,
                                           BRCryptoAccount account,
                                           size_t *bytesCount) {
    return network->handlers->getAccountInitializationData (network, account, bytesCount);
}

extern void
cryptoNetworkInitializeAccount (BRCryptoNetwork network,
                                BRCryptoAccount account,
                                const uint8_t *bytes,
                                size_t bytesCount) {
    network->handlers->initializeAccount (network, account, bytes, bytesCount);
}

#ifdef REFACTOR
extern const char *
cryptoNetworkGetETHNetworkName (BRCryptoNetwork network) {
    BREthereumNetwork ethNetwork = cryptoNetworkAsETH(network);
    return ethNetworkGetName (ethNetwork);
}
#endif

private_extern BRCryptoBlockChainType
cryptoNetworkGetBlockChainType (BRCryptoNetwork network) {
    return network->type;
}

<<<<<<< HEAD
// MARK: - Network Defaults

static BRCryptoNetwork
cryptoNetworkCreateBuiltin (const char *symbol,
                            const char *uids,
                            const char *name) {
    BRCryptoNetwork network = NULL; // cryptoNetworkCreate (uids, name);
    // BTC, BCH, ETH, GEN

    if      (0 == strcmp ("btcMainnet", symbol))
        network = cryptoNetworkCreateAsBTC (uids, name, BRMainNetParams);
    else if (0 == strcmp ("btcTestnet", symbol))
        network = cryptoNetworkCreateAsBTC (uids, name, BRTestNetParams);
    else if (0 == strcmp ("bchMainnet", symbol))
        network = cryptoNetworkCreateAsBCH (uids, name, BRBCashParams);
    else if (0 == strcmp ("bchTestnet", symbol))
        network = cryptoNetworkCreateAsBCH (uids, name, BRBCashTestNetParams);
    else if (0 == strcmp ("bsvMainnet", symbol))
        network = cryptoNetworkCreateAsBSV (uids, name, BRBSVParams);
    else if (0 == strcmp ("bsvTestnet", symbol))
        network = cryptoNetworkCreateAsBSV (uids, name, BRBSVTestNetParams);
    else if (0 == strcmp ("ethMainnet", symbol))
        network = cryptoNetworkCreateAsETH (uids, name, ethNetworkMainnet);
    else if (0 == strcmp ("ethRopsten", symbol))
        network = cryptoNetworkCreateAsETH (uids, name, ethNetworkTestnet);
    else if (0 == strcmp ("ethRinkeby", symbol))
        network = cryptoNetworkCreateAsETH (uids, name, ethNetworkRinkeby);
    else if (0 == strcmp ("xrpMainnet", symbol))
        network = cryptoNetworkCreateAsGEN (uids, name, 1, CRYPTO_NETWORK_TYPE_XRP);
    else if (0 == strcmp ("xrpTestnet", symbol))
        network = cryptoNetworkCreateAsGEN (uids, name, 0, CRYPTO_NETWORK_TYPE_XRP);
    else if (0 == strcmp ("hbarMainnet", symbol))
        network = cryptoNetworkCreateAsGEN (uids, name, 1, CRYPTO_NETWORK_TYPE_HBAR);
    else if (0 == strcmp ("hbarTestnet", symbol))
        network = cryptoNetworkCreateAsGEN (uids, name, 0, CRYPTO_NETWORK_TYPE_HBAR);
    else if (0 == strcmp ("xtzMainnet", symbol))
        network = cryptoNetworkCreateAsGEN (uids, name, 1, CRYPTO_NETWORK_TYPE_XTZ);
    else if (0 == strcmp ("xtzTestnet", symbol))
        network = cryptoNetworkCreateAsGEN (uids, name, 0, CRYPTO_NETWORK_TYPE_XTZ);
//    else if (0 == strcmp ("xlmMainnet", symbol))
//        network = cryptoNetworkCreateAsGEN (uids, name, GEN_NETWORK_TYPE_Xlm, 1, CRYPTO_NETWORK_TYPE_XLM);
    // ...

    assert (NULL != network);
    return network;
=======
private_extern BRCryptoBlockNumber
cryptoNetworkGetBlockNumberAtOrBeforeTimestamp (BRCryptoNetwork network,
                                                BRCryptoTimestamp timestamp) {
    return network->handlers->getBlockNumberAtOrBeforeTimestamp (network, timestamp);
>>>>>>> 03a4e5f2
}

// MARK: - Network Defaults

extern BRCryptoNetwork *
cryptoNetworkInstallBuiltins (BRCryptoCount *networksCount,
                              BRCryptoNetworkListener listener,
                              bool isMainnet) {
    // Network Specification
    struct NetworkSpecification {
        BRCryptoBlockChainType type;
        char *networkId;
        char *name;
        char *network;
        bool isMainnet;
        uint64_t height;
        uint32_t confirmations;
        uint32_t confirmationPeriodInSeconds;
    } networkSpecifications[] = {
#define DEFINE_NETWORK(type, networkId, name, network, isMainnet, height, confirmations, confirmationPeriodInSeconds) \
{ type, networkId, name, network, isMainnet, height, confirmations, confirmationPeriodInSeconds },
#include "BRCryptoConfig.h"
//        { NULL }
    };
    size_t NUMBER_OF_NETWORKS = sizeof (networkSpecifications) / sizeof (struct NetworkSpecification);

    // Network Fee Specification
    struct NetworkFeeSpecification {
        char *networkId;
        char *amount;
        char *tier;
        uint32_t confirmationTimeInMilliseconds;
    } networkFeeSpecifications[] = {
#define DEFINE_NETWORK_FEE_ESTIMATE(networkId, amount, tier, confirmationTimeInMilliseconds)\
{ networkId, amount, tier, confirmationTimeInMilliseconds },
#include "BRCryptoConfig.h"
    };
    size_t NUMBER_OF_FEES = sizeof (networkFeeSpecifications) / sizeof (struct NetworkFeeSpecification);

    // Currency Specification
    struct CurrencySpecification {
        char *networkId;
        char *currencyId;
        char *name;
        char *code;
        char *type;
        char *address;
        bool verified;
    } currencySpecifications[] = {
#define DEFINE_CURRENCY(networkId, currencyId, name, code, type, address, verified) \
{ networkId, currencyId, name, code, type, address, verified },
#include "BRCryptoConfig.h"
    };
    size_t NUMBER_OF_CURRENCIES = sizeof (currencySpecifications) / sizeof(struct CurrencySpecification);

    // Unit Specification
    struct UnitSpecification {
        char *currencyId;
        char *name;
        char *code;
        uint32_t decimals;
        char *symbol;
    } unitSpecifications[] = {
#define DEFINE_UNIT(currencyId, name, code, decimals, symbol) \
{ currencyId, name, code, decimals, symbol },
#include "BRCryptoConfig.h"
    };
    size_t NUMBER_OF_UNITS = sizeof (unitSpecifications) / sizeof (struct UnitSpecification);

    // Address Schemes
    struct AddressSchemeSpecification {
        char *networkId;
        BRCryptoAddressScheme defaultScheme;
        BRCryptoAddressScheme schemes[NUMBER_OF_ADDRESS_SCHEMES];
        size_t numberOfSchemes;
    } addressSchemeSpecs[] = {
#define VAR_SCHEMES_COUNT(...)    (sizeof((BRCryptoAddressScheme[]){__VA_ARGS__})/sizeof(BRCryptoAddressScheme))
#define DEFINE_ADDRESS_SCHEMES(networkId, defaultScheme, otherSchemes...) \
{ networkId, defaultScheme, { defaultScheme, otherSchemes }, 1 + VAR_SCHEMES_COUNT(otherSchemes) },
#include "BRCryptoConfig.h"
    };
    size_t NUMBER_OF_SCHEMES = sizeof (addressSchemeSpecs) / sizeof (struct AddressSchemeSpecification);

    // Sync Modes
    struct SyncModeSpecification {
        char *networkId;
        BRCryptoSyncMode defaultMode;
        BRCryptoSyncMode modes[NUMBER_OF_SYNC_MODES];
        size_t numberOfModes;
    } modeSpecs[] = {
#define VAR_MODES_COUNT(...)    (sizeof((BRCryptoSyncMode[]){__VA_ARGS__})/sizeof(BRCryptoSyncMode))
#define DEFINE_MODES(networkId, defaultMode, otherModes...) \
{ networkId, defaultMode, { defaultMode, otherModes }, 1 + VAR_SCHEMES_COUNT(otherModes) },
#include "BRCryptoConfig.h"
    };
    size_t NUMBER_OF_MODES = sizeof (modeSpecs) / sizeof (struct SyncModeSpecification);

    // Ensure that accounts are installed... because this ensures that GEN blockchains, such as
    // XRP and HBAR, have their handlers installed.  Calling here catches all paths in
    // Network; this call makes Network consistent with the comment on `cryptoAccountInstall()`.
    cryptoAccountInstall();

    assert (NULL != networksCount);
    size_t networksCountInstalled = 0;
    BRCryptoNetwork *networks = calloc (NUMBER_OF_NETWORKS, sizeof (BRCryptoNetwork));

    for (size_t networkIndex = 0; networkIndex < NUMBER_OF_NETWORKS; networkIndex++) {
        struct NetworkSpecification *networkSpec = &networkSpecifications[networkIndex];
        if (isMainnet != networkSpec->isMainnet) continue;

        const BRCryptoHandlers *handlers = cryptoHandlersLookup(networkSpec->type);
        // If the network handlers are NULL, then we'll skip that network.  This is only
        // for debugging purposes - as a way to avoid unimplemented currencies.
        if (NULL == handlers->network) break;

        BRCryptoNetwork network = handlers->network->create (listener,
                                                             networkSpec->networkId,
                                                             networkSpec->name,
                                                             networkSpec->network,
                                                             networkSpec->isMainnet,
                                                             networkSpec->confirmationPeriodInSeconds);

        BRCryptoCurrency currency = NULL;

        BRArrayOf(BRCryptoUnit) units;
        array_new (units, 5);

        BRArrayOf(BRCryptoNetworkFee) fees;
        array_new (fees, 3);

        // Create the currency
        for (size_t currencyIndex = 0; currencyIndex < NUMBER_OF_CURRENCIES; currencyIndex++) {
            struct CurrencySpecification *currencySpec = &currencySpecifications[currencyIndex];
            if (0 == strcmp (networkSpec->networkId, currencySpec->networkId)) {
                currency = cryptoCurrencyCreate (currencySpec->currencyId,
                                                 currencySpec->name,
                                                 currencySpec->code,
                                                 currencySpec->type,
                                                 currencySpec->address);

                BRCryptoUnit unitBase    = NULL;
                BRCryptoUnit unitDefault = NULL;

                // Create the units
                for (size_t unitIndex = 0; unitIndex < NUMBER_OF_UNITS; unitIndex++) {
                    struct UnitSpecification *unitSpec = &unitSpecifications[unitIndex];
                    if (0 == strcmp (currencySpec->currencyId, unitSpec->currencyId)) {
                        if (NULL == unitBase) {
                            assert (0 == unitSpec->decimals);
                            unitBase = cryptoUnitCreateAsBase (currency,
                                                               unitSpec->code,
                                                               unitSpec->name,
                                                               unitSpec->symbol);
                            array_add (units, cryptoUnitTake (unitBase));
                        }
                        else {
                            BRCryptoUnit unit = cryptoUnitCreate (currency,
                                                                  unitSpec->code,
                                                                  unitSpec->name,
                                                                  unitSpec->symbol,
                                                                  unitBase,
                                                                  unitSpec->decimals);
                            array_add (units, unit);

                            if (NULL == unitDefault || cryptoUnitGetBaseDecimalOffset(unit) > cryptoUnitGetBaseDecimalOffset(unitDefault)) {
                                if (NULL != unitDefault) cryptoUnitGive(unitDefault);
                                unitDefault = cryptoUnitTake(unit);
                            }
                        }
                    }
                }

                if (0 == strcmp ("native", currencySpec->type))
                    cryptoNetworkSetCurrency (network, currency);

                cryptoNetworkAddCurrency (network, currency, unitBase, unitDefault);

                for (size_t unitIndex = 0; unitIndex < array_count(units); unitIndex++) {
                    cryptoNetworkAddCurrencyUnit (network, currency, units[unitIndex]);
                    cryptoUnitGive (units[unitIndex]);
                }
                array_clear (units);

                cryptoUnitGive(unitBase);
                cryptoUnitGive(unitDefault);
                cryptoCurrencyGive(currency);
            }
        }

        // Create the Network Fees
        BRCryptoUnit feeUnit = cryptoNetworkGetUnitAsBase (network, network->currency);
        for (size_t networkFeeIndex = 0; networkFeeIndex < NUMBER_OF_FEES; networkFeeIndex++) {
            struct NetworkFeeSpecification *networkFeeSpec = &networkFeeSpecifications[networkFeeIndex];
            if (0 == strcmp (networkSpec->networkId, networkFeeSpec->networkId)) {
                BRCryptoAmount pricePerCostFactor = cryptoAmountCreateString (networkFeeSpec->amount,
                                                                              CRYPTO_FALSE,
                                                                              feeUnit);
                BRCryptoNetworkFee fee = cryptoNetworkFeeCreate (networkFeeSpec->confirmationTimeInMilliseconds,
                                                                 pricePerCostFactor,
                                                                 feeUnit);
                array_add (fees, fee);

                cryptoAmountGive(pricePerCostFactor);
            }
        }
        cryptoUnitGive(feeUnit);

        cryptoNetworkSetNetworkFees (network, fees, array_count(fees));
        for (size_t index = 0; index < array_count(fees); index++)
            cryptoNetworkFeeGive (fees[index]);
        array_free(fees);

        // Fill out the Address Schemes
        for (size_t schemeIndex = 0; schemeIndex < NUMBER_OF_SCHEMES; schemeIndex++) {
            struct AddressSchemeSpecification *schemeSpec = &addressSchemeSpecs[schemeIndex];
            if (0 == strcmp (networkSpec->networkId, schemeSpec->networkId)) {
                for (size_t index = 0; index < schemeSpec->numberOfSchemes; index++)
                    cryptoNetworkAddSupportedAddressScheme(network, schemeSpec->schemes[index]);
                network->defaultAddressScheme = schemeSpec->defaultScheme;
            }
        }

        // Fill out the sync modes
        for (size_t modeIndex = 0; modeIndex < NUMBER_OF_MODES; modeIndex++) {
            struct SyncModeSpecification *modeSpec = &modeSpecs[modeIndex];
            if (0 == strcmp (networkSpec->networkId, modeSpec->networkId)) {
                for (size_t index = 0; index < modeSpec->numberOfModes; index++)
                    cryptoNetworkAddSupportedSyncMode (network, modeSpec->modes[index]);
                network->defaultSyncMode = modeSpec->defaultMode;
            }
        }

        array_free (units);

        cryptoNetworkSetConfirmationsUntilFinal (network, networkSpec->confirmations);
        cryptoNetworkSetHeight (network, networkSpec->height);

        networks[networksCountInstalled++] = network;

#if SHOW_BUILTIN_CURRENCIES
        printf ("== Network: %s, '%s'\n", network->uids, network->name);
        for (size_t ai = 0; ai < array_count(network->associations); ai++) {
            BRCryptoCurrencyAssociation a = network->associations[ai];
            printf ("    Currency: %s, '%s'\n", cryptoCurrencyGetUids(a.currency), cryptoCurrencyGetName(a.currency));
            printf ("    Base Unit: %s\n", cryptoUnitGetUids(a.baseUnit));
            printf ("    Default Unit: %s\n", cryptoUnitGetUids(a.defaultUnit));
            printf ("    Units:\n");
            for (size_t ui = 0; ui < array_count(a.units); ui++) {
                BRCryptoUnit u = a.units[ui];
                printf ("      %s, '%s', %5s\n", cryptoUnitGetUids (u), cryptoUnitGetName(u), cryptoUnitGetSymbol(u));
            }
            printf ("\n");
        }
#endif
    }

    *networksCount = networksCountInstalled;
    return networks;
}

extern BRCryptoNetwork
cryptoNetworkFindBuiltin (const char *uids,
                          bool isMainnet) {
    size_t networksCount = 0;
    BRCryptoNetwork *networks = cryptoNetworkInstallBuiltins (&networksCount,
                                                              cryptoListenerCreateNetworkListener (NULL, NULL),
                                                              isMainnet);
    BRCryptoNetwork network = NULL;

    for (size_t index = 0; index < networksCount; index++) {
        if (NULL == network && 0 == strcmp (uids, networks[index]->uids))
            network = cryptoNetworkTake (networks[index]);
        cryptoNetworkGive(networks[index]);
    }
    free (networks);

    return network;
}

extern BRCryptoBlockChainType
cryptoNetworkGetTypeFromName (const char *name, BRCryptoBoolean *isMainnet) {
    struct NetworkSpecification {
        BRCryptoBlockChainType type;
        char *networkId;
        char *name;
        char *network;
        bool isMainnet;
        uint64_t height;
        uint32_t confirmations;
        uint32_t confirmationPeriodInSeconds;
    } networkSpecifications[] = {
#define DEFINE_NETWORK(type, networkId, name, network, isMainnet, height, confirmations, confirmationPeriodInSeconds) \
{ type, networkId, name, network, isMainnet, height, confirmations, confirmationPeriodInSeconds },
#include "BRCryptoConfig.h"
        //        { NULL }
    };
    size_t NUMBER_OF_NETWORKS = sizeof (networkSpecifications) / sizeof (struct NetworkSpecification);

    for (size_t index = 0; index < NUMBER_OF_NETWORKS; index++) {
        if (0 == strcasecmp (name, networkSpecifications[index].networkId)) {
            if (NULL != isMainnet) *isMainnet = AS_CRYPTO_BOOLEAN(networkSpecifications[index].isMainnet);
            return networkSpecifications[index].type;
        }
    }
    return (BRCryptoBlockChainType) CRYPTO_NETWORK_TYPE_UNKNOWN;
}
<|MERGE_RESOLUTION|>--- conflicted
+++ resolved
@@ -587,58 +587,10 @@
     return network->type;
 }
 
-<<<<<<< HEAD
-// MARK: - Network Defaults
-
-static BRCryptoNetwork
-cryptoNetworkCreateBuiltin (const char *symbol,
-                            const char *uids,
-                            const char *name) {
-    BRCryptoNetwork network = NULL; // cryptoNetworkCreate (uids, name);
-    // BTC, BCH, ETH, GEN
-
-    if      (0 == strcmp ("btcMainnet", symbol))
-        network = cryptoNetworkCreateAsBTC (uids, name, BRMainNetParams);
-    else if (0 == strcmp ("btcTestnet", symbol))
-        network = cryptoNetworkCreateAsBTC (uids, name, BRTestNetParams);
-    else if (0 == strcmp ("bchMainnet", symbol))
-        network = cryptoNetworkCreateAsBCH (uids, name, BRBCashParams);
-    else if (0 == strcmp ("bchTestnet", symbol))
-        network = cryptoNetworkCreateAsBCH (uids, name, BRBCashTestNetParams);
-    else if (0 == strcmp ("bsvMainnet", symbol))
-        network = cryptoNetworkCreateAsBSV (uids, name, BRBSVParams);
-    else if (0 == strcmp ("bsvTestnet", symbol))
-        network = cryptoNetworkCreateAsBSV (uids, name, BRBSVTestNetParams);
-    else if (0 == strcmp ("ethMainnet", symbol))
-        network = cryptoNetworkCreateAsETH (uids, name, ethNetworkMainnet);
-    else if (0 == strcmp ("ethRopsten", symbol))
-        network = cryptoNetworkCreateAsETH (uids, name, ethNetworkTestnet);
-    else if (0 == strcmp ("ethRinkeby", symbol))
-        network = cryptoNetworkCreateAsETH (uids, name, ethNetworkRinkeby);
-    else if (0 == strcmp ("xrpMainnet", symbol))
-        network = cryptoNetworkCreateAsGEN (uids, name, 1, CRYPTO_NETWORK_TYPE_XRP);
-    else if (0 == strcmp ("xrpTestnet", symbol))
-        network = cryptoNetworkCreateAsGEN (uids, name, 0, CRYPTO_NETWORK_TYPE_XRP);
-    else if (0 == strcmp ("hbarMainnet", symbol))
-        network = cryptoNetworkCreateAsGEN (uids, name, 1, CRYPTO_NETWORK_TYPE_HBAR);
-    else if (0 == strcmp ("hbarTestnet", symbol))
-        network = cryptoNetworkCreateAsGEN (uids, name, 0, CRYPTO_NETWORK_TYPE_HBAR);
-    else if (0 == strcmp ("xtzMainnet", symbol))
-        network = cryptoNetworkCreateAsGEN (uids, name, 1, CRYPTO_NETWORK_TYPE_XTZ);
-    else if (0 == strcmp ("xtzTestnet", symbol))
-        network = cryptoNetworkCreateAsGEN (uids, name, 0, CRYPTO_NETWORK_TYPE_XTZ);
-//    else if (0 == strcmp ("xlmMainnet", symbol))
-//        network = cryptoNetworkCreateAsGEN (uids, name, GEN_NETWORK_TYPE_Xlm, 1, CRYPTO_NETWORK_TYPE_XLM);
-    // ...
-
-    assert (NULL != network);
-    return network;
-=======
 private_extern BRCryptoBlockNumber
 cryptoNetworkGetBlockNumberAtOrBeforeTimestamp (BRCryptoNetwork network,
                                                 BRCryptoTimestamp timestamp) {
     return network->handlers->getBlockNumberAtOrBeforeTimestamp (network, timestamp);
->>>>>>> 03a4e5f2
 }
 
 // MARK: - Network Defaults
