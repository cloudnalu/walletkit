//
//  BRCryptoBTC.h
//  Core
//
//  Created by Ed Gamble on 05/07/2020.
//  Copyright © 2019 Breadwallet AG. All rights reserved.
//
//  See the LICENSE file at the project root for license information.
//  See the CONTRIBUTORS file at the project root for a list of contributors.
//

#ifndef BRCryptoBTC_h
#define BRCryptoBTC_h

#include "../BRCryptoHandlersExport.h"

#include "crypto/BRCryptoWalletSweeperP.h"

#include "bitcoin/BRWallet.h"
#include "bitcoin/BRTransaction.h"
#include "bitcoin/BRChainParams.h"

#ifdef __cplusplus
extern "C" {
#endif

// MARK - Address

typedef struct BRCryptoAddressBTCRecord {
    struct BRCryptoAddressRecord base;

    /// The 'bitcoin/' address.  For BTC, addr.s is the string; for BCH, addr.s is
    /// encoded in a 'BCH' specific way.
    BRAddress addr;
} *BRCryptoAddressBTC;

extern BRCryptoAddress
cryptoAddressCreateAsBTC (BRCryptoBlockChainType type,
                          BRAddress addr);

extern BRCryptoAddress
cryptoAddressCreateFromStringAsBTC (BRAddressParams params, const char *btcAddress);

extern BRCryptoAddress
cryptoAddressCreateFromStringAsBCH (BRAddressParams params, const char *bchAddress);

private_extern BRAddress
cryptoAddressAsBTC (BRCryptoAddress address,
                    BRCryptoBoolean *isBitcoinAddr);

// MARK: - Network

typedef struct BRCryptoNetworkBTCRecord {
    struct BRCryptoNetworkRecord base;

    const BRChainParams *params;
} *BRCryptoNetworkBTC;

extern const BRChainParams *
cryptoNetworkAsBTC (BRCryptoNetwork network);

extern uint64_t
cryptoNetworkFeeAsBTC (BRCryptoNetworkFee networkFee);


// MARK: - Transfer

typedef struct BRCryptoTransferBTCRecord {
    struct BRCryptoTransferRecord base;

    // The BRTransaction; this is 100% owned by BRCryptoTransfer.  It can be accessed at any time.
    // Prior to signing the hash will be empty.
    BRTransaction *tid;

    // Tracking of 'deleted' and 'resolved'
    bool isDeleted;
    bool isResolved;

    uint64_t fee;
    uint64_t send;
    uint64_t recv;
} *BRCryptoTransferBTC;

extern BRCryptoTransferBTC
cryptoTransferCoerceBTC (BRCryptoTransfer transfer);

extern BRCryptoTransfer
cryptoTransferCreateAsBTC (BRCryptoUnit unit,
                           BRCryptoUnit unitForFee,
                           BRWallet *wid,
                           BRTransaction *tid,
                           BRCryptoBlockChainType type);

private_extern BRTransaction *
cryptoTransferAsBTC (BRCryptoTransfer transferBase);

private_extern BRCryptoBoolean
cryptoTransferHasBTC (BRCryptoTransfer transferBase,
                      BRTransaction *btc);

// MARK: - Wallet

typedef struct BRCryptoWalletBTCRecord {
    struct BRCryptoWalletRecord base;
    BRWallet *wid;
} *BRCryptoWalletBTC;

extern BRCryptoWalletHandlers cryptoWalletHandlersBTC;

private_extern BRWallet *
cryptoWalletAsBTC (BRCryptoWallet wallet);

private_extern BRCryptoWallet
cryptoWalletCreateAsBTC (BRCryptoBlockChainType type,
                         BRCryptoUnit unit,
                         BRCryptoUnit unitForFee,
                         BRWallet *wid);

private_extern BRCryptoTransfer
cryptoWalletFindTransferAsBTC (BRCryptoWallet wallet,
                               BRTransaction *btc);

private_extern BRCryptoTransferBTC
cryptoWalletFindTransferByHashAsBTC (BRCryptoWallet wallet,
                                     UInt256 hash);

// MARK: - (Wallet) Manager

typedef struct BRCryptoWalletManagerBTCRecord {
    struct BRCryptoWalletManagerRecord base;

    int ignoreTBD;
} *BRCryptoWalletManagerBTC;

extern BRCryptoWalletManagerHandlers cryptoWalletManagerHandlersBTC;

<<<<<<< HEAD
=======
#ifdef REFACTOR
private_extern BRWalletManager
cryptoWalletManagerAsBTC (BRCryptoWalletManager manager) {
    assert (BLOCK_CHAIN_TYPE_BTC == manager->type);
    return manager->u.btc;
}

private_extern BREthereumEWM
cryptoWalletManagerAsETH (BRCryptoWalletManager manager) {
    assert (BLOCK_CHAIN_TYPE_ETH == manager->type);
    return manager->u.eth;
}

private_extern BRCryptoBoolean
cryptoWalletManagerHasBTC (BRCryptoWalletManager manager,
                           BRWalletManager bwm) {
    return AS_CRYPTO_BOOLEAN (BLOCK_CHAIN_TYPE_BTC == manager->type && bwm == manager->u.btc);
}

private_extern BRCryptoBoolean
cryptoWalletManagerHasETH (BRCryptoWalletManager manager,
                           BREthereumEWM ewm) {
    return AS_CRYPTO_BOOLEAN (BLOCK_CHAIN_TYPE_ETH == manager->type && ewm == manager->u.eth);
}

private_extern BRCryptoBoolean
cryptoWalletManagerHasGEN (BRCryptoWalletManager manager,
                           BRGenericManager gwm) {
    return AS_CRYPTO_BOOLEAN (BLOCK_CHAIN_TYPE_GEN == manager->type && gwm == manager->u.gen);
}

private_extern BRCryptoWallet
cryptoWalletManagerFindWalletAsBTC (BRCryptoWalletManager cwm,
                                    BRWallet *btc) {
    BRCryptoWallet wallet = NULL;
    pthread_mutex_lock (&cwm->lock);
    for (size_t index = 0; index < array_count (cwm->wallets); index++) {
        if (btc == cryptoWalletAsBTC (cwm->wallets[index])) {
            wallet = cryptoWalletTake (cwm->wallets[index]);
            break;
        }
    }
    pthread_mutex_unlock (&cwm->lock);
    return wallet;
}

private_extern BRCryptoWallet
cryptoWalletManagerFindWalletAsETH (BRCryptoWalletManager cwm,
                                    BREthereumWallet eth) {
    BRCryptoWallet wallet = NULL;
    pthread_mutex_lock (&cwm->lock);
    for (size_t index = 0; index < array_count (cwm->wallets); index++) {
        if (eth == cryptoWalletAsETH (cwm->wallets[index])) {
            wallet = cryptoWalletTake (cwm->wallets[index]);
            break;
        }
    }
    pthread_mutex_unlock (&cwm->lock);
    return wallet;
}

private_extern BRCryptoWallet
cryptoWalletManagerFindWalletAsGEN (BRCryptoWalletManager cwm,
                                    BRGenericWallet gen) {
    BRCryptoWallet wallet = NULL;
    pthread_mutex_lock (&cwm->lock);
    for (size_t index = 0; index < array_count (cwm->wallets); index++) {
        if (gen == cryptoWalletAsGEN (cwm->wallets[index])) {
            wallet = cryptoWalletTake (cwm->wallets[index]);
            break;
        }
    }
    pthread_mutex_unlock (&cwm->lock);
    return wallet;
}
#endif

// MARK: - Wallet Sweeper

typedef struct BRCryptoWalletSweeperBTCRecord {
    struct BRCryptoWalletSweeperRecord base;

    BRAddressParams addrParams;
    uint8_t isSegwit;
    char * sourceAddress;
    BRArrayOf(BRTransaction *) txns;
} *BRCryptoWalletSweeperBTC;

// MARK: - Events

extern const BREventType *bwmEventTypes[];
extern const unsigned int bwmEventTypesCount;

>>>>>>> c86bd56c
// MARK: - Support

private_extern BRCryptoFeeBasis
cryptoFeeBasisCreateAsBTC (BRCryptoUnit unit,
                           uint32_t feePerKB,
                           uint32_t sizeInByte);

private_extern uint64_t // SAT-per-KB
cryptoFeeBasisAsBTC (BRCryptoFeeBasis feeBasis);

private_extern BRCryptoHash
cryptoHashCreateAsBTC (UInt256 btc);

/// MARK: - File Service

extern const char *fileServiceTypeTransactionsBTC;
extern const char *fileServiceTypeBlocksBTC;
extern const char *fileServiceTypePeersBTC;

extern size_t fileServiceSpecificationsCountBTC;
extern BRFileServiceTypeSpecification *fileServiceSpecificationsBTC;

extern BRArrayOf(BRTransaction*) initialTransactionsLoadBTC (BRCryptoWalletManager manager);
extern BRArrayOf(BRPeer)         initialPeersLoadBTC        (BRCryptoWalletManager manager);
extern BRArrayOf(BRMerkleBlock*) initialBlocksLoadBTC       (BRCryptoWalletManager manager);

// MARK: - Events

extern const BREventType *eventTypesBTC[];
extern const unsigned int eventTypesCountBTC;


#ifdef __cplusplus
}
#endif

#endif // BRCryptoBTC_h<|MERGE_RESOLUTION|>--- conflicted
+++ resolved
@@ -134,85 +134,6 @@
 
 extern BRCryptoWalletManagerHandlers cryptoWalletManagerHandlersBTC;
 
-<<<<<<< HEAD
-=======
-#ifdef REFACTOR
-private_extern BRWalletManager
-cryptoWalletManagerAsBTC (BRCryptoWalletManager manager) {
-    assert (BLOCK_CHAIN_TYPE_BTC == manager->type);
-    return manager->u.btc;
-}
-
-private_extern BREthereumEWM
-cryptoWalletManagerAsETH (BRCryptoWalletManager manager) {
-    assert (BLOCK_CHAIN_TYPE_ETH == manager->type);
-    return manager->u.eth;
-}
-
-private_extern BRCryptoBoolean
-cryptoWalletManagerHasBTC (BRCryptoWalletManager manager,
-                           BRWalletManager bwm) {
-    return AS_CRYPTO_BOOLEAN (BLOCK_CHAIN_TYPE_BTC == manager->type && bwm == manager->u.btc);
-}
-
-private_extern BRCryptoBoolean
-cryptoWalletManagerHasETH (BRCryptoWalletManager manager,
-                           BREthereumEWM ewm) {
-    return AS_CRYPTO_BOOLEAN (BLOCK_CHAIN_TYPE_ETH == manager->type && ewm == manager->u.eth);
-}
-
-private_extern BRCryptoBoolean
-cryptoWalletManagerHasGEN (BRCryptoWalletManager manager,
-                           BRGenericManager gwm) {
-    return AS_CRYPTO_BOOLEAN (BLOCK_CHAIN_TYPE_GEN == manager->type && gwm == manager->u.gen);
-}
-
-private_extern BRCryptoWallet
-cryptoWalletManagerFindWalletAsBTC (BRCryptoWalletManager cwm,
-                                    BRWallet *btc) {
-    BRCryptoWallet wallet = NULL;
-    pthread_mutex_lock (&cwm->lock);
-    for (size_t index = 0; index < array_count (cwm->wallets); index++) {
-        if (btc == cryptoWalletAsBTC (cwm->wallets[index])) {
-            wallet = cryptoWalletTake (cwm->wallets[index]);
-            break;
-        }
-    }
-    pthread_mutex_unlock (&cwm->lock);
-    return wallet;
-}
-
-private_extern BRCryptoWallet
-cryptoWalletManagerFindWalletAsETH (BRCryptoWalletManager cwm,
-                                    BREthereumWallet eth) {
-    BRCryptoWallet wallet = NULL;
-    pthread_mutex_lock (&cwm->lock);
-    for (size_t index = 0; index < array_count (cwm->wallets); index++) {
-        if (eth == cryptoWalletAsETH (cwm->wallets[index])) {
-            wallet = cryptoWalletTake (cwm->wallets[index]);
-            break;
-        }
-    }
-    pthread_mutex_unlock (&cwm->lock);
-    return wallet;
-}
-
-private_extern BRCryptoWallet
-cryptoWalletManagerFindWalletAsGEN (BRCryptoWalletManager cwm,
-                                    BRGenericWallet gen) {
-    BRCryptoWallet wallet = NULL;
-    pthread_mutex_lock (&cwm->lock);
-    for (size_t index = 0; index < array_count (cwm->wallets); index++) {
-        if (gen == cryptoWalletAsGEN (cwm->wallets[index])) {
-            wallet = cryptoWalletTake (cwm->wallets[index]);
-            break;
-        }
-    }
-    pthread_mutex_unlock (&cwm->lock);
-    return wallet;
-}
-#endif
-
 // MARK: - Wallet Sweeper
 
 typedef struct BRCryptoWalletSweeperBTCRecord {
@@ -224,12 +145,6 @@
     BRArrayOf(BRTransaction *) txns;
 } *BRCryptoWalletSweeperBTC;
 
-// MARK: - Events
-
-extern const BREventType *bwmEventTypes[];
-extern const unsigned int bwmEventTypesCount;
-
->>>>>>> c86bd56c
 // MARK: - Support
 
 private_extern BRCryptoFeeBasis
