//
//  BRCryptoWalletManagerXTZ.c
//  Core
//
//  Created by Ehsan Rezaie on 2020-08-27.
//  Copyright © 2019 Breadwallet AG. All rights reserved.
//
//  See the LICENSE file at the project root for license information.
//  See the CONTRIBUTORS file at the project root for a list of contributors.
//
#include "BRCryptoXTZ.h"

#include "crypto/BRCryptoAccountP.h"
#include "crypto/BRCryptoNetworkP.h"
#include "crypto/BRCryptoKeyP.h"
#include "crypto/BRCryptoClientP.h"
#include "crypto/BRCryptoWalletP.h"
#include "crypto/BRCryptoAmountP.h"
#include "crypto/BRCryptoWalletManagerP.h"
#include "crypto/BRCryptoFileService.h"
#include "crypto/BRCryptoHashP.h"

#include "tezos/BRTezosAccount.h"


// MARK: - Events

//TODO:XTZ make common
const BREventType *xtzEventTypes[] = {
    // ...
};

const unsigned int
xtzEventTypesCount = (sizeof (xtzEventTypes) / sizeof (BREventType*));


//static BRCryptoWalletManagerXTZ
//cryptoWalletManagerCoerce (BRCryptoWalletManager wm) {
//    assert (CRYPTO_NETWORK_TYPE_XTZ == wm->type);
//    return (BRCryptoWalletManagerXTZ) wm;
//}

// MARK: - Handlers

static BRCryptoWalletManager
cryptoWalletManagerCreateXTZ (BRCryptoWalletManagerListener listener,
                              BRCryptoClient client,
                              BRCryptoAccount account,
                              BRCryptoNetwork network,
                              BRCryptoSyncMode mode,
                              BRCryptoAddressScheme scheme,
                              const char *path) {
    return cryptoWalletManagerAllocAndInit (sizeof (struct BRCryptoWalletManagerXTZRecord),
                                            cryptoNetworkGetType(network),
                                            listener,
                                            client,
                                            account,
                                            network,
                                            scheme,
                                            path,
                                            CRYPTO_CLIENT_REQUEST_USE_TRANSFERS,
                                            NULL,
                                            NULL);
}

static void
cryptoWalletManagerReleaseXTZ (BRCryptoWalletManager manager) {
}

static BRFileService
crytpWalletManagerCreateFileServiceXTZ (BRCryptoWalletManager manager,
                                        const char *basePath,
                                        const char *currency,
                                        const char *network,
                                        BRFileServiceContext context,
                                        BRFileServiceErrorHandler handler) {
    return fileServiceCreateFromTypeSpecfications (basePath, currency, network,
                                                   context, handler,
                                                   cryptoFileServiceSpecificationsCount,
                                                   cryptoFileServiceSpecifications);
}

static const BREventType **
cryptoWalletManagerGetEventTypesXTZ (BRCryptoWalletManager manager,
                                     size_t *eventTypesCount) {
    assert (NULL != eventTypesCount);
    *eventTypesCount = xtzEventTypesCount;
    return xtzEventTypes;
}

static BRCryptoClientP2PManager
crytpWalletManagerCreateP2PManagerXTZ (BRCryptoWalletManager manager) {
    // not supported
    return NULL;
}

static BRCryptoBoolean
cryptoWalletManagerSignTransactionWithSeedXTZ (BRCryptoWalletManager manager,
                                               BRCryptoWallet wallet,
                                               BRCryptoTransfer transfer,
                                               UInt512 seed) {
    BRTezosHash lastBlockHash = cryptoHashAsXTZ (cryptoNetworkGetVerifiedBlockHash (manager->network));
    BRTezosAccount account = cryptoAccountAsXTZ (manager->account);
    BRTezosTransaction tid = tezosTransferGetTransaction (cryptoTransferCoerceXTZ(transfer)->xtzTransfer);
    bool needsReveal = (TEZOS_OP_TRANSACTION == tezosTransactionGetOperationKind(tid)) && cryptoWalletNeedsRevealXTZ(wallet);
    
    if (tid) {
        size_t tx_size = tezosTransactionSerializeAndSign (tid, account, seed, lastBlockHash, needsReveal);
        return AS_CRYPTO_BOOLEAN(tx_size > 0);
    } else {
        return CRYPTO_FALSE;
    }
}

static BRCryptoBoolean
cryptoWalletManagerSignTransactionWithKeyXTZ (BRCryptoWalletManager manager,
                                              BRCryptoWallet wallet,
                                              BRCryptoTransfer transfer,
                                              BRCryptoKey key) {
    assert(0);
    return CRYPTO_FALSE;
}

static BRCryptoAmount
cryptoWalletManagerEstimateLimitXTZ (BRCryptoWalletManager manager,
                                     BRCryptoWallet  wallet,
                                     BRCryptoBoolean asMaximum,
                                     BRCryptoAddress target,
                                     BRCryptoNetworkFee networkFee,
                                     BRCryptoBoolean *needEstimate,
                                     BRCryptoBoolean *isZeroIfInsuffientFunds,
                                     BRCryptoUnit unit) {
    // We always need an estimate as we do not know the fees.
    *needEstimate = asMaximum;

    return (CRYPTO_TRUE == asMaximum
            ? cryptoWalletGetBalance (wallet)        // Maximum is balance - fees 'needEstimate'
            : cryptoAmountCreateInteger (0, unit));  // No minimum
}

static BRCryptoFeeBasis
cryptoWalletManagerEstimateFeeBasisXTZ (BRCryptoWalletManager manager,
                                        BRCryptoWallet wallet,
                                        BRCryptoCookie cookie,
                                        BRCryptoAddress target,
                                        BRCryptoAmount amount,
                                        BRCryptoNetworkFee networkFee,
                                        size_t attributesCount,
                                        OwnershipKept BRCryptoTransferAttribute *attributes) {
    BRTezosUnitMutez mutezPerByte = tezosMutezCreate (networkFee->pricePerCostFactor) / 1000; // given as nanotez/byte
    BRTezosFeeBasis xtzFeeBasis = tezosDefaultFeeBasis (mutezPerByte);
    BRCryptoFeeBasis feeBasis = cryptoFeeBasisCreateAsXTZ (networkFee->pricePerCostFactorUnit, xtzFeeBasis);

    BRCryptoCurrency currency = cryptoAmountGetCurrency (amount);
    BRCryptoTransfer transfer = cryptoWalletCreateTransferXTZ (wallet,
                                                               target,
                                                               amount,
                                                               feeBasis,
                                                               attributesCount,
                                                               attributes,
                                                               currency,
                                                               wallet->unit,
                                                               wallet->unitForFee);

    cryptoCurrencyGive(currency);
    
    // serialize the transaction for fee estimation payload
    BRTezosHash lastBlockHash = cryptoHashAsXTZ (cryptoNetworkGetVerifiedBlockHash (manager->network));
    BRTezosAccount account = cryptoAccountAsXTZ (manager->account);
    BRTezosTransaction tid = tezosTransferGetTransaction (cryptoTransferCoerceXTZ(transfer)->xtzTransfer);
    bool needsReveal = (TEZOS_OP_TRANSACTION == tezosTransactionGetOperationKind(tid)) && cryptoWalletNeedsRevealXTZ(wallet);
    
    tezosTransactionSerializeForFeeEstimation(tid,
                                              account,
                                              lastBlockHash,
                                              needsReveal);
    
    // serialized tx size is needed for fee estimation
    cryptoFeeBasisGive (feeBasis);
    feeBasis = cryptoFeeBasisCreateAsXTZ (networkFee->pricePerCostFactorUnit, tezosTransactionGetFeeBasis(tid));

    cryptoClientQRYEstimateTransferFee (manager->qryManager,
                                        cookie,
                                        transfer,
                                        networkFee,
                                        feeBasis);

    cryptoTransferGive (transfer);
    cryptoFeeBasisGive (feeBasis);

    // Require QRY with cookie - made above
    return NULL;
}

static void
cryptoWalletManagerRecoverTransfersFromTransactionBundleXTZ (BRCryptoWalletManager manager,
                                                             OwnershipKept BRCryptoClientTransactionBundle bundle) {
    // Not XTZ functionality
    assert (0);
}

//TODO:XTZ refactor (copied from WalletManagerETH)
static const char *
cwmLookupAttributeValueForKey (const char *key, size_t count, const char **keys, const char **vals) {
    for (size_t index = 0; index < count; index++)
        if (0 == strcasecmp (key, keys[index]))
            return vals[index];
    return NULL;
}

static uint64_t
cwmParseUInt64 (const char *string, bool *error) {
    if (!string) { *error = true; return 0; }
    return strtoull(string, NULL, 0);
}

static void
cryptoWalletManagerRecoverTransferFromTransferBundleXTZ (BRCryptoWalletManager manager,
                                                         OwnershipKept BRCryptoClientTransferBundle bundle) {
    // create BRTezosTransfer

    BRTezosAccount xtzAccount = cryptoAccountAsXTZ(manager->account);
    
    BRTezosUnitMutez amountMutez, feeMutez = 0;
    sscanf(bundle->amount, "%" PRIu64, &amountMutez);
    if (NULL != bundle->fee) sscanf(bundle->fee, "%" PRIu64, &feeMutez);
    BRTezosAddress toAddress   = tezosAddressCreateFromString (bundle->to,   false);
    BRTezosAddress fromAddress = tezosAddressCreateFromString (bundle->from, false);
    // Convert the hash string to bytes
    BRTezosHash txId = cryptoHashAsXTZ (cryptoHashCreateFromStringAsXTZ (bundle->hash));
    int error = (CRYPTO_TRANSFER_STATE_ERRORED == bundle->status);

    bool xtzTransferNeedFree = true;
    BRTezosTransfer xtzTransfer = tezosTransferCreate(fromAddress, toAddress, amountMutez, feeMutez, txId, bundle->blockTimestamp, bundle->blockNumber, error);

    // create BRCryptoTransfer
    
    BRCryptoWallet wallet = cryptoWalletManagerGetWallet (manager);
    BRCryptoHash hash = cryptoHashCreateAsXTZ (txId);
    
    // A transaction may include a "burn" transfer to target address 'unknown' in addition to the normal transfer, both sharing the same hash. Typically occurs when sending to an un-revealed address.
    // It must be included since the burn amount is subtracted from wallet balance, but is not considered a normal fee.
    BRCryptoAddress target = cryptoAddressCreateAsXTZ (toAddress);
    BRCryptoTransfer baseTransfer = cryptoWalletGetTransferByHashAndTargetXTZ (wallet, hash, target);
    
    cryptoAddressGive (target);
    cryptoHashGive (hash);
    tezosAddressFree (fromAddress);

    BRTezosFeeBasis xtzFeeBasis = tezosFeeBasisCreateActual (feeMutez);

    BRCryptoFeeBasis      feeBasis = cryptoFeeBasisCreateAsXTZ (wallet->unitForFee, xtzFeeBasis);
    BRCryptoTransferState state    = cryptoClientTransferBundleGetTransferState (bundle, feeBasis);

    if (NULL == baseTransfer) {
        baseTransfer = cryptoTransferCreateAsXTZ (wallet->listenerTransfer,
                                                  wallet->unit,
                                                  wallet->unitForFee,
                                                  state,
                                                  xtzAccount,
                                                  xtzTransfer);
        xtzTransferNeedFree = false;
        cryptoWalletAddTransfer (wallet, baseTransfer);
    }
<<<<<<< HEAD
    else {
        cryptoTransferSetState (baseTransfer, state);
    }
=======
    
    cryptoWalletManagerRecoverTransferAttributesFromTransferBundle (wallet, baseTransfer, bundle);
    
    bool isIncluded = (CRYPTO_TRANSFER_STATE_INCLUDED == bundle->status ||
                       (CRYPTO_TRANSFER_STATE_ERRORED == bundle->status &&
                        0 != bundle->blockNumber &&
                        0 != bundle->blockTimestamp));

    
    BRTezosFeeBasis xtzFeeBasis = tezosFeeBasisCreateActual (feeMutez);
    BRCryptoFeeBasis feeBasis = cryptoFeeBasisCreateAsXTZ (wallet->unitForFee, xtzFeeBasis);
    
    BRCryptoTransferState transferState =
    (isIncluded
     ? cryptoTransferStateIncludedInit (bundle->blockNumber,
                                        bundle->blockTransactionIndex,
                                        bundle->blockTimestamp,
                                        feeBasis,
                                        AS_CRYPTO_BOOLEAN(CRYPTO_TRANSFER_STATE_INCLUDED == bundle->status),
                                        (isIncluded ? NULL : "unknown"))
     : (CRYPTO_TRANSFER_STATE_ERRORED == bundle->status
        ? cryptoTransferStateErroredInit ((BRCryptoTransferSubmitError) { CRYPTO_TRANSFER_SUBMIT_ERROR_UNKNOWN })
        : cryptoTransferStateInit (bundle->status)));
    
    cryptoTransferSetState (baseTransfer, transferState);
>>>>>>> 0e3aef4d
    
    cryptoFeeBasisGive (feeBasis);
    cryptoTransferStateRelease (&state);
    
    if (xtzTransferNeedFree)
        tezosTransferFree (xtzTransfer);
}

static BRCryptoFeeBasis
cryptoWalletManagerRecoverFeeBasisFromFeeEstimateXTZ (BRCryptoWalletManager cwm,
                                                      BRCryptoNetworkFee networkFee,
                                                      BRCryptoFeeBasis initialFeeBasis,
                                                      double costUnits,
                                                      size_t attributesCount,
                                                      OwnershipKept const char **attributeKeys,
                                                      OwnershipKept const char **attributeVals) {
    bool parseError;
    
    int64_t gasUsed = (int64_t) cwmParseUInt64 (cwmLookupAttributeValueForKey ("consumed_gas", attributesCount, attributeKeys, attributeVals), &parseError);
    int64_t storageUsed = (int64_t) cwmParseUInt64 (cwmLookupAttributeValueForKey ("storage_size", attributesCount, attributeKeys, attributeVals), &parseError);
    int64_t counter = (int64_t) cwmParseUInt64 (cwmLookupAttributeValueForKey ("counter", attributesCount, attributeKeys, attributeVals), &parseError);
    // increment counter
    counter += 1;
    // add 10% padding to gas/storage limits
    gasUsed = (int64_t)(gasUsed * 1.1);
    storageUsed = (int64_t)(storageUsed * 1.1);
    BRTezosUnitMutez mutezPerByte = tezosMutezCreate (networkFee->pricePerCostFactor) / 1000; // given as nanotez/byte
    // get the serialized txn size from the estimation payload
    size_t sizeInBytes = cryptoFeeBasisCoerceXTZ(initialFeeBasis)->xtzFeeBasis.u.estimate.sizeInBytes;
    
    BRTezosFeeBasis feeBasis = tezosFeeBasisCreateEstimate (mutezPerByte,
                                                            sizeInBytes,
                                                            gasUsed,
                                                            storageUsed,
                                                            counter);
    
    return cryptoFeeBasisCreateAsXTZ (networkFee->pricePerCostFactorUnit, feeBasis);
}

extern BRCryptoWalletSweeperStatus
cryptoWalletManagerWalletSweeperValidateSupportedXTZ (BRCryptoWalletManager manager,
                                                      BRCryptoWallet wallet,
                                                      BRCryptoKey key) {
    return CRYPTO_WALLET_SWEEPER_UNSUPPORTED_CURRENCY;
}

extern BRCryptoWalletSweeper
cryptoWalletManagerCreateWalletSweeperXTZ (BRCryptoWalletManager manager,
                                           BRCryptoWallet wallet,
                                           BRCryptoKey key) {
    // not supported
    return NULL;
}

static BRCryptoWallet
cryptoWalletManagerCreateWalletXTZ (BRCryptoWalletManager manager,
                                    BRCryptoCurrency currency,
                                    Nullable OwnershipKept BRArrayOf(BRCryptoClientTransactionBundle) transactions,
                                    Nullable OwnershipKept BRArrayOf(BRCryptoClientTransferBundle) transfers) {
    BRTezosAccount xtzAccount = cryptoAccountAsXTZ(manager->account);

    // Create the primary BRCryptoWallet
    BRCryptoNetwork  network       = manager->network;
    BRCryptoUnit     unitAsBase    = cryptoNetworkGetUnitAsBase    (network, currency);
    BRCryptoUnit     unitAsDefault = cryptoNetworkGetUnitAsDefault (network, currency);
    
    BRCryptoWallet wallet = cryptoWalletCreateAsXTZ (manager->listenerWallet,
                                                     unitAsDefault,
                                                     unitAsDefault,
                                                     xtzAccount);
    cryptoWalletManagerAddWallet (manager, wallet);
    
    // TODO:XTZ load transfers from fileService
    
    cryptoUnitGive (unitAsDefault);
    cryptoUnitGive (unitAsBase);
    
    return wallet;
}

BRCryptoWalletManagerHandlers cryptoWalletManagerHandlersXTZ = {
    cryptoWalletManagerCreateXTZ,
    cryptoWalletManagerReleaseXTZ,
    crytpWalletManagerCreateFileServiceXTZ,
    cryptoWalletManagerGetEventTypesXTZ,
    crytpWalletManagerCreateP2PManagerXTZ,
    cryptoWalletManagerCreateWalletXTZ,
    cryptoWalletManagerSignTransactionWithSeedXTZ,
    cryptoWalletManagerSignTransactionWithKeyXTZ,
    cryptoWalletManagerEstimateLimitXTZ,
    cryptoWalletManagerEstimateFeeBasisXTZ,
    NULL, // BRCryptoWalletManagerSaveTransactionBundleHandler
    NULL, // BRCryptoWalletManagerSaveTransactionBundleHandler
    cryptoWalletManagerRecoverTransfersFromTransactionBundleXTZ,
    cryptoWalletManagerRecoverTransferFromTransferBundleXTZ,
    cryptoWalletManagerRecoverFeeBasisFromFeeEstimateXTZ,
    cryptoWalletManagerWalletSweeperValidateSupportedXTZ,
    cryptoWalletManagerCreateWalletSweeperXTZ
};<|MERGE_RESOLUTION|>--- conflicted
+++ resolved
@@ -262,37 +262,11 @@
         xtzTransferNeedFree = false;
         cryptoWalletAddTransfer (wallet, baseTransfer);
     }
-<<<<<<< HEAD
     else {
         cryptoTransferSetState (baseTransfer, state);
     }
-=======
     
     cryptoWalletManagerRecoverTransferAttributesFromTransferBundle (wallet, baseTransfer, bundle);
-    
-    bool isIncluded = (CRYPTO_TRANSFER_STATE_INCLUDED == bundle->status ||
-                       (CRYPTO_TRANSFER_STATE_ERRORED == bundle->status &&
-                        0 != bundle->blockNumber &&
-                        0 != bundle->blockTimestamp));
-
-    
-    BRTezosFeeBasis xtzFeeBasis = tezosFeeBasisCreateActual (feeMutez);
-    BRCryptoFeeBasis feeBasis = cryptoFeeBasisCreateAsXTZ (wallet->unitForFee, xtzFeeBasis);
-    
-    BRCryptoTransferState transferState =
-    (isIncluded
-     ? cryptoTransferStateIncludedInit (bundle->blockNumber,
-                                        bundle->blockTransactionIndex,
-                                        bundle->blockTimestamp,
-                                        feeBasis,
-                                        AS_CRYPTO_BOOLEAN(CRYPTO_TRANSFER_STATE_INCLUDED == bundle->status),
-                                        (isIncluded ? NULL : "unknown"))
-     : (CRYPTO_TRANSFER_STATE_ERRORED == bundle->status
-        ? cryptoTransferStateErroredInit ((BRCryptoTransferSubmitError) { CRYPTO_TRANSFER_SUBMIT_ERROR_UNKNOWN })
-        : cryptoTransferStateInit (bundle->status)));
-    
-    cryptoTransferSetState (baseTransfer, transferState);
->>>>>>> 0e3aef4d
     
     cryptoFeeBasisGive (feeBasis);
     cryptoTransferStateRelease (&state);
