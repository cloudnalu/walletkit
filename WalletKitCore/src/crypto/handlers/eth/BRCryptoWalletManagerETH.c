//
//  BRCryptoWalletManagerETH.c
//  Core
//
//  Created by Ed Gamble on 05/07/2020.
//  Copyright © 2019 Breadwallet AG. All rights reserved.
//
//  See the LICENSE file at the project root for license information.
//  See the CONTRIBUTORS file at the project root for a list of contributors.
//
#include "BRCryptoETH.h"

#include "crypto/BRCryptoAccountP.h"
#include "crypto/BRCryptoNetworkP.h"
#include "crypto/BRCryptoKeyP.h"
#include "crypto/BRCryptoClientP.h"
#include "crypto/BRCryptoWalletManagerP.h"

// MARK: - Forward Declarations

static void
cryptoWalletManagerCreateTokenForCurrency (BRCryptoWalletManagerETH manager,
                                           BRCryptoCurrency currency,
                                           BRCryptoUnit     unitDefault);

extern BRCryptoWalletManagerETH
cryptoWalletManagerCoerceETH (BRCryptoWalletManager manager) {
    assert (CRYPTO_NETWORK_TYPE_ETH == manager->type);
    return (BRCryptoWalletManagerETH) manager;
}

typedef struct {
    BREthereumNetwork network;
    BREthereumAccount account;
    BRRlpCoder coder;
} BRCryptoWalletManagerCreateContextETH;

static void
cryptoWaleltMangerCreateCallbackETH (BRCryptoWalletManagerCreateContext context,
                                     BRCryptoWalletManager manager) {
    BRCryptoWalletManagerCreateContextETH *contextETH = (BRCryptoWalletManagerCreateContextETH*) context;
    BRCryptoWalletManagerETH managerETH = cryptoWalletManagerCoerceETH (manager);

    managerETH->network = contextETH->network;
    managerETH->account = contextETH->account;
    managerETH->coder   = contextETH->coder;
}

static BRCryptoWalletManager
cryptoWalletManagerCreateETH (BRCryptoWalletManagerListener listener,
                              BRCryptoClient client,
                              BRCryptoAccount account,
                              BRCryptoNetwork network,
                              BRCryptoSyncMode mode,
                              BRCryptoAddressScheme scheme,
                              const char *path) {
    BRCryptoWalletManagerCreateContextETH contextETH = {
        cryptoNetworkAsETH (network),
        cryptoAccountAsETH (account),
        rlpCoderCreate()
    };

    BRCryptoWalletManager manager = cryptoWalletManagerAllocAndInit (sizeof (struct BRCryptoWalletManagerETHRecord),
                                                                     cryptoNetworkGetType(network),
                                                                     listener,
                                                                     client,
                                                                     account,
                                                                     network,
                                                                     scheme,
                                                                     path,
                                                                     CRYPTO_CLIENT_REQUEST_USE_TRANSFERS,
                                                                     &contextETH,
                                                                     cryptoWaleltMangerCreateCallbackETH);
    BRCryptoWalletManagerETH managerETH = cryptoWalletManagerCoerceETH (manager);

    // Load the persistently stored data.
    BRSetOf(BREthereumTransaction) transactions = initialTransactionsLoadETH (manager);
    BRSetOf(BREthereumLog)         logs         = initialLogsLoadETH         (manager);
    BRSetOf(BREthereumExchanges)   exchanges    = initialExchangesLoadETH    (manager);

    // Save the recovered tokens
    managerETH->tokens = initialTokensLoadETH (manager);

    // Ensure a token (but not a wallet) for each currency
    size_t currencyCount = cryptoNetworkGetCurrencyCount (network);
    for (size_t index = 0; index < currencyCount; index++) {
        BRCryptoCurrency c = cryptoNetworkGetCurrencyAt (network, index);
        if (c != network->currency) {
            BRCryptoUnit unitDefault = cryptoNetworkGetUnitAsDefault (network, c);
            cryptoWalletManagerCreateTokenForCurrency (managerETH, c, unitDefault);
            cryptoUnitGive (unitDefault);
        }
        cryptoCurrencyGive (c);
    }

    // Announce all the provided transactions...
    FOR_SET (BREthereumTransaction, transaction, transactions)
        ewmHandleTransaction (managerETH, BCS_CALLBACK_TRANSACTION_ADDED, transaction);
    BRSetFree(transactions);

    // ... and all the provided logs
    FOR_SET (BREthereumLog, log, logs)
        ewmHandleLog (managerETH, BCS_CALLBACK_LOG_ADDED, log);
    BRSetFree (logs);

    // ... and all the provided exhanges
    FOR_SET (BREthereumExchange, exchange, exchanges)
        ewmHandleExchange (managerETH, BCS_CALLBACK_EXCHANGE_ADDED,  exchange);
    BRSetFree(exchanges);

    pthread_mutex_unlock (&manager->lock);
    return manager;
}

static void
cryptoWalletManagerReleaseETH (BRCryptoWalletManager manager) {
    BRCryptoWalletManagerETH managerETH = cryptoWalletManagerCoerceETH (manager);

    rlpCoderRelease (managerETH->coder);
    if (NULL != managerETH->tokens)
        BRSetFreeAll(managerETH->tokens, (void (*) (void*)) ethTokenRelease);
}

static BRFileService
crytpWalletManagerCreateFileServiceETH (BRCryptoWalletManager manager,
                                        const char *basePath,
                                        const char *currency,
                                        const char *network,
                                        BRFileServiceContext context,
                                        BRFileServiceErrorHandler handler) {
    return fileServiceCreateFromTypeSpecfications (basePath, currency, network,
                                                   context, handler,
                                                   fileServiceSpecificationsCountETH,
                                                   fileServiceSpecificationsETH);
}

static const BREventType **
cryptoWalletManagerGetEventTypesETH (BRCryptoWalletManager manager,
                                     size_t *eventTypesCount) {
    assert (NULL != eventTypesCount);
    *eventTypesCount = eventTypesCountETH;
    return eventTypesETH;
}

static BRCryptoBoolean
cryptoWalletManagerSignTransaction (BRCryptoWalletManager manager,
                                    BRCryptoWallet wallet,
                                    BRCryptoTransfer transfer,
                                    BRKey *key) {
    BRCryptoWalletManagerETH managerETH  = cryptoWalletManagerCoerceETH (manager);
    BRCryptoTransferETH      transferETH = cryptoTransferCoerceETH      (transfer);


    BREthereumNetwork     ethNetwork     = managerETH->network;
    BREthereumAccount     ethAccount     = managerETH->account;
    BREthereumAddress     ethAddress     = ethAccountGetPrimaryAddress (ethAccount);
    BREthereumTransaction ethTransaction = transferETH->originatingTransaction;

    assert (NULL != ethTransaction);

    if (TRANSACTION_NONCE_IS_NOT_ASSIGNED == transactionGetNonce (ethTransaction))
        transactionSetNonce (ethTransaction,
                             ethAccountGetThenIncrementAddressNonce (ethAccount, ethAddress));

    // RLP Encode the UNSIGNED transaction
    BRRlpCoder coder = rlpCoderCreate();
    BRRlpItem item = transactionRlpEncode (ethTransaction,
                                           ethNetwork,
                                           RLP_TYPE_TRANSACTION_UNSIGNED,
                                           coder);
    BRRlpData data = rlpItemGetDataSharedDontRelease (coder, item);

    // Sign the RLP Encoded UNSIGNED transaction bytes.
    BREthereumSignature signature = ethAccountSignBytesWithPrivateKey (ethAccount,
                                                                       ethAddress,
                                                                       SIGNATURE_TYPE_RECOVERABLE_VRS_EIP,
                                                                       data.bytes,
                                                                       data.bytesCount,
                                                                       *key);
    rlpItemRelease(coder, item);
    BRKeyClean(key);

    // Attach the signature
    transactionSign (ethTransaction, signature);

    // RLP Encode the SIGNED transaction and then assign the hash.
    item = transactionRlpEncode (ethTransaction,
                                 ethNetwork,
                                 RLP_TYPE_TRANSACTION_SIGNED,
                                 coder);
    transactionSetHash (ethTransaction,
                        ethHashCreateFromData (rlpItemGetDataSharedDontRelease (coder, item)));

    rlpItemRelease(coder, item);
    rlpCoderRelease(coder);

    return CRYPTO_TRUE;
}

static BRCryptoBoolean
cryptoWalletManagerSignTransactionWithSeedETH (BRCryptoWalletManager manager,
                                                      BRCryptoWallet wallet,
                                                      BRCryptoTransfer transfer,
                                                      UInt512 seed) {
    BRCryptoWalletManagerETH managerETH  = cryptoWalletManagerCoerceETH (manager);

    BREthereumAccount     ethAccount     = managerETH->account;
    BREthereumAddress     ethAddress     = ethAccountGetPrimaryAddress (ethAccount);

    BRKey key = derivePrivateKeyFromSeed (seed, ethAccountGetAddressIndex (ethAccount, ethAddress));
    
    return cryptoWalletManagerSignTransaction (manager,
                                               wallet,
                                               transfer,
                                               &key);
}

static BRCryptoBoolean
cryptoWalletManagerSignTransactionWithKeyETH (BRCryptoWalletManager manager,
                                              BRCryptoWallet wallet,
                                              BRCryptoTransfer transfer,
                                              BRCryptoKey key) {
    return cryptoWalletManagerSignTransaction (manager,
                                               wallet,
                                               transfer,
                                               cryptoKeyGetCore (key));
}

static BRCryptoAmount
cryptoWalletManagerEstimateLimitETH (BRCryptoWalletManager cwm,
                                     BRCryptoWallet  wallet,
                                     BRCryptoBoolean asMaximum,
                                     BRCryptoAddress target,
                                     BRCryptoNetworkFee networkFee,
                                     BRCryptoBoolean *needEstimate,
                                     BRCryptoBoolean *isZeroIfInsuffientFunds,
                                     BRCryptoUnit unit) {
    // We only need a fee estimate if this IS the manager's primary wallet.  Otherwise, we are
    // transfering some ERC20 token (typically) and the limits are not impacted by the fees, which
    // are paid in ETH
    *needEstimate = AS_CRYPTO_BOOLEAN (wallet == cwm->wallet);

    return (CRYPTO_TRUE == asMaximum
            ? cryptoWalletGetBalance (wallet)        // Maximum is balance - fees 'needEstimate'
            : cryptoAmountCreateInteger (0, unit));  // No minimum
}

static BRCryptoFeeBasis
cryptoWalletManagerEstimateFeeBasisETH (BRCryptoWalletManager manager,
                                        BRCryptoWallet  wallet,
                                        BRCryptoCookie cookie,
                                        BRCryptoAddress target,
                                        BRCryptoAmount amount,
                                        BRCryptoNetworkFee networkFee,
                                        size_t attributesCount,
                                        OwnershipKept BRCryptoTransferAttribute *attributes) {
    BRCryptoWalletETH walletETH = cryptoWalletCoerce (wallet);

    BREthereumFeeBasis ethFeeBasis = {
        FEE_BASIS_GAS,
        { .gas = { walletETH->ethGasLimit, cryptoNetworkFeeAsETH (networkFee) }}
    };
    
    BRCryptoFeeBasis feeBasis = cryptoFeeBasisCreateAsETH (wallet->unitForFee, ethFeeBasis);

    BRCryptoCurrency currency = cryptoAmountGetCurrency (amount);
    BRCryptoTransfer transfer = cryptoWalletCreateTransferETH (wallet,
                                                               target,
                                                               amount,
<<<<<<< HEAD
                                                               cryptoFeeBasisCreateAsETH (wallet->unitForFee, ethFeeBasis),
=======
                                                               feeBasis,
>>>>>>> a5d7fcdc
                                                               attributesCount,
                                                               attributes,
                                                               currency,
                                                               wallet->unit,
                                                               wallet->unitForFee);

    cryptoCurrencyGive(currency);

    cryptoClientQRYEstimateTransferFee (manager->qryManager,
                                        cookie,
                                        transfer,
                                        networkFee,
                                        feeBasis);

    cryptoTransferGive (transfer);
    cryptoFeeBasisGive (feeBasis);

    // Require QRY with cookie - made above
    return NULL;
}

static BRCryptoFeeBasis
cryptoWalletManagerRecoverFeeBasisFromFeeEstimateETH (BRCryptoWalletManager cwm,
                                                      BRCryptoNetworkFee networkFee,
                                                      BRCryptoFeeBasis initialFeeBasis,
                                                      double costUnits,
                                                      size_t attributesCount,
                                                      OwnershipKept const char **attributeKeys,
                                                      OwnershipKept const char **attributeVals) {
    BREthereumFeeBasis feeBasis = ethFeeBasisCreate (ethGasCreate ((uint64_t) costUnits),
                                                     cryptoNetworkFeeAsETH (networkFee));
    return cryptoFeeBasisCreateAsETH (networkFee->pricePerCostFactorUnit, feeBasis);
}

static void
cryptoWalletManagerCreateTokenForCurrency (BRCryptoWalletManagerETH managerETH,
                                           BRCryptoCurrency currency,
                                           BRCryptoUnit     unitDefault) {
    const char *address = cryptoCurrencyGetIssuer(currency);

    if (NULL == address || 0 == strlen(address)) return;
    if (ETHEREUM_BOOLEAN_FALSE == ethAddressValidateString(address)) return;

    BREthereumAddress addr = ethAddressCreate(address);

    const char *code = cryptoCurrencyGetCode (currency);
    const char *name = cryptoCurrencyGetName (currency);
    const char *desc = cryptoCurrencyGetUids (currency);
    unsigned int decimals = cryptoUnitGetBaseDecimalOffset(unitDefault);

    BREthereumGas      defaultGasLimit = ethGasCreate(TOKEN_BRD_DEFAULT_GAS_LIMIT);
    BREthereumGasPrice defaultGasPrice = ethGasPriceCreate(ethEtherCreate(uint256Create(TOKEN_BRD_DEFAULT_GAS_PRICE_IN_WEI_UINT64)));

    // Check for an existing token
    BREthereumToken token = BRSetGet (managerETH->tokens, &addr);

    if (NULL == token) {
        token = ethTokenCreate (address,
                             code,
                             name,
                             desc,
                             decimals,
                             defaultGasLimit,
                             defaultGasPrice);
        BRSetAdd (managerETH->tokens, token);
    }
    else {
        ethTokenUpdate (token,
                     code,
                     name,
                     desc,
                     decimals,
                     defaultGasLimit,
                     defaultGasPrice);
    }

    fileServiceSave (managerETH->base.fileService, fileServiceTypeTokensETH, token);
}

static BRCryptoWallet
cryptoWalletManagerCreateWalletETH (BRCryptoWalletManager manager,
                                    BRCryptoCurrency currency) {
    BRCryptoWalletManagerETH managerETH  = cryptoWalletManagerCoerceETH (manager);

    BREthereumToken ethToken = NULL;

    const char *issuer = cryptoCurrencyGetIssuer (currency);
    if (NULL != issuer) {
        BREthereumAddress ethAddress = ethAddressCreate (issuer);
        ethToken = BRSetGet (managerETH->tokens, &ethAddress);
        assert (NULL != ethToken);
    }

    // The `currency` unit: e.g. ETH, BRD, DNT, etc for ETH or the ERC20 token
    BRCryptoUnit unit = cryptoNetworkGetUnitAsDefault (manager->network, currency);

    // The `unitForFee` is always the default/base unit for the network.
    BRCryptoUnit unitForFee = cryptoNetworkGetUnitAsDefault (manager->network, NULL);

    BRCryptoWallet wallet = cryptoWalletCreateAsETH (manager->listenerWallet,
                                                     unit,
                                                     unitForFee,
                                                     ethToken,
                                                     managerETH->account);
    cryptoWalletManagerAddWallet (manager, wallet);

    cryptoUnitGive (unitForFee);
    cryptoUnitGive (unit);

    return wallet;
}

static BRCryptoWalletETH
cryptoWalletManagerLookupWalletForToken (BRCryptoWalletManagerETH managerETH,
                                         BREthereumToken token) {
    if (NULL == token) return (BRCryptoWalletETH) cryptoWalletTake (managerETH->base.wallet);

    for (size_t index = 0; index < array_count(managerETH->base.wallets); index++) {
        BRCryptoWalletETH wallet = cryptoWalletCoerce (managerETH->base.wallets[index]);
        if (token == wallet->ethToken)
            return wallet;
    }
    return NULL;
}

private_extern BRCryptoWalletETH
cryptoWalletManagerEnsureWalletForToken (BRCryptoWalletManagerETH managerETH,
                                         BREthereumToken token) {
    if (NULL == token) return (BRCryptoWalletETH) managerETH->base.wallet;

    BRCryptoWallet wallet = (BRCryptoWallet) cryptoWalletManagerLookupWalletForToken (managerETH, token);

    if (NULL == wallet) {
        BRCryptoCurrency currency   = cryptoNetworkGetCurrencyForIssuer (managerETH->base.network, ethTokenGetAddress(token));
        BRCryptoUnit     unit       = cryptoNetworkGetUnitAsDefault     (managerETH->base.network, currency);
        BRCryptoUnit     unitForFee = cryptoNetworkGetUnitAsDefault     (managerETH->base.network, NULL);

        wallet = cryptoWalletCreateAsETH (managerETH->base.listenerWallet,
                                          unit,
                                          unitForFee,
                                          token,
                                          managerETH->account);
        assert (NULL != wallet);

        cryptoWalletManagerAddWallet (&managerETH->base, wallet);

        cryptoUnitGive (unitForFee);
        cryptoUnitGive (unit);
        cryptoCurrencyGive (currency);
    }

    return (BRCryptoWalletETH) wallet;
}

static const char *
cwmLookupAttributeValueForKey (const char *key, size_t count, const char **keys, const char **vals) {
    for (size_t index = 0; index < count; index++)
        if (0 == strcasecmp (key, keys[index]))
            return vals[index];
    return NULL;
}

static uint64_t
cwmParseUInt64 (const char *string, bool *error) {
    if (!string) { *error = true; return 0; }
    return strtoull(string, NULL, 0);
}

static UInt256
cwmParseUInt256 (const char *string, bool *error) {
    if (!string) { *error = true; return UINT256_ZERO; }

    BRCoreParseStatus status;
    UInt256 result = uint256CreateParse (string, 0, &status);
    if (CORE_PARSE_OK != status) { *error = true; return UINT256_ZERO; }

    return result;
}

static void
cwmExtractAttributes (OwnershipKept BRCryptoClientTransferBundle bundle,
                      UInt256 *amount,
                      uint64_t *gasLimit,
                      uint64_t *gasUsed,
                      UInt256  *gasPrice,
                      uint64_t *nonce,
                      bool     *error) {
    *amount = cwmParseUInt256 (bundle->amount, error);

    size_t attributesCount = bundle->attributesCount;
    const char **attributeKeys   = (const char **) bundle->attributeKeys;
    const char **attributeVals   = (const char **) bundle->attributeVals;

    *gasLimit = cwmParseUInt64 (cwmLookupAttributeValueForKey ("gasLimit", attributesCount, attributeKeys, attributeVals), error);
    *gasUsed  = cwmParseUInt64 (cwmLookupAttributeValueForKey ("gasUsed",  attributesCount, attributeKeys, attributeVals), error); // strtoull(strGasUsed, NULL, 0);
    *gasPrice = cwmParseUInt256(cwmLookupAttributeValueForKey ("gasPrice", attributesCount, attributeKeys, attributeVals), error);
    *nonce    = cwmParseUInt64 (cwmLookupAttributeValueForKey ("nonce",    attributesCount, attributeKeys, attributeVals), error);

    *error |= (CRYPTO_TRANSFER_STATE_ERRORED == bundle->status);
}

//static bool
//cryptoWalletManagerHasAddressETH (BRCryptoWalletManagerETH manager,
//                                  const char *address) {
//    return 0 == strcasecmp (address, ethAccountGetPrimaryAddressString (manager->account));
//}

static void
cryptoWalletManagerRecoverTransaction (BRCryptoWalletManager manager,
                                       OwnershipKept BRCryptoClientTransferBundle bundle) {

    BRCryptoWalletManagerETH managerETH = cryptoWalletManagerCoerceETH (manager);

    UInt256 amount;
    uint64_t gasLimit;
    uint64_t gasUsed;
    UInt256  gasPrice;
    uint64_t nonce;
    bool     error;

    cwmExtractAttributes (bundle, &amount, &gasLimit, &gasUsed, &gasPrice, &nonce, &error);
#if 0
    ewmAnnounceTransaction (cwm->u.eth,
                            callbackState->rid,
                            bundle->hash,
                            bundle->from,
                            bundle->to,
                            contract,
                            value,
                            gasLimit,
                            gasPrice,
                            "",
                            nonce,
                            gasUsed,
                            bundle->blockNumber,
                            bundle->blockHash,
                            bundle->blockConfirmations,
                            bundle->blockTransactionIndex,
                            bundle->blockTimestamp,
                            error);

#endif

    //
    // This 'announce' call is coming from the guaranteed BRD endpoint; thus we don't need to
    // worry about the validity of the transaction - it is surely confirmed.  Is that true
    // if newly submitted?

    // TODO: Confirm we are not repeatedly creating transactions
    BREthereumTransaction tid = transactionCreate (ethAddressCreate (bundle->from),
                                                   ethAddressCreate (bundle->to),
                                                   ethEtherCreate(amount),
                                                   ethGasPriceCreate(ethEtherCreate(gasPrice)),
                                                   ethGasCreate(gasLimit),
                                                   NULL, // data
                                                   nonce);

    // We set the transaction's hash based on the value providedin the bundle.  However,
    // and importantly, if we attempted to compute the hash - as we normally do for a
    // signed transaction - the computed hash would be utterly wrong.  The transaction
    // just created does not have: network nor signature.
    //
    // TODO: Confirm that BRPersistData does not overwrite the transaction's hash
    transactionSetHash (tid, ethHashCreate (bundle->hash));

    BREthereumTransactionStatus status = transactionStatusCreateIncluded (ethHashCreate (bundle->blockHash),
                                                                          bundle->blockNumber,
                                                                          bundle->blockTransactionIndex,
                                                                          bundle->blockTimestamp,
                                                                          ethGasCreate(gasUsed));
    transactionSetStatus (tid, status);

    // If we had a `bcs` we might think about `bcsSignalTransaction(ewm->bcs, transaction);`
    ewmHandleTransaction (managerETH, BCS_CALLBACK_TRANSACTION_UPDATED, tid);
}

static bool // true if error
cryptoWalletManagerRecoverLog (BRCryptoWalletManager manager,
                               const char *contract,
                               OwnershipKept BRCryptoClientTransferBundle bundle) {
    BRCryptoWalletManagerETH managerETH = cryptoWalletManagerCoerceETH (manager);

    UInt256 amount;
    uint64_t gasLimit;
    uint64_t gasUsed;
    UInt256  gasPrice;
    uint64_t nonce;
    bool     error;

    size_t logIndex = 0;

    cwmExtractAttributes(bundle, &amount, &gasLimit, &gasUsed, &gasPrice, &nonce, &error);
    if (error) return true;

#if 0
    size_t topicsCount = 3;
    char *topics[3] = {
        (char *) ethEventGetSelector(ethEventERC20Transfer),
        ethEventERC20TransferEncodeAddress (ethEventERC20Transfer, bundle->from),
        ethEventERC20TransferEncodeAddress (ethEventERC20Transfer, bundle->to)
    };

    size_t logIndex = 0;

    ewmAnnounceLog (cwm->u.eth,
                    callbackState->rid,
                    bundle->hash,
                    contract,
                    topicsCount,
                    (const char **) &topics[0],
                    amount,
                    gasPrice,
                    gasUsed,
                    logIndex,
                    bundle->blockNumber,
                    bundle->blockTransactionIndex,
                    bundle->blockTimestamp);

    free (topics[1]);
    free (topics[2]);
#endif

    // This 'announce' call is coming from the guaranteed BRD endpoint; thus we don't need to
    // worry about the validity of the transaction - it is surely confirmed.

    unsigned int topicsCount = 3;
    BREthereumLogTopic topics [topicsCount];

    {
        char *topicsStr[3] = {
            (char *) ethEventGetSelector(ethEventERC20Transfer),
            ethEventERC20TransferEncodeAddress (ethEventERC20Transfer, bundle->from),
            ethEventERC20TransferEncodeAddress (ethEventERC20Transfer, bundle->to)
        };

        for (size_t index = 0; index < topicsCount; index++)
            topics[index] = logTopicCreateFromString(topicsStr[index]);
    }

    // In general, log->data is arbitrary data.  In the case of an ERC20 token, log->data
    // is a numeric value - for the transfer amount.  When parsing in logRlpDecode(),
    // log->data is assigned with rlpDecodeBytes(coder, items[2]); we'll need the same
    // thing, somehow

    BRRlpItem  item  = rlpEncodeUInt256 (managerETH->coder, amount, 1);

    BREthereumLog log = logCreate (ethAddressCreate (contract),
                                   topicsCount,
                                   topics,
                                   rlpItemGetDataSharedDontRelease (managerETH->coder, item));
    rlpItemRelease (managerETH->coder, item);

    // Given {hash,logIndex}, initialize the log's identifier
    assert (logIndex <= (uint64_t) SIZE_MAX);
    logInitializeIdentifier(log, ethHashCreate (bundle->hash), logIndex);

    BREthereumTransactionStatus status =
    transactionStatusCreateIncluded (ethHashCreate(bundle->blockHash),
                                     bundle->blockNumber,
                                     bundle->blockTransactionIndex,
                                     bundle->blockTimestamp,
                                     ethGasCreate(gasUsed));
    logSetStatus (log, status);

    // If we had a `bcs` we might think about `bcsSignalLog(ewm->bcs, log);`
    //            ewmSignalLog(ewm, BCS_CALLBACK_LOG_UPDATED, log);
    ewmHandleLog (managerETH, BCS_CALLBACK_LOG_UPDATED, log);

    // The `bundle` has `gasPrice` and `gasUsed` values.  The above `ewmSignalLog()` is
    // going to create a `transfer` and that transfer needs a correct `feeBasis`.  We will
    // not use this bundle's feeBasis and put in place something that works for P2P modes
    // as well.  So instead will use the feeBasis derived from this log transfer's
    // transaction.  See ewmHandleLog, ewmHandleTransaction and their calls to
    // ewmHandleLogFeeBasis.

    // Do we need a transaction here?  No, if another originated this Log, then we can't ever
    // care and if we originated this Log, then we'll get the transaction (as part of the BRD
    // 'getTransactions' endpoint).
    //
    // Of course, see the comment in bcsHandleLog asking how to tell the client about a Log...

    return false; // no error
}

static bool // true if error
cryptoWalletManagerRecoverExchange (BRCryptoWalletManager manager,
                                    const char *contract,
                                    OwnershipKept BRCryptoClientTransferBundle bundle) {
    BRCryptoWalletManagerETH managerETH = cryptoWalletManagerCoerceETH (manager);

    bool error;
    UInt256 amount = cwmParseUInt256 (bundle->amount, &error);
    if (error) return true;

    size_t exchangeIndex = 0;

    BREthereumExchange exchange = ethExchangeCreate (ethAddressCreate(bundle->from),
                                                     ethAddressCreate(bundle->to),
                                                     ethAddressCreate(contract),
                                                     0, // contractdAssetIndex,
                                                     amount);

    ethExchangeInitializeIdentifier (exchange,
                                     ethHashCreate(bundle->hash),
                                     exchangeIndex);

    BREthereumTransactionStatus status =
    transactionStatusCreateIncluded (ethHashCreate(bundle->blockHash),
                                     bundle->blockNumber,
                                     bundle->blockTransactionIndex,
                                     bundle->blockTimestamp,
                                     ethGasCreate(0));
    ethExchangeSetStatus (exchange, status);

    ewmHandleExchange (managerETH, BCS_CALLBACK_EXCHANGE_UPDATED, exchange);

    return false; // no error
}

static void
cryptoWalletManagerRecoverTransfersFromTransactionBundleETH (BRCryptoWalletManager manager,
                                                             OwnershipKept BRCryptoClientTransactionBundle bundle) {
    BRCryptoWalletManagerETH managerETH = cryptoWalletManagerCoerceETH (manager);
    (void) managerETH;
assert (0);
}

static const char *
cryptoWalletManagerParseIssuer (const char *currency) {
    // Parse: "<blockchain-id>:<issuer>"
    return 1 + strrchr (currency, ':');
}

bool strPrefix(const char *pre, const char *str)
{
    return strncmp (pre, str, strlen(pre)) == 0;
}

static void
cryptoWalletManagerRecoverTransferFromTransferBundleETH (BRCryptoWalletManager manager,
                                                         OwnershipKept BRCryptoClientTransferBundle bundle) {
    BRCryptoWalletManagerETH managerETH = cryptoWalletManagerCoerceETH (manager);
    (void) managerETH;

    BRCryptoNetwork  network = cryptoWalletManagerGetNetwork (manager);

    // We'll only have a `walletCurrency` if the bundle->currency is for ETH or fro an ERC20 token
    // that is known.  If `bundle` indicates a `transfer` that we sent and we do not know about
    // the ERC20 token we STILL MUST process the fee and the nonce.
    BRCryptoCurrency walletCurrency = cryptoNetworkGetCurrencyForUids (network, bundle->currency);

    // The contract is NULL or an ERC20 Smart Contract address.
    const char *contract = (NULL == walletCurrency
                            ? cryptoWalletManagerParseIssuer (bundle->currency)
                            : cryptoCurrencyGetIssuer(walletCurrency));

    switch (manager->syncMode) {
        case CRYPTO_SYNC_MODE_API_ONLY:
        case CRYPTO_SYNC_MODE_API_WITH_P2P_SEND: {
            bool error = CRYPTO_TRANSFER_STATE_ERRORED == bundle->status;

            bool needTransaction = false;
            bool needLog         = false;
            bool needExchange    = false;

            // Use `data` to determine the need for {Transaction,Log,Exchange)
            const char *data = cwmLookupAttributeValueForKey ("input",
                                                              bundle->attributesCount,
                                                              (const char **) bundle->attributeKeys,
                                                              (const char **) bundle->attributeVals);
            assert (NULL != data);

            // A Primary Transaction of ETH.  The Transaction produces one and only one Transfer
            if (strcasecmp (data, "0x") == 0) {
                needTransaction = true;
            }

            // A Primary Transaction of ERC20 Transfer.  The Transaction produces at most two Transfers -
            // one Log for the ERC20 token (with a 'contract') and one Transaction for the ETH fee
            else if (strPrefix ("0xa9059cbb", data)) {
                needLog         = (NULL != contract);
                needTransaction = (NULL == contract);
            }

            // A Primary Transaction of some arbitrary asset.  The Transaction produces one or more
            // Transfers - one Transaction for the ETH fee and any number of other transfers, including
            // others for ETH
            else {
                needExchange    = (NULL == bundle->fee);        // NULL contract -> ETH exchange
                needTransaction = (NULL != bundle->fee && NULL == contract);
            }

            // On errors, skip Log and Exchange; but keep Transaction if needed.
            needLog      &= !error;
            needExchange &= !error;

            if (needLog) {
                // This could produce an error - generally a parse error.  We'll soldier on.
                cryptoWalletManagerRecoverLog (manager, contract, bundle);

            }

            if (needExchange) {
                cryptoWalletManagerRecoverExchange (manager, contract, bundle);
            }

            if (needTransaction) {
                if (needLog || needExchange) {
#ifdef REFACTOR
                    // If needLog or needExchange w/ needTransaction then the transaction
                     //     a) holds the fee; and
                     //     b) increases the nonce.
                     value = UINT256_ZERO;
                     to    = contract;
#endif
                }
                // bundle->data?
                cryptoWalletManagerRecoverTransaction (manager, bundle);
            }
            break;
        }

        case CRYPTO_SYNC_MODE_P2P_WITH_API_SYNC:
        case CRYPTO_SYNC_MODE_P2P_ONLY:
//            if (NULL != cryptoCurrencyGetIssuer(walletCurrency))
//                bcsSendLogRequest (p2p->bcs,
//                                   bundle->hash,
//                                   bundle->blockNumber,
//                                   bundle->blockTransactionIndex);
//            else
//                bcsSendTransactionRequest (p2p->bcs,
//                                           bundle->hash,
//                                           bundle->blockNumber,
//                                           bundle->blockTransactionIndex);
            break;
    }
}

const BREventType *eventTypesETH[] = {};
const unsigned int eventTypesCountETH = (sizeof (eventTypesETH) / sizeof (BREventType*));

BRCryptoWalletManagerHandlers cryptoWalletManagerHandlersETH = {
    cryptoWalletManagerCreateETH,
    cryptoWalletManagerReleaseETH,
    crytpWalletManagerCreateFileServiceETH,
    cryptoWalletManagerGetEventTypesETH,
    cryptoWalletManagerCreateP2PManagerETH,
    cryptoWalletManagerCreateWalletETH,
    cryptoWalletManagerSignTransactionWithSeedETH,
    cryptoWalletManagerSignTransactionWithKeyETH,
    cryptoWalletManagerEstimateLimitETH,
    cryptoWalletManagerEstimateFeeBasisETH,
    cryptoWalletManagerRecoverTransfersFromTransactionBundleETH,
    cryptoWalletManagerRecoverTransferFromTransferBundleETH,
<<<<<<< HEAD
    cryptoWalletManagerRecoverFeeBasisFromEstimateETH,
    NULL,//BRCryptoWalletManagerWalletSweeperValidateSupportedHandler not supported
    NULL,//BRCryptoWalletManagerCreateWalletSweeperHandler not supported
=======
    cryptoWalletManagerRecoverFeeBasisFromFeeEstimateETH,
    NULL,//BRCryptoWalletManagerWalletSweeperValidateSupportedHandler
    NULL,//BRCryptoWalletManagerCreateWalletSweeperHandler
>>>>>>> a5d7fcdc
};

#if 0
extern void
ewmHandleLog (BREthereumEWM ewm,
              BREthereumBCSCallbackLogType type,
              OwnershipGiven BREthereumLog log) {
    BREthereumHash logHash = logGetHash(log);

    BREthereumHash transactionHash;
    size_t logIndex;

    // Assert that we always have an identifier for `log`.
    BREthereumBoolean extractedIdentifier = logExtractIdentifier (log, &transactionHash, &logIndex);
    assert (ETHEREUM_BOOLEAN_IS_TRUE (extractedIdentifier));

    BREthereumToken token = ewmLookupToken (ewm, logGetAddress(log));
    if (NULL == token) { logRelease(log); return;}

    // TODO: Confirm LogTopic[0] is 'transfer'
    if (3 != logGetTopicsCount(log)) { logRelease(log); return; }

    BREthereumWallet wallet = ewmGetWalletHoldingToken (ewm, token);
    assert (NULL != wallet);

    BREthereumTransfer transfer = walletGetTransferByIdentifier (wallet, logHash);
    if (NULL == transfer)
        transfer = walletGetTransferByOriginatingHash (wallet, transactionHash);

    int needStatusEvent = 0;

    // If we've no transfer, then create one and save `log` as the basis
    if (NULL == transfer) {
        transfer = transferCreateWithLog (log, token, ewm->coder); // log ownership given

        walletHandleTransfer (wallet, transfer);

        ewmSignalTransferEvent (ewm, wallet, transfer, (BREthereumTransferEvent) {
            TRANSFER_EVENT_CREATED,
            SUCCESS
        });

        // If this transfer references a transaction, fill out this log's fee basis
        ewmHandleLogFeeBasis (ewm, transactionHash, NULL, transfer);

        needStatusEvent = 1;
    }

    // We've got a transfer for log.  We'll update the transfer's basis and check if we need
    // to report a transfer status event.  We'll strive to only report events when the status has
    // actually changed.
    else {
        needStatusEvent = ewmReportTransferStatusAsEventIsNeeded (ewm, wallet, transfer,
                                                                  logGetStatus (log));

        // Log becomes the new basis for transfer
        transferSetBasisForLog (transfer, log);  // log ownership given
    }

    if (needStatusEvent) {
        BREthereumHashString logHashString;
        ethHashFillString(logHash, logHashString);

        BREthereumHashString transactionHashString;
        ethHashFillString(transactionHash, transactionHashString);

        eth_log ("EWM", "Log: %s { %8s @ %zu }, Change: %s, Status: %d",
                 logHashString, transactionHashString, logIndex,
                 BCS_CALLBACK_TRANSACTION_TYPE_NAME(type),
                 logGetStatus(log).type);

        ewmReportTransferStatusAsEvent (ewm, wallet, transfer);
    }

    // We've added a transfer and should update the wallet's balance.  Ethereum is 'account based';
    // but in API modes we don't have the account information - so we'll update the balance
    // explicitly.  In P2P mode, we get the 'account'.
    //
    if (CRYPTO_SYNC_MODE_API_ONLY          == ewm->mode ||
        CRYPTO_SYNC_MODE_API_WITH_P2P_SEND == ewm->mode)
        ewmUpdateAndReportWalletState (ewm, wallet);
}

extern void
ewmHandleExchange (BREthereumEWM ewm,
                   BREthereumBCSCallbackExchangeType type,
                   OwnershipGiven BREthereumExchange exchange) {
    BREthereumHash exchangeHash = ethExchangeGetHash(exchange);

    BREthereumHash transactionHash;
    size_t exchangeIndex;

    // Assert that we always have an identifier for `log`.
    BREthereumBoolean extractedIdentifier = ethExchangeExtractIdentifier (exchange, &transactionHash, &exchangeIndex);
    assert (ETHEREUM_BOOLEAN_IS_TRUE (extractedIdentifier));

    BREthereumAddress contract = ethExchangeGetContract(exchange);
    BREthereumToken   token    = ewmLookupToken (ewm, contract);
    BREthereumWallet  wallet = (ETHEREUM_BOOLEAN_IS_TRUE (ethAddressEqual (contract, EMPTY_ADDRESS_INIT))
                                ? ewmGetWallet (ewm)
                                : (NULL == token ? NULL : ewmGetWalletHoldingToken (ewm, token)));

    // TODO: Nothing to do?
    if (NULL == wallet) { ethExchangeRelease(exchange); return; }

    BREthereumTransfer transfer = walletGetTransferByIdentifier (wallet, exchangeHash);
    // We never have an originating transfers as we can't create internal transactions

    bool needStatusEvent = false;

    if (NULL == transfer) {
        transfer = transferCreateWithExchange(exchange, ewm->tokens);

        walletHandleTransfer (wallet, transfer);

        ewmSignalTransferEvent (ewm, wallet, transfer, (BREthereumTransferEvent) {
            TRANSFER_EVENT_CREATED,
            SUCCESS
        });

        // If this transfer references a transaction, fill out this exchanges's fee basis
        if (wallet != ewmGetWallet(ewm))
            ewmHandleExchangeFeeBasis (ewm, transactionHash, NULL, transfer);

        needStatusEvent = true;
    }
    else {
        needStatusEvent = ewmReportTransferStatusAsEventIsNeeded (ewm, wallet, transfer,
                                                                  ethExchangeGetStatus(exchange));

        // Exchange becomes the new basis for transfer
        transferSetBasisForExchange (transfer, exchange);
    }

    if (needStatusEvent) {
        BREthereumHashString exchnageHashString;
        ethHashFillString(exchangeHash, exchnageHashString);

        BREthereumHashString transactionHashString;
        ethHashFillString(transactionHash, transactionHashString);

        eth_log ("EWM", "Exchange: %s { %8s @ %zu }, Change: %s, Status: %d",
                 exchnageHashString, transactionHashString, exchangeIndex,
                 BCS_CALLBACK_TRANSACTION_TYPE_NAME(type),
                 ethExchangeGetStatus (exchange).type);

        ewmReportTransferStatusAsEvent (ewm, wallet, transfer);
    }

    // We've added a transfer and should update the wallet's balance.  Ethereum is 'account based';
    // but in API modes we don't have the account information - so we'll update the balance
    // explicitly.  In P2P mode, we get the 'account'.
    //
    if (CRYPTO_SYNC_MODE_API_ONLY          == ewm->mode ||
        CRYPTO_SYNC_MODE_API_WITH_P2P_SEND == ewm->mode)
        ewmUpdateAndReportWalletState (ewm, wallet);

}

#endif<|MERGE_RESOLUTION|>--- conflicted
+++ resolved
@@ -267,11 +267,7 @@
     BRCryptoTransfer transfer = cryptoWalletCreateTransferETH (wallet,
                                                                target,
                                                                amount,
-<<<<<<< HEAD
-                                                               cryptoFeeBasisCreateAsETH (wallet->unitForFee, ethFeeBasis),
-=======
                                                                feeBasis,
->>>>>>> a5d7fcdc
                                                                attributesCount,
                                                                attributes,
                                                                currency,
@@ -826,15 +822,9 @@
     cryptoWalletManagerEstimateFeeBasisETH,
     cryptoWalletManagerRecoverTransfersFromTransactionBundleETH,
     cryptoWalletManagerRecoverTransferFromTransferBundleETH,
-<<<<<<< HEAD
-    cryptoWalletManagerRecoverFeeBasisFromEstimateETH,
+    cryptoWalletManagerRecoverFeeBasisFromFeeEstimateETH,
     NULL,//BRCryptoWalletManagerWalletSweeperValidateSupportedHandler not supported
     NULL,//BRCryptoWalletManagerCreateWalletSweeperHandler not supported
-=======
-    cryptoWalletManagerRecoverFeeBasisFromFeeEstimateETH,
-    NULL,//BRCryptoWalletManagerWalletSweeperValidateSupportedHandler
-    NULL,//BRCryptoWalletManagerCreateWalletSweeperHandler
->>>>>>> a5d7fcdc
 };
 
 #if 0
