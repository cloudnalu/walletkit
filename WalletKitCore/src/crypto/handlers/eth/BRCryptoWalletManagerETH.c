--- conflicted
+++ resolved
@@ -260,8 +260,6 @@
         FEE_BASIS_GAS,
         { .gas = { walletETH->ethGasLimit, cryptoNetworkFeeAsETH (networkFee) }}
     };
-    
-    BRCryptoFeeBasis feeBasis = cryptoFeeBasisCreateAsETH (wallet->unitForFee, ethFeeBasis);
 
     BRCryptoCurrency currency = cryptoAmountGetCurrency (amount);
     BRCryptoFeeBasis feeBasis = cryptoFeeBasisCreateAsETH (wallet->unitForFee, ethFeeBasis);
@@ -270,18 +268,13 @@
                                                                target,
                                                                amount,
                                                                feeBasis,
-<<<<<<< HEAD
-                                                               0, NULL,
-=======
                                                                attributesCount,
                                                                attributes,
->>>>>>> 303fd816
                                                                currency,
                                                                wallet->unit,
                                                                wallet->unitForFee);
 
-    cryptoFeeBasisGive (feeBasis);
-    cryptoCurrencyGive (currency);
+    cryptoCurrencyGive(currency);
 
     cryptoClientQRYEstimateTransferFee (manager->qryManager,
                                         cookie,
