--- conflicted
+++ resolved
@@ -174,29 +174,6 @@
     }
 }
 
-<<<<<<< HEAD
-#if 0
-static void
-transferProvideOriginatingTransaction (BREthereumTransfer transfer) {
-    if (NULL != transfer->originatingTransaction)
-        transactionRelease (transfer->originatingTransaction);
-
-    char *data = transferProvideOriginatingTransactionData(transfer);
-
-    transfer->originatingTransaction =
-    transactionCreate (transfer->sourceAddress,
-                       transferProvideOriginatingTransactionTargetAddress (transfer),
-                       transferProvideOriginatingTransactionAmount (transfer),
-                       ethFeeBasisGetGasPrice(transfer->feeBasis),
-                       ethFeeBasisGetGasLimit(transfer->feeBasis),
-                       data,
-                       TRANSACTION_NONCE_IS_NOT_ASSIGNED);
-    free (data);
-}
-#endif
-
-=======
->>>>>>> 01f1d6f1
 extern BRCryptoTransfer
 cryptoWalletCreateTransferETH (BRCryptoWallet  wallet,
                                BRCryptoAddress target,
