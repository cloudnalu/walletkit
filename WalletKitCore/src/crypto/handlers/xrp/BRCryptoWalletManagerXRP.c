//
//  BRCryptoWalletManagerXRP.c
//  Core
//
//  Created by Ehsan Rezaie on 2020-05-19.
//  Copyright © 2019 Breadwallet AG. All rights reserved.
//
//  See the LICENSE file at the project root for license information.
//  See the CONTRIBUTORS file at the project root for a list of contributors.
//
#include "BRCryptoXRP.h"

#include "crypto/BRCryptoAccountP.h"
#include "crypto/BRCryptoNetworkP.h"
#include "crypto/BRCryptoKeyP.h"
#include "crypto/BRCryptoClientP.h"
#include "crypto/BRCryptoWalletP.h"
#include "crypto/BRCryptoAmountP.h"
#include "crypto/BRCryptoWalletManagerP.h"
#include "crypto/BRCryptoFileService.h"

#include "ripple/BRRippleAccount.h"


// MARK: - Events

//TODO:XRP make common
const BREventType *xrpEventTypes[] = {
    // ...
};

const unsigned int
xrpEventTypesCount = (sizeof (xrpEventTypes) / sizeof (BREventType*));


//static BRCryptoWalletManagerXRP
//cryptoWalletManagerCoerce (BRCryptoWalletManager wm) {
//    assert (CRYPTO_NETWORK_TYPE_XRP == wm->type);
//    return (BRCryptoWalletManagerXRP) wm;
//}

// MARK: - Handlers

static BRCryptoWalletManager
cryptoWalletManagerCreateXRP (BRCryptoWalletManagerListener listener,
                              BRCryptoClient client,
                              BRCryptoAccount account,
                              BRCryptoNetwork network,
                              BRCryptoSyncMode mode,
                              BRCryptoAddressScheme scheme,
                              const char *path) {
    BRCryptoWalletManager manager = cryptoWalletManagerAllocAndInit (sizeof (struct BRCryptoWalletManagerXRPRecord),
                                                                     cryptoNetworkGetType(network),
                                                                     listener,
                                                                     client,
                                                                     account,
                                                                     network,
                                                                     scheme,
                                                                     path,
                                                                     CRYPTO_CLIENT_REQUEST_USE_TRANSFERS,
                                                                     NULL,
                                                                     NULL);

    pthread_mutex_unlock (&manager->lock);
    return manager;
}

static void
cryptoWalletManagerReleaseXRP (BRCryptoWalletManager manager) {
}

static BRFileService
crytpWalletManagerCreateFileServiceXRP (BRCryptoWalletManager manager,
                                        const char *basePath,
                                        const char *currency,
                                        const char *network,
                                        BRFileServiceContext context,
                                        BRFileServiceErrorHandler handler) {
    return fileServiceCreateFromTypeSpecfications (basePath, currency, network,
                                                   context, handler,
                                                   fileServiceSpecificationsCount,
                                                   fileServiceSpecifications);
}

static const BREventType **
cryptoWalletManagerGetEventTypesXRP (BRCryptoWalletManager manager,
                                     size_t *eventTypesCount) {
    assert (NULL != eventTypesCount);
    *eventTypesCount = xrpEventTypesCount;
    return xrpEventTypes;
}

static BRCryptoClientP2PManager
crytpWalletManagerCreateP2PManagerXRP (BRCryptoWalletManager manager) {
    // not supported
    return NULL;
}

static BRCryptoBoolean
cryptoWalletManagerSignTransactionWithSeedXRP (BRCryptoWalletManager manager,
                                               BRCryptoWallet wallet,
                                               BRCryptoTransfer transfer,
                                               UInt512 seed) {
    BRRippleAccount account = cryptoAccountAsXRP (manager->account);
    BRRippleTransaction tid = rippleTransferGetTransaction (cryptoTransferCoerceXRP(transfer)->xrpTransfer);
    if (tid) {
        size_t tx_size = rippleAccountSignTransaction (account, tid, seed);
        return AS_CRYPTO_BOOLEAN(tx_size > 0);
    } else {
        return CRYPTO_FALSE;
    }
}

static BRCryptoBoolean
cryptoWalletManagerSignTransactionWithKeyXRP (BRCryptoWalletManager manager,
                                              BRCryptoWallet wallet,
                                              BRCryptoTransfer transfer,
                                              BRCryptoKey key) {
    assert(0);
    return CRYPTO_FALSE;
}

static BRCryptoAmount
cryptoWalletManagerEstimateLimitXRP (BRCryptoWalletManager manager,
                                     BRCryptoWallet  wallet,
                                     BRCryptoBoolean asMaximum,
                                     BRCryptoAddress target,
                                     BRCryptoNetworkFee networkFee,
                                     BRCryptoBoolean *needEstimate,
                                     BRCryptoBoolean *isZeroIfInsuffientFunds,
                                     BRCryptoUnit unit) {
    UInt256 amount = UINT256_ZERO;
    
    *needEstimate = CRYPTO_FALSE;
    *isZeroIfInsuffientFunds = CRYPTO_FALSE;
    
    if (CRYPTO_TRUE == asMaximum) {
        BRCryptoAmount minBalance = wallet->balanceMinimum;
        assert(minBalance);
        
        // Available balance based on minimum wallet balance
        BRCryptoAmount balance = cryptoAmountSub(wallet->balance, minBalance);
        
        // Ripple has fixed network fee (costFactor = 1.0)
        BRCryptoAmount fee = cryptoNetworkFeeGetPricePerCostFactor (networkFee);
        BRCryptoAmount newBalance = cryptoAmountSub(balance, fee);
        
        if (CRYPTO_TRUE == cryptoAmountIsNegative(newBalance)) {
            amount = UINT256_ZERO;
        } else {
            amount = cryptoAmountGetValue(newBalance);
        }
        
        cryptoAmountGive (balance);
        cryptoAmountGive (fee);
        cryptoAmountGive (newBalance);
    }
    
    return cryptoAmountCreateInternal (unit,
                                       CRYPTO_FALSE,
                                       amount,
                                       0);
}

static BRCryptoFeeBasis
cryptoWalletManagerEstimateFeeBasisXRP (BRCryptoWalletManager manager,
                                        BRCryptoWallet wallet,
                                        BRCryptoCookie cookie,
                                        BRCryptoAddress target,
                                        BRCryptoAmount amount,
                                        BRCryptoNetworkFee networkFee,
                                        size_t attributesCount,
                                        OwnershipKept BRCryptoTransferAttribute *attributes) {
<<<<<<< HEAD
    BRCryptoAmount pricePerCostFactor = cryptoNetworkFeeGetPricePerCostFactor (networkFee);
    double costFactor = 1.0;  // 'cost factor' is 'transaction'
    
    return cryptoFeeBasisCreate (pricePerCostFactor, costFactor);
=======
    UInt256 value = cryptoAmountGetValue (cryptoNetworkFeeGetPricePerCostFactor (networkFee));
    BRRippleUnitDrops fee = value.u64[0];
    return cryptoFeeBasisCreateAsXRP (wallet->unitForFee, fee);
>>>>>>> 5d0a2185
}

static void
cryptoWalletManagerRecoverTransfersFromTransactionBundleXRP (BRCryptoWalletManager manager,
                                                             OwnershipKept BRCryptoClientTransactionBundle bundle) {
    // Not XRP functionality
    assert (0);
}

#ifdef REFACTOR
extern BRGenericTransferState
genManagerRecoverTransferState (BRGenericManager gwm,
                                uint64_t timestamp,
                                uint64_t blockHeight,
                                BRGenericFeeBasis feeBasis,
                                BRCryptoBoolean error) {
    return (blockHeight == BLOCK_HEIGHT_UNBOUND && CRYPTO_TRUE == error
            ? genTransferStateCreateOther (GENERIC_TRANSFER_STATE_ERRORED)
            : (blockHeight == BLOCK_HEIGHT_UNBOUND
               ? genTransferStateCreateOther(GENERIC_TRANSFER_STATE_SUBMITTED)
               : genTransferStateCreateIncluded (blockHeight,
                                                 GENERIC_TRANSFER_TRANSACTION_INDEX_UNKNOWN,
                                                 timestamp,
                                                 feeBasis,
                                                 error,
                                                 NULL)));
}

BRGenericTransferState transferState = genManagerRecoverTransferState (gwm,
                                                                       timestamp,
                                                                       blockHeight,
                                                                       feeBasis,
                                                                       AS_CRYPTO_BOOLEAN (0 == error));
genTransferSetState (transfer, transferState);
#endif

static void
cryptoWalletManagerRecoverTransferFromTransferBundleXRP (BRCryptoWalletManager manager,
                                                         OwnershipKept BRCryptoClientTransferBundle bundle) {
    // create BRRippleTransfer

    BRRippleAccount xrpAccount = cryptoAccountAsXRP(manager->account);
    
    BRRippleUnitDrops amountDrops, feeDrops = 0;
    sscanf(bundle->amount, "%" PRIu64, &amountDrops);
    if (NULL != bundle->fee) sscanf(bundle->fee, "%" PRIu64, &feeDrops);
    BRRippleAddress toAddress   = rippleAddressCreateFromString (bundle->to,   false);
    BRRippleAddress fromAddress = rippleAddressCreateFromString (bundle->from, false);
    // Convert the hash string to bytes
    BRRippleTransactionHash txId;
    hexDecode(txId.bytes, sizeof(txId.bytes), bundle->hash, strlen(bundle->hash));
    int error = (CRYPTO_TRANSFER_STATE_ERRORED == bundle->status);
#ifdef REFACTOR
    ||
    (CRYPTO_TRANSFER_STATE_INCLUDED == bundle->status
     && CRYPTO_FALSE == state.u.included.success));
#endif
    BRRippleTransfer xrpTransfer = rippleTransferCreate(fromAddress, toAddress, amountDrops, feeDrops, txId, bundle->blockTimestamp, bundle->blockNumber, error);
    
    rippleAddressFree (toAddress);
    rippleAddressFree (fromAddress);

    // create BRCryptoTransfer
    
    BRCryptoWallet wallet = cryptoWalletManagerGetWallet (manager);
    BRCryptoHash hash = cryptoHashCreateAsXRP (txId);
    
    BRCryptoTransfer baseTransfer = cryptoWalletGetTransferByHash (wallet, hash);
    
    if (NULL == baseTransfer) {
        baseTransfer = cryptoTransferCreateAsXRP (wallet->listenerTransfer,
                                                  wallet->unit,
                                                  wallet->unitForFee,
                                                  xrpAccount,
                                                  xrpTransfer);
        cryptoWalletAddTransfer (wallet, baseTransfer);
    }
    
    BRCryptoTransferState transferState =
    (CRYPTO_TRANSFER_STATE_INCLUDED == bundle->status
     ? cryptoTransferStateIncludedInit (bundle->blockNumber,
                                        bundle->blockTransactionIndex,
                                        bundle->blockTimestamp,
                                        NULL,
                                        CRYPTO_TRUE,
                                        NULL)
     : (CRYPTO_TRANSFER_STATE_ERRORED == bundle->status
        ? cryptoTransferStateErroredInit ((BRCryptoTransferSubmitError) { CRYPTO_TRANSFER_SUBMIT_ERROR_UNKNOWN })
        : cryptoTransferStateInit (bundle->status)));
    
    cryptoTransferSetState (baseTransfer, transferState);
    
    //TODO:XRP attributes
    //TODO:XRP save to fileService
    
    rippleTransferFree (xrpTransfer);
}

extern BRCryptoWalletSweeperStatus
cryptoWalletManagerWalletSweeperValidateSupportedXRP (BRCryptoWalletManager manager,
                                                      BRCryptoWallet wallet,
                                                      BRCryptoKey key) {
    return CRYPTO_WALLET_SWEEPER_UNSUPPORTED_CURRENCY;
}

extern BRCryptoWalletSweeper
cryptoWalletManagerCreateWalletSweeperXRP (BRCryptoWalletManager manager,
                                           BRCryptoWallet wallet,
                                           BRCryptoKey key) {
    // not supported
    return NULL;
}

static BRCryptoWallet
cryptoWalletManagerCreateWalletXRP (BRCryptoWalletManager manager,
                                    BRCryptoCurrency currency) {
    BRRippleAccount xrpAccount = cryptoAccountAsXRP(manager->account);

    // Create the primary BRCryptoWallet
    BRCryptoNetwork  network       = manager->network;
    BRCryptoUnit     unitAsBase    = cryptoNetworkGetUnitAsBase    (network, currency);
    BRCryptoUnit     unitAsDefault = cryptoNetworkGetUnitAsDefault (network, currency);
    
    BRCryptoWallet wallet = cryptoWalletCreateAsXRP (manager->listenerWallet,
                                                     unitAsDefault,
                                                     unitAsDefault,
                                                     xrpAccount);
    cryptoWalletManagerAddWallet (manager, wallet);
    
    // TODO:XRP load transfers from fileService
    
    cryptoUnitGive (unitAsDefault);
    cryptoUnitGive (unitAsBase);
    
    return wallet;
}

BRCryptoWalletManagerHandlers cryptoWalletManagerHandlersXRP = {
    cryptoWalletManagerCreateXRP,
    cryptoWalletManagerReleaseXRP,
    crytpWalletManagerCreateFileServiceXRP,
    cryptoWalletManagerGetEventTypesXRP,
    crytpWalletManagerCreateP2PManagerXRP,
    cryptoWalletManagerCreateWalletXRP,
    cryptoWalletManagerSignTransactionWithSeedXRP,
    cryptoWalletManagerSignTransactionWithKeyXRP,
    cryptoWalletManagerEstimateLimitXRP,
    cryptoWalletManagerEstimateFeeBasisXRP,
    cryptoWalletManagerRecoverTransfersFromTransactionBundleXRP,
    cryptoWalletManagerRecoverTransferFromTransferBundleXRP,
    NULL,//BRCryptoWalletManagerRecoverFeeBasisFromFeeEstimateHandler not supported
    cryptoWalletManagerWalletSweeperValidateSupportedXRP,
    cryptoWalletManagerCreateWalletSweeperXRP
};<|MERGE_RESOLUTION|>--- conflicted
+++ resolved
@@ -171,16 +171,9 @@
                                         BRCryptoNetworkFee networkFee,
                                         size_t attributesCount,
                                         OwnershipKept BRCryptoTransferAttribute *attributes) {
-<<<<<<< HEAD
-    BRCryptoAmount pricePerCostFactor = cryptoNetworkFeeGetPricePerCostFactor (networkFee);
-    double costFactor = 1.0;  // 'cost factor' is 'transaction'
-    
-    return cryptoFeeBasisCreate (pricePerCostFactor, costFactor);
-=======
     UInt256 value = cryptoAmountGetValue (cryptoNetworkFeeGetPricePerCostFactor (networkFee));
     BRRippleUnitDrops fee = value.u64[0];
     return cryptoFeeBasisCreateAsXRP (wallet->unitForFee, fee);
->>>>>>> 5d0a2185
 }
 
 static void
