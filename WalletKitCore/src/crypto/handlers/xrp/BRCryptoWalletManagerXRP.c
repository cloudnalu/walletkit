//
//  BRCryptoWalletManagerXRP.c
//  Core
//
//  Created by Ehsan Rezaie on 2020-05-19.
//  Copyright © 2019 Breadwallet AG. All rights reserved.
//
//  See the LICENSE file at the project root for license information.
//  See the CONTRIBUTORS file at the project root for a list of contributors.
//
#include "BRCryptoXRP.h"

#include "crypto/BRCryptoAccountP.h"
#include "crypto/BRCryptoNetworkP.h"
#include "crypto/BRCryptoKeyP.h"
#include "crypto/BRCryptoClientP.h"
#include "crypto/BRCryptoWalletP.h"
#include "crypto/BRCryptoAmountP.h"
#include "crypto/BRCryptoWalletManagerP.h"
#include "crypto/BRCryptoFileService.h"

#include "ripple/BRRippleAccount.h"


// MARK: - Events

//TODO:XRP make common
const BREventType *xrpEventTypes[] = {
    // ...
};

const unsigned int
xrpEventTypesCount = (sizeof (xrpEventTypes) / sizeof (BREventType*));


//static BRCryptoWalletManagerXRP
//cryptoWalletManagerCoerce (BRCryptoWalletManager wm) {
//    assert (CRYPTO_NETWORK_TYPE_XRP == wm->type);
//    return (BRCryptoWalletManagerXRP) wm;
//}

// MARK: - Handlers

static BRCryptoWalletManager
cryptoWalletManagerCreateXRP (BRCryptoWalletManagerListener listener,
                              BRCryptoClient client,
                              BRCryptoAccount account,
                              BRCryptoNetwork network,
                              BRCryptoSyncMode mode,
                              BRCryptoAddressScheme scheme,
                              const char *path) {
    BRCryptoWalletManager manager = cryptoWalletManagerAllocAndInit (sizeof (struct BRCryptoWalletManagerXRPRecord),
                                                                     cryptoNetworkGetType(network),
                                                                     listener,
                                                                     client,
                                                                     account,
                                                                     network,
                                                                     scheme,
                                                                     path,
                                                                     CRYPTO_CLIENT_REQUEST_USE_TRANSFERS,
                                                                     NULL,
                                                                     NULL);

    pthread_mutex_unlock (&manager->lock);
    return manager;
}

static void
cryptoWalletManagerReleaseXRP (BRCryptoWalletManager manager) {
}

static BRFileService
crytpWalletManagerCreateFileServiceXRP (BRCryptoWalletManager manager,
                                        const char *basePath,
                                        const char *currency,
                                        const char *network,
                                        BRFileServiceContext context,
                                        BRFileServiceErrorHandler handler) {
    return fileServiceCreateFromTypeSpecfications (basePath, currency, network,
                                                   context, handler,
                                                   fileServiceSpecificationsCount,
                                                   fileServiceSpecifications);
}

static const BREventType **
cryptoWalletManagerGetEventTypesXRP (BRCryptoWalletManager manager,
                                     size_t *eventTypesCount) {
    assert (NULL != eventTypesCount);
    *eventTypesCount = xrpEventTypesCount;
    return xrpEventTypes;
}

static BRCryptoClientP2PManager
crytpWalletManagerCreateP2PManagerXRP (BRCryptoWalletManager manager) {
    // not supported
    return NULL;
}

static BRCryptoBoolean
cryptoWalletManagerSignTransactionWithSeedXRP (BRCryptoWalletManager manager,
                                               BRCryptoWallet wallet,
                                               BRCryptoTransfer transfer,
                                               UInt512 seed) {
    BRRippleAccount account = cryptoAccountAsXRP (manager->account);
    BRRippleTransaction tid = rippleTransferGetTransaction (cryptoTransferCoerceXRP(transfer)->xrpTransfer);
    if (tid) {
        size_t tx_size = rippleAccountSignTransaction (account, tid, seed);
        return AS_CRYPTO_BOOLEAN(tx_size > 0);
    } else {
        return CRYPTO_FALSE;
    }
}

static BRCryptoBoolean
cryptoWalletManagerSignTransactionWithKeyXRP (BRCryptoWalletManager manager,
                                              BRCryptoWallet wallet,
                                              BRCryptoTransfer transfer,
                                              BRCryptoKey key) {
    assert(0);
    return CRYPTO_FALSE;
}

static BRCryptoAmount
cryptoWalletManagerEstimateLimitXRP (BRCryptoWalletManager manager,
                                     BRCryptoWallet  wallet,
                                     BRCryptoBoolean asMaximum,
                                     BRCryptoAddress target,
                                     BRCryptoNetworkFee networkFee,
                                     BRCryptoBoolean *needEstimate,
                                     BRCryptoBoolean *isZeroIfInsuffientFunds,
                                     BRCryptoUnit unit) {
    UInt256 amount = UINT256_ZERO;
    
    *needEstimate = CRYPTO_FALSE;
    *isZeroIfInsuffientFunds = CRYPTO_FALSE;
    
    if (CRYPTO_TRUE == asMaximum) {
        BRCryptoAmount minBalance = wallet->balanceMinimum;
        assert(minBalance);
        
        // Available balance based on minimum wallet balance
        BRCryptoAmount balance = cryptoAmountSub(wallet->balance, minBalance);
        
        // Ripple has fixed network fee (costFactor = 1.0)
        BRCryptoAmount fee = cryptoNetworkFeeGetPricePerCostFactor (networkFee);
        BRCryptoAmount newBalance = cryptoAmountSub(balance, fee);
        
        if (CRYPTO_TRUE == cryptoAmountIsNegative(newBalance)) {
            amount = UINT256_ZERO;
        } else {
            amount = cryptoAmountGetValue(newBalance);
        }
        
        cryptoAmountGive (balance);
        cryptoAmountGive (fee);
        cryptoAmountGive (newBalance);
    }
    
    return cryptoAmountCreateInternal (unit,
                                       CRYPTO_FALSE,
                                       amount,
                                       0);
}

static BRCryptoFeeBasis
cryptoWalletManagerEstimateFeeBasisXRP (BRCryptoWalletManager manager,
                                        BRCryptoWallet wallet,
                                        BRCryptoCookie cookie,
                                        BRCryptoAddress target,
                                        BRCryptoAmount amount,
                                        BRCryptoNetworkFee networkFee,
                                        size_t attributesCount,
                                        OwnershipKept BRCryptoTransferAttribute *attributes) {
    UInt256 value = cryptoAmountGetValue (cryptoNetworkFeeGetPricePerCostFactor (networkFee));
    BRRippleUnitDrops fee = value.u64[0];
    return cryptoFeeBasisCreateAsXRP (wallet->unitForFee, fee);
}

static void
cryptoWalletManagerRecoverTransfersFromTransactionBundleXRP (BRCryptoWalletManager manager,
                                                             OwnershipKept BRCryptoClientTransactionBundle bundle) {
    // Not XRP functionality
    assert (0);
}

#ifdef REFACTOR
extern BRGenericTransferState
genManagerRecoverTransferState (BRGenericManager gwm,
                                uint64_t timestamp,
                                uint64_t blockHeight,
                                BRGenericFeeBasis feeBasis,
                                BRCryptoBoolean error) {
    return (blockHeight == BLOCK_HEIGHT_UNBOUND && CRYPTO_TRUE == error
            ? genTransferStateCreateOther (GENERIC_TRANSFER_STATE_ERRORED)
            : (blockHeight == BLOCK_HEIGHT_UNBOUND
               ? genTransferStateCreateOther(GENERIC_TRANSFER_STATE_SUBMITTED)
               : genTransferStateCreateIncluded (blockHeight,
                                                 GENERIC_TRANSFER_TRANSACTION_INDEX_UNKNOWN,
                                                 timestamp,
                                                 feeBasis,
                                                 error,
                                                 NULL)));
}

BRGenericTransferState transferState = genManagerRecoverTransferState (gwm,
                                                                       timestamp,
                                                                       blockHeight,
                                                                       feeBasis,
                                                                       AS_CRYPTO_BOOLEAN (0 == error));
genTransferSetState (transfer, transferState);
#endif

static void
cryptoWalletManagerRecoverTransferFromTransferBundleXRP (BRCryptoWalletManager manager,
                                                         OwnershipKept BRCryptoClientTransferBundle bundle) {
    // create BRRippleTransfer

    BRRippleAccount xrpAccount = cryptoAccountAsXRP(manager->account);
    
    BRRippleUnitDrops amountDrops, feeDrops = 0;
    sscanf(bundle->amount, "%" PRIu64, &amountDrops);
    if (NULL != bundle->fee) sscanf(bundle->fee, "%" PRIu64, &feeDrops);
    BRRippleAddress toAddress   = rippleAddressCreateFromString (bundle->to,   false);
    BRRippleAddress fromAddress = rippleAddressCreateFromString (bundle->from, false);
    // Convert the hash string to bytes
    BRRippleTransactionHash txId;
    hexDecode(txId.bytes, sizeof(txId.bytes), bundle->hash, strlen(bundle->hash));
    int error = (CRYPTO_TRANSFER_STATE_ERRORED == bundle->status);

#ifdef REFACTOR
    ||
    (CRYPTO_TRANSFER_STATE_INCLUDED == bundle->status
     && CRYPTO_FALSE == state.u.included.success));
#endif
    BRRippleTransfer xrpTransfer = rippleTransferCreate(fromAddress, toAddress, amountDrops, feeDrops, txId, bundle->blockTimestamp, bundle->blockNumber, error);
    
    rippleAddressFree (toAddress);
    rippleAddressFree (fromAddress);

    // create BRCryptoTransfer
    
    BRCryptoWallet wallet = cryptoWalletManagerGetWallet (manager);
    BRCryptoHash hash = cryptoHashCreateAsXRP (txId);
    
<<<<<<< HEAD
    BRCryptoTransfer baseTransfer = cryptoTransferCreateAsXRP (wallet->listenerTransfer,
                                                               wallet->unit,
                                                               wallet->unitForFee,
                                                               xrpAccount,
                                                               xrpTransfer);
    cryptoWalletAddTransfer (wallet, baseTransfer);

    BRCryptoFeeBasis feeBasis = cryptoFeeBasisCreateAsXRP (wallet->unitForFee, feeDrops);

=======
    BRCryptoTransfer baseTransfer = cryptoWalletGetTransferByHash (wallet, hash);
    
    if (NULL == baseTransfer) {
        baseTransfer = cryptoTransferCreateAsXRP (wallet->listenerTransfer,
                                                  wallet->unit,
                                                  wallet->unitForFee,
                                                  xrpAccount,
                                                  xrpTransfer);
        cryptoWalletAddTransfer (wallet, baseTransfer);
    }
    
>>>>>>> 5d0a2185
    BRCryptoTransferState transferState =
    (CRYPTO_TRANSFER_STATE_INCLUDED == bundle->status
     ? cryptoTransferStateIncludedInit (bundle->blockNumber,
                                        bundle->blockTransactionIndex,
                                        bundle->blockTimestamp,
                                        feeBasis,
                                        CRYPTO_TRUE,
                                        NULL)
     : (CRYPTO_TRANSFER_STATE_ERRORED == bundle->status
        ? cryptoTransferStateErroredInit ((BRCryptoTransferSubmitError) { CRYPTO_TRANSFER_SUBMIT_ERROR_UNKNOWN })
        : cryptoTransferStateInit (bundle->status)));
    
    cryptoTransferSetState (baseTransfer, transferState);

    cryptoFeeBasisGive (feeBasis);

    //TODO:XRP attributes
    //TODO:XRP save to fileService
    
    rippleTransferFree (xrpTransfer);
}

extern BRCryptoWalletSweeperStatus
cryptoWalletManagerWalletSweeperValidateSupportedXRP (BRCryptoWalletManager manager,
                                                      BRCryptoWallet wallet,
                                                      BRCryptoKey key) {
    return CRYPTO_WALLET_SWEEPER_UNSUPPORTED_CURRENCY;
}

extern BRCryptoWalletSweeper
cryptoWalletManagerCreateWalletSweeperXRP (BRCryptoWalletManager manager,
                                           BRCryptoWallet wallet,
                                           BRCryptoKey key) {
    // not supported
    return NULL;
}

static BRCryptoWallet
cryptoWalletManagerCreateWalletXRP (BRCryptoWalletManager manager,
                                    BRCryptoCurrency currency) {
    BRRippleAccount xrpAccount = cryptoAccountAsXRP(manager->account);

    // Create the primary BRCryptoWallet
    BRCryptoNetwork  network       = manager->network;
    BRCryptoUnit     unitAsBase    = cryptoNetworkGetUnitAsBase    (network, currency);
    BRCryptoUnit     unitAsDefault = cryptoNetworkGetUnitAsDefault (network, currency);
    
    BRCryptoWallet wallet = cryptoWalletCreateAsXRP (manager->listenerWallet,
                                                     unitAsDefault,
                                                     unitAsDefault,
                                                     xrpAccount);
    cryptoWalletManagerAddWallet (manager, wallet);
    
    // TODO:XRP load transfers from fileService
    
    cryptoUnitGive (unitAsDefault);
    cryptoUnitGive (unitAsBase);
    
    return wallet;
}

BRCryptoWalletManagerHandlers cryptoWalletManagerHandlersXRP = {
    cryptoWalletManagerCreateXRP,
    cryptoWalletManagerReleaseXRP,
    crytpWalletManagerCreateFileServiceXRP,
    cryptoWalletManagerGetEventTypesXRP,
    crytpWalletManagerCreateP2PManagerXRP,
    cryptoWalletManagerCreateWalletXRP,
    cryptoWalletManagerSignTransactionWithSeedXRP,
    cryptoWalletManagerSignTransactionWithKeyXRP,
    cryptoWalletManagerEstimateLimitXRP,
    cryptoWalletManagerEstimateFeeBasisXRP,
    cryptoWalletManagerRecoverTransfersFromTransactionBundleXRP,
    cryptoWalletManagerRecoverTransferFromTransferBundleXRP,
    NULL,//BRCryptoWalletManagerRecoverFeeBasisFromFeeEstimateHandler not supported
    cryptoWalletManagerWalletSweeperValidateSupportedXRP,
    cryptoWalletManagerCreateWalletSweeperXRP
};<|MERGE_RESOLUTION|>--- conflicted
+++ resolved
@@ -242,17 +242,6 @@
     BRCryptoWallet wallet = cryptoWalletManagerGetWallet (manager);
     BRCryptoHash hash = cryptoHashCreateAsXRP (txId);
     
-<<<<<<< HEAD
-    BRCryptoTransfer baseTransfer = cryptoTransferCreateAsXRP (wallet->listenerTransfer,
-                                                               wallet->unit,
-                                                               wallet->unitForFee,
-                                                               xrpAccount,
-                                                               xrpTransfer);
-    cryptoWalletAddTransfer (wallet, baseTransfer);
-
-    BRCryptoFeeBasis feeBasis = cryptoFeeBasisCreateAsXRP (wallet->unitForFee, feeDrops);
-
-=======
     BRCryptoTransfer baseTransfer = cryptoWalletGetTransferByHash (wallet, hash);
     
     if (NULL == baseTransfer) {
@@ -264,7 +253,8 @@
         cryptoWalletAddTransfer (wallet, baseTransfer);
     }
     
->>>>>>> 5d0a2185
+    BRCryptoFeeBasis feeBasis = cryptoFeeBasisCreateAsXRP (wallet->unitForFee, feeDrops);
+
     BRCryptoTransferState transferState =
     (CRYPTO_TRANSFER_STATE_INCLUDED == bundle->status
      ? cryptoTransferStateIncludedInit (bundle->blockNumber,
