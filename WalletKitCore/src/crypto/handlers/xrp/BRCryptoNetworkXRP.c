//
//  BRCryptoNetworkXRP.c
//  Core
//
//  Created by Ehsan Rezaie on 2020-05-19.
//  Copyright © 2019 Breadwallet AG. All rights reserved.
//
//  See the LICENSE file at the project root for license information.
//  See the CONTRIBUTORS file at the project root for a list of contributors.
//
#include "BRCryptoXRP.h"
#include "crypto/BRCryptoAccountP.h"
#include "crypto/BRCryptoHashP.h"

static BRCryptoNetworkXRP
cryptoNetworkCoerce (BRCryptoNetwork network) {
    assert (CRYPTO_NETWORK_TYPE_XRP == network->type);
    return (BRCryptoNetworkXRP) network;
}

static BRCryptoNetwork
cryptoNetworkCreateAsXRP (BRCryptoNetworkListener listener,
                          const char *uids,
                          const char *name,
                          const char *desc,
                          bool isMainnet,
                          uint32_t confirmationPeriodInSeconds) {
    BRCryptoNetwork network = cryptoNetworkAllocAndInit (sizeof (struct BRCryptoNetworkRecord),
                                                         CRYPTO_NETWORK_TYPE_XRP,
                                                         listener,
                                                         uids,
                                                         name,
                                                         desc,
                                                         isMainnet,
                                                         confirmationPeriodInSeconds,
                                                         NULL,
                                                         NULL);
    
    return network;
}

static BRCryptoNetwork
cyptoNetworkCreateXRP (BRCryptoNetworkListener listener,
                       const char *uids,
                       const char *name,
                       const char *desc,
                       bool isMainnet,
                       uint32_t confirmationPeriodInSeconds) {
    if      (0 == strcmp ("mainnet", desc))
        return cryptoNetworkCreateAsXRP (listener, uids, name, desc, true, confirmationPeriodInSeconds);
    else if (0 == strcmp ("testnet", desc))
        return cryptoNetworkCreateAsXRP (listener, uids, name, desc, false, confirmationPeriodInSeconds);
    else {
        assert (false); return NULL;
    }
}

static void
cryptoNetworkReleaseXRP (BRCryptoNetwork network) {
    BRCryptoNetworkXRP networkXRP = cryptoNetworkCoerce (network);
    (void) networkXRP;
}

static BRCryptoAddress
cryptoNetworkCreateAddressXRP (BRCryptoNetwork network,
                               const char *addressAsString) {
    return cryptoAddressCreateFromStringAsXRP (addressAsString);
}

static BRCryptoBlockNumber
cryptoNetworkGetBlockNumberAtOrBeforeTimestampXRP (BRCryptoNetwork network,
                                                   BRCryptoTimestamp timestamp) {
    // not supported (used for p2p sync checkpoints)
    return 0;
}

// MARK: Account Initialization

static BRCryptoBoolean
cryptoNetworkIsAccountInitializedXRP (BRCryptoNetwork network,
                                      BRCryptoAccount account) {
    BRCryptoNetworkXRP networkXRP = cryptoNetworkCoerce (network);
    (void) networkXRP;

    BRRippleAccount xrpAccount = cryptoAccountAsXRP (account);
    assert (NULL != xrpAccount);
    return AS_CRYPTO_BOOLEAN (true);
}


static uint8_t *
cryptoNetworkGetAccountInitializationDataXRP (BRCryptoNetwork network,
                                              BRCryptoAccount account,
                                              size_t *bytesCount) {
    BRCryptoNetworkXRP networkXRP = cryptoNetworkCoerce (network);
    (void) networkXRP;

    BRRippleAccount xrpAccount = cryptoAccountAsXRP (account);
    assert (NULL != xrpAccount);
    if (NULL != bytesCount) *bytesCount = 0;
    return NULL;
}

static void
cryptoNetworkInitializeAccountXRP (BRCryptoNetwork network,
                                   BRCryptoAccount account,
                                   const uint8_t *bytes,
                                   size_t bytesCount) {
    BRCryptoNetworkXRP networkXRP = cryptoNetworkCoerce (network);
    (void) networkXRP;

    BRRippleAccount xrpAccount = cryptoAccountAsXRP (account);
    assert (NULL != xrpAccount);
    return;
}

static BRCryptoHash
cryptoNetworkCreateHashFromStringXRP (BRCryptoNetwork network,
                                      const char *string) {
<<<<<<< HEAD
    BRCryptoHash hash; //TODO:XTZ
    return hash;
=======
    BRRippleTransactionHash hash = rippleHashCreateFromString (string);
    return cryptoHashCreateAsXRP (hash);
}

static char *
cryptoNetworkEncodeHashXRP (BRCryptoHash hash) {
    return cryptoHashStringAsHex (hash);
>>>>>>> cc3ca838
}

// MARK: - Handlers

BRCryptoNetworkHandlers cryptoNetworkHandlersXRP = {
    cyptoNetworkCreateXRP,
    cryptoNetworkReleaseXRP,
    cryptoNetworkCreateAddressXRP,
    cryptoNetworkGetBlockNumberAtOrBeforeTimestampXRP,
    cryptoNetworkIsAccountInitializedXRP,
    cryptoNetworkGetAccountInitializationDataXRP,
    cryptoNetworkInitializeAccountXRP,
<<<<<<< HEAD
    cryptoNetworkCreateHashFromStringXRP
=======
    cryptoNetworkCreateHashFromStringXRP,
    cryptoNetworkEncodeHashXRP
>>>>>>> cc3ca838
};
<|MERGE_RESOLUTION|>--- conflicted
+++ resolved
@@ -117,10 +117,6 @@
 static BRCryptoHash
 cryptoNetworkCreateHashFromStringXRP (BRCryptoNetwork network,
                                       const char *string) {
-<<<<<<< HEAD
-    BRCryptoHash hash; //TODO:XTZ
-    return hash;
-=======
     BRRippleTransactionHash hash = rippleHashCreateFromString (string);
     return cryptoHashCreateAsXRP (hash);
 }
@@ -128,7 +124,6 @@
 static char *
 cryptoNetworkEncodeHashXRP (BRCryptoHash hash) {
     return cryptoHashStringAsHex (hash);
->>>>>>> cc3ca838
 }
 
 // MARK: - Handlers
@@ -141,10 +136,6 @@
     cryptoNetworkIsAccountInitializedXRP,
     cryptoNetworkGetAccountInitializationDataXRP,
     cryptoNetworkInitializeAccountXRP,
-<<<<<<< HEAD
-    cryptoNetworkCreateHashFromStringXRP
-=======
     cryptoNetworkCreateHashFromStringXRP,
     cryptoNetworkEncodeHashXRP
->>>>>>> cc3ca838
 };
