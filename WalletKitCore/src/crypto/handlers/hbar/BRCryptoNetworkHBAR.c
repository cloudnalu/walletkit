--- conflicted
+++ resolved
@@ -129,10 +129,6 @@
 static BRCryptoHash
 cryptoNetworkCreateHashFromStringHBAR (BRCryptoNetwork network,
                                       const char *string) {
-<<<<<<< HEAD
-    BRCryptoHash hash; //TODO:XTZ
-    return hash;
-=======
     BRHederaTransactionHash hash = hederaHashCreateFromString(string);
     return cryptoHashCreateAsHBAR (hash);
 }
@@ -140,7 +136,6 @@
 static char *
 cryptoNetworkEncodeHashHBAR (BRCryptoHash hash) {
     return cryptoHashStringAsHex (hash);
->>>>>>> cc3ca838
 }
 
 // MARK: -
@@ -153,10 +148,6 @@
     cryptoNetworkIsAccountInitializedHBAR,
     cryptoNetworkGetAccountInitializationDataHBAR,
     cryptoNetworkInitializeAccountHBAR,
-<<<<<<< HEAD
-    cryptoNetworkCreateHashFromStringHBAR
-=======
     cryptoNetworkCreateHashFromStringHBAR,
     cryptoNetworkEncodeHashHBAR
->>>>>>> cc3ca838
 };
