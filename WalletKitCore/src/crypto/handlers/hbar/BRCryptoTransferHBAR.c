--- conflicted
+++ resolved
@@ -104,20 +104,6 @@
 }
 
 static int
-<<<<<<< HEAD
-cryptoTransferIsEqualHBAR (BRCryptoTransfer tb1, BRCryptoTransfer tb2) {
-    if (tb1 == tb2) return 1;
-
-    BRCryptoHash h1 = cryptoTransferGetHashHBAR (tb1);
-    BRCryptoHash h2 = cryptoTransferGetHashHBAR (tb2);
-
-    int result = (CRYPTO_TRUE == cryptoHashEqual (h1, h2));
-
-    cryptoHashGive (h2);
-    cryptoHashGive (h1);
-
-    return result;
-=======
 cryptoTransferIsEqualHBAR (BRCryptoTransfer t1, BRCryptoTransfer t2) {
     if (t1 == t2) return 1;
 
@@ -128,7 +114,6 @@
 
     return hederaTransactionHashIsEqual (hederaTransactionGetHash (th1->hbarTransaction),
                                          hederaTransactionGetHash (th2->hbarTransaction));
->>>>>>> f0001682
 }
 
 static BRCryptoTransferDirection
