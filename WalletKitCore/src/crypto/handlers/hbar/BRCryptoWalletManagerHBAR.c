//
//  BRCryptoWalletManagerHBAR.c
//  Core
//
//  Created by Ehsan Rezaie on 2020-05-19.
//  Copyright © 2019 Breadwallet AG. All rights reserved.
//
//  See the LICENSE file at the project root for license information.
//  See the CONTRIBUTORS file at the project root for a list of contributors.
//
#include "BRCryptoHBAR.h"

#include "crypto/BRCryptoAccountP.h"
#include "crypto/BRCryptoNetworkP.h"
#include "crypto/BRCryptoKeyP.h"
#include "crypto/BRCryptoClientP.h"
#include "crypto/BRCryptoWalletP.h"
#include "crypto/BRCryptoAmountP.h"
#include "crypto/BRCryptoWalletManagerP.h"
#include "crypto/BRCryptoFileService.h"

#include "hedera/BRHederaAccount.h"


// MARK: - Events

//TODO:HBAR make common
const BREventType *hbarEventTypes[] = {
    // ...
};

const unsigned int
hbarEventTypesCount = (sizeof (hbarEventTypes) / sizeof (BREventType*));


//static BRCryptoWalletManagerHBAR
//cryptoWalletManagerCoerce (BRCryptoWalletManager wm) {
//    assert (CRYPTO_NETWORK_TYPE_HBAR == wm->type);
//    return (BRCryptoWalletManagerHBAR) wm;
//}

// MARK: - Handlers

static BRCryptoWalletManager
cryptoWalletManagerCreateHBAR (BRCryptoWalletManagerListener listener,
                               BRCryptoClient client,
                               BRCryptoAccount account,
                               BRCryptoNetwork network,
                               BRCryptoSyncMode mode,
                               BRCryptoAddressScheme scheme,
                               const char *path) {
    return cryptoWalletManagerAllocAndInit (sizeof (struct BRCryptoWalletManagerHBARRecord),
                                            cryptoNetworkGetType(network),
                                            listener,
                                            client,
                                            account,
                                            network,
                                            scheme,
                                            path,
                                            CRYPTO_CLIENT_REQUEST_USE_TRANSFERS,
                                            NULL,
                                            NULL);
}

static void
cryptoWalletManagerReleaseHBAR (BRCryptoWalletManager manager) {
    
}

static BRFileService
crytpWalletManagerCreateFileServiceHBAR (BRCryptoWalletManager manager,
                                         const char *basePath,
                                         const char *currency,
                                         const char *network,
                                         BRFileServiceContext context,
                                         BRFileServiceErrorHandler handler) {
    return fileServiceCreateFromTypeSpecfications (basePath, currency, network,
                                                   context, handler,
                                                   cryptoFileServiceSpecificationsCount,
                                                   cryptoFileServiceSpecifications);
}

static const BREventType **
cryptoWalletManagerGetEventTypesHBAR (BRCryptoWalletManager manager,
                                      size_t *eventTypesCount) {
    assert (NULL != eventTypesCount);
    *eventTypesCount = hbarEventTypesCount;
    return hbarEventTypes;
}

static BRCryptoClientP2PManager
crytpWalletManagerCreateP2PManagerHBAR (BRCryptoWalletManager manager) {
    // not supported
    return NULL;
}

static BRCryptoBoolean
cryptoWalletManagerSignTransactionWithSeedHBAR (BRCryptoWalletManager manager,
                                                BRCryptoWallet wallet,
                                                BRCryptoTransfer transfer,
                                                UInt512 seed) {
    BRHederaAccount account = cryptoAccountAsHBAR (manager->account);
    BRKey publicKey = hederaAccountGetPublicKey (account);
    BRHederaTransaction transaction = cryptoTransferCoerceHBAR(transfer)->hbarTransaction;
    size_t tx_size = hederaTransactionSignTransaction (transaction, publicKey, seed);
    return AS_CRYPTO_BOOLEAN(tx_size > 0);
}

static BRCryptoBoolean
cryptoWalletManagerSignTransactionWithKeyHBAR (BRCryptoWalletManager manager,
                                               BRCryptoWallet wallet,
                                               BRCryptoTransfer transfer,
                                               BRCryptoKey key) {
    assert(0);
    return CRYPTO_FALSE;
}

//TODO:HBAR make common?
static BRCryptoAmount
cryptoWalletManagerEstimateLimitHBAR (BRCryptoWalletManager manager,
                                      BRCryptoWallet  wallet,
                                      BRCryptoBoolean asMaximum,
                                      BRCryptoAddress target,
                                      BRCryptoNetworkFee networkFee,
                                      BRCryptoBoolean *needEstimate,
                                      BRCryptoBoolean *isZeroIfInsuffientFunds,
                                      BRCryptoUnit unit) {
    UInt256 amount = UINT256_ZERO;
    
    *needEstimate = CRYPTO_FALSE;
    *isZeroIfInsuffientFunds = CRYPTO_FALSE;
    
    if (CRYPTO_TRUE == asMaximum) {
        BRCryptoAmount minBalance = wallet->balanceMinimum;
        assert(minBalance);
        
        // Available balance based on minimum wallet balance
        BRCryptoAmount balance = cryptoAmountSub(wallet->balance, minBalance);
        
        // Hedera has fixed network fee (costFactor = 1.0)
        BRCryptoAmount fee = cryptoNetworkFeeGetPricePerCostFactor (networkFee);
        BRCryptoAmount newBalance = cryptoAmountSub(balance, fee);
        
        if (CRYPTO_TRUE == cryptoAmountIsNegative(newBalance)) {
            amount = UINT256_ZERO;
        } else {
            amount = cryptoAmountGetValue(newBalance);
        }
        
        cryptoAmountGive (balance);
        cryptoAmountGive (fee);
        cryptoAmountGive (newBalance);
    }
    
    return cryptoAmountCreateInternal (unit,
                                       CRYPTO_FALSE,
                                       amount,
                                       0);
}

static BRCryptoFeeBasis
cryptoWalletManagerEstimateFeeBasisHBAR (BRCryptoWalletManager manager,
                                         BRCryptoWallet  wallet,
                                         BRCryptoCookie cookie,
                                         BRCryptoAddress target,
                                         BRCryptoAmount amount,
                                         BRCryptoNetworkFee networkFee,
                                         size_t attributesCount,
                                         OwnershipKept BRCryptoTransferAttribute *attributes) {
    UInt256 value = cryptoAmountGetValue (cryptoNetworkFeeGetPricePerCostFactor (networkFee));
    BRHederaFeeBasis hbarFeeBasis;
    hbarFeeBasis.pricePerCostFactor = (BRHederaUnitTinyBar) value.u64[0];
    hbarFeeBasis.costFactor = 1;  // 'cost factor' is 'transaction'
    
    return cryptoFeeBasisCreateAsHBAR (wallet->unitForFee, hbarFeeBasis);
}

static void
cryptoWalletManagerRecoverTransfersFromTransactionBundleHBAR (BRCryptoWalletManager manager,
                                                              OwnershipKept BRCryptoClientTransactionBundle bundle) {
    // Not Hedera functionality
    assert (0);
}

static void
cryptoWalletManagerRecoverTransferFromTransferBundleHBAR (BRCryptoWalletManager manager,
                                                          OwnershipKept BRCryptoClientTransferBundle bundle) {
    // create BRHederaTransaction
    
    BRHederaAccount hbarAccount = cryptoAccountAsHBAR (manager->account);
    
    BRHederaUnitTinyBar amountHbar, feeHbar = 0;
    sscanf(bundle->amount, "%" PRIi64, &amountHbar);
    if (NULL != bundle->fee) sscanf(bundle->fee, "%" PRIi64, &feeHbar);
    BRHederaAddress toAddress   = hederaAddressCreateFromString(bundle->to,   false);
    BRHederaAddress fromAddress = hederaAddressCreateFromString(bundle->from, false);
    // Convert the hash string to bytes
    BRHederaTransactionHash txHash;
    memset(txHash.bytes, 0x00, sizeof(txHash.bytes));
    if (bundle->hash != NULL) {
        assert(96 == strlen(bundle->hash));
        hexDecode(txHash.bytes, sizeof(txHash.bytes), bundle->hash, strlen(bundle->hash));
    }
    
    int error = (CRYPTO_TRANSFER_STATE_ERRORED == bundle->status);

    bool hbarTransactionNeedFree = true;
    BRHederaTransaction hbarTransaction = hederaTransactionCreate(fromAddress,
                                                                  toAddress,
                                                                  amountHbar,
                                                                  feeHbar,
                                                                  NULL,
                                                                  txHash,
                                                                  bundle->blockTimestamp,
                                                                  bundle->blockNumber,
                                                                  error);

    hederaAddressFree (toAddress);
    hederaAddressFree (fromAddress);

    // create BRCryptoTransfer
    
    BRCryptoWallet wallet = cryptoWalletManagerGetWallet (manager);
    BRCryptoHash hash = cryptoHashCreateAsHBAR (txHash);

    BRCryptoTransfer baseTransfer = cryptoWalletGetTransferByHash (wallet, hash);
    cryptoHashGive(hash);

    BRCryptoFeeBasis      feeBasis = cryptoFeeBasisCreateAsHBAR (wallet->unit, hederaTransactionGetFeeBasis(hbarTransaction));
    BRCryptoTransferState state    = cryptoClientTransferBundleGetTransferState (bundle, feeBasis);

    if (NULL == baseTransfer) {
        baseTransfer = cryptoTransferCreateAsHBAR (wallet->listenerTransfer,
                                                   wallet->unit,
                                                   wallet->unitForFee,
                                                   state,
                                                   hbarAccount,
                                                   hbarTransaction);
        hbarTransactionNeedFree = false;

        cryptoWalletAddTransfer (wallet, baseTransfer);
    }
<<<<<<< HEAD
    else {
        cryptoTransferSetState (baseTransfer, state);
    }
=======
    
    cryptoWalletManagerRecoverTransferAttributesFromTransferBundle (wallet, baseTransfer, bundle);

    bool isIncluded = (CRYPTO_TRANSFER_STATE_INCLUDED == bundle->status ||
                       (CRYPTO_TRANSFER_STATE_ERRORED == bundle->status &&
                        0 != bundle->blockNumber &&
                        0 != bundle->blockTimestamp));

    BRCryptoFeeBasis feeBasis = cryptoFeeBasisCreateAsHBAR (wallet->unit, hederaTransactionGetFeeBasis(hbarTransaction));

    BRCryptoTransferState transferState =
    (isIncluded
     ? cryptoTransferStateIncludedInit (bundle->blockNumber,
                                        bundle->blockTransactionIndex,
                                        bundle->blockTimestamp,
                                        feeBasis,
                                        AS_CRYPTO_BOOLEAN(CRYPTO_TRANSFER_STATE_INCLUDED == bundle->status),
                                        (isIncluded ? NULL : "unknown"))
     : (CRYPTO_TRANSFER_STATE_ERRORED == bundle->status
        ? cryptoTransferStateErroredInit ((BRCryptoTransferSubmitError) { CRYPTO_TRANSFER_SUBMIT_ERROR_UNKNOWN })
        : cryptoTransferStateInit (bundle->status)));

    cryptoTransferSetState (baseTransfer, transferState);
>>>>>>> 0e3aef4d
    
    cryptoFeeBasisGive (feeBasis);
    cryptoTransferStateRelease (&state);

    //TODO:HBAR save to fileService

    if (hbarTransactionNeedFree)
        hederaTransactionFree (hbarTransaction);
}

extern BRCryptoWalletSweeperStatus
cryptoWalletManagerWalletSweeperValidateSupportedHBAR (BRCryptoWalletManager manager,
                                                       BRCryptoWallet wallet,
                                                       BRCryptoKey key) {
    return CRYPTO_WALLET_SWEEPER_UNSUPPORTED_CURRENCY;
}

extern BRCryptoWalletSweeper
cryptoWalletManagerCreateWalletSweeperHBAR (BRCryptoWalletManager manager,
                                            BRCryptoWallet wallet,
                                            BRCryptoKey key) {
    // not supported
    return NULL;
}

static BRCryptoWallet
cryptoWalletManagerCreateWalletHBAR (BRCryptoWalletManager manager,
                                     BRCryptoCurrency currency,
                                     Nullable OwnershipKept BRArrayOf(BRCryptoClientTransactionBundle) transactions,
                                     Nullable OwnershipKept BRArrayOf(BRCryptoClientTransferBundle) transfers) {
    BRHederaAccount hbarAccount = cryptoAccountAsHBAR(manager->account);

    // Create the primary BRCryptoWallet
    BRCryptoNetwork  network       = manager->network;
    BRCryptoUnit     unitAsBase    = cryptoNetworkGetUnitAsBase    (network, currency);
    BRCryptoUnit     unitAsDefault = cryptoNetworkGetUnitAsDefault (network, currency);

    BRCryptoWallet wallet = cryptoWalletCreateAsHBAR (manager->listenerWallet,
                                                      unitAsDefault,
                                                      unitAsDefault,
                                                      hbarAccount);
    cryptoWalletManagerAddWallet (manager, wallet);

    //TODO:HBAR load transfers from fileService

    cryptoUnitGive (unitAsDefault);
    cryptoUnitGive (unitAsBase);

    return wallet;
}

BRCryptoWalletManagerHandlers cryptoWalletManagerHandlersHBAR = {
    cryptoWalletManagerCreateHBAR,
    cryptoWalletManagerReleaseHBAR,
    crytpWalletManagerCreateFileServiceHBAR,
    cryptoWalletManagerGetEventTypesHBAR,
    crytpWalletManagerCreateP2PManagerHBAR,
    cryptoWalletManagerCreateWalletHBAR,
    cryptoWalletManagerSignTransactionWithSeedHBAR,
    cryptoWalletManagerSignTransactionWithKeyHBAR,
    cryptoWalletManagerEstimateLimitHBAR,
    cryptoWalletManagerEstimateFeeBasisHBAR,
    NULL, // BRCryptoWalletManagerSaveTransactionBundleHandler
    NULL, // BRCryptoWalletManagerSaveTransactionBundleHandler
    cryptoWalletManagerRecoverTransfersFromTransactionBundleHBAR,
    cryptoWalletManagerRecoverTransferFromTransferBundleHBAR,
    NULL,//BRCryptoWalletManagerRecoverFeeBasisFromFeeEstimateHandler not supported
    cryptoWalletManagerWalletSweeperValidateSupportedHBAR,
    cryptoWalletManagerCreateWalletSweeperHBAR
};<|MERGE_RESOLUTION|>--- conflicted
+++ resolved
@@ -240,40 +240,14 @@
 
         cryptoWalletAddTransfer (wallet, baseTransfer);
     }
-<<<<<<< HEAD
     else {
         cryptoTransferSetState (baseTransfer, state);
     }
-=======
     
     cryptoWalletManagerRecoverTransferAttributesFromTransferBundle (wallet, baseTransfer, bundle);
-
-    bool isIncluded = (CRYPTO_TRANSFER_STATE_INCLUDED == bundle->status ||
-                       (CRYPTO_TRANSFER_STATE_ERRORED == bundle->status &&
-                        0 != bundle->blockNumber &&
-                        0 != bundle->blockTimestamp));
-
-    BRCryptoFeeBasis feeBasis = cryptoFeeBasisCreateAsHBAR (wallet->unit, hederaTransactionGetFeeBasis(hbarTransaction));
-
-    BRCryptoTransferState transferState =
-    (isIncluded
-     ? cryptoTransferStateIncludedInit (bundle->blockNumber,
-                                        bundle->blockTransactionIndex,
-                                        bundle->blockTimestamp,
-                                        feeBasis,
-                                        AS_CRYPTO_BOOLEAN(CRYPTO_TRANSFER_STATE_INCLUDED == bundle->status),
-                                        (isIncluded ? NULL : "unknown"))
-     : (CRYPTO_TRANSFER_STATE_ERRORED == bundle->status
-        ? cryptoTransferStateErroredInit ((BRCryptoTransferSubmitError) { CRYPTO_TRANSFER_SUBMIT_ERROR_UNKNOWN })
-        : cryptoTransferStateInit (bundle->status)));
-
-    cryptoTransferSetState (baseTransfer, transferState);
->>>>>>> 0e3aef4d
     
     cryptoFeeBasisGive (feeBasis);
     cryptoTransferStateRelease (&state);
-
-    //TODO:HBAR save to fileService
 
     if (hbarTransactionNeedFree)
         hederaTransactionFree (hbarTransaction);
