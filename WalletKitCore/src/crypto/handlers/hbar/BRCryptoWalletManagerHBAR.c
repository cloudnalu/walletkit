--- conflicted
+++ resolved
@@ -170,19 +170,12 @@
                                          BRCryptoNetworkFee networkFee,
                                          size_t attributesCount,
                                          OwnershipKept BRCryptoTransferAttribute *attributes) {
-<<<<<<< HEAD
-    BRCryptoAmount pricePerCostFactor = cryptoNetworkFeeGetPricePerCostFactor (networkFee);
-    double costFactor = 1.0;  // 'cost factor' is 'transaction'
-
-    return cryptoFeeBasisCreate (pricePerCostFactor, costFactor);
-=======
     UInt256 value = cryptoAmountGetValue (cryptoNetworkFeeGetPricePerCostFactor (networkFee));
     BRHederaFeeBasis hbarFeeBasis;
     hbarFeeBasis.pricePerCostFactor = (BRHederaUnitTinyBar) value.u64[0];
     hbarFeeBasis.costFactor = 1;  // 'cost factor' is 'transaction'
     
     return cryptoFeeBasisCreateAsHBAR (wallet->unitForFee, hbarFeeBasis);
->>>>>>> f6ebd08a
 }
 
 static void
