//
//  BRCryptoWalletManagerClient.c
//  BRCrypto
//
//  Created by Michael Carrara on 6/19/19.
//  Copyright © 2019 breadwallet. All rights reserved.
//
//  See the LICENSE file at the project root for license information.
//  See the CONTRIBUTORS file at the project root for a list of contributors.

#include "BRCryptoClientP.h"

#include <errno.h>
#include <math.h>  // round()
#include <stdbool.h>
#include <stdio.h>          // printf

#include "support/BRArray.h"
#include "BRCryptoAddressP.h"
#include "BRCryptoTransferP.h"
#include "BRCryptoNetworkP.h"
#include "BRCryptoWalletP.h"
#include "BRCryptoWalletManagerP.h"

#define OFFSET_BLOCKS_IN_SECONDS       (3 * 24 * 60 * 60)  // 3 days

// MARK: Client Sync/Send Forward Declarations

static void
cryptoClientP2PManagerSync (BRCryptoClientP2PManager p2p, BRCryptoSyncDepth depth, BRCryptoBlockNumber height);

static void
cryptoClientP2PManagerSend (BRCryptoClientP2PManager p2p, BRCryptoWallet wallet, BRCryptoTransfer transfer);

static void
cryptoClientQRYManagerSync (BRCryptoClientQRYManager qry, BRCryptoSyncDepth depth, BRCryptoBlockNumber height);

static void
cryptoClientQRYManagerSend (BRCryptoClientQRYManager qry,  BRCryptoWallet wallet, BRCryptoTransfer transfer);

// MARK: Client Sync

extern void
cryptoClientSync (BRCryptoClientSync sync,
                  BRCryptoSyncDepth depth,
                  BRCryptoBlockNumber height) {
    switch (sync.type) {
        case CRYPTO_CLIENT_P2P_MANAGER_TYPE:
            cryptoClientP2PManagerSync (sync.u.p2pManager, depth, height);
            break;
        case CRYPTO_CLIENT_QRY_MANAGER_TYPE:
            cryptoClientQRYManagerSync (sync.u.qryManager, depth, height);
            break;
    }
}

extern void
cryptoClientSyncPeriodic (BRCryptoClientSync sync) {
    switch (sync.type) {
        case CRYPTO_CLIENT_P2P_MANAGER_TYPE:
            /* Nothing */
            break;
        case CRYPTO_CLIENT_QRY_MANAGER_TYPE:
            cryptoClientQRYManagerTickTock (sync.u.qryManager);
            break;
    }
}

// MARK: Client Send

extern void
cryptoClientSend (BRCryptoClientSend send,
                  BRCryptoWallet wallet,
                  BRCryptoTransfer transfer) {
    switch (send.type) {
        case CRYPTO_CLIENT_P2P_MANAGER_TYPE:
            cryptoClientP2PManagerSend (send.u.p2pManager, wallet, transfer);
            break;
        case CRYPTO_CLIENT_QRY_MANAGER_TYPE:
            cryptoClientQRYManagerSend (send.u.qryManager, wallet, transfer);
            break;
    }
}

// MARK: Client P2P (Peer-to-Peer)

extern BRCryptoClientP2PManager
cryptoClientP2PManagerCreate (size_t sizeInBytes,
                              BRCryptoBlockChainType type,
                              const BRCryptoClientP2PHandlers *handlers) {
    assert (sizeInBytes >= sizeof (struct BRCryptoClientP2PManagerRecord));

    BRCryptoClientP2PManager p2pManager = calloc (1, sizeInBytes);

    p2pManager->type        = type;
    p2pManager->handlers    = handlers;
    p2pManager->sizeInBytes = sizeInBytes;

    return p2pManager;
}

extern void
cryptoClientP2PManagerRelease (BRCryptoClientP2PManager p2p) {
    p2p->handlers->release (p2p);
    memset (p2p, 0, p2p->sizeInBytes);
    free (p2p);
}

extern void
cryptoClientP2PManagerConnect (BRCryptoClientP2PManager p2p,
                               BRCryptoPeer peer) {
    p2p->handlers->connect (p2p, peer);
}

extern void
cryptoClientP2PManagerDisconnect (BRCryptoClientP2PManager p2p) {
    p2p->handlers->disconnect (p2p);
}

static void
cryptoClientP2PManagerSync (BRCryptoClientP2PManager p2p,
                            BRCryptoSyncDepth depth,
                            BRCryptoBlockNumber height) {
    p2p->handlers->sync (p2p, depth, height);
}

static void
cryptoClientP2PManagerSend (BRCryptoClientP2PManager p2p,
                            BRCryptoWallet   wallet,
                            BRCryptoTransfer transfer) {
    p2p->handlers->send (p2p, wallet, transfer);
}

// MARK: Client QRY (QueRY)

static void cryptoClientQRYRequestBlockNumber  (BRCryptoClientQRYManager qry);
<<<<<<< HEAD
static void cryptoClientQRYRequestTransfers    (BRCryptoClientQRYManager qry,
                                                OwnershipGiven BRSetOf(BRCryptoAddress) addresses);
static void cryptoClientQRYRequestTransactions (BRCryptoClientQRYManager qry,
                                                OwnershipGiven BRSetOf(BRCryptoAddress) addresses);
static void cryptoClientQRYSubmitTransfer      (BRCryptoClientQRYManager qry,
                                                BRCryptoWallet   wallet,
                                                BRCryptoTransfer transfer);
=======
static bool cryptoClientQRYRequestTransactionsOrTransfers (BRCryptoClientQRYManager qry,
                                                           BRCryptoClientCallbackType type,
                                                           OwnershipKept  BRSetOf(BRCryptoAddress) oldAddresses,
                                                           OwnershipGiven BRSetOf(BRCryptoAddress) newAddresses,
                                                           size_t requestId);
static void cryptoClientQRYSubmitTransfer      (BRCryptoClientQRYManager qry, BRCryptoTransfer transfer);
>>>>>>> f36bd82d

extern BRCryptoClientQRYManager
cryptoClientQRYManagerCreate (BRCryptoClient client,
                              BRCryptoWalletManager manager,
                              BRCryptoClientQRYByType byType,
                              BRCryptoBlockNumber earliestBlockNumber,
                              BRCryptoBlockNumber currentBlockNumber) {
    BRCryptoClientQRYManager qry = calloc (1, sizeof (struct BRCryptoClientQRYManagerRecord));

    qry->client    = client;
    qry->manager   = manager;
    qry->requestId = 0;
    qry->byType    = byType;

    // For 'GET /transaction' we'll back up from the begBlockNumber by this offset.  Currently
    // about three days.  If the User has their App open continuously and if `GET /transactions`
    // fails for 2 days, then once it recovers, the App will get the 'missed' transactions back
    // from 3 days agao.
    qry->blockNumberOffset = OFFSET_BLOCKS_IN_SECONDS / manager->network->confirmationPeriodInSeconds;
    qry->blockNumberOffset = MAX (qry->blockNumberOffset, 100);

    // Initialize the `brdSync` struct
    qry->sync.rid = SIZE_MAX;
    qry->sync.begBlockNumber = earliestBlockNumber;
    qry->sync.endBlockNumber = MAX (earliestBlockNumber, currentBlockNumber);
    qry->sync.completed = true;
    qry->sync.success   = false;
    qry->sync.unbounded = CRYPTO_CLIENT_QRY_IS_UNBOUNDED;

    // gwm->syncContext  = syncContext;
    // gwm->syncCallback = syncCallback;
    return qry;
}

extern void
cryptoClientQRYManagerRelease (BRCryptoClientQRYManager qry) {
    memset (qry, 0, sizeof(*qry));
    free (qry);
}

extern void
cryptoClientQRYManagerConnect (BRCryptoClientQRYManager qry) {
    printf ("QRY: Want to Connect\n");
}

extern void
cryptoClientQRYManagerDisconnect (BRCryptoClientQRYManager qry) {
    printf ("QRY: Want to Disconnect\n");
}


static void
cryptoClientQRYManagerSync (BRCryptoClientQRYManager qry,
                            BRCryptoSyncDepth depth,
                            BRCryptoBlockNumber height) {

}

static BRCryptoBlockNumber
cryptoClientQRYGetNetworkBlockHeight (BRCryptoClientQRYManager qry){
    return cryptoNetworkGetHeight (qry->manager->network);
}

static void
cryptoClientQRYManagerSend (BRCryptoClientQRYManager qry,
                            BRCryptoWallet wallet,
                            BRCryptoTransfer transfer) {
    cryptoClientQRYSubmitTransfer (qry, wallet, transfer);
}

extern void
cryptoClientQRYManagerTickTock (BRCryptoClientQRYManager qry) {
    // Skip out if not an API sync.
    if (CRYPTO_SYNC_MODE_API_ONLY          != qry->manager->syncMode &&
        CRYPTO_SYNC_MODE_API_WITH_P2P_SEND != qry->manager->syncMode) return;

    cryptoClientQRYRequestBlockNumber (qry);

    if (qry->sync.completed && qry->sync.success) {
        // 1a) if so, advance the sync range by updating `begBlockNumber`
        qry->sync.begBlockNumber = (qry->sync.endBlockNumber >= qry->blockNumberOffset
                                    ? qry->sync.endBlockNumber - qry->blockNumberOffset
                                    : 0);
    }

    // 2) completed or not, update the `endBlockNumber` to the current block height.
    qry->sync.endBlockNumber = MAX (cryptoClientQRYGetNetworkBlockHeight (qry),
                                    qry->sync.begBlockNumber);

    // 3) we'll update transactions if there are more blocks to examine and if the
    //    prior sync completed successfully or not.
    if (qry->sync.completed && qry->sync.begBlockNumber != qry->sync.endBlockNumber) {

        // 3a) Save the current requestId and mark as not completed.
        qry->sync.rid = qry->requestId++;
        qry->sync.completed = false;
        qry->sync.success   = false;

        BRCryptoWallet wallet = cryptoWalletManagerGetWallet (qry->manager);
        BRSetOf(BRCryptoAddress) addresses = cryptoWalletGetAddressesForRecovery (wallet);
        assert (0 != BRSetCount(addresses));

        // We'll force the 'client' to return all transactions w/o regard to the `endBlockNumber`
        // Doing this ensures that the initial 'full-sync' returns everything.  Thus there is no
        // need to wait for a future 'tick tock' to get the recent and pending transactions'.  For
        // BTC the future 'tick tock' is minutes away; which is a burden on Users as they wait.

        cryptoClientQRYRequestTransactionsOrTransfers (qry,
                                                       (CRYPTO_CLIENT_REQUEST_USE_TRANSFERS == qry->byType
                                                        ? CLIENT_CALLBACK_REQUEST_TRANSFERS
                                                        : CLIENT_CALLBACK_REQUEST_TRANSACTIONS),
                                                       NULL,
                                                       addresses,
                                                       qry->sync.rid);

        cryptoWalletGive (wallet);
    }
}

#ifdef REFACTOR /* BTC */
static void
BRClientSyncManagerUpdateBlockNumber(BRClientSyncManager manager) {
    uint8_t needClientCall = 0;
    int rid                = -1;

    if (0 == pthread_mutex_lock (&manager->lock)) {
        needClientCall = manager->isConnected;
        rid = needClientCall ? BRClientSyncManagerGenerateRid (manager) : rid;

        pthread_mutex_unlock (&manager->lock);
    } else {
        assert (0);
    }

    if (needClientCall) {
        manager->clientCallbacks.funcGetBlockNumber (manager->clientContext,
                                                     BRClientSyncManagerAsSyncManager (manager),
                                                     rid);
    }
}

static void
BRClientSyncManagerUpdateTransactions (BRClientSyncManager manager) {
    int rid                      = 0;
    uint8_t needSyncEvent        = 0;
    uint8_t needClientCall       = 0;
    uint64_t begBlockNumber      = 0;
    uint64_t endBlockNumber      = 0;
    size_t addressCount          = 0;
    BRArrayOf(char *) addresses  = NULL;

    if (0 == pthread_mutex_lock (&manager->lock)) {
        // check if we are connect and the prior sync has completed.
        if (!BRClientSyncManagerScanStateIsInProgress (&manager->scanState) &&
            manager->isConnected) {

            BRClientSyncManagerScanStateInit (&manager->scanState,
                                              manager->wallet,
                                              BRChainParamsIsBitcoin (manager->chainParams),
                                              manager->syncedBlockHeight,
                                              manager->networkBlockHeight,
                                              BRClientSyncManagerGenerateRid (manager));

            // get the addresses to query the BDB with
            addresses = BRClientSyncManagerConvertAddressToString
            (manager, BRClientSyncManagerScanStateGetAddresses (&manager->scanState));

            assert (NULL != addresses);
            addressCount = array_count (addresses);
            assert (0 != addressCount);

            // store sync data for callback outside of lock
            rid = BRClientSyncManagerScanStateGetRequestId (&manager->scanState);
            begBlockNumber = BRClientSyncManagerScanStateGetStartBlockNumber (&manager->scanState);
            endBlockNumber = BRClientSyncManagerScanStateGetEndBlockNumber (&manager->scanState);

            // store control flow flags
            needSyncEvent = BRClientSyncManagerScanStateIsFullScan (&manager->scanState);
            needClientCall = 1;
        }

        // Send event while holding the state lock so that event
        // callbacks are ordered to reflect state transitions.

        if (needSyncEvent) {
            manager->eventCallback (manager->eventContext,
                                    BRClientSyncManagerAsSyncManager (manager),
                                    (BRSyncManagerEvent) {
                                        SYNC_MANAGER_SYNC_STARTED,
                                    });
        }

        pthread_mutex_unlock (&manager->lock);
    } else {
        assert (0);
    }

    if (needClientCall) {
        // Callback to 'client' to get all transactions (for all wallet addresses) between
        // a {beg,end}BlockNumber.  The client will gather the transactions and then call
        // bwmAnnounceTransaction()  (for each one or with all of them).
        manager->clientCallbacks.funcGetTransactions (manager->clientContext,
                                                      BRClientSyncManagerAsSyncManager (manager),
                                                      (const char **) addresses,
                                                      addressCount,
                                                      begBlockNumber,
                                                      endBlockNumber,
                                                      rid);
    }

    if (NULL != addresses) {
        for (size_t index = 0; index < addressCount; index++) {
            free (addresses[index]);
        }
        array_free (addresses);
    }
}
#endif

#ifdef REFACTOR /* GEN */
{
    BRGenericManager gwm = (BRGenericManager) event->context;

     gwm->client.getBlockNumber (gwm->client.context,
                                 gwm,
                                 gwm->requestId++);

     // Handle a BRD Sync:

     // 1) check if the prior sync has completed successfully
     if (gwm->brdSync.completed && gwm->brdSync.success) {
         // 1a) if so, advance the sync range by updating `begBlockNumber`
         gwm->brdSync.begBlockNumber = (gwm->brdSync.endBlockNumber >=  GWM_BRD_SYNC_START_BLOCK_OFFSET
                                        ? gwm->brdSync.endBlockNumber - GWM_BRD_SYNC_START_BLOCK_OFFSET
                                        : 0);
     }

     // 2) completed or not, update the `endBlockNumber` to the current block height.
     gwm->brdSync.endBlockNumber = MAX (gwm->blockHeight, gwm->brdSync.begBlockNumber);

     // 3) we'll update transactions if there are more blocks to examine
     if (gwm->brdSync.begBlockNumber != gwm->brdSync.endBlockNumber) {
         BRGenericAddress accountAddress = genManagerGetAccountAddress(gwm);
         char *address = genAddressAsString (accountAddress);

         // 3a) Save the current requestId and mark as not completed.
         gwm->brdSync.rid = gwm->requestId;
         gwm->brdSync.completed = false;
         gwm->brdSync.success = false;

         // 3b) Query all transactions; each one found will have bwmAnnounceTransaction() invoked
         // which will process the transaction into the wallet.

         // Callback to 'client' to get all transactions (for all wallet addresses) between
         // a {beg,end}BlockNumber.  The client will gather the transactions and then call
         // bwmAnnounceTransaction()  (for each one or with all of them).
         if (gwm->handlers->manager.apiSyncType() == GENERIC_SYNC_TYPE_TRANSFER) {
             gwm->client.getTransfers (gwm->client.context,
                                       gwm,
                                       address,
                                       gwm->brdSync.begBlockNumber,
                                       gwm->brdSync.endBlockNumber,
                                       gwm->brdSync.rid);
         } else {
             gwm->client.getTransactions (gwm->client.context,
                                          gwm,
                                          address,
                                          gwm->brdSync.begBlockNumber,
                                          gwm->brdSync.endBlockNumber,
                                          gwm->brdSync.rid);
         }

         // 3c) On to the next rid
         gwm->requestId += 1;

         free (address);
         genAddressRelease(accountAddress);
     }

     if (NULL != gwm->syncCallback)
         gwm->syncCallback (gwm->syncContext,
                            gwm,
                            gwm->brdSync.begBlockNumber,
                            gwm->brdSync.endBlockNumber,
                            // lots of incremental sync 'slop'
                            2 * GWM_BRD_SYNC_START_BLOCK_OFFSET);

     // End handling a BRD Sync
         }
#endif

// MARK: - Client Callback State

static BRCryptoClientCallbackState
cryptoClientCallbackStateCreate (BRCryptoClientCallbackType type,
                                 size_t rid) {
    BRCryptoClientCallbackState state = calloc (1, sizeof (struct BRCryptoClientCallbackStateRecord));

    state->type = type;
    state->rid  = rid;

    return state;
}

static BRCryptoClientCallbackState
cryptoClientCallbackStateCreateGetTrans (BRCryptoClientCallbackType type,
                                         OwnershipGiven BRSetOf(BRCryptoAddress) addresses,
                                         size_t rid) {
    assert (CLIENT_CALLBACK_REQUEST_TRANSFERS    == type ||
            CLIENT_CALLBACK_REQUEST_TRANSACTIONS == type);
    BRCryptoClientCallbackState state = cryptoClientCallbackStateCreate (type, rid);

    switch (type) {
        case CLIENT_CALLBACK_REQUEST_TRANSFERS:
            state->u.getTransfers.addresses = addresses;
            break;
        case CLIENT_CALLBACK_REQUEST_TRANSACTIONS:
            state->u.getTransactions.addresses = addresses;
            break;
        default:
            assert (0);
            break;
    }

    return state;
}

static BRCryptoClientCallbackState
cryptoClientCallbackStateCreateSubmitTransaction (BRCryptoWallet wallet,
                                                  BRCryptoTransfer transfer,
                                                  BRCryptoHash hash,
                                                  size_t rid) {
    BRCryptoClientCallbackState state = cryptoClientCallbackStateCreate (CLIENT_CALLBACK_SUBMIT_TRANSACTION, rid);

    state->u.submitTransaction.hash     = cryptoHashTake (hash);
    state->u.submitTransaction.wallet   = cryptoWalletTake   (wallet);
    state->u.submitTransaction.transfer = cryptoTransferTake (transfer);

    return state;
}

static BRCryptoClientCallbackState
cryptoClientCallbackStateCreateEstimateTransactionFee (BRCryptoHash hash,
                                                       BRCryptoCookie cookie,
                                                       OwnershipKept BRCryptoNetworkFee networkFee,
                                                       size_t rid) {
    BRCryptoClientCallbackState state = cryptoClientCallbackStateCreate (CLIENT_CALLBACK_ESTIMATE_TRANSACTION_FEE, rid);

    state->u.estimateTransactionFee.hash   = cryptoHashTake (hash);
    state->u.estimateTransactionFee.cookie = cookie;
    state->u.estimateTransactionFee.networkFee = cryptoNetworkFeeTake(networkFee);

    return state;
}

static void
cryptoClientCallbackStateRelease (BRCryptoClientCallbackState state) {
    switch (state->type) {
        case CLIENT_CALLBACK_REQUEST_TRANSFERS:
            cryptoAddressSetRelease (state->u.getTransfers.addresses);
            break;

        case CLIENT_CALLBACK_REQUEST_TRANSACTIONS:
            cryptoAddressSetRelease(state->u.getTransactions.addresses);
            break;

        case CLIENT_CALLBACK_SUBMIT_TRANSACTION:
            cryptoHashGive     (state->u.submitTransaction.hash);
            cryptoWalletGive   (state->u.submitTransaction.wallet);
            cryptoTransferGive (state->u.submitTransaction.transfer);
            break;

        case CLIENT_CALLBACK_ESTIMATE_TRANSACTION_FEE:
            cryptoHashGive (state->u.estimateTransactionFee.hash);
            cryptoNetworkFeeGive (state->u.estimateTransactionFee.networkFee);
            break;

        default:
            break;
    }

    memset (state, 0, sizeof (struct BRCryptoClientCallbackStateRecord));
    free (state);
}


// MARK: - Reqeust/Announce Block Number

static void
cryptoClientQRYRequestBlockNumber (BRCryptoClientQRYManager qry) {
    // Extract CWM, checking to make sure it still lives
    BRCryptoWalletManager cwm = cryptoWalletManagerTakeWeak(qry->manager);
    if (NULL == cwm) return;

    BRCryptoClientCallbackState callbackState = cryptoClientCallbackStateCreate (CLIENT_CALLBACK_REQUEST_BLOCK_NUMBER,
                                                                                 qry->requestId++);

    qry->client.funcGetBlockNumber (qry->client.context,
                                    cryptoWalletManagerTake (cwm),
                                    callbackState);

    cryptoWalletManagerGive (cwm);
}

extern void
cwmAnnounceBlockNumber (OwnershipKept BRCryptoWalletManager cwm,
                        OwnershipGiven BRCryptoClientCallbackState callbackState,
                        BRCryptoBoolean success,
                        uint64_t blockNumber) {

    BRCryptoBlockNumber oldBlockNumber = cryptoNetworkGetHeight (cwm->network);

    if (oldBlockNumber != blockNumber) {
        cryptoNetworkSetHeight (cwm->network, blockNumber);

        cryptoWalletManagerGenerateEvent (cwm, (BRCryptoWalletManagerEvent) {
            CRYPTO_WALLET_MANAGER_EVENT_BLOCK_HEIGHT_UPDATED,
            { .blockHeight = blockNumber }
        });
    }

    cryptoClientCallbackStateRelease (callbackState);
}

// MARK: - Request/Announce Transaction

static BRArrayOf(char *)
cryptoClientQRYGetAddresses (BRCryptoClientQRYManager qry,
                             OwnershipKept BRSetOf(BRCryptoAddress) addresses) {
    BRArrayOf(char *) addressesEncoded;
    array_new (addressesEncoded, BRSetCount (addresses));

    FOR_SET (BRCryptoAddress, address, addresses) {
        array_add (addressesEncoded, cryptoAddressAsString (address));
    }

    return addressesEncoded;
}

static void
cryptoClientQRYReleaseAddresses (BRArrayOf(char *) addresses) {
    for (size_t index = 0; index < array_count(addresses); index++)
        free (addresses[index]);
    array_free (addresses);
}

static bool
cryptoClientQRYRequestTransactionsOrTransfers (BRCryptoClientQRYManager qry,
                                               BRCryptoClientCallbackType type,
                                               OwnershipKept  BRSetOf(BRCryptoAddress) oldAddresses,
                                               OwnershipGiven BRSetOf(BRCryptoAddress) newAddresses,
                                               size_t requestId) {
    bool madeRequest = false;

    BRCryptoWalletManager manager = cryptoWalletManagerTakeWeak(qry->manager);
    if (NULL == manager) return madeRequest;

    // Determine the set of address needed as `newAddresses - oldAddresses`
    BRSetOf(BRCryptoAddress) addresses = BRSetCopy (newAddresses, NULL);

    if (NULL != oldAddresses)
        BRSetMinus (addresses, oldAddresses);

        // If there are no `addresses` then there is no need for a reqeust
    if (BRSetCount (addresses) > 0) {

        // Get an array of the remaining, needed `addresses`
        BRArrayOf(char *) addressesEncoded = cryptoClientQRYGetAddresses (qry, addresses);

        // Create a `calllbackState`; importantly, report `newAddress` as the accumulated addresses
        // that have been requested.  Note, this specific request will be for `addresses` only.
        BRCryptoClientCallbackState callbackState = cryptoClientCallbackStateCreateGetTrans (type,
                                                                                             newAddresses,
                                                                                             requestId);

        switch (type) {
            case CLIENT_CALLBACK_REQUEST_TRANSFERS:
                qry->client.funcGetTransfers (qry->client.context,
                                              cryptoWalletManagerTake(manager),
                                              callbackState,
                                              (const char **) addressesEncoded,
                                              array_count(addressesEncoded),
                                              qry->sync.begBlockNumber,
                                              (qry->sync.unbounded
                                               ? BLOCK_HEIGHT_UNBOUND_VALUE
                                               : qry->sync.endBlockNumber));
                break;

            case CLIENT_CALLBACK_REQUEST_TRANSACTIONS:
                qry->client.funcGetTransactions (qry->client.context,
                                                 cryptoWalletManagerTake(manager),
                                                 callbackState,
                                                 (const char **) addressesEncoded,
                                                 array_count(addressesEncoded),
                                                 qry->sync.begBlockNumber,
                                                 (qry->sync.unbounded
                                                  ? BLOCK_HEIGHT_UNBOUND_VALUE
                                                  : qry->sync.endBlockNumber));
                break;
            default:
                assert (false);
        }

        cryptoClientQRYReleaseAddresses (addressesEncoded);

        madeRequest = true;
    }

    if (!madeRequest) {
        cryptoAddressSetRelease(newAddresses);
    }

    cryptoWalletManagerGive (manager);
    BRSetFree(addresses);

    return madeRequest;
}

extern void
cwmAnnounceTransactions (OwnershipKept BRCryptoWalletManager manager,
                         OwnershipGiven BRCryptoClientCallbackState callbackState,
                         BRCryptoBoolean success,
                         BRCryptoClientTransactionBundle *bundles,  // given elements, not array
                         size_t bundlesCount) {

    BRCryptoClientQRYManager qry = manager->qryManager;

    // Process the results if the bundles are for our rid; otherwise simply discard;
    if (callbackState->rid == qry->sync.rid) {
        switch (success) {
            case CRYPTO_TRUE: {
                // Sort bundles to have the lowest blocknumber first.  Use of `mergesort` is
                // appropriate given that the bundles are likely already ordered.  This minimizes
                // dependency resolution between later transactions depending on prior transactions.
#if 0
                // TODO: Somehow sorts descending?
                mergesort (bundles, bundlesCount, sizeof (BRCryptoClientTransactionBundle),
                           (int (*) (const void *, const void *)) cryptoClientTransactionBundleCompare);
#endif

                // Recover transfers from each bundle
                for (size_t index = 0; index < bundlesCount; index++)
                    cryptoWalletManagerRecoverTransfersFromTransactionBundle (manager, bundles[index]);

                BRCryptoWallet wallet = cryptoWalletManagerGetWallet(manager);

                // We've completed a query for `oldAddresses`
                BRSetOf(BRCryptoAddress) oldAddresses = callbackState->u.getTransactions.addresses;

                // We'll need another query if `newAddresses` is now larger then `oldAddresses`
                BRSetOf(BRCryptoAddress) newAddresses = cryptoWalletGetAddressesForRecovery (wallet);

                // Make the actual request; if none is needed, then we are done
                if (!cryptoClientQRYRequestTransactionsOrTransfers (qry,
                                                                    CLIENT_CALLBACK_REQUEST_TRANSACTIONS,
                                                                    oldAddresses,
                                                                    newAddresses,
                                                                    callbackState->rid)) {
                    qry->sync.completed = true;
                    qry->sync.success   = true;
                }

                cryptoWalletGive (wallet);
                break;

            case CRYPTO_FALSE:
                qry->sync.completed = true;
                qry->sync.success   = false;
                break;
            }
        }
    }

    for (size_t index = 0; index < bundlesCount; index++)
        cryptoClientTransactionBundleRelease (bundles[index]);

    cryptoClientCallbackStateRelease(callbackState);
}

// MARK: - Announce Transfer


extern void
cwmAnnounceTransfers (OwnershipKept BRCryptoWalletManager manager,
                      OwnershipGiven BRCryptoClientCallbackState callbackState,
                      BRCryptoBoolean success,
                      OwnershipGiven BRCryptoClientTransferBundle *bundles, // given elements, not array
                      size_t bundlesCount) {
    BRCryptoClientQRYManager qry = manager->qryManager;

    // Process the results if the bundles are for our rid; otherwise simply discard;
    if (callbackState->rid == qry->sync.rid) {
        switch (success) {
            case CRYPTO_TRUE: {
                // Sort bundles to have the lowest blocknumber first.  Use of `mergesort` is
                // appropriate given that the bundles are likely already ordered.  This minimizes
                // dependency resolution between later transfers depending on prior transfers.
#if 0
                // TODO: Somehow sorts descending?
                mergesort (bundles, bundlesCount, sizeof (BRCryptoClientTransferBundle),
                           (int (*) (const void *, const void *)) cryptoClientTransferBundleCompare);
#endif
                // Recover transfers from each bundle
                for (size_t index = 0; index < bundlesCount; index++)
                    cryptoWalletManagerRecoverTransferFromTransferBundle (manager, bundles[index]);

                BRCryptoWallet wallet = cryptoWalletManagerGetWallet(manager);

                // We've completed a query for `oldAddresses`
                BRSetOf(BRCryptoAddress) oldAddresses = callbackState->u.getTransactions.addresses;

                // We'll need another query if `newAddresses` is now larger then `oldAddresses`
                BRSetOf(BRCryptoAddress) newAddresses = cryptoWalletGetAddressesForRecovery (wallet);

                // Make the actual request; if none is needed, then we are done.  Use the
                // same `rid` as we are in the same sync.
                if (!cryptoClientQRYRequestTransactionsOrTransfers (qry,
                                                                    CLIENT_CALLBACK_REQUEST_TRANSFERS,
                                                                    oldAddresses,
                                                                    newAddresses,
                                                                    callbackState->rid)) {
                    qry->sync.completed = true;
                    qry->sync.success   = true;
                }

                cryptoWalletGive (wallet);
                break;

            case CRYPTO_FALSE:
                qry->sync.completed = true;
                qry->sync.success   = false;
                break;
            }
        }
    }

    for (size_t index = 0; index < bundlesCount; index++)
        cryptoClientTransferBundleRelease (bundles[index]);

    cryptoClientCallbackStateRelease(callbackState);
}

// MARK: Announce Submit Transfer

static void
cryptoClientQRYSubmitTransfer (BRCryptoClientQRYManager qry,
                               BRCryptoWallet   wallet,
                               BRCryptoTransfer transfer) {
    BRCryptoWalletManager cwm = cryptoWalletManagerTakeWeak(qry->manager);
    if (NULL == cwm) return;

    size_t   serializationCount;
    uint8_t *serialization = cryptoTransferSerializeForSubmission (transfer,
                                                                   cwm->network,
                                                                   &serializationCount);

    BRCryptoHash hash = cryptoTransferGetHash (transfer);
    char *hashAsHex = cryptoHashString (hash);

    BRCryptoClientCallbackState callbackState =
    cryptoClientCallbackStateCreateSubmitTransaction (wallet, transfer, hash, qry->requestId++);

    qry->client.funcSubmitTransaction (qry->client.context,
                                       cwm,
                                       callbackState,
                                       serialization,
                                       serializationCount,
                                       hashAsHex);

    cryptoHashGive (hash);
    free (serialization);
    free (hashAsHex);
}

extern void
cwmAnnounceSubmitTransfer (OwnershipKept BRCryptoWalletManager cwm,
                           OwnershipGiven BRCryptoClientCallbackState callbackState,
                           BRCryptoBoolean success) {
    assert (CLIENT_CALLBACK_SUBMIT_TRANSACTION == callbackState->type);

    BRCryptoWallet   wallet   = callbackState->u.submitTransaction.wallet;
    BRCryptoTransfer transfer = callbackState->u.submitTransaction.transfer;

    // Must be the case... 'belt and suspenders'
    if (CRYPTO_TRUE == cryptoWalletHasTransfer (wallet, transfer)) {
        // Recover the `state` as either SUBMITTED or a UNKNOWN ERROR.  We have a slight issue, as
        // a possible race condition, whereby the transfer can already be INCLUDED by the time this
        // `announce` is called.  That has got to be impossible right?
        BRCryptoTransferState state = (CRYPTO_TRUE == success
                                       ? cryptoTransferStateInit (CRYPTO_TRANSFER_STATE_SUBMITTED)
                                       : cryptoTransferStateErroredInit (cryptoTransferSubmitErrorUnknown()));

        // Assign the state; generate events in the process.
        cryptoTransferSetState(transfer, state);
    }

    cryptoClientCallbackStateRelease(callbackState);
}

// MARK: - Announce Estimate Transaction Fee

extern void
cryptoClientQRYEstimateTransferFee (BRCryptoClientQRYManager qry,
                                    BRCryptoCookie   cookie,
                                    OwnershipKept BRCryptoTransfer transfer,
                                    OwnershipKept BRCryptoNetworkFee networkFee) {
    BRCryptoWalletManager cwm = cryptoWalletManagerTakeWeak(qry->manager);
    if (NULL == cwm) return;

    size_t   serializationCount;
    uint8_t *serialization = cryptoTransferSerializeForFeeEstimation (transfer, cwm->network, &serializationCount);

    // There is no hash... transfer is not guaranteed to be signed; likely unsigned.
    BRCryptoHash hash      = NULL;
    const char  *hashAsHex = "";

    BRCryptoClientCallbackState callbackState = cryptoClientCallbackStateCreateEstimateTransactionFee (hash,
                                                                                                       cookie,
                                                                                                       networkFee,
                                                                                                       qry->requestId++);

    qry->client.funcEstimateTransactionFee (qry->client.context,
                                            cryptoWalletManagerTake(cwm),
                                            callbackState,
                                            serialization,
                                            serializationCount,
                                            hashAsHex);
}

extern void
cwmAnnounceEstimateTransactionFee (OwnershipKept BRCryptoWalletManager cwm,
                                   OwnershipGiven BRCryptoClientCallbackState callbackState,
                                   BRCryptoBoolean success,
                                   OwnershipKept const char *hash,
                                   uint64_t costUnits,
                                   size_t attributesCount,
                                   OwnershipKept const char **attributeKeys,
                                   OwnershipKept const char **attributeVals) {
    assert (CLIENT_CALLBACK_ESTIMATE_TRANSACTION_FEE == callbackState->type);

    BRCryptoStatus status = (CRYPTO_TRUE == success ? CRYPTO_SUCCESS : CRYPTO_ERROR_FAILED);
    BRCryptoCookie cookie = callbackState->u.estimateTransactionFee.cookie;

    BRCryptoNetworkFee networkFee = callbackState->u.estimateTransactionFee.networkFee;

    BRCryptoAmount pricePerCostFactor = cryptoNetworkFeeGetPricePerCostFactor (networkFee);
    double costFactor = (double) costUnits;
    BRCryptoFeeBasis feeBasis = cryptoWalletManagerRecoverFeeBasisFromEstimate(cwm,
                                                                               networkFee,
                                                                               costFactor,
                                                                               attributesCount,
                                                                               attributeKeys,
                                                                               attributeVals);

    cryptoWalletGenerateEvent (cwm->wallet, (BRCryptoWalletEvent) {
        CRYPTO_WALLET_EVENT_FEE_BASIS_ESTIMATED,
        { .feeBasisEstimated = { status, cookie, feeBasis }}
    });

    cryptoAmountGive (pricePerCostFactor);
    cryptoClientCallbackStateRelease (callbackState);
}

#if 0
    const char *addresses[] = {
        "35qSFN1ktQBsrbK4bFUJfvFtzgrHDTSY4M"
    };
    size_t addressesCount = sizeof (addresses) / sizeof (char *);

    uint64_t begBlockNumber = 629535;
    uint64_t endBlockNumber = 629543; // BLOCK_HEIGHT_UNBOUND;

    switch (qry->byType) {
        case CRYPTO_CLIENT_REQUEST_USE_TRANSFERS:
            qry->client.funcGetTransfers (qry->client.context,
                                          cryptoWalletManagerTake (qry->manager),
                                          qryState,
                                          addresses,
                                          addressesCount,
                                          begBlockNumber,
                                          endBlockNumber);
            break;

        case CRYPTO_CLIENT_REQUEST_USE_TRANSACTIONS:
            qry->client.funcGetTransactions (qry->client.context,
                                             cryptoWalletManagerTake (qry->manager),
                                             qryState,
                                             addresses,
                                             addressesCount,
                                             begBlockNumber,
                                             endBlockNumber);

            break;
    }
#endif

// MARK: - Transfer Bundle

extern BRCryptoClientTransferBundle
cryptoClientTransferBundleCreate (BRCryptoTransferStateType status,
                                  OwnershipKept const char *hash,
                                  OwnershipKept const char *uids,
                                  OwnershipKept const char *from,
                                  OwnershipKept const char *to,
                                  OwnershipKept const char *amount,
                                  OwnershipKept const char *currency,
                                  OwnershipKept const char *fee,
                                  uint64_t blockTimestamp,
                                  uint64_t blockNumber,
                                  uint64_t blockConfirmations,
                                  uint64_t blockTransactionIndex,
                                  OwnershipKept const char *blockHash,
                                  size_t attributesCount,
                                  OwnershipKept const char **attributeKeys,
                                  OwnershipKept const char **attributeVals) {
    BRCryptoClientTransferBundle bundle = calloc (1, sizeof (struct BRCryptoClientTransferBundleRecord));

    bundle->status   = status;
    bundle->hash     = strdup (hash);
    bundle->uids     = strdup (uids);
    bundle->from     = strdup (from);
    bundle->to       = strdup (to);
    bundle->amount   = strdup (amount);
    bundle->currency = strdup (currency);
    bundle->fee      = NULL == fee ? NULL : strdup (fee);

    bundle->blockTimestamp = blockTimestamp;
    bundle->blockNumber    = blockNumber;
    bundle->blockConfirmations    = blockConfirmations;
    bundle->blockTransactionIndex = blockTransactionIndex;
    bundle->blockHash = strdup (blockHash);

    // attributes
    bundle->attributesCount = attributesCount;
    bundle->attributeKeys = bundle->attributeVals = NULL;

    if (bundle->attributesCount > 0) {
        bundle->attributeKeys = calloc (bundle->attributesCount, sizeof (char*));
        bundle->attributeVals = calloc (bundle->attributesCount, sizeof (char*));
        for (size_t index = 0; index < bundle->attributesCount; index++) {
            bundle->attributeKeys[index] = strdup (attributeKeys[index]);
            bundle->attributeVals[index] = strdup (attributeVals[index]);
        }
    }

    return bundle;
}

extern void
cryptoClientTransferBundleRelease (BRCryptoClientTransferBundle bundle) {
    //
    free (bundle->hash);
    free (bundle->uids);
    free (bundle->from);
    free (bundle->to);
    free (bundle->amount);
    if (NULL != bundle->fee) free (bundle->fee);

    free (bundle->blockHash);

    if (bundle->attributesCount > 0) {
        for (size_t index = 0; index < bundle->attributesCount; index++) {
            free (bundle->attributeKeys[index]);
            free (bundle->attributeVals[index]);
        }
        free (bundle->attributeKeys);
        free (bundle->attributeVals);
    }
    
    memset (bundle, 0, sizeof (struct BRCryptoClientTransferBundleRecord));
    free (bundle);
}

extern int
cryptoClientTransferBundleCompare (const BRCryptoClientTransferBundle b1,
                                   const BRCryptoClientTransferBundle b2) {
    return (b1->blockNumber < b2->blockNumber
            ? -1
            : (b1->blockNumber > b2->blockNumber
               ? +1
               :  (b1->blockTransactionIndex < b2->blockTransactionIndex
                   ? -1
                   : (b1->blockTransactionIndex > b2->blockTransactionIndex
                      ? +1
                      :  0))));
}

// MARK: - Transaction Bundle

extern BRCryptoClientTransactionBundle
cryptoClientTransactionBundleCreate (BRCryptoTransferStateType status,
                                     OwnershipKept uint8_t *transaction,
                                     size_t transactionLength,
                                     uint64_t timestamp,
                                     uint64_t blockHeight) {
    BRCryptoClientTransactionBundle bundle = calloc (1, sizeof (struct BRCryptoClientTransactionBundleRecord));

    bundle->status = status;

    bundle->serialization = malloc(transactionLength);
    memcpy (bundle->serialization, transaction, transactionLength);
    bundle->serializationCount = transactionLength;

    bundle->timestamp   = AS_CRYPTO_TIMESTAMP(timestamp);
    bundle->blockHeight = (BRCryptoBlockNumber) blockHeight;

    return bundle;
}

extern void
cryptoClientTransactionBundleRelease (BRCryptoClientTransactionBundle bundle) {
    free (bundle->serialization);
    memset (bundle, 0, sizeof (struct BRCryptoClientTransactionBundleRecord));
    free (bundle);
}

extern int
cryptoClientTransactionBundleCompare (const BRCryptoClientTransactionBundle b1,
                                      const BRCryptoClientTransactionBundle b2) {
    return (b1->blockHeight < b2->blockHeight
            ? -1
            : (b1->blockHeight > b2->blockHeight
               ? +1
               :  0));
}
<|MERGE_RESOLUTION|>--- conflicted
+++ resolved
@@ -134,22 +134,14 @@
 // MARK: Client QRY (QueRY)
 
 static void cryptoClientQRYRequestBlockNumber  (BRCryptoClientQRYManager qry);
-<<<<<<< HEAD
-static void cryptoClientQRYRequestTransfers    (BRCryptoClientQRYManager qry,
-                                                OwnershipGiven BRSetOf(BRCryptoAddress) addresses);
-static void cryptoClientQRYRequestTransactions (BRCryptoClientQRYManager qry,
-                                                OwnershipGiven BRSetOf(BRCryptoAddress) addresses);
-static void cryptoClientQRYSubmitTransfer      (BRCryptoClientQRYManager qry,
-                                                BRCryptoWallet   wallet,
-                                                BRCryptoTransfer transfer);
-=======
 static bool cryptoClientQRYRequestTransactionsOrTransfers (BRCryptoClientQRYManager qry,
                                                            BRCryptoClientCallbackType type,
                                                            OwnershipKept  BRSetOf(BRCryptoAddress) oldAddresses,
                                                            OwnershipGiven BRSetOf(BRCryptoAddress) newAddresses,
                                                            size_t requestId);
-static void cryptoClientQRYSubmitTransfer      (BRCryptoClientQRYManager qry, BRCryptoTransfer transfer);
->>>>>>> f36bd82d
+static void cryptoClientQRYSubmitTransfer      (BRCryptoClientQRYManager qry,
+                                                BRCryptoWallet   wallet,
+                                                BRCryptoTransfer transfer);
 
 extern BRCryptoClientQRYManager
 cryptoClientQRYManagerCreate (BRCryptoClient client,
