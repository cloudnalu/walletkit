//
//  BRCryptoAccount.c
//  BRCore
//
//  Created by Ed Gamble on 3/19/19.
//  Copyright © 2019 breadwallet. All rights reserved.
//
//  See the LICENSE file at the project root for license information.
//  See the CONTRIBUTORS file at the project root for a list of contributors.

#include "support/BROSCompat.h"
#include "BRCryptoAccountP.h"
#include "BRCryptoNetworkP.h"

<<<<<<< HEAD
#include "generic/BRGenericHandlers.h"  // genericHandlersInstall
#include "generic/BRGenericRipple.h"    // genericRippleHandlers
#include "generic/BRGenericHedera.h"    // genericHederaHandlers
#include "generic/BRGenericTezos.h"     // genericTezosHandlers

static pthread_once_t  _accounts_once = PTHREAD_ONCE_INIT;

static void _accounts_init (void) {
    genHandlersInstall (genericRippleHandlers);
    genHandlersInstall (genericHederaHandlers);
    genHandlersInstall (genericTezosHandlers);
=======
static pthread_once_t  _accounts_once = PTHREAD_ONCE_INIT;

static void _accounts_init (void) {
//    genHandlersInstall (genericRippleHandlers);
//    genHandlersInstall (genericHederaHandlers);
>>>>>>> 03a4e5f2
    // ...
}

private_extern void
cryptoAccountInstall (void) {
    pthread_once (&_accounts_once, _accounts_init);
}

static uint16_t
checksumFletcher16 (const uint8_t *data, size_t count);

// Version 1: BTC (w/ BCH), ETH
// Version 2: BTC (w/ BCH), ETH, XRP
// Version 3: V2 + HBAR
// Version 4: XTZ
#define ACCOUNT_SERIALIZE_DEFAULT_VERSION  4

IMPLEMENT_CRYPTO_GIVE_TAKE (BRCryptoAccount, cryptoAccount);

static UInt512
cryptoAccountDeriveSeedInternal (const char *phrase) {
    UInt512 seed;
    BRBIP39DeriveKey (seed.u8, phrase, NULL);
    return seed;
}

extern UInt512
cryptoAccountDeriveSeed (const char *phrase) {
    return cryptoAccountDeriveSeedInternal(phrase);
}

extern char *
cryptoAccountGeneratePaperKey (const char *words[]) {
    UInt128 entropy;
    arc4random_buf_brd (entropy.u8, sizeof(entropy));

    size_t phraseLen = BRBIP39Encode (NULL, 0, words, entropy.u8, sizeof(entropy));
    char  *phrase    = calloc (phraseLen, 1);

    // xor to avoid needing an additional variable to perform assert
    phraseLen ^= BRBIP39Encode (phrase, phraseLen, words, entropy.u8, sizeof(entropy));
    assert (0 == phraseLen);

    return phrase;
}

extern BRCryptoBoolean
cryptoAccountValidatePaperKey (const char *phrase, const char *words[]) {
    return AS_CRYPTO_BOOLEAN (BRBIP39PhraseIsValid (words, phrase));
}

extern BRCryptoBoolean
cryptoAccountValidateWordsList (size_t wordsCount) {
    return AS_CRYPTO_BOOLEAN (wordsCount == BIP39_WORDLIST_COUNT);
}

static BRCryptoAccount
cryptoAccountCreateInternal (BRMasterPubKey btc,
                             BREthereumAccount eth,
<<<<<<< HEAD
                             BRGenericAccount xrp,
                             BRGenericAccount hbar,
                             BRGenericAccount xtz,
                             uint64_t timestamp,
                             const char * uids) {
=======
                             BRRippleAccount xrp,
                             BRHederaAccount hbar,
                             BRCryptoTimestamp timestamp,
                             const char *uids) {
>>>>>>> 03a4e5f2
    BRCryptoAccount account = malloc (sizeof (struct BRCryptoAccountRecord));

    account->btc = btc;
    account->eth = eth;
    account->xrp = xrp;
    account->hbar = hbar;
    account->xtz = xtz;
    account->uids = strdup (uids);
    account->timestamp = timestamp;
    account->ref = CRYPTO_REF_ASSIGN(cryptoAccountRelease);

    return account;
}

static BRCryptoAccount
cryptoAccountCreateFromSeedInternal (UInt512 seed,
                                     BRCryptoTimestamp timestamp,
                                     const char *uids) {
    return cryptoAccountCreateInternal (BRBIP32MasterPubKey (seed.u8, sizeof (seed.u8)),
                                        ethAccountCreateWithBIP32Seed(seed),
<<<<<<< HEAD
                                        genAccountCreate (genericRippleHandlers->type, seed),
                                        genAccountCreate (genericHederaHandlers->type, seed),
                                        genAccountCreate (genericTezosHandlers->type, seed),
=======
                                        rippleAccountCreateWithSeed (seed),
                                        hederaAccountCreateWithSeed(seed),
>>>>>>> 03a4e5f2
                                        timestamp,
                                        uids);
}

extern BRCryptoAccount
cryptoAccountCreate (const char *phrase,
                     BRCryptoTimestamp timestamp,
                     const char *uids) {
    cryptoAccountInstall();

    return cryptoAccountCreateFromSeedInternal (cryptoAccountDeriveSeedInternal(phrase), timestamp, uids);
}

/**
 * Deserialize into an Account.  The serialization format is:
 *  <checksum16><size32><version>
 *      <BTC size><BTC master public key>
 *      <ETH size><ETH public key>
 *      <XRP size><XRP public key>
 *
 * @param bytes the serialized bytes
 * @param bytesCount the number of serialized bytes
 *
 * @return An Account, or NULL.
 */
extern BRCryptoAccount
cryptoAccountCreateFromSerialization (const uint8_t *bytes, size_t bytesCount, const char *uids) {
    cryptoAccountInstall();

    uint8_t *bytesPtr = (uint8_t *) bytes;
    uint8_t *bytesEnd = bytesPtr + bytesCount;

#define BYTES_PTR_INCR_AND_CHECK(size) do {\
bytesPtr += (size);\
if (bytesPtr > bytesEnd) return NULL; /* overkill */ \
} while (0)

    size_t chkSize = sizeof (uint16_t); // checksum
    size_t szSize  = sizeof (uint32_t); // size
    size_t verSize = sizeof (uint16_t); // version
    size_t tsSize  = sizeof (uint64_t); // timestamp - read as uint64_t

    // Demand at least <checksum16><size32> in `bytes`
    if (bytesCount < (chkSize + szSize)) return NULL;

    // Checksum
    uint16_t checksum = UInt16GetBE(bytesPtr);
    bytesPtr += chkSize;

    // Confirm checksum, otherwise done
    if (checksum != checksumFletcher16 (&bytes[chkSize], (bytesCount - chkSize))) return NULL;

    // Size
    uint32_t size = UInt32GetBE(bytesPtr);
    bytesPtr += szSize;

    if (size != bytesCount) return NULL;

    // Version
    uint16_t version = UInt16GetBE (bytesPtr);
    BYTES_PTR_INCR_AND_CHECK(verSize);

    // Require the current verion, otherwise done.  Will force account create using
    // `cryptoAccountCreate()` and a re-serialization
    if (ACCOUNT_SERIALIZE_DEFAULT_VERSION != version) return NULL;

    // Timestamp - read as uint64_t
    uint64_t timestamp = UInt64GetBE (bytesPtr);
    BYTES_PTR_INCR_AND_CHECK (tsSize);

    // BTC
    size_t mpkSize = UInt32GetBE(bytesPtr);
    BYTES_PTR_INCR_AND_CHECK (szSize);

    // There is a slight chance that this fails IF AND ONLY IF the serialized format
    // of a MasterPublicKey either changes or is key dependent.  That is, we parse the MPK
    // from `bytes` but if THIS PARSE needs more than the original parse we might run
    // off the end of the provided `bytes`.  Must be REALLY UNLIKELY.
    //
    // TODO: Add `bytesCount` to BRBIP32ParseMasterPubKey()
    BRMasterPubKey mpk = BRBIP32ParseMasterPubKey ((const char *) bytesPtr);
    if (mpkSize != BRBIP32SerializeMasterPubKey (NULL, 0, mpk)) return NULL;
    BYTES_PTR_INCR_AND_CHECK (mpkSize);

    // ETH
    size_t ethSize = UInt32GetBE (bytesPtr);
    BYTES_PTR_INCR_AND_CHECK (szSize);
    assert (65 == ethSize);

    BRKey ethPublicKey;
    BRKeySetPubKey(&ethPublicKey, bytesPtr, 65);
    BYTES_PTR_INCR_AND_CHECK (65);
    BREthereumAccount eth = ethAccountCreateWithPublicKey(ethPublicKey);

    // XRP
    size_t xrpSize = UInt32GetBE(bytesPtr);
    BYTES_PTR_INCR_AND_CHECK (szSize);

    BRRippleAccount xrp = rippleAccountCreateWithSerialization(bytesPtr, xrpSize);
    assert (NULL != xrp);
    BYTES_PTR_INCR_AND_CHECK (xrpSize); // Move the pointer to then end of the XRP account

    // HBAR
    size_t hbarSize = UInt32GetBE(bytesPtr);
    BYTES_PTR_INCR_AND_CHECK (szSize);

    BRHederaAccount hbar = hederaAccountCreateWithSerialization(bytesPtr, hbarSize);
    assert (NULL != hbar);
    BYTES_PTR_INCR_AND_CHECK (hbarSize); // Move the pointer to the end of the Hedera account
    
    // XTZ
    size_t xtzSize = UInt32GetBE(bytesPtr);
    BYTES_PTR_INCR_AND_CHECK (szSize);

    BRGenericAccount xtz = genAccountCreateWithSerialization (genericTezosHandlers->type, bytesPtr, xtzSize);
    assert (NULL != xtz);
    BYTES_PTR_INCR_AND_CHECK (xtzSize); // Move the pointer to then end of the XRP account

<<<<<<< HEAD
    return cryptoAccountCreateInternal (mpk, eth, xrp, hbar, xtz, timestamp, uids);
=======
    return cryptoAccountCreateInternal (mpk, eth, xrp, hbar, AS_CRYPTO_TIMESTAMP (timestamp), uids);
>>>>>>> 03a4e5f2
#undef BYTES_PTR_INCR_AND_CHECK
}

static void
cryptoAccountRelease (BRCryptoAccount account) {
    ethAccountRelease(account->eth);
<<<<<<< HEAD
    genAccountRelease(account->xrp);
    genAccountRelease(account->hbar);
    genAccountRelease(account->xtz);
=======
    rippleAccountFree(account->xrp);
    hederaAccountFree(account->hbar);
>>>>>>> 03a4e5f2

    free (account->uids);
    memset (account, 0, sizeof(*account));
    free (account);
}


/**
 * Serialize the account as per ACCOUNT_SERIALIZE_DEFAULT_VERSION.  The serialization format is:
 *  <checksum16><size32><version>
 *      <BTC size><BTC master public key>
 *      <ETH size><ETH public key>
 *      <XRP size><XRP public key>
 *
 * @param account The account
 * @param bytesCount A non-NULL size_t pointer filled with the bytes count
 *
 * @return The serialization as uint8_t*
 */
extern uint8_t *
cryptoAccountSerialize (BRCryptoAccount account, size_t *bytesCount) {
    assert (NULL != bytesCount);

    size_t chkSize = sizeof (uint16_t); // checksum
    size_t szSize  = sizeof (uint32_t); // size
    size_t verSize = sizeof (uint16_t); // version
    size_t tsSize  = sizeof (uint64_t); // timestamp - written as uint64_t

    // Version
    uint16_t version = ACCOUNT_SERIALIZE_DEFAULT_VERSION;

    // BTC/BCH
    size_t mpkSize = BRBIP32SerializeMasterPubKey (NULL, 0, account->btc);

    // ETH
    BRKey ethPublicKey = ethAccountGetPrimaryAddressPublicKey (account->eth);
    ethPublicKey.compressed = 0;
    size_t ethSize = BRKeyPubKey (&ethPublicKey, NULL, 0);

    // XRP
    size_t   xrpSize = 0;
    uint8_t *xrpBytes = rippleAccountGetSerialization (account->xrp, &xrpSize);

    // HBAR
    size_t   hbarSize = 0;
<<<<<<< HEAD
    uint8_t *hbarBytes = genAccountGetSerialization (account->hbar, &hbarSize);
    
    // XTZ
    size_t   xtzSize = 0;
    uint8_t *xtzBytes = genAccountGetSerialization (account->xtz, &xtzSize);
=======
    uint8_t *hbarBytes = hederaAccountGetSerialization(account->hbar, &hbarSize);
>>>>>>> 03a4e5f2

    // Overall size - summing all factors.
    *bytesCount = (chkSize + szSize + verSize + tsSize
                   + (szSize + mpkSize)
                   + (szSize + ethSize)
                   + (szSize + xrpSize)
                   + (szSize + hbarSize)
                   + (szSize + xtzSize));
    uint8_t *bytes = calloc (1, *bytesCount);
    uint8_t *bytesPtr = bytes;

    // Encode

    // Skip the checksum; will comeback to it
    bytesPtr += chkSize;

    // Size
    UInt32SetBE (bytesPtr, (uint32_t) *bytesCount);
    bytesPtr += szSize;

    // Version
    UInt16SetBE (bytesPtr, version);
    bytesPtr += verSize;

    // timestamp - written as uint64_t
    UInt64SetBE (bytesPtr, account->timestamp);
    bytesPtr += tsSize;

    // BTC
    UInt32SetBE (bytesPtr, (uint32_t) mpkSize);
    bytesPtr += szSize;

    BRBIP32SerializeMasterPubKey ((char *) bytesPtr, mpkSize, account->btc);
    bytesPtr += mpkSize;

    // ETH
    UInt32SetBE (bytesPtr, (uint32_t) ethSize);
    bytesPtr += szSize;

    BRKeyPubKey (&ethPublicKey, bytesPtr, ethSize);
    bytesPtr += ethSize;

    // XRP
    UInt32SetBE (bytesPtr, (uint32_t) xrpSize);
    bytesPtr += szSize;

    memcpy (bytesPtr, xrpBytes, xrpSize);
    bytesPtr += xrpSize;

    // HBAR
    UInt32SetBE (bytesPtr, (uint32_t) hbarSize);
    bytesPtr += szSize;

    memcpy (bytesPtr, hbarBytes, hbarSize);
    bytesPtr += hbarSize;
    
    // XTZ
    UInt32SetBE (bytesPtr, (uint32_t) xtzSize);
    bytesPtr += szSize;

    memcpy (bytesPtr, xtzBytes, xtzSize);
    bytesPtr += xtzSize;

    // Avoid static analysis warning
    (void) bytesPtr;

    // checksum
    uint16_t checksum = checksumFletcher16 (&bytes[chkSize], (*bytesCount - chkSize));
    UInt16SetBE (bytes, checksum);

    free (xrpBytes);
    free (hbarBytes);
    free (xtzBytes);

    return bytes;
}

extern BRCryptoBoolean
cryptoAccountValidateSerialization (BRCryptoAccount account,
                                    const uint8_t *bytes,
                                    size_t bytesCount) {

    uint8_t *bytesPtr = (uint8_t *) bytes;
    uint8_t *bytesEnd = bytesPtr + bytesCount;

    size_t chkSize = sizeof (uint16_t); // checksum
    size_t szSize  = sizeof (uint32_t); // size
    size_t verSize = sizeof (uint16_t); // version
    size_t tsSize  = sizeof (uint64_t); // timestamp - as uint64_t

    // Skip directly to the BTC MPK
    bytesPtr += (chkSize + szSize + verSize + tsSize);
    if (bytesPtr + szSize > bytesEnd) return CRYPTO_FALSE;

    // BTC
    size_t mpkSize = UInt32GetBE(bytesPtr);
    bytesPtr += szSize;
    // Not enough bytes
    if (bytesPtr + mpkSize > bytesEnd) return CRYPTO_FALSE;

    // We'll check thsee bytes
    uint8_t *mpkBytesToCheck = bytesPtr;

    // Generate a serialization from account->btc
    size_t mpkBytesCount = BRBIP32SerializeMasterPubKey (NULL, 0, account->btc);
    uint8_t mpkBytes[mpkBytesCount];
    BRBIP32SerializeMasterPubKey ((char *) mpkBytes, mpkBytesCount, account->btc);

    if (mpkSize != mpkBytesCount) return CRYPTO_FALSE;

    return AS_CRYPTO_BOOLEAN (0 == memcmp (mpkBytesToCheck, mpkBytes, mpkBytesCount));
}

extern BRCryptoTimestamp
cryptoAccountGetTimestamp (BRCryptoAccount account) {
    return account->timestamp;
}

extern char *
cryptoAccountGetFileSystemIdentifier (BRCryptoAccount account) {
    // Seriailize the master public key
    size_t   mpkSize  = BRBIP32SerializeMasterPubKey (NULL, 0, account->btc);
    uint8_t *mpkBytes = malloc (mpkSize);
    BRBIP32SerializeMasterPubKey ((char*) mpkBytes, mpkSize, account->btc);

    // Double SHA the serialization
    UInt256 hash;
    BRSHA256_2(&hash, mpkBytes, mpkSize);
    free (mpkBytes);

    // Take the first 32 characters.
    return strndup(u256hex(hash), 32);
}

extern const char *
cryptoAccountGetUids (BRCryptoAccount account) {
    return account->uids;
}

<<<<<<< HEAD
// MARK: Account Initialization

extern BRCryptoBoolean
cryptoAccountIsInitialized (BRCryptoAccount account,
                            BRCryptoNetwork network) {
    switch (network->type) {
        case BLOCK_CHAIN_TYPE_BTC: return CRYPTO_TRUE;
        case BLOCK_CHAIN_TYPE_ETH: return CRYPTO_TRUE;
        case BLOCK_CHAIN_TYPE_GEN: {
            BRGenericAccount genAccount = cryptoAccountAsGEN (account, network->canonicalType);
            assert (NULL != genAccount);
            return AS_CRYPTO_BOOLEAN (genAccountIsInitialized(genAccount));
        }
    }
}

extern uint8_t *
cryptoAccountGetInitializationData (BRCryptoAccount account,
                                    BRCryptoNetwork network,
                                    size_t *bytesCount) {
    switch (network->type) {
        case BLOCK_CHAIN_TYPE_BTC: return NULL;
        case BLOCK_CHAIN_TYPE_ETH: return NULL;
        case BLOCK_CHAIN_TYPE_GEN: {
            BRGenericAccount genAccount = cryptoAccountAsGEN (account, network->canonicalType);
            assert (NULL != genAccount);
            return genAccountGetInitializationData (genAccount, bytesCount);
        }
    }
}

extern void
cryptoAccountInitialize (BRCryptoAccount account,
                         BRCryptoNetwork network,
                         const uint8_t *bytes,
                         size_t bytesCount) {
    switch (network->type) {
        case BLOCK_CHAIN_TYPE_BTC: return;
        case BLOCK_CHAIN_TYPE_ETH: return;
        case BLOCK_CHAIN_TYPE_GEN: {
            BRGenericAccount genAccount = cryptoAccountAsGEN (account, network->canonicalType);
            assert (NULL != genAccount);
            genAccountInitialize(genAccount, bytes, bytesCount);
        }
    }
}

/// MARK: - AccountAs...

private_extern BREthereumAccount
cryptoAccountAsETH (BRCryptoAccount account) {
    return account->eth;
}

private_extern BRGenericAccount
cryptoAccountAsGEN (BRCryptoAccount account,
                    BRCryptoNetworkCanonicalType type) {
    if (genAccountHasType (account->xrp, type)) return account->xrp;
    if (genAccountHasType (account->hbar, type)) return account->hbar;
    if (genAccountHasType (account->xtz, type)) return account->xtz;
    return NULL;
}

private_extern const char *
cryptoAccountAddressAsETH (BRCryptoAccount account) {
    return ethAccountGetPrimaryAddressString (account->eth);
}

private_extern BRMasterPubKey
cryptoAccountAsBTC (BRCryptoAccount account) {
    return account->btc;
}

=======
>>>>>>> 03a4e5f2
// https://en.wikipedia.org/wiki/Fletcher%27s_checksum
static uint16_t
checksumFletcher16(const uint8_t *data, size_t count )
{
    uint16_t sum1 = 0;
    uint16_t sum2 = 0;
    int index;

    for( index = 0; index < count; ++index )
    {
        sum1 = (sum1 + data[index]) % 255;
        sum2 = (sum2 + sum1) % 255;
    }
    return (sum2 << 8) | sum1;
}
<|MERGE_RESOLUTION|>--- conflicted
+++ resolved
@@ -12,25 +12,11 @@
 #include "BRCryptoAccountP.h"
 #include "BRCryptoNetworkP.h"
 
-<<<<<<< HEAD
-#include "generic/BRGenericHandlers.h"  // genericHandlersInstall
-#include "generic/BRGenericRipple.h"    // genericRippleHandlers
-#include "generic/BRGenericHedera.h"    // genericHederaHandlers
-#include "generic/BRGenericTezos.h"     // genericTezosHandlers
-
-static pthread_once_t  _accounts_once = PTHREAD_ONCE_INIT;
-
-static void _accounts_init (void) {
-    genHandlersInstall (genericRippleHandlers);
-    genHandlersInstall (genericHederaHandlers);
-    genHandlersInstall (genericTezosHandlers);
-=======
 static pthread_once_t  _accounts_once = PTHREAD_ONCE_INIT;
 
 static void _accounts_init (void) {
 //    genHandlersInstall (genericRippleHandlers);
 //    genHandlersInstall (genericHederaHandlers);
->>>>>>> 03a4e5f2
     // ...
 }
 
@@ -90,18 +76,11 @@
 static BRCryptoAccount
 cryptoAccountCreateInternal (BRMasterPubKey btc,
                              BREthereumAccount eth,
-<<<<<<< HEAD
-                             BRGenericAccount xrp,
-                             BRGenericAccount hbar,
-                             BRGenericAccount xtz,
-                             uint64_t timestamp,
-                             const char * uids) {
-=======
                              BRRippleAccount xrp,
                              BRHederaAccount hbar,
+                             BRTezosAccount xtz,
                              BRCryptoTimestamp timestamp,
                              const char *uids) {
->>>>>>> 03a4e5f2
     BRCryptoAccount account = malloc (sizeof (struct BRCryptoAccountRecord));
 
     account->btc = btc;
@@ -122,14 +101,9 @@
                                      const char *uids) {
     return cryptoAccountCreateInternal (BRBIP32MasterPubKey (seed.u8, sizeof (seed.u8)),
                                         ethAccountCreateWithBIP32Seed(seed),
-<<<<<<< HEAD
-                                        genAccountCreate (genericRippleHandlers->type, seed),
-                                        genAccountCreate (genericHederaHandlers->type, seed),
-                                        genAccountCreate (genericTezosHandlers->type, seed),
-=======
                                         rippleAccountCreateWithSeed (seed),
                                         hederaAccountCreateWithSeed(seed),
->>>>>>> 03a4e5f2
+                                        tezosAccountCreateWithSeed(seed),
                                         timestamp,
                                         uids);
 }
@@ -244,29 +218,20 @@
     size_t xtzSize = UInt32GetBE(bytesPtr);
     BYTES_PTR_INCR_AND_CHECK (szSize);
 
-    BRGenericAccount xtz = genAccountCreateWithSerialization (genericTezosHandlers->type, bytesPtr, xtzSize);
+    BRTezosAccount xtz = tezosAccountCreateWithSerialization (bytesPtr, xtzSize);
     assert (NULL != xtz);
-    BYTES_PTR_INCR_AND_CHECK (xtzSize); // Move the pointer to then end of the XRP account
-
-<<<<<<< HEAD
-    return cryptoAccountCreateInternal (mpk, eth, xrp, hbar, xtz, timestamp, uids);
-=======
-    return cryptoAccountCreateInternal (mpk, eth, xrp, hbar, AS_CRYPTO_TIMESTAMP (timestamp), uids);
->>>>>>> 03a4e5f2
+    BYTES_PTR_INCR_AND_CHECK (xtzSize); // Move the pointer to then end of the Tezos account
+
+    return cryptoAccountCreateInternal (mpk, eth, xrp, hbar, xtz, AS_CRYPTO_TIMESTAMP (timestamp), uids);
 #undef BYTES_PTR_INCR_AND_CHECK
 }
 
 static void
 cryptoAccountRelease (BRCryptoAccount account) {
     ethAccountRelease(account->eth);
-<<<<<<< HEAD
-    genAccountRelease(account->xrp);
-    genAccountRelease(account->hbar);
-    genAccountRelease(account->xtz);
-=======
     rippleAccountFree(account->xrp);
     hederaAccountFree(account->hbar);
->>>>>>> 03a4e5f2
+    tezosAccountFree(account->xtz);
 
     free (account->uids);
     memset (account, 0, sizeof(*account));
@@ -312,15 +277,11 @@
 
     // HBAR
     size_t   hbarSize = 0;
-<<<<<<< HEAD
-    uint8_t *hbarBytes = genAccountGetSerialization (account->hbar, &hbarSize);
-    
+    uint8_t *hbarBytes = hederaAccountGetSerialization (account->hbar, &hbarSize);
+
     // XTZ
     size_t   xtzSize = 0;
-    uint8_t *xtzBytes = genAccountGetSerialization (account->xtz, &xtzSize);
-=======
-    uint8_t *hbarBytes = hederaAccountGetSerialization(account->hbar, &hbarSize);
->>>>>>> 03a4e5f2
+    uint8_t *xtzBytes = tezosAccountGetSerialization (account->xtz, &xtzSize);
 
     // Overall size - summing all factors.
     *bytesCount = (chkSize + szSize + verSize + tsSize
@@ -460,82 +421,6 @@
     return account->uids;
 }
 
-<<<<<<< HEAD
-// MARK: Account Initialization
-
-extern BRCryptoBoolean
-cryptoAccountIsInitialized (BRCryptoAccount account,
-                            BRCryptoNetwork network) {
-    switch (network->type) {
-        case BLOCK_CHAIN_TYPE_BTC: return CRYPTO_TRUE;
-        case BLOCK_CHAIN_TYPE_ETH: return CRYPTO_TRUE;
-        case BLOCK_CHAIN_TYPE_GEN: {
-            BRGenericAccount genAccount = cryptoAccountAsGEN (account, network->canonicalType);
-            assert (NULL != genAccount);
-            return AS_CRYPTO_BOOLEAN (genAccountIsInitialized(genAccount));
-        }
-    }
-}
-
-extern uint8_t *
-cryptoAccountGetInitializationData (BRCryptoAccount account,
-                                    BRCryptoNetwork network,
-                                    size_t *bytesCount) {
-    switch (network->type) {
-        case BLOCK_CHAIN_TYPE_BTC: return NULL;
-        case BLOCK_CHAIN_TYPE_ETH: return NULL;
-        case BLOCK_CHAIN_TYPE_GEN: {
-            BRGenericAccount genAccount = cryptoAccountAsGEN (account, network->canonicalType);
-            assert (NULL != genAccount);
-            return genAccountGetInitializationData (genAccount, bytesCount);
-        }
-    }
-}
-
-extern void
-cryptoAccountInitialize (BRCryptoAccount account,
-                         BRCryptoNetwork network,
-                         const uint8_t *bytes,
-                         size_t bytesCount) {
-    switch (network->type) {
-        case BLOCK_CHAIN_TYPE_BTC: return;
-        case BLOCK_CHAIN_TYPE_ETH: return;
-        case BLOCK_CHAIN_TYPE_GEN: {
-            BRGenericAccount genAccount = cryptoAccountAsGEN (account, network->canonicalType);
-            assert (NULL != genAccount);
-            genAccountInitialize(genAccount, bytes, bytesCount);
-        }
-    }
-}
-
-/// MARK: - AccountAs...
-
-private_extern BREthereumAccount
-cryptoAccountAsETH (BRCryptoAccount account) {
-    return account->eth;
-}
-
-private_extern BRGenericAccount
-cryptoAccountAsGEN (BRCryptoAccount account,
-                    BRCryptoNetworkCanonicalType type) {
-    if (genAccountHasType (account->xrp, type)) return account->xrp;
-    if (genAccountHasType (account->hbar, type)) return account->hbar;
-    if (genAccountHasType (account->xtz, type)) return account->xtz;
-    return NULL;
-}
-
-private_extern const char *
-cryptoAccountAddressAsETH (BRCryptoAccount account) {
-    return ethAccountGetPrimaryAddressString (account->eth);
-}
-
-private_extern BRMasterPubKey
-cryptoAccountAsBTC (BRCryptoAccount account) {
-    return account->btc;
-}
-
-=======
->>>>>>> 03a4e5f2
 // https://en.wikipedia.org/wiki/Fletcher%27s_checksum
 static uint16_t
 checksumFletcher16(const uint8_t *data, size_t count )
