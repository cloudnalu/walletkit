--- conflicted
+++ resolved
@@ -707,37 +707,6 @@
     return wallet;
 }
 
-<<<<<<< HEAD
-=======
-extern BRCryptoWallet
-cryptoWalletManagerRegisterWallet (BRCryptoWalletManager cwm,
-                                   BRCryptoCurrency currency) {
-    BRCryptoWallet wallet = cryptoWalletManagerGetWalletForCurrency (cwm, currency);
-    if (NULL == wallet) {
-        switch (cwm->type) {
-            case BLOCK_CHAIN_TYPE_BTC:
-                // BTC has a single primary wallet.
-                break;
-
-            case BLOCK_CHAIN_TYPE_ETH: {
-                const char *issuer = cryptoCurrencyGetIssuer (currency);
-                if (NULL != issuer) {
-                    BREthereumAddress ethAddress = ethAddressCreate (issuer);
-                    BREthereumToken ethToken = ewmLookupToken (cwm->u.eth, ethAddress);
-                    assert (NULL != ethToken);
-                    ewmGetWalletHoldingToken (cwm->u.eth, ethToken);
-                }
-                break;
-            }
-            case BLOCK_CHAIN_TYPE_GEN:
-                // GEN has a single primary wallet.
-                break;
-        }
-    }
-    return wallet;
-}
-
->>>>>>> 53120ef1
 extern BRCryptoBoolean
 cryptoWalletManagerHasWallet (BRCryptoWalletManager cwm,
                               BRCryptoWallet wallet) {
@@ -935,38 +904,11 @@
                                         BRCryptoTransfer transfer,
                                         BRCryptoTransferState newState) {
     pthread_mutex_lock (&cwm->lock);
-<<<<<<< HEAD
 
     BRCryptoTransferState oldState = cryptoTransferGetState (transfer);
-=======
-    BRGenericWallet        genericWallet   = cryptoWalletAsGEN   (wallet);
-    BRGenericTransfer      genericTransfer = cryptoTransferAsGEN (transfer);
-    BRGenericTransferState oldGenericState = genTransferGetState (genericTransfer);
-
-    if (!genTransferStateEqual (oldGenericState, newGenericState)) {
-        BRCryptoAmount oldBalance = cryptoWalletGetBalance (wallet);
-
-        BRCryptoTransferState oldState = cryptoTransferGetState (transfer);
-        BRCryptoTransferState newState = cryptoTransferStateCreateGEN (newGenericState,
-                                                                       cryptoTransferGetUnitForFee(transfer));
-
-        pthread_mutex_unlock (&cwm->lock);
-        cwm->listener.transferEventCallback (cwm->listener.context,
-                                             cryptoWalletManagerTake (cwm),
-                                             cryptoWalletTake (wallet),
-                                             cryptoTransferTake(transfer),
-                                             (BRCryptoTransferEvent) {
-            CRYPTO_TRANSFER_EVENT_CHANGED,
-            { .state = {
-                cryptoTransferStateCopy (&oldState),
-                cryptoTransferStateCopy (&newState) }}
-        });
-        pthread_mutex_lock (&cwm->lock);
->>>>>>> 53120ef1
 
     cryptoTransferSetState (transfer, newState);
 
-<<<<<<< HEAD
     cryptoTransferStateRelease (&oldState);
     cryptoTransferStateRelease (&newState);
 
@@ -979,39 +921,25 @@
     //
     if (GENERIC_TRANSFER_STATE_ERRORED == newGenericState.type) {
         genWalletRemTransfer(cryptoWalletAsGEN(wallet), genericTransfer);
-=======
-        cryptoTransferStateRelease (&oldState);
-        cryptoTransferStateRelease (&newState);
-
-        // Update wallet
-        genWalletUpdTransfer (genericWallet, genericTransfer);
-        BRCryptoAmount newBalance = cryptoWalletGetBalance (wallet);
->>>>>>> 53120ef1
-
-        if (CRYPTO_COMPARE_EQ != cryptoAmountCompare (oldBalance, newBalance)) {
-            cwm->listener.walletEventCallback (cwm->listener.context,
-                                                cryptoWalletManagerTake (cwm),
-                                                cryptoWalletTake (cwm->wallet),
-                                                (BRCryptoWalletEvent) {
-                                                    CRYPTO_WALLET_EVENT_BALANCE_UPDATED,
-                                                    { .balanceUpdated = { cryptoAmountTake(newBalance) }}
-                                                });
-
-             cwm->listener.walletManagerEventCallback (cwm->listener.context,
-                                                       cryptoWalletManagerTake (cwm),
-                                                       (BRCryptoWalletManagerEvent) {
-                 CRYPTO_WALLET_MANAGER_EVENT_WALLET_CHANGED,
-                 { .wallet = cryptoWalletTake (cwm->wallet) }
-             });
-        }
-        cryptoAmountGive (newBalance);
-        cryptoAmountGive (oldBalance);
-    }
-<<<<<<< HEAD
+
+        BRCryptoAmount balance = cryptoWalletGetBalance(wallet);
+        cwm->listener.walletEventCallback (cwm->listener.context,
+                                           cryptoWalletManagerTake (cwm),
+                                           cryptoWalletTake (cwm->wallet),
+                                           (BRCryptoWalletEvent) {
+                                               CRYPTO_WALLET_EVENT_BALANCE_UPDATED,
+                                               { .balanceUpdated = { balance }}
+                                           });
+
+        cwm->listener.walletManagerEventCallback (cwm->listener.context,
+                                                  cryptoWalletManagerTake (cwm),
+                                                  (BRCryptoWalletManagerEvent) {
+            CRYPTO_WALLET_MANAGER_EVENT_WALLET_CHANGED,
+            { .wallet = cryptoWalletTake (cwm->wallet) }
+        });
+    }
 #endif
 
-=======
->>>>>>> 53120ef1
     pthread_mutex_unlock (&cwm->lock);
 }
 
