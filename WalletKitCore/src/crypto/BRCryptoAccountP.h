--- conflicted
+++ resolved
@@ -19,6 +19,7 @@
 #include "ethereum/blockchain/BREthereumAccount.h"
 #include "ripple/BRRippleAccount.h"
 #include "hedera/BRHederaAccount.h"
+#include "tezos/BRTezosAccount.h"
 
 #ifdef __cplusplus
 extern "C" {
@@ -27,14 +28,9 @@
 struct BRCryptoAccountRecord {
     BRMasterPubKey btc;
     BREthereumAccount eth;
-<<<<<<< HEAD
-    BRGenericAccount xrp;
-    BRGenericAccount hbar;
-    BRGenericAccount xtz;
-=======
     BRRippleAccount xrp;
     BRHederaAccount hbar;
->>>>>>> 03a4e5f2
+    BRTezosAccount xtz;
     // ...
 
     char *uids;
@@ -63,7 +59,7 @@
 private_extern UInt512
 cryptoAccountDeriveSeed (const char *phrase);
 
-// MARK: Account As {ETH,BTC,XRP,HBAR
+// MARK: Account As {ETH,BTC,XRP,HBAR,XTZ}
 
 static inline BRMasterPubKey
 cryptoAccountAsBTC (BRCryptoAccount account) {
@@ -85,6 +81,11 @@
     return account->hbar;
 }
 
+static inline BRTezosAccount
+cryptoAccountAsXTZ (BRCryptoAccount account) {
+    return account->xtz;
+}
+
 #ifdef __cplusplus
 }
 #endif
