--- conflicted
+++ resolved
@@ -586,10 +586,7 @@
                                                                                feeBasis,
                                                                                AS_CRYPTO_BOOLEAN (0 == error));
         genTransferSetState (transfer, transferState);
-<<<<<<< HEAD
-
-=======
->>>>>>> 06d9b851
+
         array_add (transfers, transfer);
     }
     pthread_mutex_unlock (&gwm->lock);
