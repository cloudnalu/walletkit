--- conflicted
+++ resolved
@@ -552,22 +552,12 @@
                               ? GENERIC_TRANSFER_SENT
                               : GENERIC_TRANSFER_RECEIVED));
 
-<<<<<<< HEAD
-    genTransferSetState (transfer,
-                         genTransferStateCreateIncluded (blockHeight,
-                                                         GENERIC_TRANSFER_TRANSACTION_INDEX_UNKNOWN,
-                                                         timestamp,
-                                                         feeBasis,
-                                                         AS_CRYPTO_BOOLEAN (0 == error),
-                                                         NULL));
-=======
     BRGenericTransferState transferState = genManagerRecoverTransferState (gwm,
                                                                            timestamp,
                                                                            blockHeight,
                                                                            feeBasis,
                                                                            AS_CRYPTO_BOOLEAN (0 == error));
     genTransferSetState (transfer, transferState);
->>>>>>> 5093c234
 
     genAddressRelease (source);
     genAddressRelease (target);
@@ -587,15 +577,6 @@
     array_new (transfers, array_count(refs));
     for (size_t index = 0; index < array_count(refs); index++) {
         BRGenericTransfer transfer = genTransferAllocAndInit (gwm->handlers->type, refs[index]);
-<<<<<<< HEAD
-        genTransferSetState (transfer,
-                             genTransferStateCreateIncluded (blockHeight,
-                                                             GENERIC_TRANSFER_TRANSACTION_INDEX_UNKNOWN,
-                                                             timestamp,
-                                                             genTransferGetFeeBasis (transfer),
-                                                             AS_CRYPTO_BOOLEAN (0 == error),
-                                                             NULL));
-=======
         BRGenericFeeBasis feeBasis = genTransferGetFeeBasis (transfer);
         BRGenericTransferState transferState = genManagerRecoverTransferState (gwm,
                                                                                timestamp,
@@ -604,7 +585,6 @@
                                                                                AS_CRYPTO_BOOLEAN (0 == error));
         genTransferSetState (transfer, transferState);
 
->>>>>>> 5093c234
         array_add (transfers, transfer);
     }
     pthread_mutex_unlock (&gwm->lock);
