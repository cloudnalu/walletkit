--- conflicted
+++ resolved
@@ -170,12 +170,8 @@
         BRGenericWalletHasTransfer hasTransfer;
         BRGenericWalletAddTransfer addTransfer;
         BRGenericWalletRemTransfer remTransfer;
-<<<<<<< HEAD
-        BRGenericWalletCreateTransfer createTransfer;
-=======
         BRGenericWalletUpdTransfer updTransfer;
         BRGenericWalletCreateTransfer createTransfer; // Unneeded.
->>>>>>> 53120ef1
         BRGenericWalletEstimateFeeBasis estimateFeeBasis;
         
         BRGenericWalletGetTransactionAttributeKeys getTransactionAttributeKeys;
