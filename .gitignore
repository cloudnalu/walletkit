--- conflicted
+++ resolved
@@ -1,8 +1,4 @@
-<<<<<<< HEAD
-b# Object files
-=======
 # Object files
->>>>>>> 140be68f
 *.o
 *.ko
 *.obj
@@ -47,10 +43,4 @@
 DerivedData/
 xcuserdata/
 *TestsConfig.*
-<<<<<<< HEAD
-Package.resolved
-
-
-=======
-Package.resolved
->>>>>>> 140be68f
+Package.resolved