/*
 * Created by Michael Carrara <michael.carrara@breadwallet.com> on 5/31/18.
 * Copyright (c) 2018 Breadwinner AG.  All right reserved.
 *
 * See the LICENSE file at the project root for license information.
 * See the CONTRIBUTORS file at the project root for a list of contributors.
 */
package com.breadwallet.crypto;

import com.breadwallet.crypto.blockchaindb.BlockchainDb;
import com.breadwallet.crypto.events.system.SystemListener;
import com.google.common.base.Optional;

import java.util.Date;
import java.util.List;
import java.util.concurrent.ScheduledExecutorService;

import static com.google.common.base.Preconditions.checkState;

public final class CryptoApi {

    public interface AccountProvider {
        Account createFromPhrase(byte[] phraseUtf8, Date timestamp, String uids);
        Optional<Account> createFromSerialization(byte[] serialization, String uids);
        byte[] generatePhrase(List<String> words);
        boolean validatePhrase(byte[] phraseUtf8, List<String> words);
    }

    public interface AmountProvider {
        Optional<Amount> create(long value, Unit unit);
        Optional<Amount> create(double value, Unit unit);
        Optional<Amount> create(String value, boolean isNegative, Unit unit);
    }

    public interface SystemProvider {
<<<<<<< HEAD
        System create(ScheduledExecutorService executor, SystemListener listener, Account account, String path, BlockchainDb query);
=======
        System create(ExecutorService listenerExecutor, SystemListener listener, Account account, boolean isMainnet, String path, BlockchainDb query);
>>>>>>> 97eae159
    }

    public interface Provider {

        AccountProvider accountProvider();

        AmountProvider amountProvider();

        SystemProvider systemProvider();
    }

    private static Provider provider;

    public static void initialize(Provider provider) {
        checkState(null == CryptoApi.provider);
        CryptoApi.provider = provider;
    }

    /* package */
    static Provider getProvider() {
        checkState(null != CryptoApi.provider);
        return CryptoApi.provider;
    }
}<|MERGE_RESOLUTION|>--- conflicted
+++ resolved
@@ -33,11 +33,7 @@
     }
 
     public interface SystemProvider {
-<<<<<<< HEAD
-        System create(ScheduledExecutorService executor, SystemListener listener, Account account, String path, BlockchainDb query);
-=======
-        System create(ExecutorService listenerExecutor, SystemListener listener, Account account, boolean isMainnet, String path, BlockchainDb query);
->>>>>>> 97eae159
+        System create(ScheduledExecutorService executor, SystemListener listener, Account account, boolean isMainnet, String path, BlockchainDb query);
     }
 
     public interface Provider {
