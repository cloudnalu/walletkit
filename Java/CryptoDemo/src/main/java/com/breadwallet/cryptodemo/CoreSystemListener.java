--- conflicted
+++ resolved
@@ -38,13 +38,6 @@
 
     private static final String TAG = CoreSystemListener.class.getName();
 
-<<<<<<< HEAD
-=======
-    private final Set<WalletManagerListener> walletManagerListeners = Collections.newSetFromMap(new WeakHashMap<>());
-    private final Set<WalletListener> walletListeners = Collections.newSetFromMap(new WeakHashMap<>());
-    private final Set<TransferListener> transferListeners = Collections.newSetFromMap(new WeakHashMap<>());
-
->>>>>>> 97eae159
     private final WalletManagerMode mode;
     private final boolean isMainnet;
     private final List<String> currencyCodesNeeded;
