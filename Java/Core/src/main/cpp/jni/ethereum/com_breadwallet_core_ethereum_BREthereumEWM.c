//  Created by Ed Gamble on 3/7/2018
//  Copyright (c) 2018 Breadwinner AG.  All right reserved.
//
//  See the LICENSE file at the project root for license information.
//  See the CONTRIBUTORS file at the project root for a list of contributors.

#include "../BRCoreJni.h"

#include <stdlib.h>
#include <assert.h>
#include <string.h>
#include "support/BRBIP39Mnemonic.h"
#include "support/BRKey.h"
#include "ethereum/ewm/BREthereumAmount.h"
#include "ethereum/base/BREthereumHash.h"
#include "ethereum/base/BREthereumData.h"
#include "ethereum/BREthereum.h"
#include "com_breadwallet_core_ethereum_BREthereumEWM.h"

static BREthereumWallet
getWallet (JNIEnv *env,
           jlong wid) {
    return (BREthereumWallet) wid;
}

static BREthereumTransfer
getTransfer (JNIEnv *env,
             jlong tid) {
    return (BREthereumTransfer) tid;
}

//
// Forward Declarations - Client Interface
//
static void
clientGetGasPrice(BREthereumClientContext context,
                  BREthereumEWM node,
                  BREthereumWallet wid,
                  int id);

static void
clientEstimateGas(BREthereumClientContext context,
                  BREthereumEWM node,
                  BREthereumWallet wid,
                  BREthereumTransfer tid,
                  const char *from,
                  const char *to,
                  const char *amount,
                  const char *data,
                  int id);

static void
clientGetBalance(BREthereumClientContext context,
                 BREthereumEWM node,
                 BREthereumWallet wid,
                 const char *address,
                 int id);

static void
clientSubmitTransaction(BREthereumClientContext context,
                        BREthereumEWM node,
                        BREthereumWallet wid,
                        BREthereumTransfer tid,
                        const char *transaction,
                        int id);

static void
clientGetTransactions(BREthereumClientContext context,
                      BREthereumEWM node,
                      const char *account,
                      uint64_t begBlockNumber,
                      uint64_t endBlockNumber,
                      int id);

static void
clientGetLogs(BREthereumClientContext context,
              BREthereumEWM node,
              const char *contract,
              const char *address,
              const char *event,
              uint64_t begBlockNumber,
              uint64_t endBlockNumber,
              int rid);

static void
clientGetTokens (BREthereumClientContext context,
                 BREthereumEWM ewm,
                 int rid);

static void
clientGetBlockNumber(BREthereumClientContext context,
                     BREthereumEWM node,
                     int id);

static void
clientGetNonce(BREthereumClientContext context,
               BREthereumEWM node,
               const char *address,
               int id);

static void
clientGetBlocks (BREthereumClientContext context,
                 BREthereumEWM ewm,
                 const char *address,
                 BREthereumSyncInterestSet interests,
                 uint64_t blockNumberStart,
                 uint64_t blockNumberStop,
                 int rid);

static void
clientEWMEventHandler (BREthereumClientContext context,
                       BREthereumEWM ewm,
                       BREthereumEWMEvent event,
                       BREthereumStatus status,
                       const char *errorDescription);

static void
clientPeerEventHandler (BREthereumClientContext context,
                        BREthereumEWM ewm,
                        BREthereumPeerEvent event,
                        BREthereumStatus status,
                        const char *errorDescription);

static void
clientWalletEventHandler(BREthereumClientContext context,
                         BREthereumEWM node,
                         BREthereumWallet wid,
                         BREthereumWalletEvent event,
                         BREthereumStatus status,
                         const char *errorDescription);

static void
clientTokenEventHandler(BREthereumClientContext context,
                        BREthereumEWM ewm,
                        BREthereumToken token,
                        BREthereumTokenEvent event);

#if 0
static void
clientBlockEventHandler(BREthereumClientContext context,
                        BREthereumEWM node,
                        BREthereumBlock bid,
                        BREthereumBlockEvent event,
                        BREthereumStatus status,
                        const char *errorDescription);
#endif
static void
clientTransferEventHandler(BREthereumClientContext context,
                           BREthereumEWM node,
                           BREthereumWallet wid,
                           BREthereumTransfer tid,
                           BREthereumTransferEvent event,
                           BREthereumStatus status,
                           const char *errorDescription);

static jstring
asJniString(JNIEnv *env, char *string) {
    jstring result = (*env)->NewStringUTF(env, string);
    free(string);
    return result;
}

//
// Trampoline (C -> Java) Methods
//
static jclass trampolineClass = NULL;
static jmethodID trampolineGetGasPrice = NULL;
static jmethodID trampolineGetGasEstimate = NULL;
static jmethodID trampolineGetBalance = NULL;
static jmethodID trampolineSubmitTransaction = NULL;
static jmethodID trampolineGetTransactions = NULL;
static jmethodID trampolineGetLogs = NULL;
static jmethodID trampolineGetBlocks = NULL;
static jmethodID trampolineGetTokens = NULL;
static jmethodID trampolineGetBlockNumber = NULL;
static jmethodID trampolineGetNonce = NULL;
static jmethodID trampolineEWMEvent = NULL;
static jmethodID trampolinePeerEvent = NULL;
static jmethodID trampolineWalletEvent = NULL;
static jmethodID trampolineTokenEvent = NULL;
//static jmethodID trampolineBlockEvent = NULL;
static jmethodID trampolineTransferEvent = NULL;

static jmethodID
trampolineOrFatal (JNIEnv *env, const char *name, const char *signature) {
    jmethodID method = (*env)->GetStaticMethodID (env, trampolineClass, name, signature);
    assert (NULL != method);
    return method;
}

/*
 * Class:     com_breadwallet_core_ethereum_BREthereumEWM
 * Method:    initializeNative
 * Signature: ()V
 */
JNIEXPORT void JNICALL
Java_com_breadwallet_core_ethereum_BREthereumEWM_initializeNative
        (JNIEnv *env, jclass thisClass) {
    if (NULL != trampolineClass) return;
    trampolineClass = (*env)->NewGlobalRef(env, thisClass);

    trampolineGetGasPrice       = trampolineOrFatal (env, "trampolineGetGasPrice",       "(JJI)V");
    trampolineGetGasEstimate    = trampolineOrFatal (env, "trampolineGetGasEstimate",    "(JJJLjava/lang/String;Ljava/lang/String;Ljava/lang/String;Ljava/lang/String;I)V");
    trampolineGetBalance        = trampolineOrFatal (env, "trampolineGetBalance",        "(JJLjava/lang/String;I)V");
    trampolineSubmitTransaction = trampolineOrFatal (env, "trampolineSubmitTransaction", "(JJJLjava/lang/String;I)V");
    trampolineGetTransactions   = trampolineOrFatal (env, "trampolineGetTransactions",   "(JLjava/lang/String;JJI)V");
    trampolineGetLogs           = trampolineOrFatal (env, "trampolineGetLogs",           "(JLjava/lang/String;Ljava/lang/String;Ljava/lang/String;JJI)V");
    trampolineGetBlocks         = trampolineOrFatal (env, "trampolineGetBlocks",         "(JLjava/lang/String;IJJI)V");
    trampolineGetTokens         = trampolineOrFatal (env, "trampolineGetTokens",         "(JI)V");
    trampolineGetBlockNumber    = trampolineOrFatal (env, "trampolineGetBlockNumber",    "(JI)V");
    trampolineGetNonce          = trampolineOrFatal (env, "trampolineGetNonce",          "(JLjava/lang/String;I)V");
    trampolineEWMEvent          = trampolineOrFatal (env, "trampolineEWMEvent",          "(JIILjava/lang/String;)V");
    trampolinePeerEvent         = trampolineOrFatal (env, "trampolinePeerEvent",         "(JIILjava/lang/String;)V");
    trampolineWalletEvent       = trampolineOrFatal (env, "trampolineWalletEvent",       "(JJIILjava/lang/String;)V");
    trampolineTokenEvent        = trampolineOrFatal (env, "trampolineTokenEvent",        "(JJI)V");
//    trampolineBlockEvent        = trampolineOrFatal (env, "trampolineBlockEvent",        "(JIIILjava/lang/String;)V");
    trampolineTransferEvent     = trampolineOrFatal (env, "trampolineTransferEvent",     "(JJJIILjava/lang/String;)V");
}

static BRSetOf(BREthereumHashDataPair)
mapToHashDataPair (JNIEnv *env, jobject arrayObject) {
    if ((*env)->IsSameObject(env, arrayObject, NULL)) { return NULL; }

    size_t pairsCount = (*env)->GetArrayLength (env, arrayObject);

    BRSetOf(BREthereumHashDataPair) pairs = hashDataPairSetCreateEmpty (pairsCount);

    for (size_t index = 0; index < pairsCount; index++) {
        jobject item = (*env)->GetObjectArrayElement (env, arrayObject, index);
        jstring itemHash = (*env)->GetObjectArrayElement (env, item, 0);
        jstring itemData = (*env)->GetObjectArrayElement (env, item, 1);

        const char *stringHash = (*env)->GetStringUTFChars (env, itemHash, 0);
        const char *stringData = (*env)->GetStringUTFChars (env, itemData, 0);

        if ((2*ETHEREUM_HASH_BYTES) != strlen (stringHash)) {
            assert (0);
            (*env)->ReleaseStringUTFChars (env, itemHash, stringHash);
            (*env)->ReleaseStringUTFChars (env, itemData, stringData);
            (*env)->DeleteLocalRef (env, itemData);
            (*env)->DeleteLocalRef (env, itemHash);
            (*env)->DeleteLocalRef (env, item);
            return NULL;
        }

        BREthereumHash hash;
        BREthereumData data;

        decodeHex(hash.bytes, ETHEREUM_HASH_BYTES, stringHash, 2 * ETHEREUM_HASH_BYTES);
        data.bytes = decodeHexCreate(&data.count, stringData, strlen(stringData));

        (*env)->ReleaseStringUTFChars (env, itemHash, stringHash);
        (*env)->ReleaseStringUTFChars (env, itemData, stringData);
        (*env)->DeleteLocalRef (env, itemData);
        (*env)->DeleteLocalRef (env, itemHash);
        (*env)->DeleteLocalRef (env, item);

        BREthereumHashDataPair pair = hashDataPairCreate(hash, data);
        BRSetAdd (pairs, pair);
    }
    return pairs;
}

/*
 * Class:     com_breadwallet_core_ethereum_BREthereumEWM
 * Method:    jniCreateEWM
 * Signature: (Lcom/breadwallet/core/ethereum/BREthereumEWM/Client;IJLjava/lang/String;Ljava/lang/String;[Ljava/lang/String;)J
 */
JNIEXPORT jlong JNICALL
Java_com_breadwallet_core_ethereum_BREthereumEWM_jniCreateEWM
        (JNIEnv *env, jclass thisClass,
         jobject clientObject,
         jint mode,
         jlong network,
         jstring storagePathString,
         jstring paperKeyString,
         jobjectArray wordsArrayObject) {

    // Install the wordList
    int wordsCount = (*env)->GetArrayLength(env, wordsArrayObject);
    assert (BIP39_WORDLIST_COUNT == wordsCount);
    char *wordList[wordsCount];

    for (int i = 0; i < wordsCount; i++) {
        jstring string = (jstring) (*env)->GetObjectArrayElement(env, wordsArrayObject, i);
        const char *rawString = (*env)->GetStringUTFChars(env, string, 0);

        wordList[i] = strdup (rawString);

        (*env)->ReleaseStringUTFChars(env, string, rawString);
        (*env)->DeleteLocalRef(env, string);
    }

    installSharedWordList((const char **) wordList, BIP39_WORDLIST_COUNT);

    const char *paperKey    = (*env)->GetStringUTFChars (env, paperKeyString, 0);
    const char *storagePath = (*env)->GetStringUTFChars (env, storagePathString, 0);

    BREthereumClient client = {
            NULL,
            clientGetBalance,
            clientGetGasPrice,
            clientEstimateGas,
            clientSubmitTransaction,
            clientGetTransactions,
            clientGetLogs,
            clientGetBlocks,
            clientGetTokens,
            clientGetBlockNumber,
            clientGetNonce,

            clientEWMEventHandler,
            clientPeerEventHandler,
            clientWalletEventHandler,
            clientTokenEventHandler,
            clientTransferEventHandler
    };

    BREthereumEWM node = ewmCreateWithPaperKey((BREthereumNetwork) network,
<<<<<<< HEAD
                                        paperKey,
                                        ETHEREUM_TIMESTAMP_UNKNOWN,
                                        BRD_WITH_P2P_SEND,
                                        client,
                                        storagePath,
                                        0);
=======
                                               paperKey,
                                               ETHEREUM_TIMESTAMP_UNKNOWN,
                                               (BREthereumMode) mode,
                                               client,
                                               storagePath);
>>>>>>> 003d197e

    (*env)->ReleaseStringUTFChars (env, paperKeyString,    paperKey);
    (*env)->ReleaseStringUTFChars (env, storagePathString, storagePath);
    return (jlong) node;
}

/*
 * Class:     com_breadwallet_core_ethereum_BREthereumEWM
 * Method:    jniCreateEWM_PublicKey
 * Signature: (Lcom/breadwallet/core/ethereum/BREthereumEWM/Client;IJLjava/lang/String;[B)J
 */
JNIEXPORT jlong JNICALL
Java_com_breadwallet_core_ethereum_BREthereumEWM_jniCreateEWM_1PublicKey
        (JNIEnv *env, jclass thisClass,
         jobject clientObject,
         jint mode,
         jlong network,
         jstring storagePathString,
         jbyteArray publicKey) {

    assert (65 == (*env)->GetArrayLength(env, publicKey));

    jbyte *publicKeyBytes = (*env)->GetByteArrayElements(env, publicKey, 0);
    BRKey key;

    memcpy (key.pubKey, publicKeyBytes, 65);

    BREthereumClient client = {
            NULL,
            clientGetBalance,
            clientGetGasPrice,
            clientEstimateGas,
            clientSubmitTransaction,
            clientGetTransactions,
            clientGetLogs,
            clientGetBlocks,
            clientGetTokens,
            clientGetBlockNumber,
            clientGetNonce,

            clientEWMEventHandler,
            clientPeerEventHandler,
            clientWalletEventHandler,
            clientTokenEventHandler,
//            clientBlockEventHandler,
            clientTransferEventHandler
    };

    const char *storagePath = (*env)->GetStringUTFChars (env, storagePathString, 0);

    BREthereumEWM node = ewmCreateWithPublicKey((BREthereumNetwork) network,
<<<<<<< HEAD
                                                     key,
                                                     ETHEREUM_TIMESTAMP_UNKNOWN,
                                                     BRD_WITH_P2P_SEND,
                                                     client,
                                                     storagePath,
                                                     0);
=======
                                                key,
                                                ETHEREUM_TIMESTAMP_UNKNOWN,
                                                (BREthereumMode) mode,
                                                client,
                                                storagePath);
>>>>>>> 003d197e


    (*env)->ReleaseByteArrayElements(env, publicKey, publicKeyBytes, 0);
    (*env)->ReleaseStringUTFChars (env, storagePathString, storagePath);
    return (jlong) node;
}

/*
 * Class:     com_breadwallet_core_ethereum_BREthereumEWM
 * Method:    jniAddressIsValid
 * Signature: (Ljava/lang/String;)Z
 */
JNIEXPORT jboolean JNICALL Java_com_breadwallet_core_ethereum_BREthereumEWM_jniAddressIsValid
        (JNIEnv *env, jclass thisClass, jstring addressObject) {

    const char *address = (*env)->GetStringUTFChars(env, addressObject, 0);

    jboolean result = ETHEREUM_BOOLEAN_IS_TRUE (addressValidateString(address))
                      ? JNI_TRUE
                      : JNI_FALSE;

    (*env)->ReleaseStringUTFChars(env, addressObject, address);
    return result;
}

/*
 * Class:     com_breadwallet_core_ethereum_BREthereumEWM
 * Method:    jniEWMGetAccount
 * Signature: ()J
 */
JNIEXPORT jlong JNICALL
Java_com_breadwallet_core_ethereum_BREthereumEWM_jniEWMGetAccount
    (JNIEnv *env, jobject thisObject) {
  BREthereumEWM node = (BREthereumEWM) getJNIReference(env, thisObject);
    return (jlong) ewmGetAccount(node);
}

/*
 * Class:     com_breadwallet_core_ethereum_BREthereumEWM
 * Method:    jniEWMGetWallet
 * Signature: ()J
 */
JNIEXPORT jlong JNICALL
Java_com_breadwallet_core_ethereum_BREthereumEWM_jniEWMGetWallet
        (JNIEnv *env, jobject thisObject) {
    BREthereumEWM node = (BREthereumEWM) getJNIReference(env, thisObject);
    return (jlong) ewmGetWallet(node);
}

/*
 * Class:     com_breadwallet_core_ethereum_BREthereumEWM
 * Method:    jniEWMGetWalletToken
 * Signature: (J)J
 */
JNIEXPORT jlong JNICALL
Java_com_breadwallet_core_ethereum_BREthereumEWM_jniEWMGetWalletToken
        (JNIEnv *env, jobject thisObject, jlong tokenId) {
    BREthereumEWM node = (BREthereumEWM) getJNIReference(env, thisObject);
    return (jlong) ewmGetWalletHoldingToken(node, (BREthereumToken) tokenId);
}

/*
 * Class:     com_breadwallet_core_ethereum_BREthereumEWM
 * Method:    jniEWMWalletGetToken
 * Signature: (J)J
 */
JNIEXPORT jlong JNICALL Java_com_breadwallet_core_ethereum_BREthereumEWM_jniEWMWalletGetToken
        (JNIEnv *env, jobject thisObject, jlong wid) {
    BREthereumEWM node = (BREthereumEWM) getJNIReference(env, thisObject);
    return (jlong) ewmWalletGetToken(node, (BREthereumWallet) wid);
}

/*
 * Class:     com_breadwallet_core_ethereum_BREthereumEWM
 * Method:    jniGetAccountPrimaryAddress
 * Signature: (J)Ljava/lang/String;
 */
JNIEXPORT jstring JNICALL
Java_com_breadwallet_core_ethereum_BREthereumEWM_jniGetAccountPrimaryAddress
        (JNIEnv *env, jobject thisObject, jlong account) {
    BREthereumEWM node = (BREthereumEWM) getJNIReference(env, thisObject);

    char *addressChars = ewmGetAccountPrimaryAddress(node);
    jstring addressObject = (*env)->NewStringUTF(env, addressChars);
    free(addressChars);

    return addressObject;
}

/*
 * Class:     com_breadwallet_core_ethereum_BREthereumEWM
 * Method:    jniGetAccountPrimaryAddressPublicKey
 * Signature: (J)[B
 */
JNIEXPORT jbyteArray JNICALL
Java_com_breadwallet_core_ethereum_BREthereumEWM_jniGetAccountPrimaryAddressPublicKey
        (JNIEnv *env, jobject thisObject, jlong account) {
    BREthereumEWM node = (BREthereumEWM) getJNIReference(env, thisObject);

    BRKey key = ewmGetAccountPrimaryAddressPublicKey(node);
    jbyteArray publicKey = (*env)->NewByteArray (env, 65);
    (*env)->SetByteArrayRegion (env, publicKey, 0, 65, (const jbyte *) key.pubKey);

    return publicKey;
}

/*
 * Class:     com_breadwallet_core_ethereum_BREthereumEWM
 * Method:    jniGetAccountPrimaryAddressPrivateKey
 * Signature: (JLjava/lang/String;)[B
 */
JNIEXPORT jbyteArray JNICALL
Java_com_breadwallet_core_ethereum_BREthereumEWM_jniGetAccountPrimaryAddressPrivateKey
        (JNIEnv *env, jobject thisObject,
         jlong account,
         jstring paperKeyString) {
    BREthereumEWM node = (BREthereumEWM) getJNIReference(env, thisObject);

    const char *paperKey = (*env)->GetStringUTFChars(env, paperKeyString, 0);
    BRKey key = ewmGetAccountPrimaryAddressPrivateKey(node, paperKey);
    (*env)->ReleaseStringUTFChars(env, paperKeyString, paperKey);

    jbyteArray privateKey = (*env)->NewByteArray(env, sizeof(BRKey));
    (*env)->SetByteArrayRegion(env, privateKey, 0, sizeof(BRKey), (const jbyte *) &key);

    return privateKey;
}

/*
 * Class:     com_breadwallet_core_ethereum_BREthereumEWM
 * Method:    jniGetWalletBalance
 * Signature: (JJ)Ljava/lang/String;
 */
JNIEXPORT jstring JNICALL
Java_com_breadwallet_core_ethereum_BREthereumEWM_jniGetWalletBalance
        (JNIEnv *env, jobject thisObject, jlong wid, jlong unit) {
    BREthereumEWM node = (BREthereumEWM) getJNIReference(env, thisObject);
    BREthereumWallet wallet = getWallet (env, wid);
    BREthereumAmount balance = ewmWalletGetBalance(node, wallet);

    char *number = (AMOUNT_ETHER == amountGetType(balance)
                    ? etherGetValueString(balance.u.ether, unit)
                    : tokenQuantityGetValueString(balance.u.tokenQuantity, unit));

    jstring result = (*env)->NewStringUTF(env, number);
    free(number);
    return result;
}

/*
 * Class:     com_breadwallet_core_ethereum_BREthereumEWM
 * Method:    jniEstimateWalletGasPrice
 * Signature: (J)V
 */
JNIEXPORT void JNICALL
Java_com_breadwallet_core_ethereum_BREthereumEWM_jniEstimateWalletGasPrice
        (JNIEnv *env, jobject thisObject, jlong wid) {
    BREthereumEWM node = (BREthereumEWM) getJNIReference(env, thisObject);
    BREthereumWallet wallet = getWallet (env, wid);

    ewmUpdateGasPrice (node, wallet);
}

/*
 * Class:     com_breadwallet_core_ethereum_BREthereumEWM
 * Method:    jniWalletGetDefaultGasPrice
 * Signature: (J)J
 */
JNIEXPORT jlong
JNICALL Java_com_breadwallet_core_ethereum_BREthereumEWM_jniWalletGetDefaultGasPrice
        (JNIEnv *env, jobject thisObject,
         jlong wid) {
    BREthereumEWM node = (BREthereumEWM) getJNIReference(env, thisObject);
    BREthereumWallet wallet = getWallet (env, wid);
    BREthereumGasPrice price = ewmWalletGetDefaultGasPrice(node, wallet);

    return price.etherPerGas.valueInWEI.u64[0];

}

/*
 * Class:     com_breadwallet_core_ethereum_BREthereumEWM
 * Method:    jniWalletSetDefaultGasPrice
 * Signature: (JJ)V
 */
JNIEXPORT void
JNICALL Java_com_breadwallet_core_ethereum_BREthereumEWM_jniWalletSetDefaultGasPrice
        (JNIEnv *env, jobject thisObject,
         jlong wid,
         jlong value) {
    BREthereumEWM node = (BREthereumEWM) getJNIReference(env, thisObject);
    BREthereumWallet wallet = getWallet (env, wid);
    BREthereumGasPrice price = gasPriceCreate (etherCreateNumber(value, WEI));

    ewmWalletSetDefaultGasPrice(node, wallet, price);

}

/*
 * Class:     com_breadwallet_core_ethereum_BREthereumEWM
 * Method:    jniWalletGetDefaultGasLimit
 * Signature: (J)J
 */
JNIEXPORT jlong
JNICALL Java_com_breadwallet_core_ethereum_BREthereumEWM_jniWalletGetDefaultGasLimit
        (JNIEnv *env, jobject thisObject,
         jlong wid) {
    BREthereumEWM node = (BREthereumEWM) getJNIReference(env, thisObject);
    BREthereumWallet wallet = getWallet (env, wid);
    BREthereumGas limit = ewmWalletGetDefaultGasLimit (node, wallet);
    return limit.amountOfGas;

}

/*
 * Class:     com_breadwallet_core_ethereum_BREthereumEWM
 * Method:    jniWalletSetDefaultGasLimit
 * Signature: (JJ)V
 */
JNIEXPORT void
JNICALL Java_com_breadwallet_core_ethereum_BREthereumEWM_jniWalletSetDefaultGasLimit
        (JNIEnv *env, jobject thisObject,
         jlong wid,
         jlong value) {
    BREthereumEWM node = (BREthereumEWM) getJNIReference(env, thisObject);
    BREthereumWallet wallet = getWallet (env, wid);
    BREthereumGas limit = gasCreate(value);

    ewmWalletSetDefaultGasLimit(node, wallet, limit);
}

/*
 * Class:     com_breadwallet_core_ethereum_BREthereumEWM
 * Method:    jniAnnounceTransaction
 * Signature: (ILjava/lang/String;Ljava/lang/String;Ljava/lang/String;Ljava/lang/String;Ljava/lang/String;Ljava/lang/String;Ljava/lang/String;Ljava/lang/String;Ljava/lang/String;Ljava/lang/String;Ljava/lang/String;Ljava/lang/String;Ljava/lang/String;Ljava/lang/String;Ljava/lang/String;Ljava/lang/String;)V
 */
JNIEXPORT void JNICALL
Java_com_breadwallet_core_ethereum_BREthereumEWM_jniAnnounceTransaction
        (JNIEnv *env, jobject thisObject,
         jint id,
         jstring hashObject,
         jstring toObject,
         jstring fromObject,
         jstring contractObject,
         jstring amountObject,
         jstring gasLimitObject,
         jstring gasPriceObject,
         jstring dataObject,
         jstring nonceObject,
         jstring gasUsedObject,
         jstring blockNumberObject,
         jstring blockHashObject,
         jstring blockConfirmationsObject,
         jstring blockTransactionIndexObject,
         jstring blockTimestampObject,
         jstring isErrorObject) {
    BREthereumEWM node = (BREthereumEWM) getJNIReference(env, thisObject);

    const char *hash = (*env)->GetStringUTFChars(env, hashObject, 0);
    const char *to = (*env)->GetStringUTFChars(env, toObject, 0);
    const char *from = (*env)->GetStringUTFChars(env, fromObject, 0);
    const char *contract = (*env)->GetStringUTFChars(env, contractObject, 0);
    const char *amount = (*env)->GetStringUTFChars(env, amountObject, 0);
    const char *gasLimit = (*env)->GetStringUTFChars(env, gasLimitObject, 0);
    const char *gasPrice = (*env)->GetStringUTFChars(env, gasPriceObject, 0);
    const char *data = (*env)->GetStringUTFChars(env, dataObject, 0);
    const char *nonce = (*env)->GetStringUTFChars(env, nonceObject, 0);
    const char *gasUsed = (*env)->GetStringUTFChars(env, gasUsedObject, 0);
    const char *blockNumber = (*env)->GetStringUTFChars(env, blockNumberObject, 0);
    const char *blockHash = (*env)->GetStringUTFChars(env, blockHashObject, 0);
    const char *blockConfirmation = (*env)->GetStringUTFChars(env, blockConfirmationsObject, 0);
    const char *blockTransactionIndex = (*env)->GetStringUTFChars(env, blockTransactionIndexObject, 0);
    const char *blockTimestamp = (*env)->GetStringUTFChars(env, blockTimestampObject, 0);
    const char *isError = (*env)->GetStringUTFChars(env, isErrorObject, 0);

    ewmAnnounceTransaction(node, id,
                                 hash, to, from, contract,
                                 amount, gasLimit, gasPrice,
                                 data, nonce, gasUsed,
                                 blockNumber, blockHash, blockConfirmation, blockTransactionIndex,
                                 blockTimestamp,
                                 isError);

    (*env)->ReleaseStringUTFChars(env, hashObject, hash);
    (*env)->ReleaseStringUTFChars(env, toObject, to);
    (*env)->ReleaseStringUTFChars(env, fromObject, from);
    (*env)->ReleaseStringUTFChars(env, contractObject, contract);
    (*env)->ReleaseStringUTFChars(env, amountObject, amount);
    (*env)->ReleaseStringUTFChars(env, gasLimitObject, gasLimit);
    (*env)->ReleaseStringUTFChars(env, gasPriceObject, gasPrice);
    (*env)->ReleaseStringUTFChars(env, dataObject, data);
    (*env)->ReleaseStringUTFChars(env, nonceObject, nonce);
    (*env)->ReleaseStringUTFChars(env, gasUsedObject, gasUsed);
    (*env)->ReleaseStringUTFChars(env, blockNumberObject, blockNumber);
    (*env)->ReleaseStringUTFChars(env, blockHashObject, blockHash);
    (*env)->ReleaseStringUTFChars(env, blockConfirmationsObject, blockConfirmation);
    (*env)->ReleaseStringUTFChars(env, blockTransactionIndexObject, blockTransactionIndex);
    (*env)->ReleaseStringUTFChars(env, blockTimestampObject, blockTimestamp);
    (*env)->ReleaseStringUTFChars(env, isErrorObject, isError);
}

/*
 * Class:     com_breadwallet_core_ethereum_BREthereumEWM
 * Method:    jniAnnounceTransactionComplete
 * Signature: (IZ)V
 */
JNIEXPORT void JNICALL Java_com_breadwallet_core_ethereum_BREthereumEWM_jniAnnounceTransactionComplete
        (JNIEnv *env, jobject thisObject, jint id, jboolean success) {
    BREthereumEWM node = (BREthereumEWM) getJNIReference(env, thisObject);

    ewmAnnounceTransactionComplete (node, id, AS_ETHEREUM_BOOLEAN(success));
}
/*
 * Class:     com_breadwallet_core_ethereum_BREthereumEWM
 * Method:    jniAnnounceLog
 * Signature: (ILjava/lang/String;Ljava/lang/String;[Ljava/lang/String;Ljava/lang/String;Ljava/lang/String;Ljava/lang/String;Ljava/lang/String;Ljava/lang/String;Ljava/lang/String;Ljava/lang/String;)V
 */
JNIEXPORT void JNICALL
Java_com_breadwallet_core_ethereum_BREthereumEWM_jniAnnounceLog
        (JNIEnv *env, jobject thisObject,
         jint id,
         jstring hashObject,
         jstring contractObject,
         jobjectArray topicsArray,
         jstring dataObject,
         jstring gasPriceObject,
         jstring gasUsedObject,
         jstring logIndexObject,
         jstring blockNumberObject,
         jstring blockTransactionIndexObject,
         jstring blockTimestampObject) {
    BREthereumEWM node = (BREthereumEWM) getJNIReference(env, thisObject);

    size_t topicsCount = (size_t) (*env)->GetArrayLength(env, topicsArray);
    const char *topics[topicsCount];

    for (int i = 0; i < topicsCount; i++) {
        jstring topic = (*env)->GetObjectArrayElement(env, topicsArray, i);
        topics[i] = (*env)->GetStringUTFChars(env, topic, 0);
        (*env)->DeleteLocalRef(env, topic);
    }

    const char *hash = (*env)->GetStringUTFChars(env, hashObject, 0);
    const char *contract = (*env)->GetStringUTFChars(env, contractObject, 0);
    const char *data = (*env)->GetStringUTFChars(env, dataObject, 0);
    const char *gasPrice = (*env)->GetStringUTFChars(env, gasPriceObject, 0);
    const char *gasUsed = (*env)->GetStringUTFChars(env, gasUsedObject, 0);
    const char *logIndex = (*env)->GetStringUTFChars(env, logIndexObject, 0);
    const char *blockNumber = (*env)->GetStringUTFChars(env, blockNumberObject, 0);
    const char *blockTransactionIndex = (*env)->GetStringUTFChars(env, blockTransactionIndexObject, 0);
    const char *blockTimestamp = (*env)->GetStringUTFChars(env, blockTimestampObject, 0);

    ewmAnnounceLog(node, id,
                         hash, contract,
                         topicsCount,
                         topics,
                         data, gasPrice, gasUsed,
                         logIndex,
                         blockNumber, blockTransactionIndex, blockTimestamp);

    (*env)->ReleaseStringUTFChars(env, hashObject, hash);
    (*env)->ReleaseStringUTFChars(env, contractObject, contract);
    (*env)->ReleaseStringUTFChars(env, dataObject, data);
    (*env)->ReleaseStringUTFChars(env, gasPriceObject, gasPrice);
    (*env)->ReleaseStringUTFChars(env, gasUsedObject, gasUsed);
    (*env)->ReleaseStringUTFChars(env, logIndexObject, logIndex);
    (*env)->ReleaseStringUTFChars(env, blockNumberObject, blockNumber);
    (*env)->ReleaseStringUTFChars(env, blockTransactionIndexObject, blockTransactionIndex);
    (*env)->ReleaseStringUTFChars(env, blockTimestampObject, blockTimestamp);

    for (int i = 0; i < topicsCount; i++) {
        jstring topic = (*env)->GetObjectArrayElement(env, topicsArray, i);
        (*env)->ReleaseStringUTFChars(env, topic, topics[i]);
        (*env)->DeleteLocalRef(env, topic);
    }
}

/*
 * Class:     com_breadwallet_core_ethereum_BREthereumEWM
 * Method:    jniAnnounceLogComplete
 * Signature: (IZ)V
 */
JNIEXPORT void JNICALL Java_com_breadwallet_core_ethereum_BREthereumEWM_jniAnnounceLogComplete
        (JNIEnv *env, jobject thisObject, jint id, jboolean success) {
    BREthereumEWM node = (BREthereumEWM) getJNIReference(env, thisObject);

    ewmAnnounceLogComplete (node, id, AS_ETHEREUM_BOOLEAN(success));
}


/*
 * Class:     com_breadwallet_core_ethereum_BREthereumEWM
 * Method:    jniAnnounceBalance
 * Signature: (JLjava/lang/String;I)V
 */
JNIEXPORT void JNICALL
Java_com_breadwallet_core_ethereum_BREthereumEWM_jniAnnounceBalance
        (JNIEnv *env, jobject thisObject,
         jlong wid,
         jstring balanceString,
         jint rid) {
    BREthereumEWM node = (BREthereumEWM) getJNIReference(env, thisObject);
    BREthereumWallet wallet = getWallet (env, wid);

    const char *balance = (*env)->GetStringUTFChars(env, balanceString, 0);
    ewmAnnounceWalletBalance(node, wallet, balance, rid);

    (*env)->ReleaseStringUTFChars (env, balanceString, balance);
}

/*
 * Class:     com_breadwallet_core_ethereum_BREthereumEWM
 * Method:    jniAnnounceGasPrice
 * Signature: (JLjava/lang/String;I)V
 */
JNIEXPORT void JNICALL
Java_com_breadwallet_core_ethereum_BREthereumEWM_jniAnnounceGasPrice
        (JNIEnv *env, jobject thisObject,
         jlong wid,
         jstring gasPrice,
         jint rid) {
    BREthereumEWM node = (BREthereumEWM) getJNIReference(env, thisObject);
    const char *strGasPrice = (*env)->GetStringUTFChars (env, gasPrice, 0);
    ewmAnnounceGasPrice(node,
                              (BREthereumWallet) wid,
                              strGasPrice,
                              rid);
    (*env)->ReleaseStringUTFChars (env, gasPrice, strGasPrice);
}

/*
 * Class:     com_breadwallet_core_ethereum_BREthereumEWM
 * Method:    jniAnnounceGasEstimate
 * Signature: (JJLjava/lang/String;I)V
 */
JNIEXPORT void JNICALL
Java_com_breadwallet_core_ethereum_BREthereumEWM_jniAnnounceGasEstimate
        (JNIEnv *env, jobject thisObject,
         jlong wid,
         jlong tid,
         jstring gasEstimate,
         jint rid) {
    BREthereumEWM node = (BREthereumEWM) getJNIReference(env, thisObject);
    BREthereumWallet wallet = getWallet (env, wid);
    BREthereumTransfer transfer = getTransfer (env, tid);
    const char *strGasEstimate = (*env)->GetStringUTFChars(env, gasEstimate, 0);
    ewmAnnounceGasEstimate(node,
                                 wallet,
                                 transfer,
                                 strGasEstimate,
                                 rid);
    (*env)->ReleaseStringUTFChars(env, gasEstimate, strGasEstimate);
}

/*
 * Class:     com_breadwallet_core_ethereum_BREthereumEWM
 * Method:    jniAnnounceSubmitTransaction
 * Signature: (JJLjava/lang/String;ILjava/lang/String;I)V
 */
JNIEXPORT void JNICALL
Java_com_breadwallet_core_ethereum_BREthereumEWM_jniAnnounceSubmitTransaction
        (JNIEnv *env, jobject thisObject,
         jlong wid,
         jlong tid,
         jstring hash,
         jint errorCode,
         jstring errorMessage,
         jint rid) {
    BREthereumEWM node = (BREthereumEWM) getJNIReference(env, thisObject);
    BREthereumWallet wallet = getWallet(env, wid);
    BREthereumTransfer transfer = getTransfer(env, tid);
    const char *hashStr = ((*env)->IsSameObject(env, hash, NULL)
                           ? NULL
                           : (*env)->GetStringUTFChars(env, hash, 0));
    const char *errStr = ((*env)->IsSameObject(env, errorMessage, NULL)
                          ? NULL
                          : (*env)->GetStringUTFChars(env, errorMessage, 0));
    ewmAnnounceSubmitTransfer(node, wallet, transfer, hashStr, errorCode, errStr, rid);
    if (NULL != hashStr) (*env)->ReleaseStringUTFChars(env, errorMessage, errStr);
    if (NULL != errStr)  (*env)->ReleaseStringUTFChars(env, hash, hashStr);
}

/*
 * Class:     com_breadwallet_core_ethereum_BREthereumEWM
 * Method:    jniAnnounceBlockNumber
 * Signature: (Ljava/lang/String;I)V
 */
JNIEXPORT void JNICALL Java_com_breadwallet_core_ethereum_BREthereumEWM_jniAnnounceBlockNumber
        (JNIEnv *env, jobject thisObject,
         jstring blockNumber,
         jint rid) {
    BREthereumEWM node = (BREthereumEWM) getJNIReference(env, thisObject);
    const char *strBlockNumber = (*env)->GetStringUTFChars(env, blockNumber, 0);
    ewmAnnounceBlockNumber(node, strBlockNumber, rid);
    (*env)->ReleaseStringUTFChars(env, blockNumber, strBlockNumber);
}

/*
 * Class:     com_breadwallet_core_ethereum_BREthereumEWM
 * Method:    jniAnnounceNonce
 * Signature: (Ljava/lang/String;Ljava/lang/String;I)V
 */
JNIEXPORT void JNICALL Java_com_breadwallet_core_ethereum_BREthereumEWM_jniAnnounceNonce
        (JNIEnv *env, jobject thisObject,
         jstring address,
         jstring nonce,
         jint rid) {
    BREthereumEWM node = (BREthereumEWM) getJNIReference(env, thisObject);
    const char *strAddress = (*env)->GetStringUTFChars(env, address, 0);
    const char *strNonce = (*env)->GetStringUTFChars(env, nonce, 0);
    ewmAnnounceNonce(node, strAddress, strNonce, rid);
    (*env)->ReleaseStringUTFChars(env, address, strAddress);
    (*env)->ReleaseStringUTFChars(env, nonce, strNonce);
}

/*
 * Class:     com_breadwallet_core_ethereum_BREthereumEWM
 * Method:    jniAnnounceToken
 * Signature: (Ljava/lang/String;Ljava/lang/String;Ljava/lang/String;Ljava/lang/String;ILjava/lang/String;Ljava/lang/String;I)V
 */
JNIEXPORT void JNICALL
Java_com_breadwallet_core_ethereum_BREthereumEWM_jniAnnounceToken
        (JNIEnv *env, jobject thisObject,
         jstring address,
         jstring symbol,
         jstring name,
         jstring description,
         jint decimals,
         jstring defaultGasLimit,
         jstring defaultGasPrice,
         jint rid) {
    BREthereumEWM node = (BREthereumEWM) getJNIReference(env, thisObject);

    const char *strAddress  = (*env)->GetStringUTFChars (env, address, 0);
    const char *strSymbol   = (*env)->GetStringUTFChars (env, symbol, 0);
    const char *strName     = (*env)->GetStringUTFChars (env, name, 0);
    const char *strDescription = (*env)->GetStringUTFChars (env, description, 0);
    const char *strGasLimit = (*env)->IsSameObject(env, defaultGasLimit, NULL)
                              ? NULL
                              : (*env)->GetStringUTFChars (env, defaultGasLimit, 0);
    const char *strGasPrice = (*env)->IsSameObject(env, defaultGasPrice, NULL)
                              ? NULL
                              : (*env)->GetStringUTFChars (env, defaultGasPrice, 0);

    ewmAnnounceToken(node,
                     rid,
                     strAddress, strSymbol, strName, strDescription,
                     decimals, strGasLimit, strGasPrice);

    (*env)->ReleaseStringUTFChars (env, address, strAddress);
    (*env)->ReleaseStringUTFChars (env, symbol, strSymbol);
    (*env)->ReleaseStringUTFChars (env, name, strName);
    (*env)->ReleaseStringUTFChars (env, description, strDescription);
    if (!(*env)->IsSameObject(env, defaultGasLimit, NULL))
        (*env)->ReleaseStringUTFChars (env, defaultGasLimit, strGasLimit);
    if (!(*env)->IsSameObject(env, defaultGasPrice, NULL))
        (*env)->ReleaseStringUTFChars (env, defaultGasPrice, strGasPrice);
}

/*
 * Class:     com_breadwallet_core_ethereum_BREthereumEWM
 * Method:    jniAnnounceTokenComplete
 * Signature: (IZ)V
 */
JNIEXPORT void JNICALL Java_com_breadwallet_core_ethereum_BREthereumEWM_jniAnnounceTokenComplete
        (JNIEnv *env, jobject thisObject,
         jint rid,
         jboolean success) {
    BREthereumEWM node = (BREthereumEWM) getJNIReference(env, thisObject);

    ewmAnnounceTokenComplete(node, rid, AS_ETHEREUM_BOOLEAN(success));
}


/*
 * Class:     com_breadwallet_core_ethereum_BREthereumEWM
 * Method:    jniCreateTransaction
 * Signature: (JLjava/lang/String;Ljava/lang/String;J)J
 */
JNIEXPORT jlong JNICALL
Java_com_breadwallet_core_ethereum_BREthereumEWM_jniCreateTransaction
        (JNIEnv *env, jobject thisObject,
         jlong wid,
         jstring toObject,
         jstring amountObject,
         jlong amountUnit) {
    BREthereumEWM node = (BREthereumEWM) getJNIReference(env, thisObject);
    BREthereumWallet wallet = getWallet (env, wid);
    BREthereumToken token = ewmWalletGetToken(node, wallet);

    // Get an actual Amount
    BRCoreParseStatus status = CORE_PARSE_OK;
    const char *amountChars = (*env)->GetStringUTFChars(env, amountObject, 0);
    BREthereumAmount amount = NULL == token
                              ? amountCreateEtherString(amountChars, amountUnit, &status)
                              : amountCreateTokenQuantityString(token, amountChars, amountUnit,
                                                                &status);
    (*env)->ReleaseStringUTFChars (env, amountObject, amountChars);

    const char *to = (*env)->GetStringUTFChars(env, toObject, 0);
    BREthereumTransfer tid = ewmWalletCreateTransfer(node, wallet, to, amount);
    (*env)->ReleaseStringUTFChars(env, toObject, to);
    return (jlong) tid;
}

/*
 * Class:     com_breadwallet_core_ethereum_BREthereumEWM
 * Method:    jniCreateTransactionGeneric
 * Signature: (JLjava/lang/String;Ljava/lang/String;JLjava/lang/String;JLjava/lang/String;Ljava/lang/String;)J
 */
JNIEXPORT jlong JNICALL
Java_com_breadwallet_core_ethereum_BREthereumEWM_jniCreateTransactionGeneric
        (JNIEnv *env, jobject thisObject,
         jlong wid,
         jstring toObject,
         jstring amountObject,
         jlong amountUnit,
         jstring gasPriceObject,
         jlong gasPriceUnit,
         jstring gasLimitObject,
         jstring dataObject) {
    BREthereumEWM node = (BREthereumEWM) getJNIReference(env, thisObject);
    BRCoreParseStatus status = CORE_PARSE_OK;

    const char *to = (*env)->GetStringUTFChars(env, toObject, 0);
    const char *data = (*env)->GetStringUTFChars(env, dataObject, 0);

    // Get an actual Amount
    const char *amountChars = (*env)->GetStringUTFChars(env, amountObject, 0);
    BREthereumEther amount = etherCreateString(amountChars, amountUnit, &status);
    (*env)->ReleaseStringUTFChars(env, amountObject, amountChars);

    const char *gasPriceChars = (*env)->GetStringUTFChars(env, gasPriceObject, 0);
    BREthereumGasPrice gasPrice = gasPriceCreate(
            etherCreateString(gasPriceChars, gasPriceUnit, &status));
    (*env)->ReleaseStringUTFChars(env, gasPriceObject, gasPriceChars);

    const char *gasLimitChars = (*env)->GetStringUTFChars(env, gasLimitObject, 0);
    BREthereumGas gasLimit = gasCreate(strtoull(gasLimitChars, NULL, 0));
    (*env)->ReleaseStringUTFChars(env, gasLimitObject, gasLimitChars);

    BREthereumTransfer tid =
            ewmWalletCreateTransferGeneric(node,
                                           (BREthereumWallet) wid,
                                           to,
                                           amount,
                                           gasPrice,
                                           gasLimit,
                                           data);
    (*env)->ReleaseStringUTFChars(env, toObject, to);
    (*env)->ReleaseStringUTFChars(env, dataObject, data);

    return (jlong) tid;
}


/*
 * Class:     com_breadwallet_core_ethereum_BREthereumEWM
 * Method:    jniSignTransaction
 * Signature: (JJLjava/lang/String;)V
 */
JNIEXPORT void JNICALL
Java_com_breadwallet_core_ethereum_BREthereumEWM_jniSignTransaction
        (JNIEnv *env, jobject thisObject,
         jlong walletId,
         jlong transactionId,
         jstring paperKeyString) {
    BREthereumEWM node = (BREthereumEWM) getJNIReference(env, thisObject);

    const char *paperKey = (*env)->GetStringUTFChars (env, paperKeyString, 0);
    ewmWalletSignTransferWithPaperKey(node,
                                  (BREthereumWallet) walletId,
                                  (BREthereumTransfer) transactionId,
				  paperKey);
    (*env)->ReleaseStringUTFChars(env, paperKeyString, paperKey);
}


/*
 * Class:     com_breadwallet_core_ethereum_BREthereumEWM
 * Method:    jniSignTransactionWithPrivateKey
 * Signature: (JJ[B)V
 */
JNIEXPORT void JNICALL
Java_com_breadwallet_core_ethereum_BREthereumEWM_jniSignTransactionWithPrivateKey
        (JNIEnv *env, jobject thisObject,
         jlong walletId,
         jlong transactionId,
         jbyteArray privateKeyByteArray) {
    BREthereumEWM node = (BREthereumEWM) getJNIReference(env, thisObject);

    BRKey *key = (BRKey *) (*env)->GetByteArrayElements(env, privateKeyByteArray, 0);

    ewmWalletSignTransfer(node,
                          (BREthereumWallet) walletId,
                          (BREthereumTransfer) transactionId,
                          *key);

    (*env)->ReleaseByteArrayElements(env, privateKeyByteArray, (jbyte *) key, 0);
}



/*
 * Class:     com_breadwallet_core_ethereum_BREthereumEWM
 * Method:    jniSubmitTransaction
 * Signature: (JJ)V
 */
JNIEXPORT void JNICALL
Java_com_breadwallet_core_ethereum_BREthereumEWM_jniSubmitTransaction
        (JNIEnv *env, jobject thisObject,
         jlong wid,
         jlong tid) {
    BREthereumEWM node = (BREthereumEWM) getJNIReference(env, thisObject);
    ewmWalletSubmitTransfer(node,
                            (BREthereumWallet) wid,
                            (BREthereumTransfer) tid);
}

/*
 * Class:     com_breadwallet_core_ethereum_BREthereumEWM
 * Method:    jniGetTransactions
 * Signature: (J)[J
 */
JNIEXPORT jlongArray JNICALL
Java_com_breadwallet_core_ethereum_BREthereumEWM_jniGetTransactions
        (JNIEnv *env, jobject thisObject,
         jlong wid) {
    BREthereumEWM node = (BREthereumEWM) getJNIReference(env, thisObject);
    BREthereumWallet wallet = getWallet (env, wid);

    int count = ewmWalletGetTransferCount(node, wallet);
    assert (-1 != count);

    // uint32_t array - need a long
    BREthereumTransfer *transactionIds =
            ewmWalletGetTransfers(node, wallet);

    jlong ids[count];
    for (int i = 0; i < count; i++) ids[i] = (jlong) transactionIds[i];

    jlongArray transactions = (*env)->NewLongArray (env, (jsize) count);
    (*env)->SetLongArrayRegion (env, transactions, 0, (jsize) count, (jlong*) ids);

    free (transactionIds);
    return transactions;
}

/*
 * Class:     com_breadwallet_core_ethereum_BREthereumEWM
 * Method:    jniTransactionGetAmount
 * Signature: (JJ)Ljava/lang/String;
 */
JNIEXPORT jstring JNICALL
Java_com_breadwallet_core_ethereum_BREthereumEWM_jniTransactionGetAmount
        (JNIEnv *env, jobject thisObject,
         jlong tid,
         jlong unit) {
    BREthereumEWM node = (BREthereumEWM) getJNIReference(env, thisObject);
    BREthereumTransfer transfer = getTransfer (env, tid);
    BREthereumAmount amount = ewmTransferGetAmount(node, transfer);


    return asJniString(env,
                       (ETHEREUM_BOOLEAN_TRUE == ewmTransferHoldsToken(node, transfer, NULL)
                        ? ewmCoerceEtherAmountToString(node, amount.u.ether, (BREthereumEtherUnit) unit)
                        : ewmCoerceTokenAmountToString(node, amount.u.tokenQuantity, (BREthereumTokenQuantityUnit) unit)));
}

/*
 * Class:     com_breadwallet_core_ethereum_BREthereumEWM
 * Method:    jniTransactionGetFee
 * Signature: (JJ)Ljava/lang/String;
 */
JNIEXPORT jstring JNICALL
Java_com_breadwallet_core_ethereum_BREthereumEWM_jniTransactionGetFee
        (JNIEnv *env, jobject thisObject,
         jlong tid,
         jlong unit) {
    BREthereumEWM node = (BREthereumEWM) getJNIReference(env, thisObject);
    BREthereumTransfer transfer = getTransfer (env, tid);

    int overflow = 0;
    BREthereumEther fee = ewmTransferGetFee(node, transfer, &overflow);

    // Return the FEE in `resultUnit`
    char *feeString = (0 != overflow
                       ? ""
                       : ewmCoerceEtherAmountToString(node, fee,
                                                           (BREthereumEtherUnit) unit));
    jstring result = (*env)->NewStringUTF(env, feeString);
    if (0 != strcmp("", feeString)) free(feeString);

    return result;
}


/*
 * Class:     com_breadwallet_core_ethereum_BREthereumEWM
 * Method:    jniTransactionHasToken
 * Signature: (J)Z
 */
JNIEXPORT jboolean JNICALL
Java_com_breadwallet_core_ethereum_BREthereumEWM_jniTransactionHasToken
        (JNIEnv *env, jobject thisObject,
         jlong tid) {
    BREthereumEWM node = (BREthereumEWM) getJNIReference(env, thisObject);
    BREthereumTransfer transfer = getTransfer (env, tid);
    return (jboolean) (ETHEREUM_BOOLEAN_FALSE == ewmTransferHoldsToken(node, transfer, NULL)
                       ? JNI_TRUE
                       : JNI_FALSE);
}

/*
 * Class:     com_breadwallet_core_ethereum_BREthereumEWM
 * Method:    jniTransactionEstimateGas
 * Signature: (JJ)V
 */
JNIEXPORT void JNICALL
Java_com_breadwallet_core_ethereum_BREthereumEWM_jniTransactionEstimateGas
        (JNIEnv *env, jobject thisObject,
         jlong wid,
         jlong tid) {
    BREthereumEWM node = (BREthereumEWM) getJNIReference(env, thisObject);
    BREthereumWallet   wallet   = getWallet (env, wid);
    BREthereumTransfer transfer = getTransfer (env, tid);

    ewmUpdateGasEstimate (node, wallet, transfer);
}

/*
 * Class:     com_breadwallet_core_ethereum_BREthereumEWM
 * Method:    jniTransactionEstimateFee
 * Signature: (JLjava/lang/String;JJ)Ljava/lang/String;
 */
JNIEXPORT jstring JNICALL
Java_com_breadwallet_core_ethereum_BREthereumEWM_jniTransactionEstimateFee
        (JNIEnv *env, jobject thisObject,
         jlong wid,
         jstring amountString,
         jlong amountUnit,
         jlong resultUnit) {
    BREthereumEWM node = (BREthereumEWM) getJNIReference(env, thisObject);
    BREthereumWallet   wallet   = getWallet (env, wid);

    int overflow;
    const char *number = (*env)->GetStringUTFChars(env, amountString, 0);
    BRCoreParseStatus status;

    // Get the `amount` as ETHER or TOKEN QUANTITY
    BREthereumToken token = ewmWalletGetToken(node, wallet);
    BREthereumAmount amount = (NULL == token
                               ? ewmCreateEtherAmountString(node, number,
                                                                 (BREthereumEtherUnit) amountUnit,
                                                                 &status)
                               : ewmCreateTokenAmountString(node, token, number,
                                                                 (BREthereumTokenQuantityUnit) amountUnit,
                                                                 &status));
    (*env)->ReleaseStringUTFChars(env, amountString, number);

    // Get the estimated FEE
    BREthereumEther fee = ewmWalletEstimateTransferFee(node, wallet, amount, &overflow);

    // Return the FEE in `resultUnit`
    char *feeString = (status != CORE_PARSE_OK || 0 != overflow
                       ? ""
                       : ewmCoerceEtherAmountToString(node, fee,
                                                           (BREthereumEtherUnit) resultUnit));

    jstring result = (*env)->NewStringUTF(env, feeString);
    if (0 != strcmp("", feeString)) free(feeString);

    return result;
}


/*
 * Class:     com_breadwallet_core_ethereum_BREthereumEWM
 * Method:    jniTransactionSourceAddress
 * Signature: (J)Ljava/lang/String;
 */
JNIEXPORT jstring JNICALL
Java_com_breadwallet_core_ethereum_BREthereumEWM_jniTransactionSourceAddress
        (JNIEnv *env, jobject thisObject, jlong tid) {
    BREthereumEWM node = (BREthereumEWM) getJNIReference(env, thisObject);
    BREthereumAddress source = ewmTransferGetSource (node, (BREthereumTransfer) tid);
    return asJniString(env, addressGetEncodedString (source, 1));
}

/*
 * Class:     com_breadwallet_core_ethereum_BREthereumEWM
 * Method:    jniTransactionTargetAddress
 * Signature: (J)Ljava/lang/String;
 */
JNIEXPORT jstring JNICALL
Java_com_breadwallet_core_ethereum_BREthereumEWM_jniTransactionTargetAddress
        (JNIEnv *env, jobject thisObject, jlong tid) {
    BREthereumEWM node = (BREthereumEWM) getJNIReference(env, thisObject);
    BREthereumTransfer transfer = getTransfer (env, tid);
    BREthereumAddress target = ewmTransferGetTarget (node, transfer);
    return asJniString(env, addressGetEncodedString(target, 1));
}

/*
 * Class:     com_breadwallet_core_ethereum_BREthereumEWM
 * Method:    jniTransactionGetIdentifier
 * Signature: (J)Ljava/lang/String;
 */
JNIEXPORT jstring JNICALL Java_com_breadwallet_core_ethereum_BREthereumEWM_jniTransactionGetIdentifier
        (JNIEnv *env, jobject thisObject, jlong tid) {
    BREthereumEWM node = (BREthereumEWM) getJNIReference(env, thisObject);
    BREthereumTransfer transfer = getTransfer (env, tid);
    BREthereumHash hash = ewmTransferGetIdentifier(node, transfer);
    return asJniString(env, hashAsString(hash));
}

/*
 * Class:     com_breadwallet_core_ethereum_BREthereumEWM
 * Method:    jniTransactionOriginatingTransactionHash
 * Signature: (J)Ljava/lang/String;
 */
JNIEXPORT jstring JNICALL Java_com_breadwallet_core_ethereum_BREthereumEWM_jniTransactionOriginatingTransactionHash
        (JNIEnv *env, jobject thisObject, jlong tid) {
    BREthereumEWM node = (BREthereumEWM) getJNIReference(env, thisObject);
    BREthereumTransfer transfer = getTransfer (env, tid);
    BREthereumHash hash = ewmTransferGetOriginatingTransactionHash(node, transfer);
    return asJniString(env, hashAsString(hash));
}

/*
 * Class:     com_breadwallet_core_ethereum_BREthereumEWM
 * Method:    jniTransactionGetGasPrice
 * Signature: (JJ)Ljava/lang/String;
 */
JNIEXPORT jstring JNICALL
Java_com_breadwallet_core_ethereum_BREthereumEWM_jniTransactionGetGasPrice
        (JNIEnv *env, jobject thisObject, jlong tid, jlong unit) {
    BREthereumEWM node = (BREthereumEWM) getJNIReference(env, thisObject);
    BREthereumTransfer transfer = getTransfer (env, tid);
    BREthereumGasPrice price = ewmTransferGetGasPrice (node, transfer,
             (BREthereumEtherUnit) unit);
    return asJniString(env, ewmCoerceEtherAmountToString(node,
                                                         price.etherPerGas,
                                                         (BREthereumEtherUnit) unit));
}

/*
 * Class:     com_breadwallet_core_ethereum_BREthereumEWM
 * Method:    jniTransactionGetGasLimit
 * Signature: (J)J
 */
JNIEXPORT jlong JNICALL
Java_com_breadwallet_core_ethereum_BREthereumEWM_jniTransactionGetGasLimit
        (JNIEnv *env, jobject thisObject, jlong tid) {
    BREthereumEWM node = (BREthereumEWM) getJNIReference(env, thisObject);
    BREthereumTransfer transfer = getTransfer (env, tid);
    BREthereumGas limit =  ewmTransferGetGasLimit (node, transfer);
    return (jlong) limit.amountOfGas ;
}

/*
 * Class:     com_breadwallet_core_ethereum_BREthereumEWM
 * Method:    jniTransactionGetGasUsed
 * Signature: (J)J
 */
JNIEXPORT jlong JNICALL
Java_com_breadwallet_core_ethereum_BREthereumEWM_jniTransactionGetGasUsed
        (JNIEnv *env, jobject thisObject, jlong tid) {
    BREthereumEWM node = (BREthereumEWM) getJNIReference(env, thisObject);
    BREthereumTransfer transfer = getTransfer (env, tid);
    BREthereumGas gas = ewmTransferGetGasUsed(node, transfer);
    return (jlong) gas.amountOfGas;
}

/*
 * Class:     com_breadwallet_core_ethereum_BREthereumEWM
 * Method:    jniTransactionGetNonce
 * Signature: (J)J
 */
JNIEXPORT jlong JNICALL
Java_com_breadwallet_core_ethereum_BREthereumEWM_jniTransactionGetNonce
        (JNIEnv *env, jobject thisObject, jlong tid) {
    BREthereumEWM node = (BREthereumEWM) getJNIReference(env, thisObject);
    BREthereumTransfer transfer = getTransfer (env, tid);
    return (jlong) ewmTransferGetNonce (node, transfer);
}

/*
 * Class:     com_breadwallet_core_ethereum_BREthereumEWM
 * Method:    jniTransactionGetBlockNumber
 * Signature: (J)J
 */
JNIEXPORT jlong JNICALL
Java_com_breadwallet_core_ethereum_BREthereumEWM_jniTransactionGetBlockNumber
        (JNIEnv *env, jobject thisObject, jlong tid) {
    BREthereumEWM node = (BREthereumEWM) getJNIReference(env, thisObject);
    BREthereumTransfer transfer = getTransfer (env, tid);
    return (jlong) ewmTransferGetBlockNumber (node, transfer);

}

/*
 * Class:     com_breadwallet_core_ethereum_BREthereumEWM
 * Method:    jniTransactionGetBlockTimestamp
 * Signature: (J)J
 */
JNIEXPORT jlong JNICALL Java_com_breadwallet_core_ethereum_BREthereumEWM_jniTransactionGetBlockTimestamp
        (JNIEnv *env, jobject thisObject, jlong tid) {
    BREthereumEWM node = (BREthereumEWM) getJNIReference(env, thisObject);
    BREthereumTransfer transfer = getTransfer (env, tid);
    return (jlong) ewmTransferGetBlockTimestamp (node, transfer);
}

/*
 * Class:     com_breadwallet_core_ethereum_BREthereumEWM
 * Method:    jniTransactionGetBlockConfirmations
 * Signature: (J)J
 */
JNIEXPORT jlong JNICALL
Java_com_breadwallet_core_ethereum_BREthereumEWM_jniTransactionGetBlockConfirmations
        (JNIEnv *env, jobject thisObject, jlong tid) {
    BREthereumEWM node = (BREthereumEWM) getJNIReference(env, thisObject);
    BREthereumTransfer transfer = getTransfer (env, tid);
    return (jlong) ewmTransferGetBlockConfirmations (node, transfer);
}

/*
 * Class:     com_breadwallet_core_ethereum_BREthereumEWM
 * Method:    jniTransactionGetToken
 * Signature: (J)J
 */
JNIEXPORT jlong JNICALL Java_com_breadwallet_core_ethereum_BREthereumEWM_jniTransactionGetToken
        (JNIEnv *env, jobject thisObject, jlong tid) {
    BREthereumEWM node = (BREthereumEWM) getJNIReference(env, thisObject);
    BREthereumTransfer transfer = getTransfer (env, tid);
    return (jlong) ewmTransferGetToken(node, transfer);
}

/*
 * Class:     com_breadwallet_core_ethereum_BREthereumEWM
 * Method:    jniTransactionIsConfirmed
 * Signature: (J)Z
 */
JNIEXPORT jboolean JNICALL
Java_com_breadwallet_core_ethereum_BREthereumEWM_jniTransactionIsConfirmed
        (JNIEnv *env, jobject thisObject, jlong tid) {
    BREthereumEWM node = (BREthereumEWM) getJNIReference(env, thisObject);
    BREthereumTransfer transfer = getTransfer (env, tid);
    return (jboolean) (ETHEREUM_BOOLEAN_TRUE == ewmTransferIsConfirmed (node,transfer)
                       ? JNI_TRUE
                       : JNI_FALSE);
}

/*
 * Class:     com_breadwallet_core_ethereum_BREthereumEWM
 * Method:    jniTransactionIsSubmitted
 * Signature: (J)Z
 */
JNIEXPORT jboolean JNICALL
Java_com_breadwallet_core_ethereum_BREthereumEWM_jniTransactionIsSubmitted
        (JNIEnv *env, jobject thisObject, jlong tid) {
    BREthereumEWM node = (BREthereumEWM) getJNIReference(env, thisObject);
    BREthereumTransfer transfer = getTransfer (env, tid);
    return (jboolean) (ETHEREUM_BOOLEAN_TRUE == ewmTransferIsSubmitted (node, transfer)
                       ? JNI_TRUE
                       : JNI_FALSE);
}

/*
 * Class:     com_breadwallet_core_ethereum_BREthereumEWM
 * Method:    jniTransactionIsErrored
 * Signature: (J)Z
 */
JNIEXPORT jboolean JNICALL
Java_com_breadwallet_core_ethereum_BREthereumEWM_jniTransactionIsErrored
        (JNIEnv *env, jobject thisObject, jlong tid) {
    BREthereumEWM node = (BREthereumEWM) getJNIReference(env, thisObject);
    BREthereumTransfer transfer = getTransfer (env, tid);
    return (jboolean) (TRANSFER_STATUS_ERRORED == ewmTransferGetStatus (node, transfer)
                       ? JNI_TRUE
                       : JNI_FALSE);
}

/*
 * Class:     com_breadwallet_core_ethereum_BREthereumEWM
 * Method:    jniTransactionGetErrorDescription
 * Signature: (J)Ljava/lang/String;
 */
JNIEXPORT jstring JNICALL Java_com_breadwallet_core_ethereum_BREthereumEWM_jniTransactionGetErrorDescription
        (JNIEnv *env, jobject thisObject, jlong tid) {
    BREthereumEWM node = (BREthereumEWM) getJNIReference(env, thisObject);
    BREthereumTransfer transfer = getTransfer (env, tid);
    char *errorDescription = ewmTransferStatusGetError(node, transfer);
    return NULL == errorDescription ? NULL : asJniString(env, errorDescription);
}


/*
 * Class:     com_breadwallet_core_ethereum_BREthereumEWM
 * Method:    jniUpdateTokens
 * Signature: ()V
 */
JNIEXPORT void JNICALL Java_com_breadwallet_core_ethereum_BREthereumEWM_jniUpdateTokens
        (JNIEnv *env, jobject thisObject) {
    BREthereumEWM node = (BREthereumEWM) getJNIReference(env, thisObject);
    ewmUpdateTokens(node);
}

/*
 * Class:     com_breadwallet_core_ethereum_BREthereumEWM
 * Method:    jniEWMGetBlockHeight
 * Signature: ()J
 */
JNIEXPORT jlong JNICALL Java_com_breadwallet_core_ethereum_BREthereumEWM_jniEWMGetBlockHeight
        (JNIEnv *env, jobject thisObject) {
    BREthereumEWM node = (BREthereumEWM) getJNIReference(env, thisObject);
    return (jlong) ewmGetBlockHeight(node);
}

#if 0
/*
 * Class:     com_breadwallet_core_ethereum_BREthereumEWM
 * Method:    jniBlockGetNumber
 * Signature: (J)J
 */
JNIEXPORT jlong JNICALL Java_com_breadwallet_core_ethereum_BREthereumEWM_jniBlockGetNumber
        (JNIEnv *env, jobject thisObject, jlong bid) {
    BREthereumEWM node = (BREthereumEWM) getJNIReference(env, thisObject);
    return ethereumBlockGetNumber(node, bid);
}

/*
 * Class:     com_breadwallet_core_ethereum_BREthereumEWM
 * Method:    jniBlockGetTimestamp
 * Signature: (J)J
 */
JNIEXPORT jlong JNICALL Java_com_breadwallet_core_ethereum_BREthereumEWM_jniBlockGetTimestamp
        (JNIEnv *env, jobject thisObject, jlong bid) {
    BREthereumEWM node = (BREthereumEWM) getJNIReference(env, thisObject);
    return ethereumBlockGetTimestamp(node, bid);
}

/*
 * Class:     com_breadwallet_core_ethereum_BREthereumEWM
 * Method:    jniBlockGetHash
 * Signature: (J)Ljava/lang/String;
 */
JNIEXPORT jstring JNICALL Java_com_breadwallet_core_ethereum_BREthereumEWM_jniBlockGetHash
        (JNIEnv *env, jobject thisObject, jlong bid) {
    BREthereumEWM node = (BREthereumEWM) getJNIReference(env, thisObject);
    char *hash = ethereumBlockGetHash(node, bid);
    jstring result = (*env)->NewStringUTF (env, hash);
    free (hash);
    return result;
}
#endif

/*
 * Class:     com_breadwallet_core_ethereum_BREthereumEWM
 * Method:    jniEWMConnect
 * Signature: ()Z
 */
JNIEXPORT jboolean JNICALL
Java_com_breadwallet_core_ethereum_BREthereumEWM_jniEWMConnect
        (JNIEnv *env, jobject thisObject) {
    BREthereumEWM node = (BREthereumEWM) getJNIReference(env, thisObject);
    return (jboolean) (ETHEREUM_BOOLEAN_TRUE == ewmConnect(node)
                       ? JNI_TRUE
                       : JNI_FALSE);
}

/*
 * Class:     com_breadwallet_core_ethereum_BREthereumEWM
 * Method:    jniEWMDisconnect
 * Signature: ()Z
 */
JNIEXPORT jboolean JNICALL
Java_com_breadwallet_core_ethereum_BREthereumEWM_jniEWMDisconnect
        (JNIEnv *env, jobject thisObject) {
    BREthereumEWM node = (BREthereumEWM) getJNIReference(env, thisObject);
    return (jboolean) (ETHEREUM_BOOLEAN_TRUE == ewmDisconnect(node) ? JNI_TRUE : JNI_FALSE);
}

//
// JSON RPC Callback
//
//static jmethodID
//lookupListenerMethod (JNIEnv *env, jobject listener, char *name, char *type) {
//    // Class with desired method.
//    jclass listenerClass = (*env)->GetObjectClass(env, listener);
//
//    // Method, if found.
//    jmethodID listenerMethod = (*env)->GetMethodID(env, listenerClass, name, type);
//
//    // Clean up and return.
//    (*env)->DeleteLocalRef (env, listenerClass);
//    return listenerMethod;
//}


static void
clientGetGasPrice(BREthereumClientContext context,
                  BREthereumEWM node,
                  BREthereumWallet wid,
                  int id) {
    JNIEnv *env = getEnv();
    if (NULL == env) return;

    (*env)->CallStaticVoidMethod(env, trampolineClass, trampolineGetGasPrice,
                                 (jlong) node,
                                 (jlong) wid,
                                 (jint) id);
}

static void
clientEstimateGas(BREthereumClientContext context, BREthereumEWM node,
                  BREthereumWallet wid,
                  BREthereumTransfer tid,
                  const char *fromStr,
                  const char *toStr,
                  const char *amountStr,
                  const char *dataStr,
                  int id) {
    JNIEnv *env = getEnv();
    if (NULL == env) return;

    jobject from = (*env)->NewStringUTF(env, fromStr);
    jobject to = (*env)->NewStringUTF(env, toStr);
    jobject amount = (*env)->NewStringUTF(env, amountStr);
    jobject data = (*env)->NewStringUTF(env, dataStr);

    (*env)->CallStaticVoidMethod(env, trampolineClass, trampolineGetGasEstimate,
                                 (jlong) node,
                                 (jlong) wid,
                                 (jlong) tid,
                                 from,
                                 to,
                                 amount,
                                 data,
                                 (jint) id);

    (*env)->DeleteLocalRef(env, data);
    (*env)->DeleteLocalRef(env, amount);
    (*env)->DeleteLocalRef(env, to);
    (*env)->DeleteLocalRef(env, from);
}

static void
clientGetBalance(BREthereumClientContext context,
                 BREthereumEWM node,
                 BREthereumWallet wid,
                 const char *accountStr,
                 int id) {
    JNIEnv *env = getEnv();
    if (NULL == env) return;

    jobject account = (*env)->NewStringUTF(env, accountStr);

    (*env)->CallStaticVoidMethod(env, trampolineClass, trampolineGetBalance,
                                 (jlong) node,
                                 (jlong) wid,
                                 account,
                                 (jint) id);

    (*env)->DeleteLocalRef(env, account);
}

static void
clientSubmitTransaction(BREthereumClientContext context,
                        BREthereumEWM node,
                        BREthereumWallet wid,
                        BREthereumTransfer tid,
                        const char *transactionStr,
                        int id) {
    JNIEnv *env = getEnv();
    if (NULL == env) return;

    jobject transaction = (*env)->NewStringUTF(env, transactionStr);

    (*env)->CallStaticVoidMethod(env, trampolineClass, trampolineSubmitTransaction,
                                 (jlong) node,
                                 (jlong) wid,
                                 (jlong) tid,
                                 transaction,
                                 (jint) id);

    (*env)->DeleteLocalRef(env, transaction);
}

static void
clientGetTransactions(BREthereumClientContext context,
                      BREthereumEWM node,
                      const char *addressStr,
                      uint64_t begBlockNumber,
                      uint64_t endBlockNumber,
                      int id) {
    JNIEnv *env = getEnv();
    if (NULL == env) return;

    jobject address = (*env)->NewStringUTF(env, addressStr);

    (*env)->CallStaticVoidMethod(env, trampolineClass, trampolineGetTransactions,
                                 (jlong) node,
                                 address,
                                 (jlong) begBlockNumber,
                                 (jlong) endBlockNumber,
                                 (jint) id);

    (*env)->DeleteLocalRef(env, address);
}

static void
clientGetLogs(BREthereumClientContext context,
              BREthereumEWM node,
              const char *contract,
              const char *address,
              const char *event,
              uint64_t begBlockNumber,
              uint64_t endBlockNumber,
              int rid) {
    JNIEnv *env = getEnv();
    if (NULL == env) return;

    jobject contractObject = (*env)->NewStringUTF(env, contract);
    jobject addressObject = (*env)->NewStringUTF(env, address);
    jobject eventObject = (*env)->NewStringUTF(env, event);

    (*env)->CallStaticVoidMethod(env, trampolineClass, trampolineGetLogs,
                                 (jlong) node,
                                 contractObject,
                                 addressObject,
                                 eventObject,
                                 (jlong) begBlockNumber,
                                 (jlong) endBlockNumber,
                                 (jint) rid);

    (*env)->DeleteLocalRef(env, eventObject);
    (*env)->DeleteLocalRef(env, addressObject);
    (*env)->DeleteLocalRef(env, contractObject);
}

static void
clientGetBlocks(BREthereumClientContext context,
                BREthereumEWM ewm,
                const char *addressStr,
                BREthereumSyncInterestSet interests,
                uint64_t blockNumberStart,
                uint64_t blockNumberStop,
                int rid) {
    JNIEnv *env = getEnv();
    if (NULL == env) return;

    jobject address = (*env)->NewStringUTF(env, addressStr);

    (*env)->CallStaticVoidMethod(env, trampolineClass, trampolineGetBlocks,
                                 (jlong) ewm,
                                 address,
                                 (jint) interests,
                                 (jlong) blockNumberStart,
                                 (jlong) blockNumberStop,
                                 (jint) rid);

    (*env)->DeleteLocalRef(env, address);
}

static void
clientGetTokens(BREthereumClientContext context,
                BREthereumEWM ewm,
                int rid) {
    JNIEnv *env = getEnv();
    if (NULL == env) return;


    (*env)->CallStaticVoidMethod(env, trampolineClass, trampolineGetTokens,
                                 (jlong) ewm,
                                 (jint) rid);
}


static void
clientGetBlockNumber(BREthereumClientContext context,
                     BREthereumEWM node,
                     int id) {
    JNIEnv *env = getEnv();
    if (NULL == env) return;

    (*env)->CallStaticVoidMethod(env, trampolineClass, trampolineGetBlockNumber,
                                 (jlong) node,
                                 (jint) id);
}

static void
clientGetNonce(BREthereumClientContext context,
               BREthereumEWM node,
               const char *address,
               int id) {
    JNIEnv *env = getEnv();
    if (NULL == env) return;

    jobject addressObject = (*env)->NewStringUTF(env, address);

    (*env)->CallStaticVoidMethod(env, trampolineClass, trampolineGetNonce,
                                 (jlong) node,
                                 addressObject,
                                 (jint) id);

    (*env)->DeleteLocalRef(env, addressObject);
}


static void
clientEWMEventHandler(BREthereumClientContext context,
                      BREthereumEWM ewm,
                      BREthereumEWMEvent event,
                      BREthereumStatus status,
                      const char *errorDescription) {
    JNIEnv *env = getEnv();
    if (NULL == env) return;

    jstring errorDescriptionString = (NULL == errorDescription
                                      ? NULL
                                      : (*env)->NewStringUTF(env, errorDescription));

    // Callback
    (*env)->CallStaticVoidMethod(env, trampolineClass, trampolineEWMEvent,
                                 (jlong) ewm,
                                 (jint) event,
                                 (jint) status,
                                 errorDescriptionString);

    // Cleanup
    if (NULL != errorDescriptionString) (*env)->DeleteLocalRef(env, errorDescriptionString);
}

static void
clientPeerEventHandler(BREthereumClientContext context,
                       BREthereumEWM ewm,
                       BREthereumPeerEvent event,
                       BREthereumStatus status,
                       const char *errorDescription) {
    JNIEnv *env = getEnv();
    if (NULL == env) return;

    jstring errorDescriptionString = (NULL == errorDescription
                                      ? NULL
                                      : (*env)->NewStringUTF(env, errorDescription));

    // Callback
    (*env)->CallStaticVoidMethod(env, trampolineClass, trampolinePeerEvent,
                                 (jlong) ewm,
                                 (jint) event,
                                 (jint) status,
                                 errorDescriptionString);

    // Cleanup
    if (NULL != errorDescriptionString) (*env)->DeleteLocalRef(env, errorDescriptionString);
}

static void
clientWalletEventHandler(BREthereumClientContext context,
                         BREthereumEWM node,
                         BREthereumWallet wid,
                         BREthereumWalletEvent event,
                         BREthereumStatus status,
                         const char *errorDescription) {
    JNIEnv *env = getEnv();
    if (NULL == env) return;

    jstring errorDescriptionString = (NULL == errorDescription
                                      ? NULL
                                      : (*env)->NewStringUTF(env, errorDescription));

    (*env)->CallStaticVoidMethod(env, trampolineClass, trampolineWalletEvent,
                                 (jlong) node,
                                 (jlong) wid,
                                 (jint) event,
                                 (jint) status,
                                 errorDescriptionString);

    if (NULL != errorDescriptionString) (*env)->DeleteLocalRef(env, errorDescriptionString);
}

static void
clientTokenEventHandler(BREthereumClientContext context,
                        BREthereumEWM ewm,
                        BREthereumToken token,
                        BREthereumTokenEvent event) {
    JNIEnv *env = getEnv();
    if (NULL == env) return;

    (*env)->CallStaticVoidMethod(env, trampolineClass, trampolineTokenEvent,
                                 (jlong) ewm,
                                 (jlong) token,
                                 (jint) event);
}

#if 0
static void
clientBlockEventHandler(BREthereumClientContext context,
                        BREthereumEWM node,
                        BREthereumBlock bid,
                        BREthereumBlockEvent event,
                        BREthereumStatus status,
                        const char *errorDescription) {
    JNIEnv *env = getEnv();
    if (NULL == env) return;

    jstring errorDescriptionString = (NULL == errorDescription
                                      ? NULL
                                      : (*env)->NewStringUTF(env, errorDescription));

    // Callback
    (*env)->CallStaticVoidMethod(env, trampolineClass, trampolineBlockEvent,
                                 (jlong) node,
                                 (jint) bid,
                                 (jint) event,
                                 (jint) status,
                                 errorDescriptionString);

    // Cleanup
    if (NULL != errorDescriptionString) (*env)->DeleteLocalRef(env, errorDescriptionString);
}
#endif
static void
clientTransferEventHandler(BREthereumClientContext context,
                           BREthereumEWM node,
                           BREthereumWallet wid,
                           BREthereumTransfer tid,
                           BREthereumTransferEvent event,
                           BREthereumStatus status,
                           const char *errorDescription) {
    JNIEnv *env = getEnv();
    if (NULL == env) return;

    jstring errorDescriptionString = (NULL == errorDescription
                                      ? NULL
                                      : (*env)->NewStringUTF(env, errorDescription));

    // Callback
    (*env)->CallStaticVoidMethod(env, trampolineClass, trampolineTransferEvent,
                                 (jlong) node,
                                 (jlong) wid,
                                 (jlong) tid,
                                 (jint) event,
                                 (jint) status,
                                 errorDescriptionString);

    // Cleanup
    if (NULL != errorDescriptionString) (*env)->DeleteLocalRef(env, errorDescriptionString);
}<|MERGE_RESOLUTION|>--- conflicted
+++ resolved
@@ -317,20 +317,12 @@
     };
 
     BREthereumEWM node = ewmCreateWithPaperKey((BREthereumNetwork) network,
-<<<<<<< HEAD
                                         paperKey,
                                         ETHEREUM_TIMESTAMP_UNKNOWN,
-                                        BRD_WITH_P2P_SEND,
+                                        (BREthereumMode) mode,
                                         client,
                                         storagePath,
                                         0);
-=======
-                                               paperKey,
-                                               ETHEREUM_TIMESTAMP_UNKNOWN,
-                                               (BREthereumMode) mode,
-                                               client,
-                                               storagePath);
->>>>>>> 003d197e
 
     (*env)->ReleaseStringUTFChars (env, paperKeyString,    paperKey);
     (*env)->ReleaseStringUTFChars (env, storagePathString, storagePath);
@@ -382,20 +374,12 @@
     const char *storagePath = (*env)->GetStringUTFChars (env, storagePathString, 0);
 
     BREthereumEWM node = ewmCreateWithPublicKey((BREthereumNetwork) network,
-<<<<<<< HEAD
                                                      key,
                                                      ETHEREUM_TIMESTAMP_UNKNOWN,
-                                                     BRD_WITH_P2P_SEND,
+                                                    (BREthereumMode) mode,
                                                      client,
                                                      storagePath,
                                                      0);
-=======
-                                                key,
-                                                ETHEREUM_TIMESTAMP_UNKNOWN,
-                                                (BREthereumMode) mode,
-                                                client,
-                                                storagePath);
->>>>>>> 003d197e
 
 
     (*env)->ReleaseByteArrayElements(env, publicKey, publicKeyBytes, 0);
