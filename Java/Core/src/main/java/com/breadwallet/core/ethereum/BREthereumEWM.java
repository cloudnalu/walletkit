--- conflicted
+++ resolved
@@ -505,50 +505,6 @@
     // Constructor
     //
 
-<<<<<<< HEAD
-    private static String[][] mapToPairs (HashMap<String, String> map) {
-        if (null == map) return null;
-
-        String[][] pairs = new String[2][map.size()];
-
-        int index = 0;
-        for (Map.Entry<String, String> entry : map.entrySet()) {
-            pairs[0][index] = entry.getKey();
-            pairs[1][index] = entry.getValue();
-            index += 1;
-        }
-        return pairs;
-    }
-
-    public BREthereumEWM(Client client,
-                         BREthereumNetwork network,
-                         String paperKey,
-                         String[] wordList,
-                         @Nullable HashMap<String, String> peers,
-                         @Nullable HashMap<String, String> blocks,
-                         @Nullable HashMap<String, String> transactions,
-                         @Nullable HashMap<String, String> logs) {
-        this(BREthereumEWM.jniCreateEWM(client, network.getIdentifier(), paperKey, wordList,
-                mapToPairs(peers),
-                mapToPairs(blocks),
-                mapToPairs(transactions),
-                mapToPairs(logs)),
-                client, network);
-    }
-
-    public BREthereumEWM(Client client,
-                         BREthereumNetwork network,
-                         byte[] publicKey,
-                         @Nullable HashMap<String, String> peers,
-                         @Nullable HashMap<String, String> blocks,
-                         @Nullable HashMap<String, String> transactions,
-                         @Nullable HashMap<String, String> logs) {
-        this(BREthereumEWM.jniCreateEWM_PublicKey(client, network.getIdentifier(), publicKey,
-                mapToPairs(peers),
-                mapToPairs(blocks),
-                mapToPairs(transactions),
-                mapToPairs(logs)),
-=======
     public BREthereumEWM(Client client, BREthereumNetwork network, String storagePath, String paperKey, String[] wordList) {
         this(BREthereumEWM.jniCreateEWM(client, network.getIdentifier(), storagePath, paperKey, wordList),
                 client, network);
@@ -556,7 +512,6 @@
 
     public BREthereumEWM(Client client, BREthereumNetwork network, String storagePath, byte[] publicKey) {
         this(BREthereumEWM.jniCreateEWM_PublicKey(client, network.getIdentifier(), storagePath, publicKey),
->>>>>>> 965c3152
                 client, network);
     }
 
@@ -596,23 +551,9 @@
     //
     // JNI: Constructors
     //
-<<<<<<< HEAD
-    protected static native long jniCreateEWM(Client client, long network, String paperKey, String[] wordList,
-                                              String[][] peers,
-                                              String[][] blocks,
-                                              String[][] transactions,
-                                              String[][] logs);
-
-    protected static native long jniCreateEWM_PublicKey(Client client, long network, byte[] publicKey,
-                                                        String[][] peers,
-                                                        String[][] blocks,
-                                                        String[][] transactions,
-                                                        String[][] logs);
-=======
     protected static native long jniCreateEWM(Client client, long network, String storagePath, String paperKey, String[] wordList);
 
     protected static native long jniCreateEWM_PublicKey(Client client, long network, String storagePath, byte[] publicKey);
->>>>>>> 965c3152
 
     protected static native boolean jniAddressIsValid (String address);
 
