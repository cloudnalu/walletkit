//
//  TransferCreateController.swift
//  CoreDemo
//
//  Created by Ed Gamble on 8/6/19.
//  Copyright © 2018-2019 Breadwallet AG. All rights reserved.
//
//  See the LICENSE file at the project root for license information.
//  See the CONTRIBUTORS file at the project root for a list of contributors.
//

import UIKit
import WalletKit

class TransferCreateSendController: TransferCreateController,
UITextViewDelegate, UIPickerViewDelegate, UIPickerViewDataSource {

    var fees: [NetworkFee] = []
    var target: Address?
    var minimum: Amount!
    var maximum: Amount!
    
     override func viewDidLoad() {
        super.viewDidLoad()
        // Do any additional setup after loading the view.
    }

    override func didReceiveMemoryWarning() {
        super.didReceiveMemoryWarning()
        // Dispose of any resources that can be recreated.
    }

    var isEthCurrency: Bool {
        return NetworkType.eth == wallet.manager.network.type
    }
    var isBitCurrency: Bool {
        switch wallet.manager.network.type {
        case .btc, .bch: return true
        default: return false
        }
    }

    var isTokCurrency: Bool {
        return !isEthCurrency && !isBitCurrency
    }

    //
    // Can't select gasPrice, gasLimit nor SAT/KB because we can't create a TransferFeeBasis
    // from them - no exposed interface.
    //
    let canUseFeeBasis: Bool = true
    var disableFeeEstimate: Bool = false

    override func viewWillAppear(_ animated: Bool) {
        super.viewWillAppear(animated);

        self.fees = wallet.manager.network.fees.sorted { $0.timeIntervalInMilliseconds < $1.timeIntervalInMilliseconds }
        self.fee = fees[0]

        self.minimum = Amount.create (double: 0.0, unit: wallet.unit)
        self.maximum = wallet.balance;

        if nil == recvField.text || "" == recvField.text! {
            recvField.text = UIPasteboard.general.string
        }
        target = Address.create (string: self.recvField.text!, network: self.wallet.manager.network)

        gasPriceSegmentedController.isEnabled = isEthCurrency && canUseFeeBasis
        gasLimitSegmentedController.isEnabled = isEthCurrency && canUseFeeBasis
        satPerKBSegmentedController.isEnabled = isBitCurrency && canUseFeeBasis

        priorityPicker.dataSource = self
        priorityPicker.delegate = self

        updateView()
    }

    /*
    // MARK: - Navigation

    // In a storyboard-based application, you will often want to do a little preparation before navigation
    override func prepare(for segue: UIStoryboardSegue, sender: Any?) {
        // Get the new view controller using segue.destinationViewController.
        // Pass the selected object to the new view controller.
    }
    */
    private func submitTransferFailed (_ message: String) {
        let alert = UIAlertController (title: "Submit Transfer",
                                       message: "Failed to submit transfer - \(message)",
                                       preferredStyle: UIAlertController.Style.alert)
        alert.addAction(UIAlertAction (title: "Okay", style: UIAlertAction.Style.cancel) { (action) in
            self.dismiss(animated: true) {}
        })

        self.present (alert, animated: true) {}
    }

    @IBAction func submit(_ sender: UIBarButtonItem) {
        print ("APP: TCC: Want to submit")
        let value = amount()

        let alert = UIAlertController (title: "Submit Transaction for \(value) \(wallet.name)",
            message: "Are you sure?",
            preferredStyle: UIAlertController.Style.actionSheet)

        alert.addAction(UIAlertAction (title: "Yes", style: UIAlertAction.Style.destructive) { (action) in
            guard let target = Address.create (string: self.recvField.text!, network: self.wallet.manager.network)
                else { self.submitTransferFailed("invalid target address"); return }

            let unit = self.wallet.unit
            let amount = Amount.create (double: Double(value), unit: unit)
            print ("APP: TVV: Submit \(self.isBitCurrency ? "BTC/BCH" : "ETH") Amount: \(amount)");

            guard let transferFeeBasis = self.feeBasis
                else { self.submitTransferFailed ("no fee basis"); return }

            var attributes: Set<TransferAttribute> = Set()

            if let destinationTagAttribute = self.wallet.transferAttributesFor (target: target)
                .first (where: { "DestinationTag" == $0.key }) {
                destinationTagAttribute.value = (self.recvField.text! == "rw2ciyaNshpHe7bCHo4bRWq6pqqynnWKQg"
                    ? "739376465"
                    : nil)
                attributes.insert (destinationTagAttribute)
            }

            if let memoAttribute = self.wallet.transferAttributesFor(target: target)
                .first (where: { "Memo" == $0.key }) {
                memoAttribute.value = (self.recvField.text! == "0.0.16952" // Binance
                    ? "1009554437"
                    : nil)
                attributes.insert(memoAttribute)
            }

            guard let transfer = self.wallet.createTransfer (target: target,
                                                             amount: amount,
                                                             estimatedFeeBasis: transferFeeBasis,
                                                             attributes: attributes)
                else { self.submitTransferFailed("balance too low?"); return }

            // Will generate a WalletEvent.transferSubmitted (transfer, success)
            self.wallet.manager.submit (transfer: transfer,
                                        paperKey: UIApplication.paperKey);

            // Notify, close
            self.dismiss(animated: true) {}
        })
        alert.addAction(UIAlertAction (title: "No", style: UIAlertAction.Style.cancel) { (action) in
            print ("APP: TCC: Will Cancel" )
        })
        self.present(alert, animated: true) {}
    }

    @IBAction func cancel(_ sender: UIBarButtonItem) {
        self.dismiss(animated: true) {}
    }

    func updateLimits () {
        guard let target = target else { return }

        wallet.estimateLimitMinimum (target: target, fee: fee) {
            (res: Result<Amount, Wallet.LimitEstimationError>) in

<<<<<<< HEAD
                    self.amountSlider.minimumValue = Float (minimum.double (as: self.wallet.unit) ?? 0.0)
                    self.amountMinLabel.text = self.minimum.string(as: self.wallet.unit)

                    self.amountSlider.value = max (self.amountSlider.minimumValue, self.amountSlider.value)
                    self.amountLabel.text = self.amount().description
=======
            let minimum = res.getWithRecovery { (reason) in
                print ("APP: TCC: Missed estimateLimitMinimum: \(reason)")
                return Amount.create(double: 0.0, unit: self.wallet.unit)
            }
            DispatchQueue.main.async {
                self.minimum = minimum
>>>>>>> 53120ef1

                self.amountSlider.minimumValue = Float (minimum.double (as: self.wallet.unit) ?? 0.0)
                self.amountMinLabel.text = self.minimum.string(as: self.wallet.unit)

                self.amountSlider.value = max (self.amountSlider.minimumValue, self.amountSlider.value)
                self.amountLabel.text = self.amount().description
            }
        }

        wallet.estimateLimitMaximum (target: target, fee: fee) {
            (res: Result<Amount, Wallet.LimitEstimationError>) in

<<<<<<< HEAD
                    self.amountSlider.maximumValue = Float (maximum.double (as: self.wallet.unit) ?? 0.0)
                    self.amountMaxLabel.text = self.maximum.string(as: self.wallet.unit)
=======
            let maximum = res.getWithRecovery { (reason) in
                print ("APP: TCC: Missed estimateLimitMaximum: \(reason)")
                return Amount.create(double: 0.0, unit: self.wallet.unit)
            }
            DispatchQueue.main.async {
                self.maximum = maximum
>>>>>>> 53120ef1

                self.amountSlider.maximumValue = Float (maximum.double (as: self.wallet.unit) ?? 0.0)
                self.amountMaxLabel.text = self.maximum.string(as: self.wallet.unit)

                self.amountSlider.value = min (self.amountSlider.maximumValue, self.amountSlider.value)
                self.amountLabel.text = self.amount().description
            }
        }
    }

    func updateFee () {
        if self.disableFeeEstimate {
            precondition(nil != self.feeBasis)
            return
        }

        guard let target = Address.create (string: self.recvField.text!, network: self.wallet.manager.network)
            else { return }

        let amount = Amount.create (double: Double(self.amount()), unit: wallet.unit)

        wallet.estimateFee (target: target, amount: amount, fee: fee) {
            (result: Result<TransferFeeBasis, Wallet.FeeEstimationError>) in
            guard case let .success(feeBasis) = result
                else { return }

            self.feeBasis = feeBasis
            DispatchQueue.main.async {
                self.feeLabel.text = "  \(feeBasis.fee) (estimated)"
            }
        }
    }
    
    func updateView () {

        self.amountSlider.value = min (self.amountSlider.maximumValue, self.amountSlider.value)
        self.amountSlider.value = max (self.amountSlider.minimumValue, self.amountSlider.value)

        amountLabel.text = amount().description

        updateLimits()

        submitButton.isEnabled = (recvField.text != "" &&
            (0.0 != amountSlider.value))

        updateFee()
    }

    @IBAction func amountChanged(_ sender: Any) {
        amountLabel.text = amountSlider.value.description
        submitButton.isEnabled = (recvField.text != "" &&
            (0.0 != amountSlider.value))
        updateFee()
    }

    func amount () -> Float {
        return amountSlider!.value
    }

    // In WEI
    func gasPrice () -> UInt64 {
        switch (gasPriceSegmentedController.selectedSegmentIndex) {
        case 0: return   15 * 1000000000 // 15    GWEI
        case 1: return    5 * 1000000000 //  5    GWEI
        case 2: return 1001 *    1000000 // 1.001 GWEI
        default: return 5
        }
    }

    func gasLimit () -> UInt64 {
        switch (gasLimitSegmentedController.selectedSegmentIndex) {
        case 0: return 92000
        case 1: return 21000
        case 2: return  1000
        default: return 21000
        }
    }

    func updateFeeBasisETH () {
        guard let pricePerCostFactorUnit = wallet.manager.network.baseUnitFor (currency: wallet.unitForFee.currency)
            else { return }

        let pricePerCostFactor = Amount.create(integer: Int64(gasPrice()), unit: pricePerCostFactorUnit)
        let costFactor = Double (gasLimit())

        if let feeBasis = wallet.createTransferFeeBasis(pricePerCostFactor: pricePerCostFactor, costFactor: costFactor) {
            self.feeBasis = feeBasis
            self.disableFeeEstimate = true
            DispatchQueue.main.async {
                self.feeLabel.text = "  \(feeBasis.fee)"
            }
        }
    }

    @IBAction func gasPriceChanged(_ sender: UISegmentedControl) {
        updateFeeBasisETH()
     }

    @IBAction func gasLimitChanged(_ sender: UISegmentedControl) {
        updateFeeBasisETH()
    }

    func satPerKB () -> UInt64 {
        switch (satPerKBSegmentedController.selectedSegmentIndex) {
        case 0: return 5000
        case 1: return 2000
        case 2: return 1000
        default: return 2000
        }
    }

    @IBAction func satPerKBChanged(_ sender: UISegmentedControl) {
        guard let pricePerCostFactorUnit = wallet.manager.network.baseUnitFor (currency: wallet.unitForFee.currency)
            else { return }
        
        let pricePerCostFactor = Amount.create(integer: Int64(satPerKB()), unit: pricePerCostFactorUnit)
        let costFactor = Double (1) // sizeInKB
        
        if let feeBasis = wallet.createTransferFeeBasis(pricePerCostFactor: pricePerCostFactor, costFactor: costFactor) {
            self.feeBasis = feeBasis
            self.disableFeeEstimate = true
            DispatchQueue.main.async {
                self.feeLabel.text = "  \(feeBasis.fee)"
            }
        }
    }

    @IBAction func doUseCoinbase(_ sender: Any) {
        recvField.text = "rw2ciyaNshpHe7bCHo4bRWq6pqqynnWKQg";
        updateView()
    }
    
    // Network Fee Picker

    func numberOfComponents(in pickerView: UIPickerView) -> Int {
        return 1
    }

    func pickerView(_ pickerView: UIPickerView, numberOfRowsInComponent component: Int) -> Int {
        return 0 == component ? fees.count : 0
    }

    func pickerView(_ pickerView: UIPickerView,
                    titleForRow row: Int,
                    forComponent component: Int) -> String? {
        guard component == 0 && row < fees.count else { return nil }
        let timeInMillis = fees[row].timeIntervalInMilliseconds
        return "\(Double(timeInMillis)/1000.0) seconds"
    }

    func pickerView(_ pickerView: UIPickerView,
                    didSelectRow row: Int,
                    inComponent component: Int) {
        guard component == 0 && row < fees.count else { return }
        self.fee = fees[row]

        // Update min/max and fee
        updateView()
    }

    @IBOutlet var submitButton: UIBarButtonItem!
    @IBOutlet var feeLabel: UILabel!
    @IBOutlet var amountSlider: UISlider!
    @IBOutlet var recvField: UITextField!
    @IBOutlet var amountMinLabel: UILabel!
    @IBOutlet var amountMaxLabel: UILabel!
    @IBOutlet var amountLabel: UILabel!
    @IBOutlet var gasPriceSegmentedController: UISegmentedControl!
    @IBOutlet var gasLimitSegmentedController: UISegmentedControl!
    @IBOutlet var priorityPicker: UIPickerView!
    @IBOutlet var satPerKBSegmentedController: UISegmentedControl!
    @IBAction func toPasteBoard(_ sender: UIButton) {
        UIPasteboard.general.string = sender.titleLabel?.text
    }
}<|MERGE_RESOLUTION|>--- conflicted
+++ resolved
@@ -161,20 +161,12 @@
         wallet.estimateLimitMinimum (target: target, fee: fee) {
             (res: Result<Amount, Wallet.LimitEstimationError>) in
 
-<<<<<<< HEAD
-                    self.amountSlider.minimumValue = Float (minimum.double (as: self.wallet.unit) ?? 0.0)
-                    self.amountMinLabel.text = self.minimum.string(as: self.wallet.unit)
-
-                    self.amountSlider.value = max (self.amountSlider.minimumValue, self.amountSlider.value)
-                    self.amountLabel.text = self.amount().description
-=======
             let minimum = res.getWithRecovery { (reason) in
                 print ("APP: TCC: Missed estimateLimitMinimum: \(reason)")
                 return Amount.create(double: 0.0, unit: self.wallet.unit)
             }
             DispatchQueue.main.async {
                 self.minimum = minimum
->>>>>>> 53120ef1
 
                 self.amountSlider.minimumValue = Float (minimum.double (as: self.wallet.unit) ?? 0.0)
                 self.amountMinLabel.text = self.minimum.string(as: self.wallet.unit)
@@ -187,17 +179,12 @@
         wallet.estimateLimitMaximum (target: target, fee: fee) {
             (res: Result<Amount, Wallet.LimitEstimationError>) in
 
-<<<<<<< HEAD
-                    self.amountSlider.maximumValue = Float (maximum.double (as: self.wallet.unit) ?? 0.0)
-                    self.amountMaxLabel.text = self.maximum.string(as: self.wallet.unit)
-=======
             let maximum = res.getWithRecovery { (reason) in
                 print ("APP: TCC: Missed estimateLimitMaximum: \(reason)")
                 return Amount.create(double: 0.0, unit: self.wallet.unit)
             }
             DispatchQueue.main.async {
                 self.maximum = maximum
->>>>>>> 53120ef1
 
                 self.amountSlider.maximumValue = Float (maximum.double (as: self.wallet.unit) ?? 0.0)
                 self.amountMaxLabel.text = self.maximum.string(as: self.wallet.unit)
