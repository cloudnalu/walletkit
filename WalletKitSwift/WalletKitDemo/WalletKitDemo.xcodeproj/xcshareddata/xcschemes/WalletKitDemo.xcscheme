<?xml version="1.0" encoding="UTF-8"?>
<Scheme
   LastUpgradeVersion = "1200"
   version = "1.3">
   <BuildAction
      parallelizeBuildables = "YES"
      buildImplicitDependencies = "YES">
      <BuildActionEntries>
         <BuildActionEntry
            buildForTesting = "YES"
            buildForRunning = "YES"
            buildForProfiling = "YES"
            buildForArchiving = "YES"
            buildForAnalyzing = "YES">
            <BuildableReference
               BuildableIdentifier = "primary"
               BlueprintIdentifier = "3CD5B22223EB79D600CC8A56"
               BuildableName = "WalletKitDemo.app"
               BlueprintName = "WalletKitDemo"
               ReferencedContainer = "container:WalletKitDemo.xcodeproj">
            </BuildableReference>
         </BuildActionEntry>
      </BuildActionEntries>
   </BuildAction>
   <TestAction
      buildConfiguration = "Debug"
      selectedDebuggerIdentifier = "Xcode.DebuggerFoundation.Debugger.LLDB"
      selectedLauncherIdentifier = "Xcode.DebuggerFoundation.Launcher.LLDB"
      shouldUseLaunchSchemeArgsEnv = "YES">
      <Testables>
      </Testables>
   </TestAction>
   <LaunchAction
      buildConfiguration = "Debug"
      selectedDebuggerIdentifier = "Xcode.DebuggerFoundation.Debugger.LLDB"
      selectedLauncherIdentifier = "Xcode.DebuggerFoundation.Launcher.LLDB"
      disableMainThreadChecker = "YES"
      launchStyle = "0"
      useCustomWorkingDirectory = "NO"
      ignoresPersistentStateOnLaunch = "NO"
      debugDocumentVersioning = "YES"
      debugServiceExtension = "internal"
      allowLocationSimulation = "YES">
      <BuildableProductRunnable
         runnableDebuggingMode = "0">
         <BuildableReference
            BuildableIdentifier = "primary"
            BlueprintIdentifier = "3CD5B22223EB79D600CC8A56"
            BuildableName = "WalletKitDemo.app"
            BlueprintName = "WalletKitDemo"
            ReferencedContainer = "container:WalletKitDemo.xcodeproj">
         </BuildableReference>
      </BuildableProductRunnable>
      <CommandLineArguments>
         <CommandLineArgument
<<<<<<< HEAD
            argument = "loan"
            isEnabled = "YES">
=======
            argument = "loan(C)"
            isEnabled = "YES">
         </CommandLineArgument>
         <CommandLineArgument
            argument = "pyramid"
            isEnabled = "NO">
>>>>>>> f0001682
         </CommandLineArgument>
         <CommandLineArgument
            argument = "era(C)"
            isEnabled = "NO">
         </CommandLineArgument>
         <CommandLineArgument
            argument = "green"
            isEnabled = "NO">
         </CommandLineArgument>
         <CommandLineArgument
            argument = "super(C)"
            isEnabled = "NO">
         </CommandLineArgument>
         <CommandLineArgument
            argument = "wine(C)"
            isEnabled = "NO">
         </CommandLineArgument>
         <CommandLineArgument
            argument = "infant"
            isEnabled = "NO">
         </CommandLineArgument>
      </CommandLineArguments>
   </LaunchAction>
   <ProfileAction
      buildConfiguration = "Release"
      shouldUseLaunchSchemeArgsEnv = "YES"
      savedToolIdentifier = ""
      useCustomWorkingDirectory = "NO"
      debugDocumentVersioning = "YES">
      <BuildableProductRunnable
         runnableDebuggingMode = "0">
         <BuildableReference
            BuildableIdentifier = "primary"
            BlueprintIdentifier = "3CD5B22223EB79D600CC8A56"
            BuildableName = "WalletKitDemo.app"
            BlueprintName = "WalletKitDemo"
            ReferencedContainer = "container:WalletKitDemo.xcodeproj">
         </BuildableReference>
      </BuildableProductRunnable>
   </ProfileAction>
   <AnalyzeAction
      buildConfiguration = "Release">
   </AnalyzeAction>
   <ArchiveAction
      buildConfiguration = "Release"
      revealArchiveInOrganizer = "YES">
   </ArchiveAction>
</Scheme><|MERGE_RESOLUTION|>--- conflicted
+++ resolved
@@ -53,17 +53,12 @@
       </BuildableProductRunnable>
       <CommandLineArguments>
          <CommandLineArgument
-<<<<<<< HEAD
-            argument = "loan"
-            isEnabled = "YES">
-=======
             argument = "loan(C)"
             isEnabled = "YES">
          </CommandLineArgument>
          <CommandLineArgument
             argument = "pyramid"
             isEnabled = "NO">
->>>>>>> f0001682
          </CommandLineArgument>
          <CommandLineArgument
             argument = "era(C)"
