//
//  BRCryptoBaseTests.swift
//  WalletKitTests
//
//  Created by Ed Gamble on 3/28/19.
//  Copyright © 2019 Breadwallet AG. All rights reserved.
//
//  See the LICENSE file at the project root for license information.
//  See the CONTRIBUTORS file at the project root for a list of contributors.
//

import XCTest
@testable import WalletKit

class BRCryptoBaseTests: XCTestCase {
    var accountSpecifications: [AccountSpecification] = []
    var accountSpecification: AccountSpecification! {
        return accountSpecifications.count > 0
            ? accountSpecifications[0]
            : nil
    }

    var isMainnet = true

    // let configPath = Bundle(for: BRCryptoBaseTests.self).path(forResource: "CoreTestsConfig", ofType: "json") ?? "foo"

    var coreDataDir: String!

    func coreDirClear () {
        do {
            if FileManager.default.fileExists(atPath: coreDataDir) {
                try FileManager.default.removeItem(atPath: coreDataDir)
            }
        }
        catch {
            print ("Error: \(error)")
            XCTAssert(false)
        }
    }

    func coreDirCreate () {
        do {
            try FileManager.default.createDirectory (atPath: coreDataDir,
                                                     withIntermediateDirectories: true,
                                                     attributes: nil)
        }
        catch {
            XCTAssert(false)
        }
    }

    var account: Account!

    func prepareAccount (_ spec: AccountSpecification? = nil, identifier: String? = nil) {

        // If provided with CommandLine arguments, the first is locate of .brdCoreTestsConfig.json
        let configPath: String? = (CommandLine.argc > 1
            ? NSString (string: CommandLine.arguments[1]).expandingTildeInPath
            : nil)

        // If there is no `configPath` file, use this as the default AccountSpecification.  This
        // default must have "network" match `isMainnet`
        let defaultSpecification = AccountSpecification (dict: (isMainnet
            ? [
                "identifier": "loan(C)",
                "paperKey":   "loan father fancy category panel render dinosaur mixture spy neck grocery habit",
                "timestamp":  "2018-07-01",
                "network":    "mainnet",
                "content":    "compromised"
                ]
            : [
                "identifier": "ginger",
                "paperKey":   "ginger settle marine tissue robot crane night number ramp coast roast critic",
                "timestamp":  "2018-01-01",
                "network":    "testnet",
                "content":    ""
            ]))

        // If `spec` was provided explicitly, then use it
        self.accountSpecifications = spec.map { [$0] }
            ?? AccountSpecification.loadFrom (configPath: configPath, defaultSpecification: defaultSpecification)
                .filter { $0.network == (isMainnet ? "mainnet" : "testnet") }

        // If there is an identifier, filter
        if let id = identifier {
            self.accountSpecifications.removeAll { $0.identifier != id }
        }

        /// Create the account
        let walletId = UUID (uuidString: "5766b9fa-e9aa-4b6d-9b77-b5f1136e5e96")?.uuidString ?? "empty-wallet-id"
        account = Account.createFrom (phrase: accountSpecification.paperKey,
                                      timestamp: accountSpecification.timestamp,
                                      uids: walletId)


    }
    
    override func setUp() {
        super.setUp()

        /// Create the 'storagePath'
        coreDataDir = FileManager.default
            .urls(for: .documentDirectory, in: .userDomainMask)[0]
            .appendingPathComponent("Core").path

        coreDirCreate()
        coreDirClear()
        XCTAssert (nil != coreDataDir)

        print ("TST: StoragePath: \(coreDataDir ?? "<none>")");
   }

    override func tearDown() {
        // Put teardown code here. This method is called after the invocation of each test method in the class.
    }
}

///
/// Listeners
///

class TestWalletManagerListener: WalletManagerListener {
    let handler: WalletManagerEventHandler

    init (_ handler: @escaping WalletManagerEventHandler) {
        self.handler = handler
    }

    func handleManagerEvent(system: System, manager: WalletManager, event: WalletManagerEvent) {
        handler (system, manager, event)
    }
}

class TestWalletListener: WalletListener {
    let handler: WalletEventHandler

    init (_ handler: @escaping WalletEventHandler) {
        self.handler = handler
    }

    func handleWalletEvent(system: System, manager: WalletManager, wallet: Wallet, event: WalletEvent) {
        handler (system, manager, wallet, event)
    }
}

class TestTransferListener: TransferListener {
    let handler: TransferEventHandler

    init (_ handler: @escaping TransferEventHandler) {
        self.handler = handler
    }

    func handleTransferEvent(system: System, manager: WalletManager, wallet: Wallet, transfer: Transfer, event: TransferEvent) {
        handler (system, manager, wallet, transfer, event)
    }
}

class TestNetworkListener: NetworkListener {
    let handler: NetworkEventHandler

    init (_ handler: @escaping NetworkEventHandler) {
        self.handler = handler
    }
    func handleNetworkEvent(system: System, network: Network, event: NetworkEvent) {
        handler (system, network, event)
    }
}

class CryptoTestSystemListener: SystemListener {

    private let isMainnet: Bool
    private let networkCurrencyCodesToMode: [String:WalletManagerMode]
    private let registerCurrencyCodes: [String]

    public init (networkCurrencyCodesToMode: [String:WalletManagerMode],
                 registerCurrencyCodes: [String],
                 isMainnet: Bool) {
        self.networkCurrencyCodesToMode = networkCurrencyCodesToMode
        self.registerCurrencyCodes = registerCurrencyCodes;
        self.isMainnet = isMainnet
    }

    var systemHandlers: [SystemEventHandler] = []
    var systemEvents: [SystemEvent] = []

    func handleSystemEvent(system: System, event: SystemEvent) {
        print ("TST: System Event: \(event)")
        systemEvents.append (event)
        switch event {
        case .networkAdded (let network):
            if isMainnet == network.isMainnet,
                 network.currencies.contains(where: { nil != networkCurrencyCodesToMode[$0.code] }),
                 let currencyMode = self.networkCurrencyCodesToMode [network.currency.code] {
                 // Get a valid mode, ideally from `currencyMode`

                 let mode = network.supportsMode (currencyMode)
                     ? currencyMode
                     : network.defaultMode

                 let scheme = network.defaultAddressScheme

                 let currencies = network.currencies
                     .filter { (c) in registerCurrencyCodes.contains { c.code == $0 } }

                 let success = system.createWalletManager (network: network,
                                                           mode: mode,
                                                           addressScheme: scheme,
                                                           currencies: currencies)
                XCTAssertTrue(success)
            }

        case .discoveredNetworks:
            networkExpectation.fulfill()

        case .managerAdded:
            managerExpectation.fulfill()

        default: break
        }

        systemHandlers.forEach { $0 (system, event) }
    }

    func checkSystemEvents (_ expected: [SystemEvent], strict: Bool = false) -> Bool {
        return checkSystemEvents (expected.map { EventMatcher (event: $0, strict: strict, scan: false) })
    }

    func checkSystemEvents (_ matchers: [EventMatcher<SystemEvent>]) -> Bool {
        return systemEvents.match(matchers)
    }

    // MARK: - Wallet Manager Handler

    var managerHandlers: [WalletManagerEventHandler] = []
    var managerEvents: [WalletManagerEvent] = []
    var managerExpectation = XCTestExpectation (description: "ManagerExpectation")


    func handleManagerEvent(system: System, manager: WalletManager, event: WalletManagerEvent) {
        print ("TST: Manager Event: \(event)")
        managerEvents.append(event)
        if case .walletAdded = event {
            if walletExpectationNeeded {
                walletExpectationNeeded = false
                walletExpectation.fulfill()   // Might fulfill on ETH before BRD?
            }
        }
        managerHandlers.forEach { $0 (system, manager, event) }
    }

    func checkManagerEvents (_ expected: [WalletManagerEvent], strict: Bool = false) -> Bool {
        return checkManagerEvents (expected.map { EventMatcher (event: $0, strict: strict, scan: false) })
    }

    func checkManagerEvents (_ matchers: [EventMatcher<WalletManagerEvent>]) -> Bool {
        return managerEvents.match(matchers)
    }

    // MARK: - Wallet Handler

    var walletHandlers: [WalletEventHandler] = []
    var walletEvents: [WalletEvent] = []
    var walletExpectation  = XCTestExpectation (description: "WalletExpectation")
    var walletExpectationNeeded = true

    func handleWalletEvent(system: System, manager: WalletManager, wallet: Wallet, event: WalletEvent) {
        print ("TST: Wallet (\(wallet.name)) Event: \(event)")
        walletEvents.append(event)
        walletHandlers.forEach { $0 (system, manager, wallet, event) }
    }

    func checkWalletEvents (_ expected: [WalletEvent], strict: Bool = false) -> Bool {
        return checkWalletEvents (expected.map { EventMatcher (event: $0, strict: strict, scan: false) })
    }

    func checkWalletEvents (_ matchers: [EventMatcher<WalletEvent>]) -> Bool {
        return walletEvents.match(matchers)
    }

    // MARK: - Transfer Handler

    var transferIncluded: Bool = false
    var transferCount: Int = 0;
    var transferHandlers: [TransferEventHandler] = []
    var transferEvents: [TransferEvent] = []
    var transferExpectation = XCTestExpectation (description: "TransferExpectation")
    var transferWallet: Wallet? = nil

    func handleTransferEvent(system: System, manager: WalletManager, wallet: Wallet, transfer: Transfer, event: TransferEvent) {
        guard transferWallet.map ({ $0 == wallet }) ?? true
            else { return }

        print ("TST: Transfer Event: \(event)")
        transferEvents.append (event)
        if transferIncluded, case .included = transfer.state {
            if 1 <= transferCount { transferCount -= 1 }
            if 0 == transferCount { transferExpectation.fulfill()}
        }
<<<<<<< HEAD
        else if case .created = transfer.state {
=======
        else if !transferIncluded, case .created = transfer.state {
            if 1 == transferCount { transferExpectation.fulfill()}
>>>>>>> e6e724c9
            if 1 <= transferCount { transferCount -= 1 }
            if 0 == transferCount { transferExpectation.fulfill()}
        }
        transferHandlers.forEach { $0 (system, manager, wallet, transfer, event) }
    }

   func checkTransferEvents (_ expected: [TransferEvent], strict: Bool = false) -> Bool {
        return checkTransferEvents (expected.map { EventMatcher (event: $0, strict: strict, scan: false) })
    }

    func checkTransferEvents (_ matchers: [EventMatcher<TransferEvent>]) -> Bool {
        return transferEvents.match(matchers)
    }

    // MARK: - Network Handler

    var networkHandlers: [NetworkEventHandler] = []
    var networkEvents: [NetworkEvent] = []
    var networkExpectation = XCTestExpectation (description: "NetworkExpectation")

    func handleNetworkEvent(system: System, network: Network, event: NetworkEvent) {
        print ("TST: Network Event: \(event)")
        networkEvents.append (event)
        networkHandlers.forEach { $0 (system, network, event) }
    }

    func checkNetworkEvents (_ expected: [NetworkEvent], strict: Bool = false) -> Bool {
        return checkNetworkEvents (expected.map { EventMatcher (event: $0, strict: strict, scan: false) })
    }

    func checkNetworkEvents (_ matchers: [EventMatcher<NetworkEvent>]) -> Bool {
        return networkEvents.match(matchers)
    }

    //
    // Common Sequences
    //

    func checkSystemEventsCommonlyWith (network: Network, manager: WalletManager) -> Bool {
        return checkSystemEvents(
            [EventMatcher (event: SystemEvent.created),
             EventMatcher (event: SystemEvent.networkAdded(network: network), strict: true, scan: true),
             EventMatcher (event: SystemEvent.managerAdded(manager: manager), strict: true, scan: true)
        ])
    }

    func checkManagerEventsCommonlyWith (mode: WalletManagerMode,
                                         wallet: Wallet,
                                         lenientDisconnect: Bool = false) -> Bool {
        let disconnectReason = (mode == WalletManagerMode.api_only
            ? WalletManagerDisconnectReason.requested
            : (mode == WalletManagerMode.p2p_only
                ? WalletManagerDisconnectReason.posix (errno: 54, message: "Connection reset by peer")
                : WalletManagerDisconnectReason.unknown))
        
        let disconnectEventMatcher =
            EventMatcher (event: WalletManagerEvent.changed (oldState: WalletManagerState.connected,
                                                             newState: WalletManagerState.disconnected (reason: disconnectReason)),
                          strict: !lenientDisconnect,
                          scan: true)       // block height updates might intervene.

        return checkManagerEvents(
            [EventMatcher (event: WalletManagerEvent.created),
             EventMatcher (event: WalletManagerEvent.walletAdded (wallet: wallet)),
             EventMatcher (event: WalletManagerEvent.changed (oldState: WalletManagerState.created,
                                                              newState: WalletManagerState.connected)),
             EventMatcher (event: WalletManagerEvent.syncStarted),
             EventMatcher (event: WalletManagerEvent.changed (oldState: WalletManagerState.connected,
                                                              newState: WalletManagerState.syncing)),

             // On API_ONLY here is no .syncProgress: timestamp: nil, percentComplete: 0
                EventMatcher (event: WalletManagerEvent.walletChanged(wallet: wallet), strict: true, scan: true),

                EventMatcher (event: WalletManagerEvent.syncEnded (reason: WalletManagerSyncStoppedReason.complete), strict: false, scan: true),
                EventMatcher (event: WalletManagerEvent.changed (oldState: WalletManagerState.syncing,
                                                                 newState: WalletManagerState.connected)),
                disconnectEventMatcher
        ])
    }
    
    func checkWalletEventsCommonlyWith (mode: WalletManagerMode, balance: Amount, transfer: Transfer) -> Bool {
        switch mode {
        case .p2p_only:
            return checkWalletEvents(
                [EventMatcher (event: WalletEvent.created),
                 EventMatcher (event: WalletEvent.transferAdded(transfer: transfer), strict: true, scan: true),
                 EventMatcher (event: WalletEvent.balanceUpdated(amount: balance), strict: true, scan: true),
            ])
        case .api_only:
            // Balance before transfer... doesn't seem right. But worse, all balance events arrive
            // before all transfer events.
            return checkWalletEvents(
                [EventMatcher (event: WalletEvent.created),
                 EventMatcher (event: WalletEvent.balanceUpdated(amount: balance), strict: true, scan: true),
                 EventMatcher (event: WalletEvent.transferAdded(transfer: transfer), strict: true, scan: true),
            ])
        default:
            return false
        }
    }
}

class BRCryptoSystemBaseTests: BRCryptoBaseTests {

    var listener: CryptoTestSystemListener!
    var query: BlockChainDB!
    var system: System!

    var registerCurrencyCodes = [String]()
    var currencyCodesToMode = ["btc":WalletManagerMode.api_only]

    var currencyModels: [BlockChainDB.Model.Currency] = []

    func createDefaultListener() -> CryptoTestSystemListener {
        return CryptoTestSystemListener (networkCurrencyCodesToMode: currencyCodesToMode,
                                         registerCurrencyCodes: registerCurrencyCodes,
                                         isMainnet: isMainnet)
    }

    func createDefaultQuery () -> BlockChainDB {
        return BlockChainDB.createForTest()
    }

    func prepareSystem (listener: CryptoTestSystemListener? = nil, query: BlockChainDB? = nil) {

        self.listener = listener ?? createDefaultListener()
        self.query    = query    ?? createDefaultQuery()

        system = System (listener:  self.listener,
                         account:   self.account,
                         onMainnet: self.isMainnet,
                         path:      self.coreDataDir,
                         query:     self.query)

        XCTAssertEqual (coreDataDir + "/" + self.account.fileSystemIdentifier, system.path)
        XCTAssertTrue  (self.query === system.query)
        XCTAssertEqual (account.uids, system.account.uids)

        system.configure(withCurrencyModels: currencyModels) // Don't connect
        wait (for: [self.listener.networkExpectation], timeout: 5)
        wait (for: [self.listener.managerExpectation], timeout: 5)
        wait (for: [self.listener.walletExpectation ], timeout: 5)
    }

    override func setUp() {
        super.setUp()
    }
}<|MERGE_RESOLUTION|>--- conflicted
+++ resolved
@@ -296,12 +296,7 @@
             if 1 <= transferCount { transferCount -= 1 }
             if 0 == transferCount { transferExpectation.fulfill()}
         }
-<<<<<<< HEAD
-        else if case .created = transfer.state {
-=======
         else if !transferIncluded, case .created = transfer.state {
-            if 1 == transferCount { transferExpectation.fulfill()}
->>>>>>> e6e724c9
             if 1 <= transferCount { transferCount -= 1 }
             if 0 == transferCount { transferExpectation.fulfill()}
         }
