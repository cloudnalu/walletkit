--- conflicted
+++ resolved
@@ -33,16 +33,10 @@
         XCTAssertEqual (1, system.managers.count)
         let manager = system.managers[0]
 
-<<<<<<< HEAD
-        XCTAssertTrue (system   === manager.system)
-//      XCTAssertTrue (account === manager.account)
-        XCTAssertTrue (network  ==  manager.network)
-=======
         XCTAssertTrue (system     === manager.system)
         //      XCTAssertTrue (account === manager.account)
         XCTAssertTrue (network  == manager.network)
         XCTAssertTrue (query   === manager.query)
->>>>>>> 53120ef1
 
         XCTAssertTrue (manager === system.managerBy(core: manager.core))
 
