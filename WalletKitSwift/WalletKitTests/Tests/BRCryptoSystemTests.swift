//
//  BRCryptoSystemTests.swift
//  WalletKitTests
//
//  Created by Ed Gamble on 3/25/19.
//  Copyright © 2019 Breadwallet AG. All rights reserved.
//
//  See the LICENSE file at the project root for license information.
//  See the CONTRIBUTORS file at the project root for a list of contributors.
//
import XCTest
@testable import WalletKit


class BRCryptoSystemTests: BRCryptoSystemBaseTests {
    
    override func setUp() {
        super.setUp()
    }

    override func tearDown() {
    }

<<<<<<< HEAD
    func runSystemBTCTest (networkType: NetworkType, currencyCode: String) {
=======
    func testSystemBTC() {
        isMainnet = false
        prepareAccount()

        currencyCodesToMode = ["btc":WalletManagerMode.api_only]
        prepareSystem()

>>>>>>> e6e724c9
        XCTAssertTrue (system.networks.count >= 1)
        let network: Network! = system.networks.first {
            networkType == $0.type
                && currencyCode == $0.currency.code
                && isMainnet == $0.isMainnet
        }
        XCTAssertNotNil (network)

        XCTAssertEqual (1, system.managers.count)
        let manager = system.managers[0]

        XCTAssertTrue (system     === manager.system)
        //      XCTAssertTrue (account === manager.account)
        XCTAssertTrue (network  == manager.network)
        XCTAssertTrue (query   === manager.query)

        XCTAssertTrue (manager === system.managerBy(core: manager.core))

        let wallet = manager.primaryWallet
        XCTAssertNotNil (wallet)
        XCTAssertTrue (system  === wallet.system)
        XCTAssertTrue (manager === wallet.manager)
        XCTAssertTrue (wallet.transfers.isEmpty)

        XCTAssertEqual (network.currency, wallet.currency)
        XCTAssertEqual (manager.currency, wallet.currency)
        XCTAssertTrue  (network.defaultUnitFor(currency: network.currency).map { $0 == wallet.unit } ?? false)
        XCTAssertEqual (wallet.balance, Amount.create(integer: 0, unit: manager.baseUnit))
        XCTAssertEqual (wallet.state, WalletState.created)

        XCTAssertTrue (listener.checkSystemEvents(
            [EventMatcher (event: SystemEvent.managerAdded(manager: manager), strict: true, scan: true)
        ]))

        XCTAssertTrue (listener.checkManagerEvents(
            [WalletManagerEvent.created,
             WalletManagerEvent.walletAdded(wallet: wallet)], strict: true))

        XCTAssertTrue (listener.checkWalletEvents(
            [WalletEvent.created], strict: true))
    }

    func testSystemBTC() {
        isMainnet = false
        currencyCodesToMode = ["btc":WalletManagerMode.api_only]
        prepareAccount()
        prepareSystem()

        runSystemBTCTest(networkType: .btc, currencyCode: "btc")
     }

    func testSystemBCH() {
        isMainnet = false
        currencyCodesToMode = ["bch":WalletManagerMode.api_only]
        prepareAccount()
        prepareSystem()

        runSystemBTCTest(networkType: .bch, currencyCode: "bch")
     }

    func testSystemBSV() {
        isMainnet = true
        currencyCodesToMode = ["bsv":WalletManagerMode.api_only]
        prepareAccount (identifier: "loan(C)")
        prepareSystem()

        runSystemBTCTest(networkType: .bsv, currencyCode: "bsv")
     }


    // This test is ignored; we can't get `currencyModels` to take effect unless BlockSet fails
    func ignoreTestSystemAppCurrencies() {
        isMainnet = false
        currencyCodesToMode = ["eth":WalletManagerMode.api_only]

        // We need the UIDS to contain a valid ETH address BUT not be a default.  Since we are
        // using `isMainnet = false` use a mainnet address.
        currencyModels = [System.asBlockChainDBModelCurrency (uids: "ethereum-ropsten" + ":" + BlockChainDB.Model.addressBRDMainnet,
                                                              name: "FOO Token",
                                                              code: "foo",
                                                              type: "ERC20",
                                                              decimals: 10)!]

        prepareAccount()

        // Create a query that fails (no authentication)
        prepareSystem (query: BlockChainDB())

        XCTAssertTrue (system.networks.count >= 1)
        let network: Network! = system.networks.first { NetworkType.eth == $0.type && isMainnet == $0.isMainnet }
        XCTAssertNotNil (network)

        XCTAssertNotNil (network.currencyBy(code: "eth"))
        // XCTAssertNil    (network.currencyBy(code: "FOO"))

        guard let fooCurrency = network.currencyBy(code: "foo")
            else {
                XCTAssert(false)
                return
        }

        XCTAssertEqual("erc20",  fooCurrency.type)

        guard let fooDef = network.defaultUnitFor(currency: fooCurrency)
            else { XCTAssertTrue (false); return }
        XCTAssertEqual(10, fooDef.decimals)
        XCTAssertEqual("foo", fooDef.symbol)

        guard let fooBase = network.baseUnitFor(currency: fooCurrency)
            else { XCTAssertTrue (false); return }
        XCTAssertEqual (0, fooBase.decimals)
        XCTAssertEqual ("fooi", fooBase.symbol)
    }

    func testSystemModes () {
        isMainnet = false
        prepareAccount()

        currencyCodesToMode = ["btc":WalletManagerMode.api_only]
        prepareSystem()

        XCTAssertTrue (system.networks.count >= 1)
        let network: Network! = system.networks.first { NetworkType.btc == $0.type && isMainnet == $0.isMainnet }
        XCTAssertNotNil (network)
        XCTAssertTrue (network.supportsMode(network.defaultMode))

        system.networks
            .forEach { (network) in
                XCTAssertTrue (network.supportsMode(network.defaultMode))
        }
    }

    func testSystemAddressSchemes () {
        isMainnet = false
        prepareAccount()

        currencyCodesToMode = ["btc":WalletManagerMode.api_only]
        prepareSystem()

        XCTAssertTrue (system.networks.count >= 1)
        let network: Network! = system.networks.first { NetworkType.btc == $0.type && isMainnet == $0.isMainnet }
        XCTAssertNotNil (network)
        XCTAssertTrue (network.supportsAddressScheme (network.defaultAddressScheme))

        system.networks
            .forEach { (network) in
                XCTAssertTrue (network.supportsAddressScheme (network.defaultAddressScheme))
        }
    }

    static var allTests = [
        ("testSystemBTC",            testSystemBTC),
        ("testSystemBCH",            testSystemBCH),
        ("testSystemBSV",            testSystemBSV),
        ("testSystemModes",          testSystemModes),
        ("testSystemAddressSchemes", testSystemAddressSchemes),
    ]
}<|MERGE_RESOLUTION|>--- conflicted
+++ resolved
@@ -21,17 +21,7 @@
     override func tearDown() {
     }
 
-<<<<<<< HEAD
     func runSystemBTCTest (networkType: NetworkType, currencyCode: String) {
-=======
-    func testSystemBTC() {
-        isMainnet = false
-        prepareAccount()
-
-        currencyCodesToMode = ["btc":WalletManagerMode.api_only]
-        prepareSystem()
-
->>>>>>> e6e724c9
         XCTAssertTrue (system.networks.count >= 1)
         let network: Network! = system.networks.first {
             networkType == $0.type
@@ -76,8 +66,9 @@
 
     func testSystemBTC() {
         isMainnet = false
+        prepareAccount()
+
         currencyCodesToMode = ["btc":WalletManagerMode.api_only]
-        prepareAccount()
         prepareSystem()
 
         runSystemBTCTest(networkType: .btc, currencyCode: "btc")
@@ -85,8 +76,9 @@
 
     func testSystemBCH() {
         isMainnet = false
+        prepareAccount()
+
         currencyCodesToMode = ["bch":WalletManagerMode.api_only]
-        prepareAccount()
         prepareSystem()
 
         runSystemBTCTest(networkType: .bch, currencyCode: "bch")
@@ -94,8 +86,9 @@
 
     func testSystemBSV() {
         isMainnet = true
+        prepareAccount (identifier: "loan(C)")
+
         currencyCodesToMode = ["bsv":WalletManagerMode.api_only]
-        prepareAccount (identifier: "loan(C)")
         prepareSystem()
 
         runSystemBTCTest(networkType: .bsv, currencyCode: "bsv")
