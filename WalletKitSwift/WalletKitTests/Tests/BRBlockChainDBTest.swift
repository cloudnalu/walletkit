//
//  BRBlockChainDBTest.swift
//  WalletKitTests
//
//  Created by Ed Gamble on 4/15/19.
//  Copyright © 2019 Breadwinner AG. All rights reserved.
//
//  See the LICENSE file at the project root for license information.
//  See the CONTRIBUTORS file at the project root for a list of contributors.
//

import XCTest
@testable import WalletKit

class BRBlockChainDBTest: XCTestCase {
    var client: SystemClient! = nil
    var expectation: XCTestExpectation!
    
    override func setUp() {
        client = BlocksetSystemClient.createForTest()
    }
    
    override func tearDown() {
        // Put teardown code here. This method is called after the invocation of each test method in the class.
    }
    
    func testBlockchains() {
        expectation = XCTestExpectation (description: "blockchain")
        
        let blockchainId = "bitcoin-testnet"
        client.getBlockchain (blockchainId: blockchainId) { (res: Result<SystemClient.Blockchain, SystemClientError>) in
            guard case let .success (blockchain) = res
                else { XCTAssert(false); return }
            
            XCTAssertEqual (blockchainId, blockchain.id)
            XCTAssertEqual (6, blockchain.confirmationsUntilFinal)
            
            self.expectation.fulfill()
        }
        
        wait (for: [expectation], timeout: 60)
        
        
        expectation = XCTestExpectation (description: "blockchains")
        
        client.getBlockchains (mainnet: false) { (res: Result<[SystemClient.Blockchain], SystemClientError>) in
            guard case let .success (blockchains) = res
                else { XCTAssert(false); return }
            
            XCTAssertFalse (blockchains.isEmpty)
            
            self.expectation.fulfill()
        }
        
        wait (for: [expectation], timeout: 60)
    }
    
    func testCurrencies() {
        expectation = XCTestExpectation (description: "currency")
        
        let currencyId = "bitcoin-testnet:__native__"
        client.getCurrency (currencyId: currencyId) { (res: Result<SystemClient.Currency, SystemClientError>) in
            guard case let .success (currency) = res
                else { XCTAssert(false); return }
            
            XCTAssertEqual (currencyId, currency.id)
            self.expectation.fulfill()
        }
        wait (for: [expectation], timeout: 60)
        
        
        expectation = XCTestExpectation (description: "currencies")
        
        client.getCurrencies { (res: Result<[SystemClient.Currency], SystemClientError>) in
            guard case let .success (currencies) = res
                else { XCTAssert(false); return }
            
            XCTAssertFalse (currencies.isEmpty)
            
            self.expectation.fulfill()
        }
        
        wait (for: [expectation], timeout: 60)
    }
    
    func testTransfers() {
        expectation = XCTestExpectation (description: "transfer")
        
        let transferId = "bitcoin-testnet:ea4ed7efc701b5fdcfc38d4901f75f90c1a5de3e13fa38590289b2244f8887cb:0"
        client.getTransfer (transferId: transferId) { (res: Result<SystemClient.Transfer, SystemClientError>) in
            guard case let .success (transfer) = res
                else { XCTAssert(false); return }
            
            XCTAssertEqual (transferId, transfer.id)
            self.expectation.fulfill()
        }
        wait (for: [expectation], timeout: 60)
<<<<<<< HEAD
        
        //
        //
        //
        
        expectation = XCTestExpectation (description: "transfers")
        
        let blockchainId = "bitcoin-testnet"
        client.getTransfers (blockchainId: blockchainId,
                             addresses: [],
                             begBlockNumber: 0,
                             endBlockNumber: 1,
                             maxPageSize: nil) {
                                (res: Result<[SystemClient.Transfer], SystemClientError>) in
=======

        let blockchainId = "bitcoin-testnet"

        ///
        /// Avoid this - `addresses` must not be empty
        ///
        #if false
        expectation = XCTestExpectation (description: "transfers")

        db.getTransfers (blockchainId: blockchainId,
                         addresses: [],
                         begBlockNumber: 0,
                         endBlockNumber: 1) {
                                (res: Result<[BlockChainDB.Model.Transfer], BlockChainDB.QueryError>) in
>>>>>>> 53120ef1
                                guard case let .success (transfers) = res
                                    else { XCTAssert(false); return }
                                
                                XCTAssertTrue (transfers.isEmpty)
                                self.expectation.fulfill()
        }
        
        wait (for: [expectation], timeout: 60)
<<<<<<< HEAD
        
=======
        #endif

>>>>>>> 53120ef1
        ///
        ///
        ///
        expectation = XCTestExpectation (description: "transfers /w addresses nonsense")
        
        client.getTransfers (blockchainId: blockchainId,
                             addresses: ["abc", "def"],
                             begBlockNumber: 0,
                             endBlockNumber: 1500000,
                             maxPageSize: nil) {
                                (res: Result<[SystemClient.Transfer], SystemClientError>) in
                                guard case let .success (transfers) = res
                                    else { XCTAssert(false); return }
                                
                                XCTAssertTrue (transfers.isEmpty)
                                self.expectation.fulfill()
        }
        
        wait (for: [expectation], timeout: 60)
        
        ///
        ///
        ///
        expectation = XCTestExpectation (description: "transfers /w addresses")
        
        client.getTransfers (blockchainId: blockchainId,
                             addresses: ["2NEpHgLvBJqGFVwQPUA3AQPjpE5gNWhETfT"],
                             begBlockNumber: 1446080,
                             endBlockNumber: 1446090,
                             maxPageSize: nil) {
                                (res: Result<[SystemClient.Transfer], SystemClientError>) in
                                guard case let .success (transfers) = res
                                    else { XCTAssert(false); return }
                                
                                XCTAssertEqual (2, transfers.count)
                                self.expectation.fulfill()
        }
        
        wait (for: [expectation], timeout: 60)
        
        ///
        ///
        ///
        expectation = XCTestExpectation (description: "transfers w/ addresses w/ one-per-page")
        
        client.getTransfers (blockchainId: blockchainId,
                             addresses: ["2NEpHgLvBJqGFVwQPUA3AQPjpE5gNWhETfT"],
                             begBlockNumber: 1446080,
                             endBlockNumber: 1446090,
                             maxPageSize: 1) {
                                (res: Result<[SystemClient.Transfer], SystemClientError>) in
                                guard case let .success (transfers) = res
                                    else { XCTAssert(false); return }
                                
                                XCTAssertEqual (2, transfers.count)
                                self.expectation.fulfill()
        }
        
        wait (for: [expectation], timeout: 60)
        
        ///
        /// Avoid this - `addresses` must not be empty
        ///
        #if false
        expectation = XCTestExpectation (description: "transfers w/ [0,11000) w/ no address")
        
        client.getTransfers (blockchainId: blockchainId,
                             addresses: [],
                             begBlockNumber: 1446080,
                             endBlockNumber: 1446090,
                             maxPageSize: nil) {
                                (res: Result<[SystemClient.Transfer], SystemClientError>) in
                                // A 'status' 400
                                guard case let .success(transfers) = res
                                    else { XCTAssert(false); return }
<<<<<<< HEAD
                                
                                XCTAssert(transfers.isEmpty)
=======

                                XCTAssertTrue (transfers.isEmpty)
>>>>>>> 53120ef1
                                self.expectation.fulfill()
        }
        
        wait (for: [expectation], timeout: 60)
        #endif
    }
    
    func testTransactions () {
        expectation = XCTestExpectation (description: "transactions")
        
        let transactionId = "bitcoin-testnet:d9bdd96426747b769aab74e33e109e73f793a1e309c00bed7732824a2ac85438"
        client.getTransaction (transactionId: transactionId,
                               includeRaw: true,
                               includeProof: false) {
                                (res: Result<SystemClient.Transaction, SystemClientError>) in
                                guard case let .success (transaction) = res
                                    else { XCTAssert(false); return }
                                
                                XCTAssertEqual (transactionId, transaction.id)
                                self.expectation.fulfill()
        }
        wait (for: [expectation], timeout: 60)
<<<<<<< HEAD
        
=======

        let blockchainId = "bitcoin-testnet"

>>>>>>> 53120ef1
        ///
        ///
        ///
        #if false
        expectation = XCTestExpectation (description: "transactions")
<<<<<<< HEAD
        
        let blockchainId = "bitcoin-testnet"
        client.getTransactions (blockchainId: blockchainId,
                                addresses: [],
                                begBlockNumber: 0,
                                endBlockNumber: 1,
                                includeRaw: true) {
                                    (res: Result<[SystemClient.Transaction], SystemClientError>) in
                                    guard case let .success (transactions) = res
                                        else { XCTAssert(false); return }
                                    
                                    XCTAssertTrue (transactions.isEmpty)
                                    self.expectation.fulfill()
=======

        db.getTransactions (blockchainId: blockchainId,
                            addresses: [],
                            begBlockNumber: 0,
                            endBlockNumber: 1,
                            includeRaw: true) {
                                (res: Result<[BlockChainDB.Model.Transaction], BlockChainDB.QueryError>) in
                                guard case let .success (transactions) = res
                                    else { XCTAssert(false); return }

                                XCTAssertFalse (transactions.isEmpty)
                                self.expectation.fulfill()
>>>>>>> 53120ef1
        }
        
        wait (for: [expectation], timeout: 60)
<<<<<<< HEAD
        
=======
        #endif

>>>>>>> 53120ef1
        ///
        ///
        ///
        expectation = XCTestExpectation (description: "transactions /w addresses nonsense")
        
        client.getTransactions (blockchainId: blockchainId,
                                addresses: ["2NEpHgLvBJqGFVwQPUA3AQPjpE5gNWhETfT"],
                                begBlockNumber: nil,
                                endBlockNumber: nil,
                                includeRaw: true) {
                                    (res: Result<[SystemClient.Transaction], SystemClientError>) in
                                    guard case let .success (transactions) = res
                                        else { XCTAssert(false); return }
                                    
                                    XCTAssertEqual (2, transactions.count)
                                    self.expectation.fulfill()
        }
        
        wait (for: [expectation], timeout: 60)
        
        ///
        ///
        ///
        expectation = XCTestExpectation (description: "transactions /w addresses")
        
        client.getTransactions (blockchainId: blockchainId,
                                addresses: ["2NEpHgLvBJqGFVwQPUA3AQPjpE5gNWhETfT"],
                                begBlockNumber: 1446080,
                                endBlockNumber: 1446090,
                                includeRaw: false) {
                                    (res: Result<[SystemClient.Transaction], SystemClientError>) in
                                    guard case let .success (transactions) = res
                                        else { XCTAssert(false); return }
                                    
                                    XCTAssertEqual (2, transactions.count)
                                    self.expectation.fulfill()
        }
        
        wait (for: [expectation], timeout: 60)
        
        ///
        ///
        ///
        expectation = XCTestExpectation (description: "transactions w/ addresses w/ one-per-page")
        
        client.getTransactions (blockchainId: blockchainId,
                                addresses: ["2NEpHgLvBJqGFVwQPUA3AQPjpE5gNWhETfT"],
                                begBlockNumber: 1446080,
                                endBlockNumber: 1446090,
                                includeRaw: false,
                                includeProof: false,
                                maxPageSize: 1) {
                                    (res: Result<[SystemClient.Transaction], SystemClientError>) in
                                    guard case let .success (transactions) = res
                                        else { XCTAssert(false); return }
                                    
                                    XCTAssertEqual (2, transactions.count)
                                    self.expectation.fulfill()
        }
        
        wait (for: [expectation], timeout: 60)
        
        ///
        ///
        ///
        #if false
        expectation = XCTestExpectation (description: "transactions w/ [0,11000) w/ no address")
<<<<<<< HEAD
        
        client.getTransactions (blockchainId: blockchainId,
                                addresses: [],
                                begBlockNumber: 1446080,
                                endBlockNumber: 1446090,
                                includeRaw: true) {
                                    (res: Result<[SystemClient.Transaction], SystemClientError>) in
                                    // A 'status' 400
                                    guard case let .success(transactions) = res
                                        else { XCTAssert(false); return }
                                    
                                    XCTAssert(transactions.isEmpty)
                                    self.expectation.fulfill()
=======

        db.getTransactions (blockchainId: blockchainId,
                            addresses: [],
                            begBlockNumber: 1446080,
                            endBlockNumber: 1446090,
                            includeRaw: true) {
                                (res: Result<[BlockChainDB.Model.Transaction], BlockChainDB.QueryError>) in
                                // A 'status' 400
                                guard case let .success(transactions) = res
                                    else { XCTAssert(false); return }

                                XCTAssertFalse (transactions.isEmpty)
                                self.expectation.fulfill()
>>>>>>> 53120ef1
        }
        
        wait (for: [expectation], timeout: 60)
<<<<<<< HEAD
        
=======
        #endif
>>>>>>> 53120ef1
    }
    
    func testBlocks () {
        expectation = XCTestExpectation (description: "block")
        
        //        let blockId = "bitcoin-mainnet:0000000000000000001ed7770597decf0f98fe4f099111c6a0073ceabbd1e812"
        let blockId = "bitcoin-testnet:000000000000004deedbdb977277330aa156385bbc60ddc3e49938556b436330"
        client.getBlock (blockId: blockId, includeRaw: true) { (res: Result<SystemClient.Block, SystemClientError>) in
            guard case let .success (block) = res
                else { XCTAssert(false); return }
            
            XCTAssertEqual (blockId, block.id)
            self.expectation.fulfill()
        }
        wait (for: [expectation], timeout: 60)
        
        ///
        ///
        ///
        expectation = XCTestExpectation (description: "blocks")
        
        let blockchainId = "bitcoin-testnet"
        client.getBlocks (blockchainId: blockchainId,
                          begBlockNumber: 1446080,
                          endBlockNumber: 1446090,
                          includeRaw: true) { (res: Result<[SystemClient.Block], SystemClientError>) in
                            guard case let .success (blocks) = res
                                else { XCTAssert(false); return }
                            
                            XCTAssertEqual ((1446090 - 1446080),  blocks.count)
                            self.expectation.fulfill()
        }
        
        wait (for: [expectation], timeout: 60)
        
        ///
        ///
        ///
        expectation = XCTestExpectation (description: "blocks")
        client.getBlocks (blockchainId: blockchainId,
                          begBlockNumber: 1446080,
                          endBlockNumber: 1446090,
                          includeRaw: true,
                          includeTx: false,
                          includeTxRaw: false,
                          includeTxProof: false,
                          
                          maxPageSize: 1) { (res: Result<[SystemClient.Block], SystemClientError>) in
                            guard case let .success (blocks) = res
                                else { XCTAssert(false); return }
                            
                            XCTAssertEqual ((1446090 - 1446080),  blocks.count)
                            self.expectation.fulfill()
        }
    }
    
    func testSubscription () {
        #if os(Linux) || os(macOS)
        let deviceId = "some-random-device-id"
        #else
        let deviceId = UIDevice.current.identifierForVendor!.uuidString
        #endif
        
        /// environment : { unknown, production, development }
        /// kind        : { unknown, apns, fcm, ... }
        /// value       : For apns/fcm this will be the registration token, apns should be hex-encoded
        let endpoint =  (environment: "development",
                         kind: "apns",
                         value: "apns registration token")
        
        let currencies: [SystemClient.SubscriptionCurrency] = [
            (addresses: [
                "2NEpHgLvBJqGFVwQPUA3AQPjpE5gNWhETfT",
                "mvnSpXB1Vizfg3uodBx418APVK1jQXScvW"
                ],
             currencyId: "bitcoin-testnet:__native__",
             events: [
                (name: "confirmed", confirmations: [1])
            ])
        ]
        
        var subscription: SystemClient.Subscription =
            (id: "ignore",
             device: deviceId,
             endpoint: endpoint,
             currencies: currencies)
        
        var subscriptionCountObserved: Int  = 0;
        expectation = XCTestExpectation (description: "subscription get all")
        client.getSubscriptions { (res: Result<[SystemClient.Subscription], SystemClientError>) in
            guard case let .success (subs) = res
                else { XCTAssert (false); return }
            
            // Depending on the 'Bearer Authorization Token' we might have subscriptions.  So
            // don't be so picky on how many 'subs' we have.
            subscriptionCountObserved = subs.count;
            self.expectation.fulfill();
        }
        wait (for: [expectation], timeout: 10)
        
        expectation = XCTestExpectation (description: "subscription create")
        client.createSubscription(subscription) { (res: Result<SystemClient.Subscription, SystemClientError>) in
            guard case let .success (sub) = res
                else { XCTAssert (false); return }
            
            self.expectation.fulfill()
            subscription = sub
        }
        wait (for: [expectation], timeout: 10)
        
        expectation = XCTestExpectation (description: "subscription get")
        client.getSubscription(id: subscription.id) { (res: Result<SystemClient.Subscription, SystemClientError>) in
            guard case let .success (sub) = res
                else { XCTAssert(false); return }
            
            XCTAssertEqual(sub.id,  subscription.id)
            XCTAssertEqual(sub.device, subscription.device)
            // ...
            self.expectation.fulfill()
        }
        wait (for: [expectation], timeout: 10)
        
        expectation = XCTestExpectation (description: "subscription get all too")
        client.getSubscriptions { (res: Result<[SystemClient.Subscription], SystemClientError>) in
            guard case let .success (subs) = res
                else { XCTAssert (false); return }
            
            XCTAssertEqual(subs.count, 1 + subscriptionCountObserved)
            self.expectation.fulfill();
        }
        wait (for: [expectation], timeout: 10)
        
        expectation = XCTestExpectation (description: "subscription update")
        subscription.currencies = [
            (addresses: ["2NEpHgLvBJqGFVwQPUA3AQPjpE5gNWhETfT"],
             currencyId: "bitcoin-testnet:__native__",
             events: [(name: "confirmed", confirmations: [1])])
        ]
        client.updateSubscription (subscription) { (res: Result<SystemClient.Subscription, SystemClientError>) in
            guard case let .success (sub) = res
                else { XCTAssert(false); return }
            XCTAssertTrue(sub.currencies.count == subscription.currencies.count)
            self.expectation.fulfill()
        }
        wait (for: [expectation], timeout: 10)
        
        expectation = XCTestExpectation (description: "subscription delete")
        client.deleteSubscription(id: subscription.id) { (res: Result<Void, SystemClientError>) in
            guard case .success = res
                else { XCTAssert(false); return }
            self.expectation.fulfill()
        }
        wait (for: [expectation], timeout: 10)
        
        expectation = XCTestExpectation (description: "subscription get all tre")
        client.getSubscriptions { (res: Result<[SystemClient.Subscription], SystemClientError>) in
            guard case let .success (subs) = res
                else { XCTAssert (false); return }
            
            XCTAssertEqual(subs.count, subscriptionCountObserved)
            self.expectation.fulfill();
        }
        wait (for: [expectation], timeout: 10)
    }
    
    static var allTests = [
        ("testBlockchains",  testBlockchains),
        ("testCurrencies",   testCurrencies),
        ("testTransfers",    testTransfers),
        ("testTransactions", testTransactions),
        ("testBlocks",       testBlocks),
        ("testSubscription", testSubscription),
    ]
}<|MERGE_RESOLUTION|>--- conflicted
+++ resolved
@@ -15,77 +15,76 @@
 class BRBlockChainDBTest: XCTestCase {
     var client: SystemClient! = nil
     var expectation: XCTestExpectation!
-    
+
     override func setUp() {
         client = BlocksetSystemClient.createForTest()
     }
-    
+
     override func tearDown() {
         // Put teardown code here. This method is called after the invocation of each test method in the class.
     }
-    
+
     func testBlockchains() {
         expectation = XCTestExpectation (description: "blockchain")
-        
+
         let blockchainId = "bitcoin-testnet"
         client.getBlockchain (blockchainId: blockchainId) { (res: Result<SystemClient.Blockchain, SystemClientError>) in
             guard case let .success (blockchain) = res
                 else { XCTAssert(false); return }
-            
+
             XCTAssertEqual (blockchainId, blockchain.id)
             XCTAssertEqual (6, blockchain.confirmationsUntilFinal)
-            
-            self.expectation.fulfill()
-        }
-        
-        wait (for: [expectation], timeout: 60)
-        
-        
+
+            self.expectation.fulfill()
+        }
+
+        wait (for: [expectation], timeout: 60)
+
+
         expectation = XCTestExpectation (description: "blockchains")
-        
+
         client.getBlockchains (mainnet: false) { (res: Result<[SystemClient.Blockchain], SystemClientError>) in
             guard case let .success (blockchains) = res
                 else { XCTAssert(false); return }
-            
+
             XCTAssertFalse (blockchains.isEmpty)
-            
-            self.expectation.fulfill()
-        }
-        
-        wait (for: [expectation], timeout: 60)
-    }
-    
+
+            self.expectation.fulfill()
+        }
+
+        wait (for: [expectation], timeout: 60)
+    }
+
     func testCurrencies() {
         expectation = XCTestExpectation (description: "currency")
-        
+
         let currencyId = "bitcoin-testnet:__native__"
         client.getCurrency (currencyId: currencyId) { (res: Result<SystemClient.Currency, SystemClientError>) in
             guard case let .success (currency) = res
                 else { XCTAssert(false); return }
-            
+
             XCTAssertEqual (currencyId, currency.id)
             self.expectation.fulfill()
         }
         wait (for: [expectation], timeout: 60)
-        
-        
+
         expectation = XCTestExpectation (description: "currencies")
-        
+
         client.getCurrencies { (res: Result<[SystemClient.Currency], SystemClientError>) in
             guard case let .success (currencies) = res
                 else { XCTAssert(false); return }
-            
+
             XCTAssertFalse (currencies.isEmpty)
-            
-            self.expectation.fulfill()
-        }
-        
-        wait (for: [expectation], timeout: 60)
-    }
-    
+
+            self.expectation.fulfill()
+        }
+
+        wait (for: [expectation], timeout: 60)
+    }
+
     func testTransfers() {
         expectation = XCTestExpectation (description: "transfer")
-        
+
         let transferId = "bitcoin-testnet:ea4ed7efc701b5fdcfc38d4901f75f90c1a5de3e13fa38590289b2244f8887cb:0"
         client.getTransfer (transferId: transferId) { (res: Result<SystemClient.Transfer, SystemClientError>) in
             guard case let .success (transfer) = res
@@ -95,14 +94,13 @@
             self.expectation.fulfill()
         }
         wait (for: [expectation], timeout: 60)
-<<<<<<< HEAD
-        
+
         //
         //
         //
-        
+
         expectation = XCTestExpectation (description: "transfers")
-        
+
         let blockchainId = "bitcoin-testnet"
         client.getTransfers (blockchainId: blockchainId,
                              addresses: [],
@@ -110,41 +108,20 @@
                              endBlockNumber: 1,
                              maxPageSize: nil) {
                                 (res: Result<[SystemClient.Transfer], SystemClientError>) in
-=======
-
-        let blockchainId = "bitcoin-testnet"
-
-        ///
-        /// Avoid this - `addresses` must not be empty
-        ///
-        #if false
-        expectation = XCTestExpectation (description: "transfers")
-
-        db.getTransfers (blockchainId: blockchainId,
-                         addresses: [],
-                         begBlockNumber: 0,
-                         endBlockNumber: 1) {
-                                (res: Result<[BlockChainDB.Model.Transfer], BlockChainDB.QueryError>) in
->>>>>>> 53120ef1
                                 guard case let .success (transfers) = res
                                     else { XCTAssert(false); return }
                                 
                                 XCTAssertTrue (transfers.isEmpty)
                                 self.expectation.fulfill()
         }
-        
-        wait (for: [expectation], timeout: 60)
-<<<<<<< HEAD
-        
-=======
-        #endif
-
->>>>>>> 53120ef1
+
+        wait (for: [expectation], timeout: 60)
+
         ///
         ///
         ///
         expectation = XCTestExpectation (description: "transfers /w addresses nonsense")
-        
+
         client.getTransfers (blockchainId: blockchainId,
                              addresses: ["abc", "def"],
                              begBlockNumber: 0,
@@ -157,14 +134,14 @@
                                 XCTAssertTrue (transfers.isEmpty)
                                 self.expectation.fulfill()
         }
-        
-        wait (for: [expectation], timeout: 60)
-        
+
+        wait (for: [expectation], timeout: 60)
+
         ///
         ///
         ///
         expectation = XCTestExpectation (description: "transfers /w addresses")
-        
+
         client.getTransfers (blockchainId: blockchainId,
                              addresses: ["2NEpHgLvBJqGFVwQPUA3AQPjpE5gNWhETfT"],
                              begBlockNumber: 1446080,
@@ -177,14 +154,14 @@
                                 XCTAssertEqual (2, transfers.count)
                                 self.expectation.fulfill()
         }
-        
-        wait (for: [expectation], timeout: 60)
-        
+
+        wait (for: [expectation], timeout: 60)
+
         ///
         ///
         ///
         expectation = XCTestExpectation (description: "transfers w/ addresses w/ one-per-page")
-        
+
         client.getTransfers (blockchainId: blockchainId,
                              addresses: ["2NEpHgLvBJqGFVwQPUA3AQPjpE5gNWhETfT"],
                              begBlockNumber: 1446080,
@@ -197,15 +174,15 @@
                                 XCTAssertEqual (2, transfers.count)
                                 self.expectation.fulfill()
         }
-        
-        wait (for: [expectation], timeout: 60)
-        
+
+        wait (for: [expectation], timeout: 60)
+
         ///
         /// Avoid this - `addresses` must not be empty
         ///
         #if false
         expectation = XCTestExpectation (description: "transfers w/ [0,11000) w/ no address")
-        
+
         client.getTransfers (blockchainId: blockchainId,
                              addresses: [],
                              begBlockNumber: 1446080,
@@ -215,23 +192,18 @@
                                 // A 'status' 400
                                 guard case let .success(transfers) = res
                                     else { XCTAssert(false); return }
-<<<<<<< HEAD
                                 
                                 XCTAssert(transfers.isEmpty)
-=======
-
-                                XCTAssertTrue (transfers.isEmpty)
->>>>>>> 53120ef1
-                                self.expectation.fulfill()
-        }
-        
+                                self.expectation.fulfill()
+        }
+
         wait (for: [expectation], timeout: 60)
         #endif
     }
-    
+
     func testTransactions () {
         expectation = XCTestExpectation (description: "transactions")
-        
+
         let transactionId = "bitcoin-testnet:d9bdd96426747b769aab74e33e109e73f793a1e309c00bed7732824a2ac85438"
         client.getTransaction (transactionId: transactionId,
                                includeRaw: true,
@@ -239,25 +211,17 @@
                                 (res: Result<SystemClient.Transaction, SystemClientError>) in
                                 guard case let .success (transaction) = res
                                     else { XCTAssert(false); return }
-                                
+
                                 XCTAssertEqual (transactionId, transaction.id)
                                 self.expectation.fulfill()
         }
         wait (for: [expectation], timeout: 60)
-<<<<<<< HEAD
-        
-=======
-
-        let blockchainId = "bitcoin-testnet"
-
->>>>>>> 53120ef1
-        ///
-        ///
-        ///
-        #if false
+
+        ///
+        ///
+        ///
         expectation = XCTestExpectation (description: "transactions")
-<<<<<<< HEAD
-        
+
         let blockchainId = "bitcoin-testnet"
         client.getTransactions (blockchainId: blockchainId,
                                 addresses: [],
@@ -267,37 +231,18 @@
                                     (res: Result<[SystemClient.Transaction], SystemClientError>) in
                                     guard case let .success (transactions) = res
                                         else { XCTAssert(false); return }
-                                    
+
                                     XCTAssertTrue (transactions.isEmpty)
                                     self.expectation.fulfill()
-=======
-
-        db.getTransactions (blockchainId: blockchainId,
-                            addresses: [],
-                            begBlockNumber: 0,
-                            endBlockNumber: 1,
-                            includeRaw: true) {
-                                (res: Result<[BlockChainDB.Model.Transaction], BlockChainDB.QueryError>) in
-                                guard case let .success (transactions) = res
-                                    else { XCTAssert(false); return }
-
-                                XCTAssertFalse (transactions.isEmpty)
-                                self.expectation.fulfill()
->>>>>>> 53120ef1
-        }
-        
-        wait (for: [expectation], timeout: 60)
-<<<<<<< HEAD
-        
-=======
-        #endif
-
->>>>>>> 53120ef1
+        }
+
+        wait (for: [expectation], timeout: 60)
+
         ///
         ///
         ///
         expectation = XCTestExpectation (description: "transactions /w addresses nonsense")
-        
+
         client.getTransactions (blockchainId: blockchainId,
                                 addresses: ["2NEpHgLvBJqGFVwQPUA3AQPjpE5gNWhETfT"],
                                 begBlockNumber: nil,
@@ -306,18 +251,18 @@
                                     (res: Result<[SystemClient.Transaction], SystemClientError>) in
                                     guard case let .success (transactions) = res
                                         else { XCTAssert(false); return }
-                                    
+
                                     XCTAssertEqual (2, transactions.count)
                                     self.expectation.fulfill()
         }
-        
-        wait (for: [expectation], timeout: 60)
-        
+
+        wait (for: [expectation], timeout: 60)
+
         ///
         ///
         ///
         expectation = XCTestExpectation (description: "transactions /w addresses")
-        
+
         client.getTransactions (blockchainId: blockchainId,
                                 addresses: ["2NEpHgLvBJqGFVwQPUA3AQPjpE5gNWhETfT"],
                                 begBlockNumber: 1446080,
@@ -326,18 +271,18 @@
                                     (res: Result<[SystemClient.Transaction], SystemClientError>) in
                                     guard case let .success (transactions) = res
                                         else { XCTAssert(false); return }
-                                    
+
                                     XCTAssertEqual (2, transactions.count)
                                     self.expectation.fulfill()
         }
-        
-        wait (for: [expectation], timeout: 60)
-        
+
+        wait (for: [expectation], timeout: 60)
+
         ///
         ///
         ///
         expectation = XCTestExpectation (description: "transactions w/ addresses w/ one-per-page")
-        
+
         client.getTransactions (blockchainId: blockchainId,
                                 addresses: ["2NEpHgLvBJqGFVwQPUA3AQPjpE5gNWhETfT"],
                                 begBlockNumber: 1446080,
@@ -348,20 +293,19 @@
                                     (res: Result<[SystemClient.Transaction], SystemClientError>) in
                                     guard case let .success (transactions) = res
                                         else { XCTAssert(false); return }
-                                    
+
                                     XCTAssertEqual (2, transactions.count)
                                     self.expectation.fulfill()
         }
-        
-        wait (for: [expectation], timeout: 60)
-        
+
+        wait (for: [expectation], timeout: 60)
+
         ///
         ///
         ///
         #if false
         expectation = XCTestExpectation (description: "transactions w/ [0,11000) w/ no address")
-<<<<<<< HEAD
-        
+
         client.getTransactions (blockchainId: blockchainId,
                                 addresses: [],
                                 begBlockNumber: 1446080,
@@ -371,53 +315,34 @@
                                     // A 'status' 400
                                     guard case let .success(transactions) = res
                                         else { XCTAssert(false); return }
-                                    
+
                                     XCTAssert(transactions.isEmpty)
                                     self.expectation.fulfill()
-=======
-
-        db.getTransactions (blockchainId: blockchainId,
-                            addresses: [],
-                            begBlockNumber: 1446080,
-                            endBlockNumber: 1446090,
-                            includeRaw: true) {
-                                (res: Result<[BlockChainDB.Model.Transaction], BlockChainDB.QueryError>) in
-                                // A 'status' 400
-                                guard case let .success(transactions) = res
-                                    else { XCTAssert(false); return }
-
-                                XCTAssertFalse (transactions.isEmpty)
-                                self.expectation.fulfill()
->>>>>>> 53120ef1
-        }
-        
-        wait (for: [expectation], timeout: 60)
-<<<<<<< HEAD
-        
-=======
-        #endif
->>>>>>> 53120ef1
-    }
-    
+        }
+
+        wait (for: [expectation], timeout: 60)
+
+    }
+
     func testBlocks () {
         expectation = XCTestExpectation (description: "block")
-        
+
         //        let blockId = "bitcoin-mainnet:0000000000000000001ed7770597decf0f98fe4f099111c6a0073ceabbd1e812"
         let blockId = "bitcoin-testnet:000000000000004deedbdb977277330aa156385bbc60ddc3e49938556b436330"
         client.getBlock (blockId: blockId, includeRaw: true) { (res: Result<SystemClient.Block, SystemClientError>) in
             guard case let .success (block) = res
                 else { XCTAssert(false); return }
-            
+
             XCTAssertEqual (blockId, block.id)
             self.expectation.fulfill()
         }
         wait (for: [expectation], timeout: 60)
-        
+
         ///
         ///
         ///
         expectation = XCTestExpectation (description: "blocks")
-        
+
         let blockchainId = "bitcoin-testnet"
         client.getBlocks (blockchainId: blockchainId,
                           begBlockNumber: 1446080,
@@ -425,13 +350,13 @@
                           includeRaw: true) { (res: Result<[SystemClient.Block], SystemClientError>) in
                             guard case let .success (blocks) = res
                                 else { XCTAssert(false); return }
-                            
+
                             XCTAssertEqual ((1446090 - 1446080),  blocks.count)
                             self.expectation.fulfill()
         }
-        
-        wait (for: [expectation], timeout: 60)
-        
+
+        wait (for: [expectation], timeout: 60)
+
         ///
         ///
         ///
@@ -443,30 +368,30 @@
                           includeTx: false,
                           includeTxRaw: false,
                           includeTxProof: false,
-                          
+
                           maxPageSize: 1) { (res: Result<[SystemClient.Block], SystemClientError>) in
                             guard case let .success (blocks) = res
                                 else { XCTAssert(false); return }
-                            
+
                             XCTAssertEqual ((1446090 - 1446080),  blocks.count)
                             self.expectation.fulfill()
         }
     }
-    
+
     func testSubscription () {
         #if os(Linux) || os(macOS)
         let deviceId = "some-random-device-id"
         #else
         let deviceId = UIDevice.current.identifierForVendor!.uuidString
         #endif
-        
+
         /// environment : { unknown, production, development }
         /// kind        : { unknown, apns, fcm, ... }
         /// value       : For apns/fcm this will be the registration token, apns should be hex-encoded
         let endpoint =  (environment: "development",
                          kind: "apns",
                          value: "apns registration token")
-        
+
         let currencies: [SystemClient.SubscriptionCurrency] = [
             (addresses: [
                 "2NEpHgLvBJqGFVwQPUA3AQPjpE5gNWhETfT",
@@ -477,58 +402,58 @@
                 (name: "confirmed", confirmations: [1])
             ])
         ]
-        
+
         var subscription: SystemClient.Subscription =
             (id: "ignore",
              device: deviceId,
              endpoint: endpoint,
              currencies: currencies)
-        
+
         var subscriptionCountObserved: Int  = 0;
         expectation = XCTestExpectation (description: "subscription get all")
         client.getSubscriptions { (res: Result<[SystemClient.Subscription], SystemClientError>) in
             guard case let .success (subs) = res
                 else { XCTAssert (false); return }
-            
+
             // Depending on the 'Bearer Authorization Token' we might have subscriptions.  So
             // don't be so picky on how many 'subs' we have.
             subscriptionCountObserved = subs.count;
             self.expectation.fulfill();
         }
         wait (for: [expectation], timeout: 10)
-        
+
         expectation = XCTestExpectation (description: "subscription create")
         client.createSubscription(subscription) { (res: Result<SystemClient.Subscription, SystemClientError>) in
             guard case let .success (sub) = res
                 else { XCTAssert (false); return }
-            
+
             self.expectation.fulfill()
             subscription = sub
         }
         wait (for: [expectation], timeout: 10)
-        
+
         expectation = XCTestExpectation (description: "subscription get")
         client.getSubscription(id: subscription.id) { (res: Result<SystemClient.Subscription, SystemClientError>) in
             guard case let .success (sub) = res
                 else { XCTAssert(false); return }
-            
+
             XCTAssertEqual(sub.id,  subscription.id)
             XCTAssertEqual(sub.device, subscription.device)
             // ...
             self.expectation.fulfill()
         }
         wait (for: [expectation], timeout: 10)
-        
+
         expectation = XCTestExpectation (description: "subscription get all too")
         client.getSubscriptions { (res: Result<[SystemClient.Subscription], SystemClientError>) in
             guard case let .success (subs) = res
                 else { XCTAssert (false); return }
-            
+
             XCTAssertEqual(subs.count, 1 + subscriptionCountObserved)
             self.expectation.fulfill();
         }
         wait (for: [expectation], timeout: 10)
-        
+
         expectation = XCTestExpectation (description: "subscription update")
         subscription.currencies = [
             (addresses: ["2NEpHgLvBJqGFVwQPUA3AQPjpE5gNWhETfT"],
@@ -542,7 +467,7 @@
             self.expectation.fulfill()
         }
         wait (for: [expectation], timeout: 10)
-        
+
         expectation = XCTestExpectation (description: "subscription delete")
         client.deleteSubscription(id: subscription.id) { (res: Result<Void, SystemClientError>) in
             guard case .success = res
@@ -550,18 +475,18 @@
             self.expectation.fulfill()
         }
         wait (for: [expectation], timeout: 10)
-        
+
         expectation = XCTestExpectation (description: "subscription get all tre")
         client.getSubscriptions { (res: Result<[SystemClient.Subscription], SystemClientError>) in
             guard case let .success (subs) = res
                 else { XCTAssert (false); return }
-            
+
             XCTAssertEqual(subs.count, subscriptionCountObserved)
             self.expectation.fulfill();
         }
         wait (for: [expectation], timeout: 10)
     }
-    
+
     static var allTests = [
         ("testBlockchains",  testBlockchains),
         ("testCurrencies",   testCurrencies),
