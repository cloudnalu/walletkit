--- conflicted
+++ resolved
@@ -528,17 +528,12 @@
     public func estimateFee (target: Address,
                              amount: Amount,
                              fee: NetworkFee,
-<<<<<<< HEAD
                              attributes: Set<TransferAttribute>?,
                              completion: @escaping Wallet.EstimateFeeHandler) {
         if nil != attributes && nil != self.validateTransferAttributes(attributes!) {
             assertionFailure()
         }
 
-=======
-                             attributes: Set<TransferAttribute>? = nil,
-                             completion: @escaping Wallet.EstimateFeeHandler) {
->>>>>>> 5d0a2185
         let coreAttributesCount = attributes?.count ?? 0
         var coreAttributes: [BRCryptoTransferAttribute?] = attributes?.map { $0.core } ?? []
         
