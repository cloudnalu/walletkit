//
//  BRBlockset.swift
//  WalletKit
//
//  Created by Ed Gamble on 3/27/19.
//  Copyright © 2019 Breadwinner AG. All rights reserved.
//
//  See the LICENSE file at the project root for license information.
//  See the CONTRIBUTORS file at the project root for a list of contributors.
//
import Foundation // DispatchQueue

#if os(Linux)
import FoundationNetworking
#endif

private struct BlocksetCapabilities: OptionSet, CustomStringConvertible {
    let rawValue: Int

    static let transferStatusRevert = BlocksetCapabilities (rawValue: 1 << 0)
    static let transferStatusReject = BlocksetCapabilities (rawValue: 1 << 1)

    var description: String {
        switch rawValue {
        case 1 << 0: return "revert"
        case 1 << 1: return "reject"
        default:     return options.map { $0.description }.joined (separator: ", ")
        }
    }

    var options: [BlocksetCapabilities] {
        (0..<2).compactMap {
            switch rawValue & (1 << $0) {
            case 1 << 0: return .transferStatusRevert
            case 1 << 1: return .transferStatusReject
            default: return nil
            }
        }
    }

    static let v2020_03_21: BlocksetCapabilities = [
        .transferStatusRevert,
        .transferStatusReject
    ]

    var versionDescription: String {
        switch self {
        case BlocksetCapabilities.v2020_03_21: return "application/vnd.blockset.V_2020-03-21+json"
        default: return "application/json"
        }
    }

    static let current = v2020_03_21
}

public class BlocksetSystemClient: SystemClient {
    static fileprivate let capabilities =  BlocksetCapabilities.current

    /// Base URL (String) for the BRD BlockChain DB
    let bdbBaseURL: String

    /// Base URL (String) for BRD API Services
    let apiBaseURL: String

    // The session to use for DataTaskFunc as in `session.dataTask (with: request, ...)`.
    let session = URLSession (configuration: .default)

    /// A DispatchQueue Used for certain queries that can't be accomplished in the session's data
    /// task.  Such as when multiple request are needed in getTransactions().
    let queue = DispatchQueue.init(label: "BlocksetSystemClient")

    /// A function type that decorates a `request`, handles 'challenges', performs decrypting and/or
    /// uncompression of response data, redirects if requires and creates a `URLSessionDataTask`
    /// for the provided `session`.
    public typealias DataTaskFunc = (URLSession, URLRequest, @escaping (Data?, URLResponse?, Error?) -> Void) -> URLSessionDataTask

    /// A DataTaskFunc for submission to the BRD API
    internal let apiDataTaskFunc: DataTaskFunc

    /// A DataTaskFunc for submission to the BRD BlockChain DB
    internal let bdbDataTaskFunc: DataTaskFunc

    /// A default DataTaskFunc that simply invokes `session.dataTask (with: request, ...)`
    static let defaultDataTaskFunc: DataTaskFunc = {
        (_ session: URLSession,
        _ request: URLRequest,
        _ completionHandler: @escaping (Data?, URLResponse?, Error?) -> Void) -> URLSessionDataTask in
        session.dataTask (with: request, completionHandler: completionHandler)
    }

    ///
    /// A Subscription allows for BlockchainDB 'Asynchronous Notifications'.
    ///
//    public struct Subscription {
//
//        /// A unique identifier for the subscription
//        public let subscriptionId: String
//
//        /// A unique identifier for the device.
//        public let deviceId: String
//
//        ///
//        /// An endpoint definition allowing the BlockchainDB to 'target' this App.  Allows
//        /// for APNS, FCM and other notification systems.  This is an optional value; when set to
//        /// .none, any existing notification will be disabled
//        ///
//        /// environment : { unknown, production, development }
//        /// kind        : { unknown, apns, fcm, ... }
//        /// value       : For apns/fcm this will be the registration token, apns should be hex-encoded
//        public let endpoint: (environment: String, kind: String, value: String)?
//
//        public init (id: String, deviceId: String? = nil, endpoint: (environment: String, kind: String, value: String)?) {
//            self.subscriptionId = id
//            self.deviceId = deviceId ?? id
//            self.endpoint = endpoint
//        }
//    }

    /// A User-specific identifier - a string representation of a UUIDv4
    internal var walletId: String? = nil

    /// A Subscription specificiation
    internal var subscription: Subscription? = nil

    #if false
    private var modelSubscription: SystemClient.Subscription? {
        guard let _ = walletId,  let subscription = subscription, let endpoint = subscription.endpoint
            else { return nil }

        return (id: subscription.subscriptionId,
                device: subscription.deviceId,
                endpoint: (environment: endpoint.environment, kind: endpoint.kind, value: endpoint.value))
    }
    #endif

    // A BlocksetSystemClient wallet requires at least one 'currency : [<addr>+]' entry.  Create a minimal,
    // default one using a compromised ETH address.  This will get replaced as soon as we have
    // a real ETH account.
    internal static let minimalCurrencies = ["eth" : ["A9De3DBd7D561e67527BC1ECB025C59D53B9F7EF"]]

    public func subscribe (walletId: String, subscription: Subscription) {
        self.walletId = walletId
        self.subscription = subscription

        // TODO: Update caller System.subscribe
        #if false
        // Subscribing requires a wallet on the BlockChainDD, so start by create the BlocksetSystemClient
        // SystemClient.Wallet and then get or create one on the DB.

        let wallet = (id: walletId, currencies: BlocksetSystemClient.minimalCurrencies)

        getOrCreateWallet (wallet) { (walletRes: Result<SystemClient.Wallet, SystemClientError>) in
            guard case .success = walletRes
                else { print ("SYS: BDB:Wallet: Missed"); return }

            if let model = self.modelSubscription {
                // If the subscription included an endpoint, then put the subscription on the
                // blockchainDB - via POST or PUT.
                self.getSubscription (id: model.id) { (subRes: Result<SystemClient.Subscription, SystemClientError>) in
                    switch subRes {
                    case let .success (subscription):
                        self.updateSubscription (subscription) {
                            (resSub: Result<BlocksetSystemClient.SystemClient.Subscription, SystemClientError>) in
                        }

                    case .failure:
                        self.createSubscription (model) {
                            (resSub: Result<BlocksetSystemClient.SystemClient.Subscription, SystemClientError>) in
                        }
                    }
                }
            }

            else {
                // Otherwise delete it.
                self.deleteSubscription(id: subscription.subscriptionId) {
                    (subRes: Result<BlocksetSystemClient.SystemClient.Subscription, SystemClientError>) in
                }
            }
        }
        #endif
    }

    ///
    /// Initialize a BlocksetSystemClient
    ///
    /// - Parameters:
    ///   - session: the URLSession to use.  Defaults to `URLSession (configuration: .default)`
    ///   - bdbBaseURL: the baseURL for the BRD BlockChain DB.  Defaults to "http://blockchain-db.us-east-1.elasticbeanstalk.com"
    ///   - bdbDataTaskFunc: an optional DataTaskFunc for BRD BlockChain DB.  This defaults to
    ///       `session.dataTask (with: request, ...)`
    ///   - apiBaseURL: the baseRUL for the BRD API Server.  Defaults to "https://api.breadwallet.com".
    ///       if this is a DEBUG build then "https://stage2.breadwallet.com" will be used instead.
    ///   - apiDataTaskFunc: an optional DataTaskFunc for BRD API services.  For a non-DEBUG build,
    ///       this function would need to properly authenticate with BRD.  This means 'decorating
    ///       the request' header, perhaps responding to a 'challenge', perhaps decripting and/or
    ///       uncompressing response data.  This defaults to `session.dataTask (with: request, ...)`
    ///       which suffices for DEBUG builds.
    ///
    public init (bdbBaseURL: String = "https://api.blockset.com",
                 bdbDataTaskFunc: DataTaskFunc? = nil,
                 apiBaseURL: String = "https://api.breadwallet.com",
                 apiDataTaskFunc: DataTaskFunc? = nil) {

        self.bdbBaseURL = bdbBaseURL
        self.apiBaseURL = apiBaseURL

        self.bdbDataTaskFunc = bdbDataTaskFunc ?? BlocksetSystemClient.defaultDataTaskFunc
        self.apiDataTaskFunc = apiDataTaskFunc ?? BlocksetSystemClient.defaultDataTaskFunc
    }

    // this token has no expiration - testing only.
    public static let createForTestBDBBaseURL = "https://api.blockset.com"
    public static let createForTestBDBToken   = "eyJhbGciOiJFUzI1NiIsInR5cCI6IkpXVCJ9.eyJzdWIiOiI1YjQ1M2VhOC1iOGMxLTQwNTEtODk1MC1jMzE5YmQzMjNiMzQiLCJpYXQiOjE1ODUzNDczMzAsImV4cCI6MTkwMDkzMjAzMCwiYnJkOmN0IjoidXNyIiwiYnJkOmNsaSI6IjY1MTNkOGVjLWM2NDUtNGNkNi1iNDZlLTM3MzM4NGYxMTczMCJ9.PEDGBTSOYaqylQ6Kf6wIdwrNvswneziLO61XTS1AXagjFNkGA_OANGYqw0E-ztOFQAyey4DsOhmUlTQLX5Y3yg"

//    public static let createForTestBDBBaseURL = "http://localhost:8079"
//    public static let createForTestBDBToken   = "eyJ0eXAiOiJKV1QiLCJhbGciOiJIUzUxMiJ9.eyJzdWIiOiI0YjJkOWNjOS04YjlhLTQ0ZTItYjg4NS0zZDliMDM2MzJjOWUiLCJicmQ6Y3QiOiJjbGkiLCJleHAiOjkyMjMzNzIwMzY4NTQ3NzUsImlhdCI6MTU4Njk2OTIxN30.c_5dl5evlQHqeAzSBrX-a22m99TXDUcTb-yc-i2pan63ndEl1bF6gYxDHXtkrp06GetlORCAGr_pU8nKdxSEjA="

    ///
    /// Create a BlocksetSystemClient using a specified Authorization token.  This is declared 'public'
    /// so that the Crypto Demo can use it.
    ///
    public static func createForTest (bdbBaseURL: String = BlocksetSystemClient.createForTestBDBBaseURL,
                                      bdbToken:   String = BlocksetSystemClient.createForTestBDBToken) -> BlocksetSystemClient {
        return BlocksetSystemClient (bdbBaseURL: bdbBaseURL,
                             bdbDataTaskFunc: { (session, request, completion) -> URLSessionDataTask in
                                var decoratedReq = request
                                decoratedReq.setValue ("Bearer \(bdbToken)", forHTTPHeaderField: "Authorization")
                                return session.dataTask (with: decoratedReq, completionHandler: completion)
        })
    }

    public func cancelAll () {
        print ("SYS: BDB: Cancel All")
        session.getAllTasks(completionHandler: { $0.forEach { $0.cancel () } })
    }

    ///
    /// The BlocksetSystemClient Model (aka Schema-ish)
    ///
    public struct Model {

        /// Blockchain

        static internal func asBlockchainFee (json: JSON) -> SystemClient.BlockchainFee? {
            guard let confirmationTime = json.asUInt64(name: "estimated_confirmation_in"),
                let amountValue = json.asDict(name: "fee")?["amount"] as? String,
                let _ = json.asDict(name: "fee")?["currency_id"] as? String,
                let tier = json.asString(name: "tier")
                else { return nil }

            return (amount: amountValue, tier: tier, confirmationTimeInMilliseconds: confirmationTime)
        }

        static internal func asBlockchain (json: JSON) -> SystemClient.Blockchain? {
            guard let id = json.asString (name: "id"),
                let name = json.asString (name: "name"),
                let network = json.asString (name: "network"),
                let isMainnet = json.asBool (name: "is_mainnet"),
                let currency = json.asString (name: "native_currency_id"),
                let blockHeight = json.asInt64 (name: "block_height"),
                let verifiedBlockHash = json.asString(name: "verified_block_hash"), 
                let confirmationsUntilFinal = json.asUInt32(name: "confirmations_until_final")
                else { return nil }

            guard let feeEstimates = json.asArray(name: "fee_estimates")?
                .map ({ JSON (dict: $0) })
                .map ({ asBlockchainFee (json: $0) }) as? [SystemClient.BlockchainFee]
            else { return nil }

            return (id: id, name: name, network: network, isMainnet: isMainnet, currency: currency,
                    blockHeight: (-1 == blockHeight ? nil : UInt64 (blockHeight)),
                    verifiedBlockHash: verifiedBlockHash,
                    feeEstimates: feeEstimates,
                    confirmationsUntilFinal: confirmationsUntilFinal)
        }

        /// Currency & CurrencyDenomination

        static internal func asCurrencyDenomination (json: JSON) -> SystemClient.CurrencyDenomination? {
            guard let name = json.asString (name: "name"),
                let code = json.asString (name: "short_name"),
                let decimals = json.asUInt8 (name: "decimals")
                // let symbol = json.asString (name: "symbol")
                else { return nil }

            let symbol = lookupSymbol (code)

            return (name: name, code: code, decimals: decimals, symbol: symbol)
        }

        static internal let currencySymbols = ["btc":"₿", "eth":"Ξ"]
        static internal func lookupSymbol (_ code: String) -> String {
            return currencySymbols[code] ?? code.uppercased()
        }

        static private let currencyInternalAddress = "__native__"

        static internal func asCurrency (json: JSON) -> SystemClient.Currency? {
            guard let id = json.asString (name: "currency_id"),
                let name = json.asString (name: "name"),
                let code = json.asString (name: "code"),
                let type = json.asString (name: "type"),
                let bid  = json.asString (name: "blockchain_id"),
                let verified = json.asBool(name: "verified")
                else { return nil }

            // Address is optional
            let address = json.asString(name: "address")

            // All denomincations must parse
            guard let demoninations = json.asArray (name: "denominations")?
                .map ({ JSON (dict: $0 )})
                .map ({ asCurrencyDenomination(json: $0)}) as? [SystemClient.CurrencyDenomination]
                else { return nil }
            
            return (id: id, name: name, code: code, type: type,
                    blockchainID: bid,
                    address: (address == currencyInternalAddress ? nil : address),
                    verified: verified,
                    demoninations: demoninations)
        }

        static internal let addressBRDTestnet = "0x7108ca7c4718efa810457f228305c9c71390931a" // testnet
        static internal let addressBRDMainnet = "0x558ec3152e2eb2174905cd19aea4e34a23de9ad6" // mainnet

        /// Amount

        static internal func asAmount (json: JSON) -> SystemClient.Amount? {
            guard let currency = json.asString (name: "currency_id"),
                let value = json.asString (name: "amount")
                else { return nil }
            return (currency: currency, value: value)
        }

        /// Transfer

        static internal func asTransfer (json: JSON) -> SystemClient.Transfer? {
            guard let id   = json.asString (name: "transfer_id"),
                let bid    = json.asString (name: "blockchain_id"),
                let index  = json.asUInt64 (name: "index"),
                let amount = json.asDict (name: "amount")
                    .map ({ JSON (dict: $0) })
                    .map ({ asAmount(json: $0) }) as? SystemClient.Amount
                else { return nil }

            // TODO: Resolve if optional or not
            let acks   = json.asUInt64 (name: "acknowledgements") ?? 0
            let source = json.asString (name: "from_address")
            let target = json.asString (name: "to_address")
            let tid    = json.asString (name: "transaction_id")
            let meta   = json.asDict(name: "meta")?.mapValues { return $0 as! String }

            return (id: id, source: source, target: target, amount: amount,
                    acknowledgements: acks, index: index,
                    transactionId: tid, blockchainId: bid,
                    metaData: meta)
        }

        /// Transaction

        static internal func asTransactionValidateStatus (_ status: String) -> Bool {
            switch status {
            case "confirmed",
                 "submitted",
                 "failed":
                return true
            case "reverted":
                return BlocksetSystemClient.capabilities.contains(.transferStatusRevert)
            case "rejected":
                return BlocksetSystemClient.capabilities.contains(.transferStatusReject)
            default:
                return false
            }
        }

        static internal func asTransaction (json: JSON) -> SystemClient.Transaction? {
            guard let id = json.asString(name: "transaction_id"),
                let bid        = json.asString (name: "blockchain_id"),
                let hash       = json.asString (name: "hash"),
                let identifier = json.asString (name: "identifier"),
                let status     = json.asString (name: "status"),
                let size       = json.asUInt64 (name: "size"),
                let fee        = json.asDict (name: "fee")
                    .map ({ JSON (dict: $0) })
                    .map ({ asAmount(json: $0)}) as? SystemClient.Amount,
                asTransactionValidateStatus(status)
                else { return nil }

            // TODO: Resolve if optional or not
            let acks       = json.asUInt64 (name: "acknowledgements") ?? 0
            // TODO: Resolve if optional or not
            let firstSeen     = json.asDate   (name: "first_seen")
            let blockHash     = json.asString (name: "block_hash")
            let blockHeight   = json.asUInt64 (name: "block_height")
            let index         = json.asUInt64 (name: "index")
            let confirmations = json.asUInt64 (name: "confirmations")
            let timestamp     = json.asDate   (name: "timestamp")
            let meta          = json.asDict(name: "meta")?.mapValues { return $0 as! String }

            let raw = json.asData (name: "raw")

            // Require "_embedded" : "transfers" as [JSON.Dict]
            let transfersJSON = json.asDict (name: "_embedded")?["transfers"] as? [JSON.Dict] ?? []

            // Require asTransfer is not .none
            guard let transfers = transfersJSON
                .map ({ JSON (dict: $0) })
                .map ({ asTransfer (json: $0) }) as? [SystemClient.Transfer]
                else { return nil }

            return (id: id, blockchainId: bid,
                     hash: hash, identifier: identifier,
                     blockHash: blockHash, blockHeight: blockHeight, index: index, confirmations: confirmations, status: status,
                     size: size, timestamp: timestamp, firstSeen: firstSeen,
                     raw: raw,
                     fee: fee,
                     transfers: transfers,
                     acknowledgements: acks,
                     metaData: meta)
        }

        /// Transaction Fee

        public typealias TransactionFee = (
            costUnits: UInt64,
            foo: String
        )

        static internal func asTransactionFee (json: JSON) -> SystemClient.TransactionFee? {
            guard let costUnits = json.asUInt64(name: "cost_units")
                else { return nil }

            return (costUnits: costUnits, foo: "ignore")
        }

        /// Block

        public typealias Block = (
            id: String,
            blockchainId: String,
            hash: String,
            height: UInt64,
            header: String?,
            raw: Data?,
            mined: Date,
            size: UInt64,
            prevHash: String?,
            nextHash: String?, // fees
            transactions: [Transaction]?,
            acknowledgements: UInt64
        )

        static internal func asBlock (json: JSON) -> SystemClient.Block? {
            guard let id = json.asString(name: "block_id"),
                let bid      = json.asString(name: "blockchain_id"),
                let hash     = json.asString (name: "hash"),
                let height   = json.asUInt64 (name: "height"),
                let mined    = json.asDate   (name: "mined"),
                let size     = json.asUInt64 (name: "size")
                else { return nil }

            let acks     = json.asUInt64 (name: "acknowledgements") ?? 0
            let header   = json.asString (name: "header")
            let raw      = json.asData   (name: "raw")
            let prevHash = json.asString (name: "prev_hash")
            let nextHash = json.asString (name: "next_hash")

            let transactions = json.asArray (name: "transactions")?
                .map ({ JSON (dict: $0 )})
                .map ({ asTransaction (json: $0)}) as? [SystemClient.Transaction]  // not quite

            return (id: id, blockchainId: bid,
                    hash: hash, height: height, header: header, raw: raw, mined: mined, size: size,
                    prevHash: prevHash, nextHash: nextHash,
                    transactions: transactions,
                    acknowledgements: acks)
        }

        /// Subscription Endpoint

        public typealias SubscriptionEndpoint = (environment: String, kind: String, value: String)

        static internal func asSubscriptionEndpoint (json: JSON) -> SubscriptionEndpoint? {
            guard let environment = json.asString (name: "environment"),
                let kind = json.asString(name: "kind"),
                let value = json.asString(name: "value")
                else { return nil }

            return (environment: environment, kind: kind, value: value)
        }

        static internal func asJSON (subscriptionEndpoint: SubscriptionEndpoint) -> JSON.Dict {
            return [
                "environment"   : subscriptionEndpoint.environment,
                "kind"          : subscriptionEndpoint.kind,
                "value"         : subscriptionEndpoint.value
            ]
        }


        /// Subscription Event

        public typealias SubscriptionEvent = (name: String, confirmations: [UInt32]) // More?

        static internal func asSubscriptionEvent (json: JSON) -> SubscriptionEvent? {
            guard let name = json.asString(name: "name")
                else { return nil }
            return (name: name, confirmations: [])
        }

        static internal func asJSON (subscriptionEvent: SubscriptionEvent) -> JSON.Dict {
            switch subscriptionEvent.name {
            case "submitted":
                return [
                    "name" : subscriptionEvent.name
                ]
            case "confirmed":
                return [
                    "name"          : subscriptionEvent.name,
                    "confirmations" : subscriptionEvent.confirmations
                ]
            default:
                preconditionFailure()
            }
        }

        /// Subscription Currency

        public typealias SubscriptionCurrency = (addresses: [String], currencyId: String, events: [SubscriptionEvent])

        static internal func asSubscriptionCurrency (json: JSON) -> SubscriptionCurrency? {
            guard let addresses = json.asStringArray (name: "addresses"),
                let currencyId = json.asString (name: "currency_id"),
                let events = json.asArray(name: "events")?
                    .map ({ JSON (dict: $0) })
                    .map ({ asSubscriptionEvent(json: $0) }) as? [SubscriptionEvent] // not quite
                else { return nil }

            return (addresses: addresses, currencyId: currencyId, events: events)
        }

        static internal func asJSON (subscriptionCurrency: SubscriptionCurrency) -> JSON.Dict {
            return [
                "addresses"   : subscriptionCurrency.addresses,
                "currency_id" : subscriptionCurrency.currencyId,
                "events"       : subscriptionCurrency.events.map { asJSON(subscriptionEvent: $0) }
            ]
        }

        /// Subscription

        // TODO: Apparently `currences` can not be empty.
        public typealias Subscription = (
            id: String,     // subscriptionId
            device: String, //  devcieId
            endpoint: SubscriptionEndpoint,
            currencies: [SubscriptionCurrency]
        )

       static internal func asSubscription (json: JSON) -> Subscription? {
            guard let id = json.asString (name: "subscription_id"),
                let device = json.asString (name: "device_id"),
                let endpoint = json.asDict(name: "endpoint")
                    .flatMap ({ asSubscriptionEndpoint (json: JSON (dict: $0)) }),
                let currencies = json.asArray(name: "currencies")?
                    .map ({ JSON (dict: $0) })
                    .map ({ asSubscriptionCurrency (json: $0) }) as? [SubscriptionCurrency]
                else { return nil }

            return (id: id,
                    device: device,
                    endpoint: endpoint,
                    currencies: currencies)
        }

        static internal func asJSON (subscription: Subscription) -> JSON.Dict {
            return [
                "subscription_id" : subscription.id,
                "device_id"       : subscription.device,
                "endpoint"        : asJSON (subscriptionEndpoint: subscription.endpoint),
                "currencies"      : subscription.currencies.map { asJSON (subscriptionCurrency: $0) }
            ]
        }

        /// Address

        static internal func asAddress (json: JSON) -> SystemClient.Address? {
            guard let bid     = json.asString (name: "blockchain_id"),
                let address   = json.asString (name: "address"),
                let timestamp = json.asUInt64 (name: "timestamp"),
                let balances = json.asArray (name: "balances")?
                    .map ({ JSON (dict: $0) })
                    .map ({ asAmount(json: $0)}) as? [SystemClient.Amount]
                else { return nil }

            let nonce = json.asUInt64 (name: "nonce")
            let meta  = json.asDict(name: "meta")?.mapValues { return $0 as! String }

            return (blockchainID: bid, address: address,
                    nonce: nonce, timestamp: timestamp,
                    metaData: meta,
                    balances: balances)
        }

        /// Hedera Account

        static internal func asHederaAccount (json: JSON) -> SystemClient.HederaAccount? {
            guard let id      = json.asString (name: "account_id"),
                let status    = json.asString (name: "account_status")
                else { return nil }

            let balance   = json.asUInt64 (name: "hbar_balance")

            return (id: id,
                    balance: balance,
                    deleted: "active" != status)
        }

    } // End of Model

    public func getBlockchains (mainnet: Bool? = nil, completion: @escaping (Result<[SystemClient.Blockchain],SystemClientError>) -> Void) {
        bdbMakeRequest (path: "blockchains", query: mainnet.map { zip (["testnet"], [($0 ? "false" : "true")]) }) {
            (more: URL?, res: Result<[JSON], SystemClientError>) in
            precondition (nil == more)
            completion (res.flatMap {
                BlocksetSystemClient.getManyExpected(data: $0, transform: Model.asBlockchain)
            })
        }
    }

    public func getBlockchain (blockchainId: String, completion: @escaping (Result<SystemClient.Blockchain,SystemClientError>) -> Void) {
        bdbMakeRequest(path: "blockchains/\(blockchainId)", query: nil, embedded: false) {
            (more: URL?, res: Result<[JSON], SystemClientError>) in
            precondition (nil == more)
            completion (res.flatMap {
                BlocksetSystemClient.getOneExpected (id: blockchainId, data: $0, transform: Model.asBlockchain)
            })
        }
    }

    public func getCurrencies (blockchainId: String? = nil, mainnet: Bool = true, completion: @escaping (Result<[SystemClient.Currency],SystemClientError>) -> Void) {
        let results = ChunkedResults (queue: self.queue,
                                      transform: Model.asCurrency,
                                      completion: completion,
                                      resultsExpected: 1)

        func handleResult (more: URL?, result: Result<[JSON], SystemClientError>) {
            results.extend (result)

            // If `more` and no `error`, make a followup request
            if let url = more, !results.completed {
                self.bdbMakeRequest (url: url,
                                     embedded: true,
                                     embeddedPath: "currencies",
                                     completion: handleResult)
            }

                // Otherwise, we completed one.
            else {
                results.extendedOne()
            }
        }

        let queryKeysBase = [
            blockchainId.map { (_) in "blockchain_id" },
            "testnet",
            "verified"]
            .compactMap { $0 } // Remove `nil` from blockchainId

        let queryValsBase: [String] = [
            blockchainId,
            (!mainnet).description,
            "true"]
            .compactMap { $0 }  // Remove `nil` from blockchainId

        bdbMakeRequest (path: "currencies",
                        query: zip (queryKeysBase, queryValsBase),
                        completion: handleResult)
    }

    public func getCurrency (currencyId: String, completion: @escaping (Result<SystemClient.Currency,SystemClientError>) -> Void) {
        bdbMakeRequest (path: "currencies/\(currencyId)", query: nil, embedded: false) {
            (more: URL?, res: Result<[JSON], SystemClientError>) in
            precondition (nil == more)
            completion (res.flatMap {
                BlocksetSystemClient.getOneExpected(id: currencyId, data: $0, transform: Model.asCurrency)
            })
        }
    }

    /// Subscription

    internal func makeSubscriptionRequest (path: String, data: JSON.Dict?, httpMethod: String,
                                           completion: @escaping (Result<SystemClient.Subscription, SystemClientError>) -> Void) {
        makeRequest (bdbDataTaskFunc, bdbBaseURL,
                     path: path,
                     query: nil,
                     data: data,
                     httpMethod: httpMethod) {
                        (res: Result<JSON.Dict, SystemClientError>) in
                        completion (res.flatMap {
                            Model.asSubscription(json: JSON(dict: $0))
                                .map { Result.success ($0) }
                                ?? Result.failure(SystemClientError.model("Missed Subscription"))
                        })
        }
    }

    public func getSubscriptions (completion: @escaping (Result<[SystemClient.Subscription], SystemClientError>) -> Void) {
        bdbMakeRequest (path: "subscriptions", query: nil, embedded: true) {
            (more: URL?, res: Result<[JSON], SystemClientError>) in
            completion (res.flatMap {
                BlocksetSystemClient.getManyExpected(data: $0, transform: Model.asSubscription)
            })
        }
    }

    public func getSubscription (id: String, completion: @escaping (Result<SystemClient.Subscription, SystemClientError>) -> Void) {
        bdbMakeRequest (path: "subscriptions/\(id)", query: nil, embedded: false) {
            (more: URL?, res: Result<[JSON], SystemClientError>) in
            precondition (nil == more)
            completion (res.flatMap {
                BlocksetSystemClient.getOneExpected (id: id, data: $0, transform: Model.asSubscription)
            })
        }
    }

    public func getOrCreateSubscription (_ subscription: SystemClient.Subscription,
                                         completion: @escaping (Result<SystemClient.Subscription, SystemClientError>) -> Void) {
        getSubscription(id: subscription.id) {
            (res: Result<SystemClient.Subscription, SystemClientError>) in
            if case .success = res { completion (res) }
            else {
                self.createSubscription (subscription, completion: completion)
            }
        }
    }

    public func createSubscription (_ subscription: SystemClient.Subscription, // TODO: Hackily
                                    completion: @escaping (Result<SystemClient.Subscription, SystemClientError>) -> Void) {
        makeSubscriptionRequest (
            path: "subscriptions",
            data: [
                // We can not use asJSON(Subscription) because that will include the 'id'
                "device_id"       : subscription.device,
                "endpoint"        : BlocksetSystemClient.Model.asJSON (subscriptionEndpoint: subscription.endpoint),
                "currencies"      : subscription.currencies.map { BlocksetSystemClient.Model.asJSON (subscriptionCurrency: $0) }],
            httpMethod: "POST",
            completion: completion)
    }

    public func updateSubscription (_ subscription: SystemClient.Subscription, completion: @escaping (Result<SystemClient.Subscription, SystemClientError>) -> Void) {
        makeSubscriptionRequest (
            path: "subscriptions/\(subscription.id )",
            data: Model.asJSON (subscription: subscription),
            httpMethod: "PUT",
            completion: completion)
    }

    public func deleteSubscription (id: String, completion: @escaping (Result<Void, SystemClientError>) -> Void) {
        let path = "subscriptions/\(id)"
        makeRequest (bdbDataTaskFunc, bdbBaseURL,
                     path: path,
                     query: nil,
                     data: nil,
                     httpMethod: "DELETE",
                     deserializer: { (data: Data?) in
                        return (nil == data || 0 == data!.count 
                            ? Result.success (())
                            : Result.failure (SystemClientError.model ("Unexpected Data on DELETE"))) },
                     completion: completion)
    }

    // Transfers

    static let ADDRESS_COUNT = 50
    static let DEFAULT_MAX_PAGE_SIZE = 20

    private func canonicalAddresses (_ addresses: [String], _ blockchainId: String) -> [String] {
        guard let type = Network.getTypeFromName (name: blockchainId)
            else { return addresses }

        switch type {
        case .eth:
            return addresses.map { $0.lowercased() }
        default:
            return addresses
        }
    }

    public func getTransfers (blockchainId: String,
                              addresses: [String],
                              begBlockNumber: UInt64,
                              endBlockNumber: UInt64,
                              maxPageSize: Int? = nil,
                              completion: @escaping (Result<[SystemClient.Transfer], SystemClientError>) -> Void) {
        precondition(!addresses.isEmpty, "Empty `addresses`")
        let chunkedAddresses = canonicalAddresses(addresses, blockchainId)
            .chunked(into: BlocksetSystemClient.ADDRESS_COUNT)

        let results = ChunkedResults (queue: self.queue,
                                      transform: Model.asTransfer,
                                      completion: completion,
                                      resultsExpected: chunkedAddresses.count)

        func handleResult (more: URL?, result: Result<[JSON], SystemClientError>) {
            results.extend (result)

            // If `more` and no `error`, make a followup request
            if let url = more, !results.completed {
                self.bdbMakeRequest (url: url,
                                     embedded: true,
                                     embeddedPath: "transfers",
                                     completion: handleResult)
            }

            // Otherwise, we completed one.
            else {
                results.extendedOne()
            }
        }

        let maxPageSize = maxPageSize ?? BlocksetSystemClient.ADDRESS_COUNT

        for addresses in chunkedAddresses {
            let queryKeys = ["blockchain_id",
                             "start_height",
                             "end_height",
                             "max_page_size"] + Array (repeating: "address", count: addresses.count)

            let queryVals = [blockchainId,
                             begBlockNumber.description,
                             endBlockNumber.description,
                             maxPageSize.description] + addresses

            self.bdbMakeRequest (path: "transfers",
                                 query: zip (queryKeys, queryVals),
                                 completion: handleResult)
        }
    }

    public func getTransfer (transferId: String, completion: @escaping (Result<SystemClient.Transfer, SystemClientError>) -> Void) {
        bdbMakeRequest (path: "transfers/\(transferId)", query: nil, embedded: false) {
            (more: URL?, res: Result<[JSON], SystemClientError>) in
            precondition (nil == more)
            completion (res.flatMap {
                BlocksetSystemClient.getOneExpected (id: transferId, data: $0, transform: Model.asTransfer)
            })
        }
    }

    // Transactions

    public func getTransactions (blockchainId: String,
                                 addresses: [String],
                                 begBlockNumber: UInt64? = nil,
                                 endBlockNumber: UInt64? = nil,
                                 includeRaw: Bool = false,
                                 includeProof: Bool = false,
                                 includeTransfers: Bool = true,
                                 maxPageSize: Int? = nil,
                                 completion: @escaping (Result<[SystemClient.Transaction], SystemClientError>) -> Void) {
        precondition(!addresses.isEmpty, "Empty `addresses`")
        let chunkedAddresses = canonicalAddresses(addresses, blockchainId)
            .chunked(into: BlocksetSystemClient.ADDRESS_COUNT)

        let results = ChunkedResults (queue: self.queue,
                                      transform: Model.asTransaction,
                                      completion: completion,
                                      resultsExpected: chunkedAddresses.count)

        func handleResult (more: URL?, result: Result<[JSON], SystemClientError>) {
            results.extend (result)

            // If `more` and no `error`, make a followup request
            if let url = more, !results.completed {
                self.bdbMakeRequest (url: url,
                                     embedded: true,
                                     embeddedPath: "transactions",
                                     completion: handleResult)
            }

                // Otherwise, we completed one.
            else {
                results.extendedOne()
            }
        }

        let maxPageSize = maxPageSize ?? ((includeTransfers ? 1 : 3) * BlocksetSystemClient.ADDRESS_COUNT)

        let queryKeysBase = [
            "blockchain_id",
            begBlockNumber.map { (_) in "start_height" },
            endBlockNumber.map { (_) in "end_height" },
            "include_proof",
            "include_raw",
            "include_transfers",
            "include_calls",
            "max_page_size"]
            .compactMap { $0 } // Remove `nil` from {beg,end}BlockNumber

        let queryValsBase: [String] = [
            blockchainId,
            begBlockNumber.map { $0.description },
            endBlockNumber.map { $0.description },
            includeProof.description,
            includeRaw.description,
            includeTransfers.description,
            "false",
            maxPageSize.description]
            .compactMap { $0 }  // Remove `nil` from {beg,end}BlockNumber

        for addresses in chunkedAddresses {
            let queryKeys = queryKeysBase + Array (repeating: "address", count: addresses.count)
            let queryVals = queryValsBase + addresses

            // Make the first request.  Ideally we'll get all the transactions in one gulp
            self.bdbMakeRequest (path: "transactions",
                                 query: zip (queryKeys, queryVals),
                                 completion: handleResult)
        }
    }

    public func getTransaction (transactionId: String,
                                includeRaw: Bool = false,
                                includeProof: Bool = false,
                                completion: @escaping (Result<SystemClient.Transaction, SystemClientError>) -> Void) {
        let queryKeys = ["include_proof", "include_raw"]
        let queryVals = [includeProof.description, includeRaw.description]

        bdbMakeRequest (path: "transactions/\(transactionId)", query: zip (queryKeys, queryVals), embedded: false) {
            (more: URL?, res: Result<[JSON], SystemClientError>) in
            precondition (nil == more)
            completion (res.flatMap {
                BlocksetSystemClient.getOneExpected (id: transactionId, data: $0, transform: Model.asTransaction)
            })
        }
    }

    public func createTransaction (blockchainId: String,
                                   hashAsHex: String,
                                   transaction: Data,
                                   completion: @escaping (Result<Void, SystemClientError>) -> Void) {
        let json: JSON.Dict = [
            "blockchain_id": blockchainId,
            "transaction_id": hashAsHex,
            "data" : transaction.base64EncodedString()
        ]

        makeRequest (bdbDataTaskFunc, bdbBaseURL,
                     path: "/transactions",
                     data: json,
                     httpMethod: "POST",
                     deserializer: { (_) in Result.success(()) },
                     completion: completion)
    }

    public func estimateTransactionFee (blockchainId: String,
                                        hashAsHex: String,
                                        transaction: Data,
                                        completion: @escaping (Result<SystemClient.TransactionFee, SystemClientError>) -> Void) {
        let json: JSON.Dict = [
            "blockchain_id": blockchainId,
<<<<<<< HEAD
            "transaction_id": hashAsHex.isEmpty ? "0" : hashAsHex,
=======
            // Seems the JSON must include a non-empty hash; send something that looks like a zeroed ETH hash.
            "transaction_id": (hashAsHex.isEmpty ? "0x0000000000000000000000000000000000000000000000000000000000000000" : hashAsHex),
>>>>>>> 6233d2f4
            "data" : transaction.base64EncodedString()
        ]

        makeRequest (bdbDataTaskFunc, bdbBaseURL,
                     path: "/transactions",
                     query: zip(["estimate_fee"], ["true"]),
                     data: json,
                     httpMethod: "POST") {
                        self.bdbHandleResult ($0, embedded: false, embeddedPath: "") {
                            (more: URL?, res: Result<[JSON], SystemClientError>) in
                            precondition (nil == more)
                            completion (res.flatMap {
                                BlocksetSystemClient.getOneExpected (id: "POST /transactions?estimate_fee",
                                                             data: $0,
                                                             transform: Model.asTransactionFee)
                            })
                        }
        }
    }

    // Blocks

    public func getBlocks (blockchainId: String,
                           begBlockNumber: UInt64 = 0,
                           endBlockNumber: UInt64 = 0,
                           includeRaw: Bool = false,
                           includeTx: Bool = false,
                           includeTxRaw: Bool = false,
                           includeTxProof: Bool = false,
                           maxPageSize: Int? = nil,
                           completion: @escaping (Result<[SystemClient.Block], SystemClientError>) -> Void) {

        let results = ChunkedResults (queue: self.queue,
                                      transform: Model.asBlock,
                                      completion: completion,
                                      resultsExpected: 1)

        func handleResult (more: URL?, result: Result<[JSON], SystemClientError>) {
            results.extend (result)

            // If `more` and no `error`, make a followup request
            if let url = more, !results.completed {
                self.bdbMakeRequest (url: url,
                                     embedded: true,
                                     embeddedPath: "blocks",
                                     completion: handleResult)
            }

                // Otherwise, we completed one.
            else {
                results.extendedOne()
            }
        }

        var queryKeys = ["blockchain_id",
                         "start_height",
                         "end_height",
                         "include_raw",
                         "include_tx",
                         "include_tx_raw",
                         "include_tx_proof"]

        var queryVals = [blockchainId,
                         begBlockNumber.description,
                         endBlockNumber.description,
                         includeRaw.description,
                         includeTx.description,
                         includeTxRaw.description,
                         includeTxProof.description]

        if let maxPageSize = maxPageSize {
            queryKeys += ["max_page_size"]
            queryVals += [String(maxPageSize)]
        }

        self.bdbMakeRequest (path: "blocks",
                             query: zip (queryKeys, queryVals),
                             completion: handleResult)
    }

    public func getBlock (blockId: String,
                          includeRaw: Bool = false,
                          includeTx: Bool = false,
                          includeTxRaw: Bool = false,
                          includeTxProof: Bool = false,
                          completion: @escaping (Result<SystemClient.Block, SystemClientError>) -> Void) {
        let queryKeys = ["include_raw", "include_tx", "include_tx_raw", "include_tx_proof"]

        let queryVals = [includeRaw.description, includeTx.description, includeTxRaw.description, includeTxProof.description]

        bdbMakeRequest (path: "blocks/\(blockId)", query: zip (queryKeys, queryVals), embedded: false) {
            (more: URL?, res: Result<[JSON], SystemClientError>) in
            precondition (nil == more)
            completion (res.flatMap {
                BlocksetSystemClient.getOneExpected (id: blockId, data: $0, transform: Model.asBlock)
            })
        }
    }

    // Address

    public func getAddresses (blockchainId: String, publicKey: String,
                              completion: @escaping (Result<[SystemClient.Address],SystemClientError>) -> Void) {
        let queryKeys = ["blockchain_id", "public_key"]
        let queryVals = [ blockchainId,    publicKey]

        bdbMakeRequest (path: "addresses", query: zip (queryKeys, queryVals)) {
            (more: URL?, res: Result<[JSON], SystemClientError>) in
            precondition (nil == more)
            completion (res.flatMap {
                BlocksetSystemClient.getManyExpected(data: $0, transform: Model.asAddress)
            })
        }
    }

    public func getAddress (blockchainId: String, address: String, timestamp: UInt64? = nil,
                            completion: @escaping (Result<SystemClient.Address,SystemClientError>) -> Void) {
        let queryKeys = ["blockchain_id", timestamp.map { (ignore) in "timestamp" }].compactMap { $0 }
        let queryVals = [ blockchainId,   timestamp?.description].compactMap { $0 }

        bdbMakeRequest (path: "addresses/\(address)", query: zip (queryKeys, queryVals), embedded: false) {
            (more: URL?, res: Result<[JSON], SystemClientError>) in
            precondition (nil == more)
            completion (res.flatMap {
                BlocksetSystemClient.getOneExpected(id: address, data: $0, transform: Model.asAddress)
            })
        }
    }

    public func createAddress (blockchainId: String, data: Data,
                               completion: @escaping (Result<SystemClient.Address, SystemClientError>) -> Void) {
        let json: JSON.Dict = [
            "blockchain_id": blockchainId,
            "data" : data.base64EncodedString()
        ]

        makeRequest (bdbDataTaskFunc, bdbBaseURL,
                     path: "/addresses",
                     data: json,
                     httpMethod: "POST") {
                        self.bdbHandleResult ($0, embedded: false, embeddedPath: "") {
                            (more: URL?, res: Result<[JSON], SystemClientError>) in
                            precondition (nil == more)
                            completion (res.flatMap {
                                BlocksetSystemClient.getOneExpected (id: "POST /addresses",
                                                             data: $0,
                                                             transform: Model.asAddress)
                            })
                        }
        }
    }

    // Experimental - Hedera Account Creation

    private func canonicalizePublicKey (_ publicKey: String) -> String {
        return publicKey.starts(with: "0x") || publicKey.starts(with: "0X")
            ? String (publicKey.dropFirst (2))
            : publicKey
    }

    private func getHederaAccount (blockchainId: String,
                                   publicKey: String,
                                   transactionId: String,
                                   completion: @escaping (Result<[SystemClient.HederaAccount],SystemClientError>) -> Void) {
        // We don't actually use the `transactionID` through the `GET .../account_transactions`
        // endpoint.  It is more direct to just repeatedly "GET .../accounts"
        // let path = "/_experimental/hedera/account_transactions/\(blockchainId):\(transactionId)"
        let noDataFailure = Result<[SystemClient.HederaAccount],SystemClientError>.failure(SystemClientError.noData)

        let initialDelayInSeconds  = 2
        let retryPeriodInSeconds   = 5
        let retryDurationInSeconds = 4 * 60
        var retriesRemaining = (retryDurationInSeconds / retryPeriodInSeconds) - 1

        func handleResult (res: Result<[SystemClient.HederaAccount], SystemClientError>) {
            // On a Result with a SystemClientError just assume there is no account... and try again.
            let accounts = res.getWithRecovery { (_) in return [] }

            if accounts.count > 0 { completion (Result.success (accounts)) }
            else {
                guard retriesRemaining > 0
                    else { completion (noDataFailure); return }

                retriesRemaining -= 1
                let deadline = DispatchTime (uptimeNanoseconds: DispatchTime.now().uptimeNanoseconds + UInt64(1_000_000_000 * retryPeriodInSeconds))
                self.queue.asyncAfter (deadline: deadline) {
                    self.getHederaAccount(blockchainId: blockchainId,
                                          publicKey: publicKey,
                                          completion: handleResult)
                }
            }
        }

        let deadline = DispatchTime (uptimeNanoseconds: DispatchTime.now().uptimeNanoseconds + UInt64(1_000_000_000 * initialDelayInSeconds))
        self.queue.asyncAfter (deadline: deadline) {
            self.getHederaAccount(blockchainId: blockchainId,
                             publicKey: publicKey,
                             completion: handleResult)
        }
    }

    public func getHederaAccount (blockchainId: String,
                                  publicKey: String,
                                  completion: @escaping (Result<[SystemClient.HederaAccount], SystemClientError>) -> Void) {
        let queryKeys = ["blockchain_id", "pub_key"  ]
        let queryVals = [ blockchainId,    canonicalizePublicKey (publicKey) ]

        makeRequest (bdbDataTaskFunc, bdbBaseURL,
                     path: "/_experimental/hedera/accounts",
                     query: zip (queryKeys, queryVals),
                     data: nil,
                     httpMethod: "GET") {
                        (res: Result<JSON.Dict, SystemClientError>) in
                        self.bdbHandleResult (res, embeddedPath: "accounts") {
                            (ignore, res: Result<[BlocksetSystemClient.JSON], SystemClientError>) in
                            completion (res.flatMap {
                                BlocksetSystemClient.getManyExpected(data: $0, transform: Model.asHederaAccount)
                            })
                        }
        }
    }

    public func createHederaAccount (blockchainId: String,
                                     publicKey: String,
                                     completion: @escaping (Result<[SystemClient.HederaAccount], SystemClientError>) -> Void) {
        let noDataFailure = Result<[SystemClient.HederaAccount],SystemClientError>.failure(SystemClientError.noData)

        let publicKey = canonicalizePublicKey (publicKey)

        let postData: JSON.Dict = [
            "blockchain_id": blockchainId,
            "pub_key": publicKey
        ]

        // Make a POST request to `/_experimental/hedera/accounts`.  On success a "transaction_id"
        // will be returned, in the JSON reponse data, that can be repeatedly queried for the
        // created AccountID.  On failure, if the POST produced a '422' status, then the AccountID
        // already exists and can be queried.
        makeRequest (bdbDataTaskFunc, bdbBaseURL,
                     path: "/_experimental/hedera/accounts",
                     data: postData,
                     httpMethod: "POST") {
                        (res: Result<JSON.Dict, SystemClientError>) in
                        switch res {
                        case .failure (let error):
                            // If a reponse error with HTTP status of 422, the Hedera accont
                            // already exists.  Just get it.
                            if case let .response (code) = error, code == 422 {
                                self.getHederaAccount (blockchainId: blockchainId,
                                                       publicKey: publicKey,
                                                       completion: completion)
                            }
                            else {
                                completion (Result.failure(error))
                            }
                        case .success (let dict ):
                            let json = JSON (dict: dict)

                            guard let transactionId = json.asString(name: "transaction_id")
                                else { completion (noDataFailure); return }

                            self.getHederaAccount (blockchainId: blockchainId,
                                                   publicKey: publicKey,
                                                   transactionId: transactionId,
                                                   completion: completion)
                        }
        }
    }

    /// BTC - nothing

    /// ETH

    /// The ETH JSON_RPC request identifier.
    var rid: UInt32 = 0

    /// Return the current request identifier and then increment it.
    var ridIncr: UInt32 {
        let rid = self.rid
        self.rid += 1
        return rid
    }

     static internal let dateFormatter: DateFormatter = {
        let formatter = DateFormatter()
        formatter.dateFormat = "yyyy-MM-dd'T'HH:mm:ss.SSSZ"
        return formatter
    }()

    internal struct JSON {
        typealias Dict = [String:Any]

        let dict: Dict

        init (dict: Dict) {
            self.dict = dict
        }

        internal func asString (name: String) -> String? {
            return dict[name] as? String
        }

        internal func asBool (name: String) -> Bool? {
            return dict[name] as? Bool
        }

        internal func asInt64 (name: String) -> Int64? {
            return (dict[name] as? NSNumber)
                .flatMap { Int64 (exactly: $0)}
        }

        internal func asUInt64 (name: String) -> UInt64? {
            return (dict[name] as? NSNumber)
                .flatMap { UInt64 (exactly: $0)}
        }

        internal func asUInt32 (name: String) -> UInt32? {
            return (dict[name] as? NSNumber)
                .flatMap { UInt32 (exactly: $0)}
        }

        internal func asUInt8 (name: String) -> UInt8? {
            return (dict[name] as? NSNumber)
                .flatMap { UInt8 (exactly: $0)}
        }

        internal func asDate (name: String) -> Date? {
            return (dict[name] as? String)
                .flatMap { dateFormatter.date (from: $0) }
        }

        internal func asData (name: String) -> Data? {
            return (dict[name] as? String)
                .flatMap { Data (base64Encoded: $0)! }
        }

        internal func asArray (name: String) -> [Dict]? {
            return dict[name] as? [Dict]
        }

        internal func asDict (name: String) -> Dict? {
            return dict[name] as? Dict
        }

        internal func asStringArray (name: String) -> [String]? {
            return dict[name] as? [String]
        }

        internal func asJSON (name: String) -> JSON? {
            return asDict(name: name).map { JSON (dict: $0) }
        }
    }

    private static func deserializeAsJSON<T> (_ data: Data?) -> Result<T, SystemClientError> {
        guard let data = data else {
            return Result.failure (SystemClientError.noData);
        }

        do {
            guard let json = try JSONSerialization.jsonObject(with: data, options: []) as? T
                else {
                    print ("SYS: BDB:API: ERROR: JSON.Dict: '\(data.map { String(format: "%c", $0) }.joined())'")
                    return Result.failure(SystemClientError.jsonParse(nil)) }

            return Result.success (json)
        }
        catch let jsonError as NSError {
            print ("SYS: BDB:API: ERROR: JSON.Error: '\(data.map { String(format: "%c", $0) }.joined())'")
            return Result.failure (SystemClientError.jsonParse (jsonError))
        }
    }

    private func sendRequest<T> (_ request: URLRequest,
                                 _ dataTaskFunc: DataTaskFunc,
                                 _ responseSuccess: [Int],
                                 deserializer: @escaping (_ data: Data?) -> Result<T, SystemClientError>,
                                 completion: @escaping (Result<T, SystemClientError>) -> Void) {
        dataTaskFunc (session, request) { (data, res, error) in
            guard nil == error else {
                completion (Result.failure(SystemClientError.submission (error!))) // NSURLErrorDomain
                return
            }

            guard let res = res as? HTTPURLResponse else {
                completion (Result.failure (SystemClientError.url ("No Response")))
                return
            }

            guard responseSuccess.contains(res.statusCode) else {
                completion (Result.failure (SystemClientError.response(res.statusCode)))
                return
            }

            completion (deserializer (data))
            }.resume()
    }

    /// Update `request` with 'application/json' headers and the httpMethod
    internal func decorateRequest (_ request: inout URLRequest, httpMethod: String) {
        request.addValue (BlocksetSystemClient.capabilities.versionDescription, forHTTPHeaderField: "Accept")
        request.addValue ("application/json", forHTTPHeaderField: "Content-Type")
        request.httpMethod = httpMethod
    }

    /// https://tools.ietf.org/html/rfc7231#page-24
    internal func responseSuccess (_ httpMethod: String) -> [Int] {
        switch httpMethod {
        case "GET":
            //            The 200 (OK) status code indicates that the request has succeeded.
            return [200]

        case "POST":
            //            If one or more resources has been created on the origin server as a
            //            result of successfully processing a POST request, the origin server
            //            SHOULD send a 201 (Created) response containing a Location header
            //            field that provides an identifier for the primary resource created
            //            (Section 7.1.2) and a representation that describes the status of the
            //            request while referring to the new resource(s).
            //
            //            Responses to POST requests are only cacheable when they include
            //            explicit freshness information (see Section 4.2.1 of [RFC7234]).
            //            However, POST caching is not widely implemented.  For cases where an
            //            origin server wishes the client to be able to cache the result of a
            //            POST in a way that can be reused by a later GET, the origin server
            //            MAY send a 200 (OK) response containing the result and a
            //            Content-Location header field that has the same value as the POST's
            //            effective request URI (Section 3.1.4.2).
            return [200, 201]

        case "DELETE":
            //            If a DELETE method is successfully applied, the origin server SHOULD
            //            send a 202 (Accepted) status code if the action will likely succeed
            //            but has not yet been enacted, a 204 (No Content) status code if the
            //            action has been enacted and no further information is to be supplied,
            //            or a 200 (OK) status code if the action has been enacted and the
            //            response message includes a representation describing the status.
            return [200, 202, 204]

        case "PUT":
            //            If the target resource does not have a current representation and the
            //            PUT successfully creates one, then the origin server MUST inform the
            //            user agent by sending a 201 (Created) response.  If the target
            //            resource does have a current representation and that representation
            //            is successfully modified in accordance with the state of the enclosed
            //            representation, then the origin server MUST send either a 200 (OK) or
            //            a 204 (No Content) response to indicate successful completion of the
            //            request.
            return [200, 201, 204]

        default:
            return [200]
        }
    }

    /// Make a reqeust but w/o the need to create a URL.  Just create a URLRequest, decorate it,
    /// and then send it off.
    internal func makeRequest<T> (_ dataTaskFunc: DataTaskFunc,
                                  url: URL,
                                  httpMethod: String = "POST",
                                  deserializer: @escaping (_ data: Data?) -> Result<T, SystemClientError> = deserializeAsJSON,
                                  completion: @escaping (Result<T, SystemClientError>) -> Void) {
        print ("SYS: BDB: Request: \(url.absoluteString): Method: \(httpMethod): Data: []")
        var request = URLRequest (url: url)
        decorateRequest(&request, httpMethod: httpMethod)
        sendRequest (request, dataTaskFunc, responseSuccess (httpMethod), deserializer: deserializer, completion: completion)
    }

    /// Make a request by building a URL request from baseURL, path, query and data.  Once we have
    /// a request, decorate it and then send it off.
    internal func makeRequest<T> (_ dataTaskFunc: DataTaskFunc,
                                  _ baseURL: String,
                                  path: String,
                                  query: Zip2Sequence<[String],[String]>? = nil,
                                  data: JSON.Dict? = nil,
                                  httpMethod: String = "POST",
                                  deserializer: @escaping (_ data: Data?) -> Result<T, SystemClientError> = deserializeAsJSON,
                                  completion: @escaping (Result<T, SystemClientError>) -> Void) {
        guard var urlBuilder = URLComponents (string: baseURL)
            else { completion (Result.failure(SystemClientError.url("URLComponents"))); return }

        urlBuilder.path = path.starts(with: "/") ? path : "/\(path)"
        if let query = query {
            urlBuilder.queryItems = query.map { URLQueryItem (name: $0, value: $1) }
        }

        guard let url = urlBuilder.url
            else { completion (Result.failure (SystemClientError.url("URLComponents.url"))); return }

        print ("SYS: BDB: Request: \(url.absoluteString): Method: \(httpMethod): Data: \(data?.description ?? "[]")")

        var request = URLRequest (url: url)
        decorateRequest(&request, httpMethod: httpMethod)

        // If we have data as a JSON.Dict, then add it as the httpBody to the request.
        if let data = data {
            do { request.httpBody = try JSONSerialization.data (withJSONObject: data, options: []) }
            catch let jsonError as NSError {
                completion (Result.failure (SystemClientError.jsonParse(jsonError)))
            }
        }

        sendRequest (request, dataTaskFunc, responseSuccess (httpMethod), deserializer: deserializer, completion: completion)
    }

    /// We have two flavors of bdbMakeRequest but they both handle their result identically.
    /// Provide this helper function to process the JSON result to extract the content and then
    /// to call the completion handler.
    internal func bdbHandleResult (_ res: Result<JSON.Dict, SystemClientError>,
                                   embedded: Bool = true,
                                   embeddedPath path: String,
                                   completion: @escaping (URL?, Result<[JSON], SystemClientError>) -> Void) {
        let res = res.map { JSON (dict: $0) }

        // Determine is there are more results for this query.  The BlocksetSystemClient
        // will provide a "_links" JSON dictionary with a "next" field that provides
        // a URL to use for the remaining values.  The "_links" dictionary looks
        // like
        // "_links":{ "next": { "href": <url> },
        //            "self": { "href": <url> }}

        let moreURL = try? res
            .map {  $0.asJSON (name: "_links") }
            .map { $0?.asJSON (name: "next")   }
            .map { $0?.asString(name: "href")  }      // -> Result<String?, ...>
            .map { $0.flatMap { URL (string: $0) } }  // -> Result<URL?,    ...>
            .recover { (ignore) in return nil }       // -> ...
            .get ()
        // moreURL will be `nil` if `res` was not .success

        // Invoke the callback with `moreURL` and Result with [JSON]
        completion (moreURL,
                    res.flatMap { (json: JSON) -> Result<[JSON], SystemClientError> in
                        let json = (embedded
                            ? (json.asDict(name: "_embedded")?[path] ?? [])
                            : [json.dict])

                        guard let data = json as? [JSON.Dict]
                            else { return Result.failure(SystemClientError.model ("[JSON.Dict] expected")) }

                        return Result.success (data.map { JSON (dict: $0) })
        })
    }

    /// In the case where a BDB request has 'paged' (with more results than and be returned in
    /// one query, the BDB will give us a URL to use for the next page.  Thus this function
    /// is identical to the following bdbMakeReqeust(path:query:embedded:completion) except that
    /// instead of building a URL, we've got a URL.  In this function, we need to pass in
    /// the 'embeddedPath' so that the JSON parser can find the data.
    internal func bdbMakeRequest (url: URL,
                                  embedded: Bool = true,
                                  embeddedPath: String,
                                  completion: @escaping (URL?, Result<[JSON], SystemClientError>) -> Void) {
        makeRequest(bdbDataTaskFunc, url: url, httpMethod: "GET") {
            self.bdbHandleResult ($0, embedded: embedded, embeddedPath: embeddedPath, completion: completion)
        }
    }

    internal func bdbMakeRequest (path: String,
                                  query: Zip2Sequence<[String],[String]>?,
                                  embedded: Bool = true,
                                  completion: @escaping (URL?, Result<[JSON], SystemClientError>) -> Void) {
        makeRequest (bdbDataTaskFunc, bdbBaseURL,
                     path: path,
                     query: query,
                     data: nil,
                     httpMethod: "GET") {
                        self.bdbHandleResult ($0, embedded: embedded, embeddedPath: path, completion: completion)
        }
    }

    ///
    /// Convert an array of JSON into a single value using a specified transform
    ///
    /// - Parameters:
    ///   - id: If no value exists, report SystemClientError.NoEntity (id: id)
    ///   - data: The array of JSON
    ///   - transform: Function to tranfrom JSON -> T?
    ///
    /// - Returns: A `Result` with success of `T`
    ///
    private static func getOneExpected<T> (id: String, data: [JSON], transform: (JSON) -> T?) -> Result<T, SystemClientError> {
        switch data.count {
        case  0:
            return Result.failure (SystemClientError.noEntity(id: id))
        case  1:
            guard let transfer = transform (data[0])
                else { return Result.failure (SystemClientError.model ("(JSON) -> T transform error (one)"))}
            return Result.success (transfer)
        default:
            return Result.failure (SystemClientError.model ("(JSON) -> T expected one only"))
        }
    }

    ///
    /// Convert an array of JSON into an array of `T` using a specified transform.  If any
    /// individual JSON cannot be converted, then a SystemClientError is return for `Result`
    ///
    /// - Parameters:
    ///   - data: Array of JSON
    ///   - transform: Function to transform JSON -> T?
    ///
    /// - Returns: A `Result` with success of `[T]`
    ///
    private static func getManyExpected<T> (data: [JSON], transform: (JSON) -> T?) -> Result<[T], SystemClientError> {
        let results = data.map (transform)
        return results.contains(where: { $0 == nil })
            ? Result.failure(SystemClientError.model ("(JSON) -> T transform error (many)"))
            : Result.success(results as! [T])
    }

    ///
    /// Given JSON extract a value and then apply a completion
    ///
    /// - Parameters:
    ///   - extract: A function that extracts the "result" field from JSON to return T?
    ///   - completion: A function to process a Result on T
    ///
    /// - Returns: A function to process a Result on JSON
    ///
    private static func getOneResult<T> (_ extract: @escaping (JSON) -> (String) ->T?,
                                         _ completion: @escaping (Result<T,SystemClientError>) -> Void) -> ((Result<JSON,SystemClientError>) -> Void) {
        return { (res: Result<JSON,SystemClientError>) in
            completion (res.flatMap {
                extract ($0)("result").map { Result.success ($0) } // extract()() returns an optional
                    ?? Result<T,SystemClientError>.failure(SystemClientError.noData) })
        }
    }


    /// Given JSON extract a value with JSON.asString (returning String?) and then apply a completion
    ///
    /// - Parameter completion: A function to process a Result on String
    ///
    /// - Returns: A function to process a Result on JSON
    ///
    private static func getOneResultString (_ completion: @escaping (Result<String,SystemClientError>) -> Void) -> ((Result<JSON,SystemClientError>) -> Void) {
        return getOneResult (JSON.asString, completion)
    }

    final class ChunkedResults<T> {
        private let queue: DispatchQueue
        private let transform:  (JSON) -> T?
        private let completion: (Result<[T], SystemClientError>) -> Void

        private let resultsExpected: Int
        private var resultsReceived: Int = 0;
        private var results: [T] = []
        private var error: SystemClientError? = nil

        init (queue: DispatchQueue,
              transform:  @escaping (JSON) -> T?,
              completion: @escaping (Result<[T], SystemClientError>) -> Void,
              resultsExpected: Int) {
            self.queue = queue
            self.transform  = transform
            self.completion = completion
            self.resultsExpected = resultsExpected
        }

        private var _completed: Bool {
            return nil != error || resultsReceived == resultsExpected
        }

        var completed: Bool {
            return queue.sync {
                return _completed
            }
        }

        func extend (_ result: Result<[JSON], SystemClientError>) {
            var newError: SystemClientError? = nil

            let newResults = result
                .flatMap { BlocksetSystemClient.getManyExpected(data: $0, transform: transform) }
                .getWithRecovery { newError = $0; return [] }

            queue.async {
                if !self._completed {
                    if nil != newError {
                        self.error = newError
                        self.completion (Result.failure (self.error!))
                    }
                    else {
                        self.results += newResults
                    }
                }
            }
        }

        func extendedOne () {
            queue.async {
                if !self._completed {
                    self.resultsReceived += 1
                    if self._completed {
                        self.completion (Result.success(self.results))
                    }
                }
            }
        }
    }
}<|MERGE_RESOLUTION|>--- conflicted
+++ resolved
@@ -962,12 +962,8 @@
                                         completion: @escaping (Result<SystemClient.TransactionFee, SystemClientError>) -> Void) {
         let json: JSON.Dict = [
             "blockchain_id": blockchainId,
-<<<<<<< HEAD
-            "transaction_id": hashAsHex.isEmpty ? "0" : hashAsHex,
-=======
             // Seems the JSON must include a non-empty hash; send something that looks like a zeroed ETH hash.
             "transaction_id": (hashAsHex.isEmpty ? "0x0000000000000000000000000000000000000000000000000000000000000000" : hashAsHex),
->>>>>>> 6233d2f4
             "data" : transaction.base64EncodedString()
         ]
 
