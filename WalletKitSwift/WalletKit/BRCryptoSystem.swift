--- conflicted
+++ resolved
@@ -1680,15 +1680,10 @@
                     (res: Result<SystemClient.Blockchain, SystemClientError>) in
                     defer { cryptoWalletManagerGive (cwm!) }
                     res.resolve (
-<<<<<<< HEAD
                         success: {        cwmAnnounceBlockNumber (cwm, sid, CRYPTO_TRUE,  $0.blockHeight ?? 0, $0.verifiedBlockHash) },
-                        failure: { (_) in cwmAnnounceBlockNumber (cwm, sid, CRYPTO_FALSE, 0, nil) })
-=======
-                        success: {        cwmAnnounceBlockNumber (cwm, sid, CRYPTO_TRUE,  $0.blockHeight ?? 0) },
                         failure: { (e) in
                             print ("SYS: GetBlockNumber: Error: \(e)")
-                            cwmAnnounceBlockNumber (cwm, sid, CRYPTO_FALSE, 0) })
->>>>>>> c55d4ccc
+                            cwmAnnounceBlockNumber (cwm, sid, CRYPTO_FALSE, 0, nil) })
                 }},
 
             funcGetTransactions: { (context, cwm, sid, addresses, addressesCount, begBlockNumber, endBlockNumber) in
