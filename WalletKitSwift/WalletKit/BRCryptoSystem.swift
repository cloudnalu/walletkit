--- conflicted
+++ resolved
@@ -1377,7 +1377,6 @@
             cAddresses = cAddresses.advanced(by: 1)
         }
         return addresses
-<<<<<<< HEAD
     }
 
     internal static func makeTransactionBundle (_ model: BlockChainDB.Model.Transaction) -> BRCryptoClientTransactionBundle {
@@ -1395,7 +1394,7 @@
 
     internal static func makeTransferBundles (_ transaction: BlockChainDB.Model.Transaction, addresses:[String]) -> [BRCryptoClientTransferBundle] {
         let blockTimestamp = transaction.timestamp.map { $0.asUnixTimestamp } ?? 0
-        let blockHeight    = transaction.blockHeight ?? 0
+        let blockHeight    = transaction.blockHeight ?? BLOCK_HEIGHT_UNBOUND
         let blockConfirmations = transaction.confirmations ?? 0
         let blockTransactionIndex = transaction.index ?? 0
         let blockHash             = transaction.blockHash
@@ -1432,8 +1431,6 @@
                                                          &metaKeysPtr,
                                                          &metaValsPtr)
         }
-=======
->>>>>>> b96245af
     }
 
     internal var cryptoClient: BRCryptoClient {
@@ -1473,33 +1470,11 @@
                                                 defer { cryptoWalletManagerGive (cwm!) }
                                                 res.resolve(
                                                     success: {
-<<<<<<< HEAD
                                                         var bundles: [BRCryptoClientTransactionBundle?] = $0.map { System.makeTransactionBundle ($0) }
                                                             //.map { UnsafeMutablePointer<BRCryptoClientTransactionBundle?> ($0) }
                                                         cwmAnnounceTransactions (cwm, sid, CRYPTO_TRUE,  &bundles, bundles.count) },
                                                     failure: { (_) in
                                                         cwmAnnounceTransactions (cwm, sid, CRYPTO_FALSE, nil, 0) })
-=======
-                                                        $0.forEach { (model: BlockChainDB.Model.Transaction) in
-                                                            let timestamp = model.timestamp.map { $0.asUnixTimestamp } ?? 0
-                                                            let height    = model.blockHeight ?? BLOCK_HEIGHT_UNBOUND
-                                                            let status    = System.getTransferStatus (model.status)
-
-                                                            if var data = model.raw {
-                                                                let bytesCount = data.count
-                                                                data.withUnsafeMutableBytes { (bytes: UnsafeMutableRawBufferPointer) -> Void in
-                                                                    let bytesAsUInt8 = bytes.baseAddress?.assumingMemoryBound(to: UInt8.self)
-                                                                    cwmAnnounceGetTransactionsItem (cwm, sid, status,
-                                                                                                    bytesAsUInt8,
-                                                                                                    bytesCount,
-                                                                                                    timestamp,
-                                                                                                    height)
-                                                                }
-                                                            }
-                                                        }
-                                                        cwmAnnounceGetTransactionsComplete (cwm, sid, CRYPTO_TRUE) },
-                                                    failure: { (_) in cwmAnnounceGetTransactionsComplete (cwm, sid, CRYPTO_FALSE) })
->>>>>>> b96245af
                 }},
 
             funcGetTransfers: { (context, cwm, sid, addresses, addressesCount, begBlockNumber, endBlockNumber) in
@@ -1520,59 +1495,11 @@
                                                 defer { cryptoWalletManagerGive(cwm) }
                                                 res.resolve(
                                                     success: {
-<<<<<<< HEAD
                                                         var bundles: [BRCryptoClientTransferBundle?]  = $0.flatMap { System.makeTransferBundles ($0, addresses: addresses) }
                                                         cwmAnnounceTransfers (cwm, sid, CRYPTO_TRUE,  &bundles, bundles.count) },
                                                     failure: { (_) in
                                                         cwmAnnounceTransfers (cwm, sid, CRYPTO_FALSE, nil,     0) })
                 }},
-=======
-                                                        $0.forEach { (transaction: BlockChainDB.Model.Transaction) in
-                                                            let blockTimestamp = transaction.timestamp.map { $0.asUnixTimestamp } ?? 0
-                                                            let blockHeight    = transaction.blockHeight ?? BLOCK_HEIGHT_UNBOUND
-                                                            let blockConfirmations = transaction.confirmations ?? 0
-                                                            let blockTransactionIndex = transaction.index ?? 0
-                                                            let blockHash             = transaction.blockHash
-                                                            let status    = System.getTransferStatus (transaction.status)
-
-                                                            System.mergeTransfers (transaction, with: addresses)
-                                                                .forEach { (arg: (transfer: BlockChainDB.Model.Transfer, fee: BlockChainDB.Model.Amount?)) in
-                                                                    let (transfer, fee) = arg
-                                                                    precondition (fee.map { $0.currency == transfer.amount.currency } ?? true)
-
-                                                                    let metaData = (transaction.metaData ?? [:]).merging (transfer.metaData ?? [:]) { (cur, new) in new }
-
-                                                                    var metaKeysPtr = Array(metaData.keys)
-                                                                        .map { UnsafePointer<Int8>(strdup($0)) }
-                                                                    defer { metaKeysPtr.forEach { cryptoMemoryFree (UnsafeMutablePointer(mutating: $0)) } }
-
-                                                                    var metaValsPtr = Array(metaData.values)
-                                                                        .map { UnsafePointer<Int8>(strdup($0)) }
-                                                                    defer { metaValsPtr.forEach { cryptoMemoryFree (UnsafeMutablePointer(mutating: $0)) } }
-
-                                                                    cwmAnnounceGetTransferItem (cwm, sid, status,
-                                                                                                   transaction.hash,
-                                                                                                   transfer.id,
-                                                                                                   transfer.source,
-                                                                                                   transfer.target,
-                                                                                                   transfer.amount.value,
-                                                                                                   transfer.amount.currency,
-                                                                                                   fee.map { $0.value },
-                                                                                                   blockTimestamp,
-                                                                                                   blockHeight,
-                                                                                                   blockConfirmations,
-                                                                                                   blockTransactionIndex,
-                                                                                                   blockHash,
-                                                                                                   metaKeysPtr.count,
-                                                                                                   &metaKeysPtr,
-                                                                                                   &metaValsPtr)
-                                                            }
-                                                        }
-                                                        cwmAnnounceGetTransfersComplete (cwm, sid, CRYPTO_TRUE) },
-                                                    failure: { (_) in cwmAnnounceGetTransfersComplete (cwm, sid, CRYPTO_FALSE) })
-                }
-        },
->>>>>>> b96245af
 
             funcSubmitTransaction: { (context, cwm, sid, transactionBytes, transactionBytesLength, hashAsHex) in
                 precondition (nil != context  && nil != cwm)
