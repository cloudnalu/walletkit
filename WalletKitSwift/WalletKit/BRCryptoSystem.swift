--- conflicted
+++ resolved
@@ -1561,18 +1561,11 @@
                         fee: ($0.id == transferForFeeId ? transferWithFee.amount : nil))
                 }
 
-<<<<<<< HEAD
             default:
                 // There is more than one "__fee__" entry
                 assertionFailure()
                 return transfers.map { (transfer: $0, fee: nil) }
             }
-=======
-        default:
-            // There is more than one "__fee__" entry
-            preconditionFailure()
-        }
->>>>>>> f0001682
     }
 
     internal static func makeAddresses (_ addresses: UnsafeMutablePointer<UnsafePointer<Int8>?>?,
