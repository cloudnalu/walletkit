//
//  BRSystemSystem.swift
//  WalletKit
//
//  Created by Ed Gamble on 3/27/19.
//  Copyright © 2019 Breadwinner AG. All rights reserved.
//
//  See the LICENSE file at the project root for license information.
//  See the CONTRIBUTORS file at the project root for a list of contributors.
//
import Foundation  // Data, DispatchQueue
import WalletKitCore

///
/// System (a singleton)
///
public final class System {

    /// The Core representation
    internal private(set) var core: BRCryptoSystem! = nil

    /// The listener.  Gets all events for {Network, WalletManger, Wallet, Transfer}
    public private(set) weak var listener: SystemListener?

    /// The listenerQueue where all listener 'handle events' are asynchronously performed.
    internal let listenerQueue: DispatchQueue

    // TODO: The 'account uids' only; if 'universal', the 'network uid' is needed
    public let uids: String
    
    /// The account
    public let account: Account

    /// The path for persistent storage
    public let path: String

    /// If on mainnet
    public let onMainnet: Bool

    /// The client to use for queries
    public let client: SystemClient

    /// The queue for asynchronous functionality.  Notably this is used in `configure()` to
    /// gather all of the `query` results as Networks are created and added.
    internal let queue = DispatchQueue (label: "Crypto System")

    internal let callbackCoordinator: SystemCallbackCoordinator

    /// Flag indicating if the network is reachable; defaults to true
    internal var isNetworkReachable = true

    // the number of networks
    public var networksCount: Int {
        return cryptoSystemGetNetworksCount (core)
    }

    /// the networks, unsorted.
    public var networks: [Network] {
        var count: BRCryptoCount = 0;
        let pointers = cryptoSystemGetNetworks (core, &count);
        defer { if let ptr = pointers { cryptoMemoryFree (ptr) }}

<<<<<<< HEAD
        let networks: [BRCryptoNetwork] = pointers?
            .withMemoryRebound (to: BRCryptoNetwork.self, capacity: count) {
                Array (UnsafeBufferPointer (start: $0, count: count))
        } ?? []
=======
    public func managerBy (network: Network) -> WalletManager? {
        return managers
            .first { $0.network == network }
    }

    /// We define default blockchains but these are wholly insufficient given that the
    /// specfication includes `blockHeight` (which can never be correct).
>>>>>>> 53120ef1

        return networks.map { Network (core: $0, take: false) }
    }

     internal func networkBy (uids: String) -> Network? {
        return cryptoSystemGetNetworkForUids (core, uids)
            .map { Network (core: $0, take: false) }
      }

    internal func networkBy (core: BRCryptoNetwork) -> Network? {
        return networks.first { $0.core == core }
     }

    // the number of managers
    public var managersCount: Int {
        return cryptoSystemGetWalletManagersCount (core)
    }

     /// The wallet managers, unsorted.  A WalletManager will hold an 'unowned'
    /// reference back to `System`
    public var managers: [WalletManager] {
        var count: BRCryptoCount = 0;
        var pointers = cryptoSystemGetWalletManagers (core, &count);
        defer { if let ptr = pointers { cryptoMemoryFree (ptr) }}

        let managers: [BRCryptoWalletManager] = pointers?
            .withMemoryRebound (to: BRCryptoWalletManager.self, capacity: count) {
                Array (UnsafeBufferPointer (start: $0, count: count))
        } ?? []

        return managers.map {
            WalletManager (core: $0,
                           system: self,
                           callbackCoordinator: callbackCoordinator,
                           take: false) }
    }

<<<<<<< HEAD
     internal func managerBy (core: BRCryptoWalletManager) -> WalletManager? {
        return (CRYPTO_TRUE == cryptoSystemHasWalletManager (self.core, core)
            ? WalletManager (core: core, system: self, callbackCoordinator: callbackCoordinator, take: true)
            : nil)
=======
    internal func managerBy (core: BRCryptoWalletManager) -> WalletManager? {
        return managers
            .first { $0.core == core }
>>>>>>> 53120ef1
    }

    internal func managerBy (network: BRCryptoNetwork) -> WalletManager? {
        return cryptoSystemGetWalletManagerByNetwork (core, network)
            .map { WalletManager (core: $0,
                                  system: self,
                                  callbackCoordinator: callbackCoordinator,
                                  take: false)
        }
    }

    ///
    /// Create a wallet manager for `network` using `mode`, `addressScheme`, and `currencies`.  A
    /// wallet will be 'registered' for each of:
    ///    a) the network's currency - this is the primaryWallet
    ///    b) for each of `currences` that are in `network`.
    /// These wallets are announced using WalletEvent.created and WalletManagerEvent.walledAdded.
    ///
    /// The created wallet manager is announed using WalletManagerEvent.created and
    /// SystemEvent.managerAdded.
    ///
    /// - Parameters:
    ///   - network: the wallet manager's network
    ///   - mode: the wallet manager mode to use
    ///   - addressScheme: the address scheme to use
    ///   - currencies: the currencies to 'register'.  A wallet will be created for each one.  It
    ///       is safe to pass currencies not in `network` as they will be filtered (but bad form
    ///       to do so).  The 'primaryWallet', for the network's currency, is always created; if
    ///       the primaryWallet's currency is in `currencies` then it is effectively ignored.
    ///
    /// - Returns: `true` on success; `false` on failure.
    ///
    /// - Note: There are two preconditions - `network` must support `mode` and `addressScheme`.
    ///     Thus a fatal error arises if, for example, the network is BTC and the scheme is ETH.
    ///
    public func createWalletManager (network: Network,
                                     mode: WalletManagerMode,
                                     addressScheme: AddressScheme,
                                     currencies: Set<Currency>) -> Bool {
        precondition (network.supportsMode(mode))
        precondition (network.supportsAddressScheme(addressScheme))

        var coreCurrences: [BRCryptoCurrency?] = currencies.map { $0.core }

        return nil != cryptoSystemCreateWalletManager (core,
                                                       network.core,
                                                       mode.core,
                                                       addressScheme.core,
                                                       &coreCurrences,
                                                       coreCurrences.count)

//        guard accountIsInitialized (account, onNetwork: network),
//            let manager = WalletManager (system: self,
//                                         callbackCoordinator: callbackCoordinator,
//                                         account: account,
//                                         network: network,
//                                         mode: mode,
//                                         addressScheme: addressScheme,
//                                         currencies: currencies,
//                                         storagePath: path,
//                                         listener: cryptoListener,
//                                         client: cryptoClient)
//            else { return false }
//        
//        manager.setNetworkReachable(isNetworkReachable)
//        self.add (manager: manager)
//        return true
    }

    ///
    /// Remove (aka 'wipe') the persistent storage associated with `network` at `path`.  This should
    /// be used solely to recover from a failure of `createWalletManager`.  A failure to create
    /// a wallet manager is most likely due to corruption of the persistently stored data and the
    /// only way to recover is to wipe that data.
    ///
    /// - Parameters:
    ///   - network: network to wipe data for
    ///
    public func wipe (network: Network) {
        // Racy - but if there is no wallet manager for `network`... then
        if !managers.contains(where: { network == $0.network }) {
            cryptoWalletManagerWipe (network.core, path);
        }
    }

    // Wallets - derived as a 'flatMap' of the managers' wallets.
    public var wallets: [Wallet] {
        return managers.flatMap { $0.wallets }
    }

    // Account Initialization
    
    public enum AccountInitializationError: Error {
        /// The function `accountInitialize(...callback)` was called but `accountIsInitialized()`
        /// return `true`.  No account initialization is required.
        case alreadyInitialized

        /// If account initialization requires a remote/HTTP query, then the query has failed.
        /// It is worth retrying.  Could occur if network connectivity is lost or remote/HTTP
        /// services are down.
        case queryFailure(String)

        /// An attempt was made to get the required account initialization data (aka 'create an
        /// account on the specified network') but the creation failed.  It is worth retrying but
        /// a delay may be warrented.  That is 'creating an account' might be in progress but
        /// got reported as failed; waiting a bit might allow the 'create' to complete.
        case cantCreate

        /// An attempt was made to get the required account initialization data (aka 'create an
        /// account on the specified network') but multiple accounts already exist.  This is
        /// unusual and may indicate a) a sophisticated User creating accounts outside of BRD, or
        /// b) and error during a BRD create that 'missed' a creation and now multiple exist.
        /// Chose the preferred account from among the array - like the one with the largest
        /// balance and then call `accountInitialize(...hedera)`
        case multipleHederaAccounts ([SystemClient.HederaAccount])
    }

    ///
    /// Check if `Account` is initialized.  A WalletManger for {account, network} can not be
    /// created unless the account is initialized.  Some blockchains, such as Hedera, require
    /// a distinct initialization process.
    ///
    /// - Parameters:
    ///   - account: The Account
    ///   - network: The Network
    ///
    /// - Returns: `true` if initialized, `false` otherwise.
    ///
    public func accountIsInitialized (_ account: Account, onNetwork network: Network) -> Bool {
        return account.isInitialized(onNetwork: network)
    }

    ///
    /// Initialize an account for network.
    ///
    /// - Parameters:
    ///   - account: The Account
    ///   - network: The Network
    ///   - completion: A Handler that is invoked once initialization is complete.  On success,
    ///       the `Result` contains `account serialization data` that must be persistently stored.
    ///
    public func accountInitialize (_ account: Account,
                                   onNetwork network: Network,
                                   createIfDoesNotExist create: Bool,
                                   completion: @escaping  (Result<Data, AccountInitializationError>) -> Void) {
        guard !accountIsInitialized(account, onNetwork: network)
            else {
                accountInitializeReportResult (Result.failure(.alreadyInitialized), completion)
                return
        }

        switch network.type {
        case .hbar:
            // For Hedera, the account initialization data is the public key.
            guard let publicKey = account.getInitializationdData(onNetwork: network)
                .flatMap ({ CoreCoder.hex.encode(data: $0) })
            else {
                accountInitializeReportResult (Result.failure(.queryFailure("No initialization data")), completion)
                return
            }

            print ("SYS: Account: Hedera: publicKey: \(publicKey)")

            // Find a pre-existing account or create one if necessary.
            client.getHederaAccount (blockchainId: network.uids, publicKey: publicKey) {
                (res: Result<[SystemClient.HederaAccount], SystemClientError>) in
                self.accountInitializeHandleHederaResult (create: create,
                                                          network: network,
                                                          publicKey: publicKey,
                                                          res: res,
                                                          completion: completion)
            }

        default:
            preconditionFailure("Initialization Is Not Supported: \(network.type)")
        }
    }

    ///
    /// If somehow, magically, you've got `initializationData`, use it to initialize `account`.
    /// Note that `initializationData` is not `account serialization data`; don't confuse them.
    ///
    /// - Parameters:
    ///   - account: The account
    ///   - network: The network
    ///   - data: accounit initialization data
    ///
    /// - Returns: An Account serialization that must be persistently stored; otherwise really bad
    ///     things will happen.
    ///
    public func accountInitialize (_ account: Account,
                                   onNetwork network: Network,
                                   using data: Data) -> Data? {
        return account.initialize (onNetwork: network, using: data)
    }

    ///
    /// Initialize a Hedera account based on a 'selection'.  On `accountInitialize` one fo the
    /// errors is `multipleHederaAccounts`.  If that occurs, you should select one of them and
    /// call this function with the one selected.
    ///
    /// - Parameters:
    ///   - account: The Account
    ///   - network: The Network
    ///   - hedera:  A HederaAccount selected from among
    ///         `AccountInitializationError.multipleHederaAccounts`
    ///
    /// - Returns: An Account serialization that must be persistently stored; otherwise really bad
    ///     things will happen.
    ///
    public func accountInitialize (_ account: Account,
                                   onNetwork network: Network,
                                   hedera: SystemClient.HederaAccount) -> Data? {
        return hedera.id.data(using: .utf8)
            .flatMap { accountInitialize (account, onNetwork: network, using: $0) }
    }

    private func accountInitializeHandleHederaResult (create: Bool,
                                                      network: Network,
                                                      publicKey: String,
                                                      res: Result<[SystemClient.HederaAccount], SystemClientError>,
                                                      completion: @escaping  (Result<Data, AccountInitializationError>) -> Void) {
        res.resolve (
            success: { (accounts: [SystemClient.HederaAccount]) in
                switch accounts.count {
                case 0:
                    if !create { accountInitializeReportResult (Result.failure(.cantCreate), completion) }
                    else {
                        client.createHederaAccount (blockchainId: network.uids, publicKey: publicKey) {
                            (res: Result<[SystemClient.HederaAccount], SystemClientError>) in
                            self.accountInitializeHandleHederaResult (create: false,
                                                                      network: network,
                                                                      publicKey: publicKey,
                                                                      res: res,
                                                                      completion: completion)
                        }
                    }

                case 1:
                    print ("SYS: Account: Hedera: AccountID: \(accounts[0].id), Balance: \(accounts[0].balance?.description ?? "<none>")")

                    let serialization = accountInitialize (account,
                                                           onNetwork: network,
                                                           hedera: accounts[0])
                    accountInitializeReportResult (Result.success(serialization), completion)

                default:
                    accountInitializeReportResult (Result.failure (.multipleHederaAccounts (accounts)), completion)
                }},

            failure: { (error: SystemClientError) in
                accountInitializeReportResult (Result.failure (.queryFailure (error.localizedDescription)), completion)
        })
    }

    private func accountInitializeReportResult (_ res: Result<Data?, AccountInitializationError>,
                                                _ completion: @escaping  (Result<Data, AccountInitializationError>) -> Void) {
        queue.async { completion (res.flatMap {
            $0.map { Result.success ($0) } ?? Result.failure(.queryFailure("No Data")) }) }
    }

    /// System Initialization

    static func ensurePath (_ path: String) -> Bool {
        // Apple on `fileExists`, `isWritableFile`
        //    "The following methods are of limited utility. Attempting to predicate behavior
        //     based on the current state of the filesystem or a particular file on the filesystem
        //     is encouraging odd behavior in the face of filesystem race conditions. It's far
        //     better to attempt an operation (like loading a file or creating a directory) and
        //     handle the error gracefully than it is to try to figure out ahead of time whether
        //     the operation will succeed."

        do {
            // Ensure that `storagePath` exists.  Seems the return value can be ignore:
            //    "true if the directory was created, true if createIntermediates is set and the
            //     directory already exists, or false if an error occurred."
            // The `attributes` need not be provided as we have write permission :
            //    "Permissions are set according to the umask of the current process"
            try FileManager.default.createDirectory (atPath: path,
                                                     withIntermediateDirectories: true,
                                                     attributes: nil)
        }
        catch { return false }

        // Ensure `path` is writeable.
        return FileManager.default.isWritableFile (atPath: path)
    }

    ///
    /// Initialize System
    ///
    /// - Parameters:
    ///   - listener: The listener for handlng events.
    ///
    ///   - client: The client for external data
    ///
    ///   - account: The account, derived from the `paperKey`, that will be used for all networks.
    ///
    ///   - onMainnet: boolean to indicate if this is for mainnet or for testnet.  As blockchains
    ///       are announced, we'll filter them to be for mainent or testnet.
    ///
    ///   - path: The path to use for persistent storage of data, such as for BTC and ETH blocks,
    ///       peers, transaction and logs.
    ///
    ///   - query: The query for BlockchiainDB interaction.
    ///
    ///   - listenerQueue: The queue to use when performing listen event handler callbacks.  If a
    ///       queue is not specficied (default to `nil`), then one will be provided.
    ///
    internal init (client: SystemClient,
                   listener: SystemListener,
                   account: Account,
                   onMainnet: Bool,
                   path: String,
                   listenerQueue: DispatchQueue? = nil) {

        let basePath = path.hasSuffix("/") ? String(path.dropLast()) : path
        let uids     = account.fileSystemIdentifier
        precondition (System.ensurePath (basePath + "/" + uids))

        self.uids      = uids
        self.path      = basePath + "/" + uids

        self.listener  = listener
        self.client    = client
        self.account   = account
        self.onMainnet = onMainnet
        self.listenerQueue = listenerQueue ?? DispatchQueue (label: "Crypto System Listener")
        self.callbackCoordinator = SystemCallbackCoordinator (queue: self.listenerQueue)

        // Assign a system identifier.  This happens here so that `cryptoClient` and
        // `cryptoListener` will have their context (which is based on `self.index`)
        self.index = System.systemIndexIncrement;

        self.core = cryptoSystemCreate (self.cryptoClient,
                                        self.cryptoListener,
                                        account.core,
                                        basePath,
                                        onMainnet ? CRYPTO_TRUE : CRYPTO_FALSE)

        // Add `system` to our known set of systems; this allows event callbacks from Core to
        // find the initiating Swift instance.
        System.systemExtend (with: self)

        // Start `system` so that the event handlers are started and thus events are processed.
        // There is not explicit interface for start/stop; and thus no stopping `system` now.
        cryptoSystemStart (self.core)
        
    }

    ///
    /// Subscribe (or unsubscribe) to BlockChainDB notifications.  Notifications provide an
    /// asynchronous announcement of DB changes pertinent to the User and are used to avoid
    /// polling the DB for such changes.
    ///
    /// The Subscription includes an `endpoint` which is optional.  If provided, subscriptions
    /// are enabled; if not provided, subscriptions are disabled.  Disabling a sbuscription is
    /// required, even though polling in undesirable, because Notifications are user configured.
    ///
    /// - Parameter subscription: the subscription to enable or to disable notifications
    ///
    public func subscribe (using subscription: SystemClient.Subscription) {
        self.client.subscribe (walletId: account.uids,
                              subscription: subscription)
    }

    ///
    /// Announce a BlockChainDB transaction.  This should be called upon the "System User's"
    /// receipt of a BlockchainDB notification.
    ///
    /// - Parameters:
    ///   - transaction: the transaction id which can be used in `getTransfer` to query the
    ///         blockchainDB for details on the transaction
    ///   - data: The transaction JSON data (a dictionary) if available
    ///
    public func announce (transaction id: String, data: [String: Any]) {
        print ("SYS: Announce: \(id)")
    }
    #if false
    internal func updateSubscribedWallets () {
        let currencyKeyValues = wallets.map { ($0.currency.code, [$0.source.description]) }
        let wallet = (id: account.uids,
                      currencies: Dictionary (uniqueKeysWithValues: currencyKeyValues))
        self.client.updateWallet (wallet) { (res: Result<SystemClient.Wallet, SystemClientError>) in
            print ("SYS: SubscribedWallets: \(res)")
        }
    }
    #endif
    /// MARK: - Network Fees

    ////
    /// A NetworkFeeUpdateError
    ///
    public enum NetworkFeeUpdateError: Error {
        /// The query endpoint for netowrk fees is unresponsive
        case feesUnavailable
    }

    ///
    /// Update the NetworkFees for all known networks.  This will query the `BlockChainDB` to
    /// acquire the fee information and then update each of system's networks with the new fee
    /// structure.  Each updated network will generate a NetworkEvent.feesUpdated event (even if
    /// the actual fees did not change).
    ///
    /// And optional completion handler can be provided.  If provided the completion handler is
    /// invoked with an array of the networks that were updated or with an error.
    ///
    /// It is appropriate to call this function anytime a network's fees are to be used, such as
    /// when a transfer is created and the User can choose among the different fees.
    ///
    /// - Parameter completion: An optional completion handler
    ///
    public func updateNetworkFees (_ completion: ((Result<[Network],NetworkFeeUpdateError>) -> Void)? = nil) {
        self.client.getBlockchains (mainnet: self.onMainnet) {
            (blockChainResult: Result<[SystemClient.Blockchain],SystemClientError>) in

            // On an error, just skip out; we'll query again later, presumably
            guard case let .success (blockChainModels) = blockChainResult
                else {
                    completion? (Result.failure (NetworkFeeUpdateError.feesUnavailable))
                    return
            }

            let networks = blockChainModels.compactMap { (blockChainModel: SystemClient.Blockchain) -> Network? in
                guard let network = self.networkBy (uids: blockChainModel.id)
                    else { return nil }

                // We always have a feeUnit for network
                let feeUnit = network.baseUnitFor(currency: network.currency)!

                // Get the fees
                let fees = blockChainModel.feeEstimates
                    // Well, quietly ignore a fee if we can't parse the amount.
                    .compactMap { (fee: SystemClient.BlockchainFee) -> NetworkFee? in
                        return Amount.create (string: fee.amount, unit: feeUnit)
                            .map { NetworkFee (timeIntervalInMilliseconds: fee.confirmationTimeInMilliseconds,
                                               pricePerCostFactor: $0) }
                }

                // The fees are unlikely to change; but we'll announce .feesUpdated anyways.
                network.fees = fees

                return network
            }

            completion? (Result.success(networks))
        }
    }

    ///
    /// Set the network reachable flag for all managers. Setting or clearing this flag will
    /// NOT result in a connect/disconnect operation by a manager. Callers must use the
    /// `connect`/`disconnect` calls to change a WalletManager's connectivity state. Instead,
    /// managers MAY consult this flag when performing network operations to determine their
    /// viability.
    ///
    public func setNetworkReachable (_ isNetworkReachable: Bool) {
        self.isNetworkReachable = isNetworkReachable
        managers.forEach { $0.setNetworkReachable(isNetworkReachable) }
    }

    // MARK: - Pause/Resume

    ///
    /// Pause by disconnecting all wallet managers among other things.
    ///
<<<<<<< HEAD
    public func configure (withCurrencyModels applicationCurrencies: [SystemClient.Currency]) {
        func currencyDenominationToBaseUnit (currency: Currency, model: SystemClient.CurrencyDenomination) -> Unit {
=======
    public func pause () {
        // If called when we've no networks, then we've never been configured.  Ignore pausing.
        if !networks.isEmpty {
            print ("SYS: Pause")
            managers.forEach { $0.disconnect() }
            query.cancelAll()
        }
    }

    /// Resume by connecting all wallet managers among other things
    ///
    public func resume () {
        // If called when we've no networks, then we've never been configured.  Ignore resuming.
        if !networks.isEmpty {
            print ("SYS: Resume")
            configure(withCurrencyModels: [])
            managers.forEach { $0.connect() }
        }
    }

    // MARK: - Configure

    func configure (network: Network, currenciesFrom currencyModels: [BlockChainDB.Model.Currency]) {
        func currencyDenominationToBaseUnit (currency: Currency, model: BlockChainDB.Model.CurrencyDenomination) -> Unit {
>>>>>>> 53120ef1
            return Unit (currency: currency,
                         code:   model.code,
                         name:   model.name,
                         symbol: model.symbol)
        }

        func currencyToDefaultBaseUnit (currency: Currency) -> Unit {
            return Unit (currency: currency,
                         code:   "\(currency.code.lowercased())i",
                         name:   "\(currency.name) INT",
                         symbol: "\(currency.code.uppercased())I")
        }

        func currencyDenominationToUnit (currency: Currency, model: SystemClient.CurrencyDenomination, base: Unit) -> Unit {
            return Unit (currency: currency,
                         code:   model.code,
                         name:   model.name,
                         symbol: model.symbol,
                         base:   base,
                         decimals: model.decimals)
        }

        currencyModels
            .filter { $0.blockchainID == network.uids }
            .forEach { (currencyModel: BlockChainDB.Model.Currency) in
                // Create the currency
                let currency = Currency (uids: currencyModel.id,
                                         name: currencyModel.name,
                                         code: currencyModel.code,
                                         type: currencyModel.type,
                                         issuer: currencyModel.address)

                // Create the base unit
                let baseUnit: Unit = currencyModel.demoninations.first { 0 == $0.decimals }
                    .map { currencyDenominationToBaseUnit(currency: currency, model: $0) }
                    ?? currencyToDefaultBaseUnit (currency: currency)

                // Create the other units
                var units: [Unit] = [baseUnit]
                units += currencyModel.demoninations.filter { 0 != $0.decimals }
                    .map { currencyDenominationToUnit (currency: currency, model: $0, base: baseUnit) }

                // Find the default unit
                let maximumDecimals = units.reduce (0) { max ($0, $1.decimals) }
                let defaultUnit = units.first { $0.decimals == maximumDecimals }!

                // Add the currency - this will not replace an existing currency
                // Note, a builtin network *always* has a native currency at
                // least which is set as the network's currency.
                network.addCurrency (currency, baseUnit: baseUnit, defaultUnit: defaultUnit)

                // Add the units - this will not replace an existing unti
                units.forEach { network.addUnitFor (currency: currency, unit: $0) }
        }
    }

    func configure (network: Network, feesFrom blockchainModel: BlockChainDB.Model.Blockchain) {
        // The feeUnit is always the network currency's base unit
        guard let feeUnit = network.baseUnitFor (currency: network.currency)
            else { return }

        // Extract the network fees from the blockchainModel
        let fees = blockchainModel.feeEstimates
            // Well, quietly ignore a fee if we can't parse the amount.
            .compactMap { (fee: BlockChainDB.Model.BlockchainFee) -> NetworkFee? in
                let timeInterval  = fee.confirmationTimeInMilliseconds
                return Amount.create (string: fee.amount, unit: feeUnit)
                    .map { NetworkFee (timeIntervalInMilliseconds: timeInterval,
                                       pricePerCostFactor: $0) }
        }

<<<<<<< HEAD
            func announceNetwork (_ network: Network) {
                // Save the network
//                 self.networks.append (network)
=======
        // We require fees
        guard !fees.isEmpty
            else { print ("SYS: CONFIGURE: Missed Fees (\(blockchainModel.name)) on '\(blockchainModel.network)'"); return }
>>>>>>> 53120ef1

        // Update the network's fees.
        network.fees = fees
    }

     ///
    /// Configure the system.  This will query various BRD services, notably the BlockChainDB, to
    /// establish the available networks (aka blockchains) and their currencies.  For each
    /// `Network` there will be `SystemEvent` which can be used by the App to create a
    /// `WalletManager`
    ///
    /// - Parameter applicationCurrencies: If the BlockChainDB does not return any currencies, then
    ///     use `applicationCurrencies` merged into the deafults.  Appropriate currencies can be
    ///     created from `System::asBlockChainDBModelCurrency` (see below)
    ///
    public func configure (withCurrencyModels applicationCurrencies: [BlockChainDB.Model.Currency]) {
        // The networks we've already processed
        let existingNetworks   = networks

        // The 'discovered networks' will all be announced at once.
        var discoveredNetworks = [Network]()

<<<<<<< HEAD
            // The 'supported networks' will be the built-in networks matching 'onMainnet'
            let supportedNetworks = self.networks

            // Query for blockchains.
            self.client.getBlockchains (mainnet: self.onMainnet) {
                (blockchainResult: Result<[SystemClient.Blockchain],SystemClientError>) in
=======
        // The 'supported networks' will be the built-in networks matching 'onMainnet'.  There is
        // no harm in calling this multiple times.
        let supportedNetworks = Network.installBuiltins()
            .filter { self.onMainnet == $0.isMainnet}

        func announceNetwork (_ network: Network) {
            // Save the network
             self.networks.append (network)
>>>>>>> 53120ef1

             self.listenerQueue.async {
                 // Announce NetworkEvent.created...
                 self.listener?.handleNetworkEvent (system: self, network: network, event: NetworkEvent.created)

                 // Announce SystemEvent.networkAdded - this will likely be handled with
                 // system.createWalletManager(network:...) which will then announce
                 // numerous events as wallets are created.
                 self.listener?.handleSystemEvent  (system: self, event: SystemEvent.networkAdded(network: network))
             }

             // Keep a running total of discovered networks
             discoveredNetworks.append(network)
        }

        func announceNetworkUpdate (_ network: Network) {
            self.listenerQueue.async {
                self.listener?.handleNetworkEvent (system: self, network: network, event: .updated)
            }
        }

        // Query for blockchains.
        self.query.getBlockchains (mainnet: self.onMainnet) {
            (blockchainResult: Result<[BlockChainDB.Model.Blockchain],BlockChainDB.QueryError>) in

            // If the query failed, soldier on without any models
            let blockchainModels = blockchainResult
                .getWithRecovery {
                    print ("SYS: CONFIGURE: Missed Blockchains Query: \($0)")
                    return []
            }

            // Make a map from the supported models
            let blockchainModelsMap = Dictionary (uniqueKeysWithValues:
                blockchainModels.map { ($0.id, $0) })

            // Query currencies for all blockchains on mainnet/testnet
            self.query.getCurrencies (mainnet: self.onMainnet) {
                (currencyResult: Result<[BlockChainDB.Model.Currency],BlockChainDB.QueryError>) in

                // If the query failed, soldier on with the `applicationCurrencies`.  We may have
                // a mixture of 'mainnet' and 'testnet' in this result.
                let currencyModels = currencyResult
                    .getWithRecovery {
                        print ("SYS: CONFIGURE: Missed Currencies Query: \($0)")
                        return applicationCurrencies
                            .filter { $0.verified == true }
                }

                // Handle each network
                supportedNetworks
                    .forEach { (network: Network) in

<<<<<<< HEAD
                        // query currencies based on the (Network <==> BlockchainMode) id
                        self.client.getCurrencies (blockchainId: network.uids) {
                            (currencyResult: Result<[SystemClient.Currency],SystemClientError>) in

                            // We get one `currencyResult` per blockchain.  If we leave the group
                            // upon completion of this block, we'll match the `enter` calls.
                            defer {
                                blockchainsGroup.leave()
                            }

                            // Don't process a network that we've added already.
//                            guard nil == self.networkBy (uids: network.uids)
//                                else { print ("SYS: CONFIGURE: Skipped Duplicate Network: \(network.name)"); return }

                            // Get the built-in network
//                            guard let network = supportedNetworks.first (where: { network.uids == $0.uids })
//                                else { print ("SYS: CONFIGURE: Missed network for model: \(network.uids)"); return }
=======
                        // Record if we already know about `network`
                        let existing = existingNetworks.contains(network)
>>>>>>> 53120ef1

                        // Configure the network using the currencyModels.  If currency models have
                        // been added, then we'll add those to `network`.
                        self.configure (network: network, currenciesFrom: currencyModels)

<<<<<<< HEAD
                            currencyResult.getWithRecovery { (ignore) in
                                return applicationCurrencies
                                    .filter { $0.blockchainID == network.uids }
                            }
                                // TODO: Only needed if getCurrencies returns the wrong stuff.
                                .filter { $0.blockchainID == network.uids }
                                .filter { $0.verified }
                                .forEach { (currencyModel: SystemClient.Currency) in

                                    // Create the currency
                                    let currency = Currency (uids: currencyModel.id,
                                                             name: currencyModel.name,
                                                             code: currencyModel.code,
                                                             type: currencyModel.type,
                                                             issuer: currencyModel.address)

                                    // Create the base unit
                                    let baseUnit: Unit = currencyModel.demoninations.first { 0 == $0.decimals }
                                        .map { currencyDenominationToBaseUnit(currency: currency, model: $0) }
                                        ?? currencyToDefaultBaseUnit (currency: currency)

                                    // Create the other units
                                    var units: [Unit] = [baseUnit]
                                    units += currencyModel.demoninations.filter { 0 != $0.decimals }
                                        .map { currencyDenominationToUnit (currency: currency, model: $0, base: baseUnit) }

                                    // Find the default unit
                                    let maximumDecimals = units.reduce (0) { max ($0, $1.decimals) }
                                    let defaultUnit = units.first { $0.decimals == maximumDecimals }!

                                    // Add the currency - this will not replace an existing currency
                                    // Note, a builtin network *always* has a native currency at
                                    // least which is set as the network's currency.
                                    network.addCurrency (currency, baseUnit: baseUnit, defaultUnit: defaultUnit)

                                    // Add the units - this will not replace an existing unti
                                    units.forEach { network.addUnitFor (currency: currency, unit: $0) }
                            }

                            // The feeUnit is always the network currency's base unit
                            guard let feeUnit = network.baseUnitFor (currency: network.currency)
                                else { return }

                            // If we have a blockchain model for this network, process it.
                            if let blockchainModel = blockchainModelsMap[network.uids] {

                                if let blockHeight = blockchainModel.blockHeight {
                                    cryptoNetworkSetHeight (network.core, blockHeight)
                                }

                                // Extract the network fees from the blockchainModel
                                let fees = blockchainModel.feeEstimates
                                    // Well, quietly ignore a fee if we can't parse the amount.
                                    .compactMap { (fee: SystemClient.BlockchainFee) -> NetworkFee? in
                                        let timeInterval  = fee.confirmationTimeInMilliseconds
                                        return Amount.create (string: fee.amount, unit: feeUnit)
                                            .map { NetworkFee (timeIntervalInMilliseconds: timeInterval,
                                                               pricePerCostFactor: $0) }
                                }

                                // We require fees
                                guard !fees.isEmpty
                                    else { print ("SYS: CONFIGURE: Missed Fees (\(blockchainModel.name)) on '\(blockchainModel.network)'"); return }

                                // Update the network's fees.
                                network.fees = fees
                            }
                            else { print ("SYS: CONFIGURE: Missed model for network: \(network.uids)") }
=======
                        // If we have a blockChainModel, configure the network fees.
                        if let blockchainModel = blockchainModelsMap[network.uids] {
                            if let blockHeight = blockchainModel.blockHeight {
                                cryptoNetworkSetHeight (network.core, blockHeight)
                            }

                            self.configure (network: network, feesFrom: blockchainModel)
                        }
                        else { print ("SYS: CONFIGURE: Missed model for network: \(network.uids)") }
>>>>>>> 53120ef1

                        // If this is the first we've learn of this network, then announce it
                        if !existing {
                            announceNetwork(network)
                        }

                        // Otherwise, announce a network update
                        else {
                            announceNetworkUpdate(network)
                        }
                }

                // Announce the newly discoveredNetworks on completion
                if existingNetworks.isEmpty || !discoveredNetworks.isEmpty {
                    self.listenerQueue.async {
                        self.listener?.handleSystemEvent(system: self, event: SystemEvent.discoveredNetworks (networks: discoveredNetworks))
                    }
                }
            }
        }
    }

    private static func makeCurrencyDemominationsERC20 (_ code: String, decimals: UInt8) -> [SystemClient.CurrencyDenomination] {
        let name = code.uppercased()
        let code = code.lowercased()

        return [
            (name: "\(name) Token INT", code: "\(code)i", decimals: 0,        symbol: "\(code)i"),   // BRDI -> BaseUnit
            (name: "\(name) Token",     code: code,       decimals: decimals, symbol: code)
        ]
    }

    ///
    /// Create a SystemClient.Currency to be used in the event that the BlockChainDB does
    /// not provide its own currency model.
    ///
    public static func asBlockChainDBModelCurrency (uids: String, name: String, code: String, type: String, decimals: UInt8) -> SystemClient.Currency? {
        // convert to lowercase to match up with built-in blockchains
        let type = type.lowercased()
        guard "erc20" == type || "native" == type else { return nil }
        return uids.firstIndex(of: ":")
            .map {
                let code         = code.lowercased()
                let blockchainID = uids.prefix(upTo: $0).description
                let address      = uids.suffix(from: uids.index (after: $0)).description

                return (id:   uids,
                        name: name,
                        code: code,
                        type: type,
                        blockchainID: blockchainID,
                        address: (address != "__native__" ? address : nil),
                        verified: true,
                        demoninations: System.makeCurrencyDemominationsERC20 (code, decimals: decimals))
        }
    }


    //
    // Static Weak System References
    //

    /// A serial queue to protect `systemIndex` and `systemMapping`
    static let systemQueue = DispatchQueue (label: "System", attributes: .concurrent)

    /// A index to globally identify systems.
    static var systemIndex: Int32 = 0;

    /// Increment the index
    static var systemIndexIncrement: Int32 {
        systemQueue.sync {
            systemIndex += 1
            return systemIndex
        }
    }

    /// A dictionary mapping an index to a system.
    static var systemMapping: [Int32 : System] = [:]

    ///
    /// Lookup a `System` from an `index
    ///
    /// - Parameter index:
    ///
    /// - Returns: A System if it is mapped by the index and has not been GCed.
    ///
    static func systemLookup (index: Int32) -> System? {
        return systemQueue.sync {
            return systemMapping[index]
        }
    }

    /// An array of removed systems.  This is a workaround for systems that have been destroyed.
    /// We do not correctly handle 'release' and thus C-level memory issues are introduced; rather
    /// than solving those memory issues now, we'll avoid 'release' by holding a reference.
    private static var systemRemovedSystems = [System]()

    /// If true, save removed system in the above array. Set to `false` for debugging 'release'.
    private static var systemRemovedSystemsSave = true;

    static func systemRemove (index: Int32) {
        return systemQueue.sync (flags: .barrier) {
            systemMapping.removeValue (forKey: index)
                .map {
                    if systemRemovedSystemsSave {
                        systemRemovedSystems.append ($0)
                    }
            }
        }
    }

    ///
    /// Add a systme to the mapping.  Create a new index in the process and assign as system.index
    ///
    /// - Parameter system:
    ///
    /// - Returns: the system's index
    ///
    static func systemExtend (with system: System) {
        systemQueue.async (flags: .barrier) {
            systemMapping[system.index] = system
        }
    }

    static func systemExtract (_ context: BRCryptoListenerContext!) -> System? {
        precondition (nil != context)

        let index = 1 + Int32(UnsafeMutableRawPointer(bitPattern: 1)!.distance(to: context))

        return systemLookup(index: index)
    }

    static func systemExtract (_ context: BRCryptoListenerContext!,
                               _ cwm: BRCryptoWalletManager!) -> (System, WalletManager)? {
        precondition (nil != context  && nil != cwm)

        return systemExtract(context)
            .map { ($0, WalletManager (core: cwm,
                                       system: $0,
                                       callbackCoordinator: $0.callbackCoordinator,
                                       take: true))
        }
    }

    static func systemExtract (_ context: BRCryptoListenerContext!,
                               _ cwm: BRCryptoWalletManager!,
                               _ wid: BRCryptoWallet!) -> (System, WalletManager, Wallet)? {
        precondition (nil != context  && nil != cwm && nil != wid)

        return systemExtract (context, cwm)
            .map { ($0.0,
                    $0.1,
                    $0.1.walletByCoreOrCreate (wid, create: true)!)
        }
    }

    static func systemExtract (_ context: BRCryptoListenerContext!,
                               _ cwm: BRCryptoWalletManager!,
                               _ wid: BRCryptoWallet!,
                               _ tid: BRCryptoTransfer!) -> (System, WalletManager, Wallet, Transfer)? {
        precondition (nil != context  && nil != cwm && nil != wid && nil != tid)

        // create -> CRYPTO_TRANSFER_EVENT_CREATED == event.type
        return systemExtract (context, cwm, wid)
            .map { ($0.0,
                    $0.1,
                    $0.2,
                    $0.2.transferByCoreOrCreate (tid, create: true)!)
        }
    }

    /// The index of this system.  Set by `System.systemExtend()`
    var index: Int32 = 0

    var systemContext: BRCryptoClientContext? {
        let index = Int(self.index)
        return UnsafeMutableRawPointer (bitPattern: index)
    }

    public static func create (client: SystemClient,
                               listener: SystemListener,
                               account: Account,
                               onMainnet: Bool,
                               path: String,
                               listenerQueue: DispatchQueue? = nil) -> System {
        return System (client: client,
                       listener: listener,
                       account: account,
                       onMainnet: onMainnet,
                       path: path,
                       listenerQueue: listenerQueue)
    }

    static func destroy (system: System) {
        // Stop all callbacks.  This might be inconsistent with 'deleted' events.
        System.systemRemove (index: system.index)

        // Disconnect all wallet managers
<<<<<<< HEAD
        system.disconnectAll ()
=======
        system.pause()
>>>>>>> 53120ef1

        // Stop all the wallet managers.
        system.managers.forEach { $0.stop() }

        // Stop event handling, etc
        cryptoSystemStop (system.core)
    }

    ///
    /// Cease use of `system` and remove (aka 'wipe') its persistent storage.  Caution is highly
    /// warranted; none of the System's references, be they Wallet Managers, Wallets, Transfers, etc
    /// should be *touched* once the system is wiped.
    ///
    /// - Note: This function blocks until completed.  Be sure that all references are dereferenced
    ///         *before* invoking this function and remove the reference to `system` after this
    ///         returns.
    ///
    /// - Parameter system: the system to wipe
    ///
    public static func wipe (system: System) {
        // Save the path to the persistent storage
        let storagePath = system.path;

        // Destroy the system.
        destroy (system: system)

        // Clear out persistent storage
        do {
            if FileManager.default.fileExists(atPath: storagePath) {
                try FileManager.default.removeItem(atPath: storagePath)
            }
        }
        catch let error as NSError {
            print("Error: \(error.localizedDescription)")
        }
    }

    ///
    /// Remove (aka 'wipe') the persistent storage associated with any and all systems located
    /// within `atPath` except for a specified array of systems to preserve.  Generally, this
    /// function should be called on startup after all systems have been created.  When called at
    /// that time, any 'left over' systems will have their persistent storeage wiped.
    ///
    /// - Note: This function will perform no action if `atPath` does not exist or is
    ///         not a directory.
    ///
    /// - Parameter atPath: the file system path where system data is persistently stored
    /// - Parameter systems: the array of systems that shouldn not have their data wiped.
    ///
    public static func wipeAll (atPath: String, except systems: [System]) {
        do {
            try FileManager.default.contentsOfDirectory (atPath: atPath)
                .map     { (path) in atPath + "/" + path }
                .filter  { (path) in !systems.contains { path == $0.path } }
                .forEach { (path) in
                    do {
                        try FileManager.default.removeItem (atPath: path)
                    }
                    catch {}
            }
        }
        catch {}
    }
}

public enum SystemState {
    case created
    case deleted

    init (core: BRCryptoSystemState) {
        switch core {
        case CRYPTO_SYSTEM_STATE_CREATED:
            self = .created

        case CRYPTO_SYSTEM_STATE_DELETED:
            self = .deleted

        default:
            preconditionFailure()
        }
    }
}

public enum SystemEvent {
    case created
    case changed (old: SystemState, new: SystemState)
    case deleted

    /// A network has been added to the system.  This event is generated during `configure` as
    /// each BlockChainDB blockchain is discovered.
    case networkAdded   (network: Network)

    /// During `configure` once all networks have been discovered, this event is generated to
    /// mark the completion of network discovery.  The provided networks are the newly added ones;
    /// if all the known networks are required, use `system.networks`.
    case discoveredNetworks (networks: [Network])

    /// A wallet manager has been added to the system.  WalletMangers are added by the APP
    /// generally as a subset of the Networks and through a call to System.craeteWalletManager.
    case managerAdded (manager: WalletManager)

    init (system: System, core: BRCryptoSystemEvent) {
        switch core.type {
        case CRYPTO_SYSTEM_EVENT_CREATED:
            self = .created

        case CRYPTO_SYSTEM_EVENT_CHANGED:
            self = .changed(old: SystemState (core: core.u.state.old),
                            new: SystemState (core: core.u.state.new))

        case CRYPTO_SYSTEM_EVENT_DELETED:
            self = .deleted

        case CRYPTO_SYSTEM_EVENT_NETWORK_ADDED:
            self = .networkAdded (network: Network (core: core.u.network, take: false))

        case CRYPTO_SYSTEM_EVENT_NETWORK_CHANGED:
            preconditionFailure()
        case CRYPTO_SYSTEM_EVENT_NETWORK_DELETED:
            preconditionFailure()

        case CRYPTO_SYSTEM_EVENT_MANAGER_ADDED:
            self = .managerAdded (manager: WalletManager (core: core.u.manager,
                                                          system: system,
                                                          callbackCoordinator: system.callbackCoordinator,
                                                          take: false))

        case CRYPTO_SYSTEM_EVENT_MANAGER_CHANGED:
            preconditionFailure()
        case CRYPTO_SYSTEM_EVENT_MANAGER_DELETED:
            preconditionFailure()

        default:
            preconditionFailure()
        }
    }
}

///
/// A SystemListener recieves asynchronous events announcing state changes to Networks, to Managers,
/// to Wallets and to Transfers.  This is an application's sole mechanism to learn of asynchronous
/// state changes.  The `SystemListener` is built upon other listeners (for WalletManager, etc) and
/// adds in `func handleSystemEvent(...)`.
///
/// All event handlers will be asynchronously performed on a listener-specific queue.  Handler will
/// be invoked as `queue.async { listener.... (...) }`.  This queue can be serial or parallel as
/// any listener calls back into System are multi-thread protected.  The queue is provided as part
/// of the System initalizer - if a queue is not specified a default one will be provided.
///
/// Note: This must be 'class bound' as System holds a 'weak' reference (for GC reasons).
///
public protocol SystemListener : /* class, */ WalletManagerListener, WalletListener, TransferListener, NetworkListener {
    ///
    /// Handle a System Event
    ///
    /// - Parameters:
    ///   - system: the system
    ///   - event: the event
    ///
    func handleSystemEvent (system: System,
                            event: SystemEvent)
}

/// A Functional Interface for a Handler
public typealias SystemEventHandler = (System, SystemEvent) -> Void

///
/// A SystemCallbackCoordinator coordinates callbacks for non-event based announcement interfaces.
///
internal final class SystemCallbackCoordinator {
    enum Handler {
        case walletFeeEstimate (Wallet.EstimateFeeHandler)
    }

    private var index: Int32 = 0;
    private var handlers: [Int32: Handler] = [:]

    // The queue upon which to invoke handlers.
    private let queue: DispatchQueue

    public typealias Cookie = UnsafeMutableRawPointer

    private func cookieToIndex (_ cookie: Cookie) -> Int32 {
        // Convert `cookie` back to an Int.  The trick is that `bitPattern` cannot be `0`.  So
        // we use `1` when computing the 'distance' and need to add `1` to the result.
        return 1 + Int32(UnsafeMutableRawPointer(bitPattern: 1)!.distance(to: cookie))
    }

    public func addWalletFeeEstimateHandler(_ handler: @escaping Wallet.EstimateFeeHandler) -> Cookie {
        return System.systemQueue.sync (flags: .barrier) {
            index += 1
            handlers[index] = Handler.walletFeeEstimate(handler)
            // A new cookie using `index` as a pointer.
            return UnsafeMutableRawPointer (bitPattern: Int (index))!  // `index` is neve `1`
        }
    }

    private func remWalletFeeEstimateHandler (_ cookie: UnsafeMutableRawPointer) -> Wallet.EstimateFeeHandler? {
        return System.systemQueue.sync (flags: .barrier) {
            return handlers.removeValue (forKey: cookieToIndex(cookie))
                .flatMap {
                    switch $0 {
                    case .walletFeeEstimate (let handler): return handler
                    }
            }
        }
    }

    func handleWalletFeeEstimateSuccess (_ cookie: UnsafeMutableRawPointer, estimate: TransferFeeBasis) {
        if let handler = remWalletFeeEstimateHandler(cookie) {
            queue.async {
                handler (Result.success (estimate))
            }
        }
    }

    func handleWalletFeeEstimateFailure (_ cookie: UnsafeMutableRawPointer, error: Wallet.FeeEstimationError) {
        if let handler = remWalletFeeEstimateHandler(cookie) {
            queue.async {
                handler (Result.failure(error))
            }
        }
    }

    init (queue: DispatchQueue) {
        self.queue = queue
    }
}


extension System {
    internal var cryptoListener: BRCryptoListener {
        // These methods are invoked direclty on a BWM, EWM, or GWM thread.
        return cryptoListenerCreate(
            systemContext,

            // BRCryptoListenerSystemCallback
            { (context, sys, event) in
                precondition (nil != context && nil != sys)
                defer { cryptoSystemGive(sys) }

                guard let system = System.systemExtract(context)
                else { print ("SYS: Event: \(event.type): Missed (sys)"); return }

                system.listener?.handleSystemEvent(system: system,
                                                   event: SystemEvent.init (system: system,
                                                                            core: event))
        },

            // BRCryptoListenerNetworkCallback
            { (context, net, event) in
                precondition (nil != context && nil != net)
                defer { cryptoNetworkGive (net) }

                guard let system = System.systemExtract(context),
                    let network = system.networkBy(core: net!)
                    else { print ("SYS: Event: \(event.type): Missed (net)"); return }

                system.listener?.handleNetworkEvent(system: system,
                                                    network: network,
                                                    event: NetworkEvent.init(core: event))
        },
            // BRCryptoListenerWalletManagerCallback
            { (context, cwm, event) in
                precondition (nil != context  && nil != cwm)
                defer { cryptoWalletManagerGive(cwm) }

                guard let (system, manager) = System.systemExtract (context, cwm)
                    else { print ("SYS: Event: \(event.type): Missed {cwm}"); return }

                if event.type != CRYPTO_WALLET_MANAGER_EVENT_CHANGED {
                    print ("SYS: Event: Manager (\(manager.name)): \(event.type)")
                }
                var walletManagerEvent: WalletManagerEvent? = nil

                switch event.type {
                case CRYPTO_WALLET_MANAGER_EVENT_CREATED:
                    walletManagerEvent = WalletManagerEvent.created

                case CRYPTO_WALLET_MANAGER_EVENT_CHANGED:
                    print ("SYS: Event: Manager (\(manager.name)): \(event.type): {\(WalletManagerState (core: event.u.state.old)) -> \(WalletManagerState (core: event.u.state.new))}")
                    walletManagerEvent = WalletManagerEvent.changed (oldState: WalletManagerState (core: event.u.state.old),
                                                                     newState: WalletManagerState (core: event.u.state.new))

                case CRYPTO_WALLET_MANAGER_EVENT_DELETED:
                    walletManagerEvent = WalletManagerEvent.deleted

                case CRYPTO_WALLET_MANAGER_EVENT_WALLET_ADDED:
                    defer { if let wid = event.u.wallet { cryptoWalletGive (wid) }}
                    guard let wallet = manager.walletBy (core: event.u.wallet)
                        else { print ("SYS: Event: \(event.type): Missed (wallet)"); return }
                    walletManagerEvent = WalletManagerEvent.walletAdded (wallet: wallet)

                case CRYPTO_WALLET_MANAGER_EVENT_WALLET_CHANGED:
                    defer { if let wid = event.u.wallet { cryptoWalletGive (wid) }}
                    guard let wallet = manager.walletBy (core: event.u.wallet)
                        else { print ("SYS: Event: \(event.type): Missed (wallet)"); return }
                    walletManagerEvent = WalletManagerEvent.walletChanged(wallet: wallet)

                case CRYPTO_WALLET_MANAGER_EVENT_WALLET_DELETED:
                    defer { if let wid = event.u.wallet { cryptoWalletGive (wid) }}
                    guard let wallet = manager.walletBy (core: event.u.wallet)
                        else { print ("SYS: Event: \(event.type): Missed (wallet)"); return }
                    walletManagerEvent = WalletManagerEvent.walletDeleted(wallet: wallet)

                case CRYPTO_WALLET_MANAGER_EVENT_SYNC_STARTED:
                    walletManagerEvent = WalletManagerEvent.syncStarted

                case CRYPTO_WALLET_MANAGER_EVENT_SYNC_CONTINUES:
                    let timestamp: Date? = (0 == event.u.syncContinues.timestamp // NO_CRYPTO_TIMESTAMP
                        ? nil
                        : Date (timeIntervalSince1970: TimeInterval(event.u.syncContinues.timestamp)))

                    walletManagerEvent = WalletManagerEvent.syncProgress (
                        timestamp: timestamp,
                        percentComplete: event.u.syncContinues.percentComplete)

                case CRYPTO_WALLET_MANAGER_EVENT_SYNC_STOPPED:
                    let reason = WalletManagerSyncStoppedReason(core: event.u.syncStopped.reason)
                    walletManagerEvent = WalletManagerEvent.syncEnded(reason: reason)

                case CRYPTO_WALLET_MANAGER_EVENT_SYNC_RECOMMENDED:
                    let depth = WalletManagerSyncDepth(core: event.u.syncRecommended.depth)
                    walletManagerEvent = WalletManagerEvent.syncRecommended(depth: depth)

                case CRYPTO_WALLET_MANAGER_EVENT_BLOCK_HEIGHT_UPDATED:
                    walletManagerEvent = WalletManagerEvent.blockUpdated(height: event.u.blockHeight)

                default: preconditionFailure()
                }

                walletManagerEvent.map { (event) in
                    system.listener?.handleManagerEvent (system: system,
                                                         manager: manager,
                                                         event: event)
                }
        },

            // BRCryptoListenerWalletCallback
            { (context, cwm, wid, event) in
                precondition (nil != context  && nil != cwm && nil != wid)
                defer { cryptoWalletManagerGive(cwm); cryptoWalletGive(wid) }

                guard let (system, manager, wallet) = System.systemExtract (context, cwm, wid)
                    else { print ("SYS: Event: \(event.type): Missed {cwm, wid}"); return }

                if event.type != CRYPTO_WALLET_EVENT_CHANGED {
                    print ("SYS: Event: Wallet (\(wallet.name)): \(event.type)")
                }

                var walletEvent: WalletEvent? = nil

                switch event.type {
                case CRYPTO_WALLET_EVENT_CREATED:
                    walletEvent = WalletEvent.created

                case CRYPTO_WALLET_EVENT_CHANGED:
                    print ("SYS: Event: Wallet (\(manager.name)): \(event.type): {\(WalletState (core: event.u.state.old)) -> \(WalletState (core: event.u.state.new))}")
                    walletEvent = WalletEvent.changed (oldState: WalletState (core: event.u.state.old),
                                                       newState: WalletState (core: event.u.state.new))

                case CRYPTO_WALLET_EVENT_DELETED:
                    walletEvent = WalletEvent.deleted

                case CRYPTO_WALLET_EVENT_TRANSFER_ADDED:
                    defer { if let tid = event.u.transfer { cryptoTransferGive(tid) }}
                    guard let transfer = wallet.transferBy (core: event.u.transfer)
                        else { print ("SYS: Event: \(event.type): Missed (transfer)"); return }
                    walletEvent = WalletEvent.transferAdded (transfer: transfer)

                case CRYPTO_WALLET_EVENT_TRANSFER_CHANGED:
                    defer { if let tid = event.u.transfer { cryptoTransferGive(tid) }}
                    guard let transfer = wallet.transferBy (core: event.u.transfer)
                        else { print ("SYS: Event: \(event.type): Missed (transfer)"); return }
                    walletEvent = WalletEvent.transferChanged (transfer: transfer)

                case CRYPTO_WALLET_EVENT_TRANSFER_SUBMITTED:
                    defer { if let tid = event.u.transfer { cryptoTransferGive(tid) }}
                    guard let transfer = wallet.transferBy (core: event.u.transfer)
                        else { print ("SYS: Event: \(event.type): Missed (transfer)"); return }
                    walletEvent = WalletEvent.transferSubmitted (transfer: transfer, success: true)

                case CRYPTO_WALLET_EVENT_TRANSFER_DELETED:
                    defer { if let tid = event.u.transfer { cryptoTransferGive(tid) }}
                    guard let transfer = wallet.transferBy (core: event.u.transfer)
                        else { print ("SYS: Event: \(event.type): Missed (transfer)"); return }
                    walletEvent = WalletEvent.transferDeleted (transfer: transfer)

                case CRYPTO_WALLET_EVENT_BALANCE_UPDATED:
                    let amount = Amount (core: event.u.balanceUpdated.amount,
                                         take: false)
                    walletEvent = WalletEvent.balanceUpdated(amount: amount)

                case CRYPTO_WALLET_EVENT_FEE_BASIS_UPDATED:
                    let feeBasis = TransferFeeBasis (core: event.u.feeBasisUpdated.basis, take: false)
                    walletEvent = WalletEvent.feeBasisUpdated(feeBasis: feeBasis)

                case CRYPTO_WALLET_EVENT_FEE_BASIS_ESTIMATED:
                    let cookie = event.u.feeBasisEstimated.cookie!
                    if CRYPTO_SUCCESS == event.u.feeBasisEstimated.status,
                        let feeBasis = event.u.feeBasisEstimated.basis
                            .map ({ TransferFeeBasis (core: $0, take: false) }) {
                        system.callbackCoordinator.handleWalletFeeEstimateSuccess (cookie, estimate: feeBasis)
                    }
                    else {
                        let feeError = Wallet.FeeEstimationError.fromStatus(event.u.feeBasisEstimated.status)
                        system.callbackCoordinator.handleWalletFeeEstimateFailure (cookie, error: feeError)
                    }
                default: preconditionFailure()
                }

                walletEvent.map { (event) in
                    system.listener?.handleWalletEvent (system: manager.system,
                                                        manager: manager,
                                                        wallet: wallet,
                                                        event: event)
                }
        },

            // BRCryptoListenerWalletCallback
            { (context, cwm, wid, tid, event) in
                precondition (nil != context  && nil != cwm && nil != wid && nil != tid)
                defer { cryptoWalletManagerGive(cwm); cryptoWalletGive(wid); cryptoTransferGive(tid) }

                guard let (system, manager, wallet, transfer) = System.systemExtract (context, cwm, wid, tid)
                    else { print ("SYS: Event: \(event.type): Missed {cwm, wid, tid}"); return }

                if event.type != CRYPTO_TRANSFER_EVENT_CHANGED {
                    print ("SYS: Event: Transfer (\(wallet.name) @ \(transfer.hash?.description ?? "pending")): \(event.type)")
                }

                var transferEvent: TransferEvent? = nil

                switch (event.type) {
                case CRYPTO_TRANSFER_EVENT_CREATED:
                    transferEvent = TransferEvent.created

                case CRYPTO_TRANSFER_EVENT_CHANGED:
                    print ("SYS: Event: Transfer (\(wallet.name)): \(event.type): {\(TransferState (core: event.u.state.old)) -> \(TransferState (core: event.u.state.new))}")

                    // The event.u.state.{old,new} references to BRCryptoTransferState are 'passed'
                    // to the TransferState initializer.
                    transferEvent = TransferEvent.changed (old: TransferState.init (core: event.u.state.old),
                                                           new: TransferState.init (core: event.u.state.new))

                case CRYPTO_TRANSFER_EVENT_DELETED:
                    transferEvent = TransferEvent.deleted

                default: preconditionFailure()
                }

                transferEvent.map { (event) in
                    system.listener?.handleTransferEvent (system: system,
                                                          manager: manager,
                                                          wallet: wallet,
                                                          transfer: transfer,
                                                          event: event)
                }
        })
    }
}

extension System {
    private static func cleanup (_ message: String,
                                 cwm: BRCryptoWalletManager? = nil,
                                 wid: BRCryptoWallet? = nil,
                                 tid: BRCryptoTransfer? = nil) -> Void {
        print (message)
        cwm.map { cryptoWalletManagerGive ($0) }
        wid.map { cryptoWalletGive ($0) }
        tid.map { cryptoTransferGive ($0) }
    }

    private static func getTransferStatus (_ modelStatus: String) -> BRCryptoTransferStateType {
        switch modelStatus {
        case "confirmed": return CRYPTO_TRANSFER_STATE_INCLUDED
        case "submitted", "reverted": return CRYPTO_TRANSFER_STATE_SUBMITTED
        case "failed", "rejected":    return CRYPTO_TRANSFER_STATE_ERRORED
        default: preconditionFailure()
        }
    }
}

extension System {
    private static func mergeTransfers (_ transaction: SystemClient.Transaction, with addresses: [String])
        -> [(transfer: SystemClient.Transfer, fee: SystemClient.Amount?)] {
            // Only consider transfers w/ `address`
            var transfers = transaction.transfers.filter {
                ($0.source.map { addresses.caseInsensitiveContains($0) } ?? false) ||
                    ($0.target.map { addresses.caseInsensitiveContains($0) } ?? false)
            }

            // Note for later: all transfers have a unique id

            let partition = transfers.partition { "__fee__" != $0.target }
            switch (0..<partition).count {
            case 0:
                // There is no "__fee__" entry
                return transfers[partition...]
                    .map { (transfer: $0, fee: nil) }

            case 1:
                // There is a single "__fee__" entry
                let transferWithFee = transfers[..<partition][0]

                // We may or may not have a non-fee transfer matching `transferWithFee`.  We
                // may or may not have more than one non-fee transfers matching `transferWithFee`

                // Find the first of the non-fee transfers matching `transferWithFee`.
                let transferMatchingFee = transfers[partition...]
                    .first {
                        $0.transactionId == transferWithFee.transactionId &&
                            $0.source == transferWithFee.source &&
                            $0.amount.currency == transferWithFee.amount.currency
                }

                // We must have a transferMatchingFee; if we don't add one
                let transfers = transfers[partition...] +
                    (nil != transferMatchingFee
                        ? []
                        : [(id: transferWithFee.id,
                            source: transferWithFee.source,
                            target: "unknown",
                            amount: (currency: transferWithFee.amount.currency,
                                     value: "0"),
                            acknowledgements: transferWithFee.acknowledgements,
                            index: transferWithFee.index,
                            transactionId: transferWithFee.transactionId,
                            blockchainId: transferWithFee.blockchainId,
                            metaData: transferWithFee.metaData)])

                // Hold the Id for the transfer that we'll add a fee to.
                let transferForFeeId = transferMatchingFee.map { $0.id } ?? transferWithFee.id

                // Map transfers adding the fee to the `transferforFeeId`
                return transfers
                    .map { (transfer: $0,
                            fee: ($0.id == transferForFeeId ? transferWithFee.amount : nil))
                }

            default:
                // There is more than one "__fee__" entry
                preconditionFailure()
            }
    }
}

extension System {
    internal static func makeAddresses (_ addresses: UnsafeMutablePointer<UnsafePointer<Int8>?>?,
                                        _ addressesCount: Int) -> [String] {
        var cAddresses = addresses!
        var addresses:[String] = Array (repeating: "", count: addressesCount)
        for index in 0..<addressesCount {
            addresses[index] = asUTF8String (cAddresses.pointee!)
            cAddresses = cAddresses.advanced(by: 1)
        }
        return addresses
    }

    internal static func makeTransactionBundle (_ model: SystemClient.Transaction) -> BRCryptoClientTransactionBundle {
        let timestamp = model.timestamp.map { $0.asUnixTimestamp } ?? 0
        let height    = model.blockHeight ?? 0
        let status    = System.getTransferStatus (model.status)

        var data = model.raw!
        let bytesCount = data.count
        return data.withUnsafeMutableBytes { (bytes: UnsafeMutableRawBufferPointer) -> BRCryptoClientTransactionBundle in
            let bytesAsUInt8 = bytes.baseAddress?.assumingMemoryBound(to: UInt8.self)
            return cryptoClientTransactionBundleCreate (status, bytesAsUInt8, bytesCount, timestamp, height)
        }
    }

    internal static func makeTransferBundles (_ transaction: SystemClient.Transaction, addresses:[String]) -> [BRCryptoClientTransferBundle] {
        let blockTimestamp = transaction.timestamp.map { $0.asUnixTimestamp } ?? 0
        let blockHeight    = transaction.blockHeight ?? BLOCK_HEIGHT_UNBOUND
        let blockConfirmations = transaction.confirmations ?? 0
        let blockTransactionIndex = transaction.index ?? 0
        let blockHash             = transaction.blockHash
        let status    = System.getTransferStatus (transaction.status)

        return System.mergeTransfers (transaction, with: addresses)
            .map { (arg: (transfer: SystemClient.Transfer, fee: SystemClient.Amount?)) in
                let (transfer, fee) = arg

                let metaData = (transaction.metaData ?? [:]).merging (transfer.metaData ?? [:]) { (cur, new) in new }

                var metaKeysPtr = Array(metaData.keys)
                    .map { UnsafePointer<Int8>(strdup($0)) }
                defer { metaKeysPtr.forEach { cryptoMemoryFree (UnsafeMutablePointer(mutating: $0)) } }

                var metaValsPtr = Array(metaData.values)
                    .map { UnsafePointer<Int8>(strdup($0)) }
                defer { metaValsPtr.forEach { cryptoMemoryFree (UnsafeMutablePointer(mutating: $0)) } }

                return cryptoClientTransferBundleCreate (status,
                                                         transaction.hash,
                                                         transfer.id,
                                                         transfer.source,
                                                         transfer.target,
                                                         transfer.amount.value,
                                                         transfer.amount.currency,
                                                         fee.map { $0.value },
                                                         blockTimestamp,
                                                         blockHeight,
                                                         blockConfirmations,
                                                         blockTransactionIndex,
                                                         blockHash,
                                                         metaKeysPtr.count,
                                                         &metaKeysPtr,
                                                         &metaValsPtr)
        }
    }

    internal var cryptoClient: BRCryptoClient {
        return BRCryptoClient (
            context: systemContext,

            funcGetBlockNumber: { (context, cwm, sid) in
                precondition (nil != context  && nil != cwm)

                guard let (_, manager) = System.systemExtract (context, cwm)
                    else { System.cleanup("SYS: GetBlockNumber: Missed {cwm}", cwm: cwm); return }
                print ("SYS: GetBlockNumber")

                manager.client.getBlockchain (blockchainId: manager.network.uids) {
                    (res: Result<SystemClient.Blockchain, SystemClientError>) in
                    defer { cryptoWalletManagerGive (cwm!) }
                    res.resolve (
                        success: {        cwmAnnounceBlockNumber (cwm, sid, CRYPTO_TRUE,  $0.blockHeight ?? 0) },
                        failure: { (_) in cwmAnnounceBlockNumber (cwm, sid, CRYPTO_FALSE, 0) })
                }},

            funcGetTransactions: { (context, cwm, sid, addresses, addressesCount, begBlockNumber, endBlockNumber) in
                precondition (nil != context  && nil != cwm)

                guard let (_, manager) = System.systemExtract (context, cwm)
                    else { System.cleanup ("SYS: BTC: GetTransactions: Missed {cwm}", cwm: cwm); return }
                print ("SYS: BTC: GetTransactions: Blocks: {\(begBlockNumber), \(endBlockNumber)}")

                let addresses = System.makeAddresses (addresses, addressesCount)

                manager.client.getTransactions (blockchainId: manager.network.uids,
                                               addresses: addresses,
                                               begBlockNumber: (begBlockNumber == BLOCK_HEIGHT_UNBOUND_VALUE ? nil : begBlockNumber),
                                               endBlockNumber: (endBlockNumber == BLOCK_HEIGHT_UNBOUND_VALUE ? nil : endBlockNumber),
<<<<<<< HEAD
                                               includeRaw: true) {
                                                (res: Result<[SystemClient.Transaction], SystemClientError>) in
=======
                                               includeRaw: true,
                                               includeTransfers: false) {
                                                (res: Result<[BlockChainDB.Model.Transaction], BlockChainDB.QueryError>) in
>>>>>>> 53120ef1
                                                defer { cryptoWalletManagerGive (cwm!) }
                                                res.resolve(
                                                    success: {
                                                        var bundles: [BRCryptoClientTransactionBundle?] = $0.map { System.makeTransactionBundle ($0) }
                                                            //.map { UnsafeMutablePointer<BRCryptoClientTransactionBundle?> ($0) }
                                                        cwmAnnounceTransactions (cwm, sid, CRYPTO_TRUE,  &bundles, bundles.count) },
                                                    failure: { (_) in
                                                        cwmAnnounceTransactions (cwm, sid, CRYPTO_FALSE, nil, 0) })
                }},

            funcGetTransfers: { (context, cwm, sid, addresses, addressesCount, begBlockNumber, endBlockNumber) in
                precondition (nil != context  && nil != cwm)

                guard let (_, manager) = System.systemExtract (context, cwm)
                    else { print ("SYS: GetTransfers: Missed {cwm}"); return }
                print ("SYS: GetTransfers: Blocks: {\(begBlockNumber), \(endBlockNumber)}")

                let addresses = System.makeAddresses (addresses, addressesCount)

                manager.client.getTransactions (blockchainId: manager.network.uids,
                                               addresses: addresses,
                                               begBlockNumber: (begBlockNumber == BLOCK_HEIGHT_UNBOUND_VALUE ? nil : begBlockNumber),
                                               endBlockNumber: (endBlockNumber == BLOCK_HEIGHT_UNBOUND_VALUE ? nil : endBlockNumber),
                                               includeRaw: false) {
                                                (res: Result<[SystemClient.Transaction], SystemClientError>) in
                                                defer { cryptoWalletManagerGive(cwm) }
                                                res.resolve(
                                                    success: {
                                                        var bundles: [BRCryptoClientTransferBundle?]  = $0.flatMap { System.makeTransferBundles ($0, addresses: addresses) }
                                                        cwmAnnounceTransfers (cwm, sid, CRYPTO_TRUE,  &bundles, bundles.count) },
                                                    failure: { (_) in
                                                        cwmAnnounceTransfers (cwm, sid, CRYPTO_FALSE, nil,     0) })
                }},

            funcSubmitTransaction: { (context, cwm, sid, transactionBytes, transactionBytesLength, hashAsHex) in
                precondition (nil != context  && nil != cwm)

                guard let (_, manager) = System.systemExtract (context, cwm)
                    else { System.cleanup  ("SYS: SubmitTransaction: Missed {cwm}", cwm: cwm); return }
                print ("SYS: SubmitTransaction")

                let hash = asUTF8String (hashAsHex!)
                let data = Data (bytes: transactionBytes!, count: transactionBytesLength)

                manager.client.createTransaction (blockchainId: manager.network.uids, hashAsHex: hash, transaction: data) {
                    (res: Result<Void, SystemClientError>) in
                    defer { cryptoWalletManagerGive (cwm!) }
                    res.resolve(
                        success: { (_) in
                            cwmAnnounceSubmitTransfer (cwm, sid, CRYPTO_TRUE,  hash) },
                        failure: { (e) in
                            print ("SYS: SubmitTransaction: Error: \(e)")
                            cwmAnnounceSubmitTransfer (cwm, sid, CRYPTO_FALSE, hash) })
                }},

            funcEstimateTransactionFee: { (context, cwm, sid, transactionBytes, transactionBytesLength, hashAsHex) in
                precondition (nil != context  && nil != cwm)

                guard let (_, manager) = System.systemExtract (context, cwm)
                    else { System.cleanup  ("SYS: EstimateTransactionFee: Missed {cwm}", cwm: cwm); return }
                print ("SYS: EstimateTransactionFee")

                let hash = asUTF8String (hashAsHex!)
                let data = Data (bytes: transactionBytes!, count: transactionBytesLength)

                manager.client.estimateTransactionFee (blockchainId: manager.network.uids, hashAsHex: hash, transaction: data) {
                    (res: Result<SystemClient.TransactionFee, SystemClientError>) in
                    defer { cryptoWalletManagerGive (cwm!) }
                    res.resolve(
                        success: { cwmAnnounceEstimateTransactionFee (cwm, sid, CRYPTO_TRUE, hash, $0.costUnits) },
                        failure: { (e) in
                            print ("SYS: EstimateTransactionFee: Error: \(e)")
                            cwmAnnounceEstimateTransactionFee (cwm, sid, CRYPTO_FALSE, hash, 0) })
                }}
        )
    }
}

/// Support for Persistent Storage Migration.
///
/// Allow prior App version to migrate their SQLite database representations of BTC/BTC
/// transations, blocks and peers into 'Generic Crypto' - where these entities are persistently
/// stored in the file system (by BRFileSystem).
///
extension System {

    ///
    /// A Blob of Transaction Data
    ///
    /// - btc:
    ///
    public typealias TransactionBlobBTCTuple = (
        bytes: [UInt8],
        blockHeight: UInt32,
        timestamp: UInt32 // time interval since unix epoch (including '0'
    )

    public enum TransactionBlob {
        case btc (TransactionBlobBTCTuple)
    }

    ///
    /// A BlockHash is 32-bytes of UInt8 data
    ///
    public typealias BlockHash = [UInt8]

    /// Validate `BlockHash`
    private static func validateBlockHash (_ hash: BlockHash) -> Bool {
        return 32 == hash.count
    }

    ///
    /// A Blob of Block Data
    ///
    /// - btc:
    ///
    public typealias BlockBlobBTCTuple = (
        hash: BlockHash,
        height: UInt32,
        nonce: UInt32,
        target: UInt32,
        txCount: UInt32,
        version: UInt32,
        timestamp: UInt32?,
        flags: [UInt8],
        hashes: [BlockHash],
        merkleRoot: BlockHash,
        prevBlock: BlockHash
    )

    public enum BlockBlob {
        case btc (BlockBlobBTCTuple)
    }

    ///
    /// A Blob of Peer Data
    ///
    /// - btc:
    ///
    public typealias PeerBlobBTCTuple = (
        address: UInt32,  // UInt128 { .u32 = { 0, 0, 0xffff, <address> }}
        port: UInt16,
        services: UInt64,
        timestamp: UInt32?
    )

    public enum PeerBlob {
        case btc (PeerBlobBTCTuple)
    }

    ///
    /// Migrate Errors
    ///
    enum MigrateError: Error {
        /// Migrate does not apply to this network
        case invalid

        /// Migrate couldn't access the file system
        case create

        /// Migrate failed to parse or to save a transaction
        case transaction

        /// Migrate failed to parse or to save a block
        case block

        /// Migrate failed to parse or to save a peer.
        case peer
    }

    ///
    /// Migrate the storage for a network given transaction, block and peer blobs.  The provided
    /// blobs must be consistent with `network`.  For exmaple, if `network` represents BTC or BCH
    /// then the blobs must be of type `.btc`; otherwise a MigrateError is thrown.
    ///
    /// - Parameters:
    ///   - network:
    ///   - transactionBlobs:
    ///   - blockBlobs:
    ///   - peerBlobs:
    ///
    /// - Throws: MigrateError
    ///
    public func migrateStorage (network: Network,
                                transactionBlobs: [TransactionBlob],
                                blockBlobs: [BlockBlob],
                                peerBlobs: [PeerBlob]) throws {
        guard migrateRequired (network: network)
            else { throw MigrateError.invalid }

        switch cryptoNetworkGetType (network.core) {
        case CRYPTO_NETWORK_TYPE_BTC,
             CRYPTO_NETWORK_TYPE_BCH:
            try migrateStorageAsBTC(network: network,
                                    transactionBlobs: transactionBlobs,
                                    blockBlobs: blockBlobs,
                                    peerBlobs: peerBlobs)
        default:
            throw MigrateError.invalid
        }
    }

    ///
    /// Migrate storage for BTC
    ///
    private func migrateStorageAsBTC (network: Network,
                                      transactionBlobs: [TransactionBlob],
                                      blockBlobs: [BlockBlob],
                                      peerBlobs: [PeerBlob]) throws {

        guard let migrator = cryptoWalletMigratorCreate (network.core, path)
            else { throw MigrateError.create }
        defer { cryptoWalletMigratorRelease (migrator) }

        try transactionBlobs.forEach { (blob: TransactionBlob) in
            guard case let .btc (blob) = blob
                else { throw MigrateError.transaction }

            var bytes = blob.bytes
            let status = cryptoWalletMigratorHandleTransactionAsBTC (migrator,
                                                                     &bytes, bytes.count,
                                                                     blob.blockHeight,
                                                                     blob.timestamp)
            if status.type != CRYPTO_WALLET_MIGRATOR_SUCCESS {
                throw MigrateError.transaction
            }
        }

        try blockBlobs.forEach { (blob: BlockBlob) in
            guard case let .btc (blob) = blob
                else { throw MigrateError.block }

            // On a `nil` timestamp, by definition skip out, don't migrate this blob
            guard nil != blob.timestamp
                else { return }

            guard blob.hashes.allSatisfy (System.validateBlockHash(_:)),
                System.validateBlockHash(blob.hash),
                System.validateBlockHash(blob.merkleRoot),
                System.validateBlockHash(blob.prevBlock)
                else { throw MigrateError.block }

            var flags  = blob.flags
            var hashes = blob.hashes.flatMap { $0 }  // [[UInt8 ...] ...] => [UInt8 ... ...]
            let hashesCount = blob.hashes.count

            let hash: BRCryptoData32 = blob.hash.withUnsafeBytes { $0.load (as: BRCryptoData32.self) }
            let merkleRoot: BRCryptoData32 = blob.merkleRoot.withUnsafeBytes { $0.load (as: BRCryptoData32.self) }
            let prevBlock:  BRCryptoData32 = blob.prevBlock.withUnsafeBytes  { $0.load (as: BRCryptoData32.self) }

            try hashes.withUnsafeMutableBytes { (hashesBytes: UnsafeMutableRawBufferPointer) -> Void in
                let hashesAddr = hashesBytes.baseAddress?.assumingMemoryBound(to: BRCryptoData32.self)
                let status = cryptoWalletMigratorHandleBlockAsBTC (migrator,
                                                                   hash,
                                                                   blob.height,
                                                                   blob.nonce,
                                                                   blob.target,
                                                                   blob.txCount,
                                                                   blob.version,
                                                                   blob.timestamp!,
                                                                   &flags, flags.count,
                                                                   hashesAddr, hashesCount,
                                                                   merkleRoot,
                                                                   prevBlock)
                if status.type != CRYPTO_WALLET_MIGRATOR_SUCCESS {
                    throw MigrateError.block
                }
            }
        }

        try peerBlobs.forEach { (blob: PeerBlob) in
            guard case let .btc (blob) = blob
                else { throw MigrateError.peer }

            // On a `nil` timestamp, by definition skip out, don't migrate this blob
            guard nil != blob.timestamp
                else { return }

            let status = cryptoWalletMigratorHandlePeerAsBTC (migrator,
                                                              blob.address,
                                                              blob.port,
                                                              blob.services,
                                                              blob.timestamp!)

            if status.type != CRYPTO_WALLET_MIGRATOR_SUCCESS {
                throw MigrateError.peer
            }
        }
    }

    ///
    /// If migration is required, return the currency code; otherwise, return nil.
    ///
    /// - Note: it is not an error not to migrate.
    ///
    /// - Parameter network:
    ///
    /// - Returns: The currency code or nil
    ///
    public func migrateRequired (network: Network) -> Bool {
        switch cryptoNetworkGetType (network.core) {
        case CRYPTO_NETWORK_TYPE_BTC,
             CRYPTO_NETWORK_TYPE_BCH:
            return true
        default:
            return false
        }
    }

    /// Testing

    ///
    /// Convert `transfer` to a `TransactionBlob`.
    ///
    /// - Parameter transfer:
    ///
    /// - Returns: A `TransactionBlob` or nil (if the transfer's network does not require
    ///     migration, such as for an ETH network).
    ///
    internal func asBlob (transfer: Transfer) -> TransactionBlob? {
        let network = transfer.manager.network
        guard migrateRequired(network: network)
            else { return nil }

        switch cryptoNetworkGetType (network.core) {
        case CRYPTO_NETWORK_TYPE_BTC,
             CRYPTO_NETWORK_TYPE_BCH:
            var blockHeight: UInt32 = 0
            var timestamp:   UInt32 = 0
            var bytesCount:  size_t = 0
            var bytes: UnsafeMutablePointer<UInt8>? = nil
            defer { if nil != bytes { cryptoMemoryFree (bytes) }}

            cryptoTransferExtractBlobAsBTC (transfer.core,
                                            &bytes, &bytesCount,
                                            &blockHeight,
                                            &timestamp)

            return TransactionBlob.btc ((bytes: UnsafeMutableBufferPointer<UInt8> (start: bytes, count: bytesCount).map { $0 },
                                         blockHeight: blockHeight,
                                         timestamp: timestamp))
        default:
            return nil
        }
    }
}

extension BRCryptoTransferEventType: CustomStringConvertible {
    public var description: String {
        return asUTF8String (cryptoTransferEventTypeString(self))
    }
}

extension BRCryptoWalletEventType: CustomStringConvertible {
    public var description: String {
        return asUTF8String (cryptoWalletEventTypeString (self))
    }
}

extension BRCryptoWalletManagerEventType: CustomStringConvertible {
    public var description: String {
        return asUTF8String (cryptoWalletManagerEventTypeString (self))
    }
}
<|MERGE_RESOLUTION|>--- conflicted
+++ resolved
@@ -60,20 +60,10 @@
         let pointers = cryptoSystemGetNetworks (core, &count);
         defer { if let ptr = pointers { cryptoMemoryFree (ptr) }}
 
-<<<<<<< HEAD
         let networks: [BRCryptoNetwork] = pointers?
             .withMemoryRebound (to: BRCryptoNetwork.self, capacity: count) {
                 Array (UnsafeBufferPointer (start: $0, count: count))
         } ?? []
-=======
-    public func managerBy (network: Network) -> WalletManager? {
-        return managers
-            .first { $0.network == network }
-    }
-
-    /// We define default blockchains but these are wholly insufficient given that the
-    /// specfication includes `blockHeight` (which can never be correct).
->>>>>>> 53120ef1
 
         return networks.map { Network (core: $0, take: false) }
     }
@@ -111,16 +101,10 @@
                            take: false) }
     }
 
-<<<<<<< HEAD
      internal func managerBy (core: BRCryptoWalletManager) -> WalletManager? {
         return (CRYPTO_TRUE == cryptoSystemHasWalletManager (self.core, core)
             ? WalletManager (core: core, system: self, callbackCoordinator: callbackCoordinator, take: true)
             : nil)
-=======
-    internal func managerBy (core: BRCryptoWalletManager) -> WalletManager? {
-        return managers
-            .first { $0.core == core }
->>>>>>> 53120ef1
     }
 
     internal func managerBy (network: BRCryptoNetwork) -> WalletManager? {
@@ -587,16 +571,12 @@
     ///
     /// Pause by disconnecting all wallet managers among other things.
     ///
-<<<<<<< HEAD
-    public func configure (withCurrencyModels applicationCurrencies: [SystemClient.Currency]) {
-        func currencyDenominationToBaseUnit (currency: Currency, model: SystemClient.CurrencyDenomination) -> Unit {
-=======
     public func pause () {
         // If called when we've no networks, then we've never been configured.  Ignore pausing.
         if !networks.isEmpty {
             print ("SYS: Pause")
             managers.forEach { $0.disconnect() }
-            query.cancelAll()
+            client.cancelAll()
         }
     }
 
@@ -613,9 +593,18 @@
 
     // MARK: - Configure
 
-    func configure (network: Network, currenciesFrom currencyModels: [BlockChainDB.Model.Currency]) {
-        func currencyDenominationToBaseUnit (currency: Currency, model: BlockChainDB.Model.CurrencyDenomination) -> Unit {
->>>>>>> 53120ef1
+    ///
+    /// Configure the system.  This will query various BRD services, notably the BlockChainDB, to
+    /// establish the available networks (aka blockchains) and their currencies.  For each
+    /// `Network` there will be `SystemEvent` which can be used by the App to create a
+    /// `WalletManager`
+    ///
+    /// - Parameter applicationCurrencies: If the BlockChainDB does not return any currencies, then
+    ///     use `applicationCurrencies` merged into the deafults.  Appropriate currencies can be
+    ///     created from `System::asBlockChainDBModelCurrency` (see below)
+    ///
+    public func configure (network: Network, currenciesFrom currencyModels: [SystemClient.Currency]) {
+        func currencyDenominationToBaseUnit (currency: Currency, model: SystemClient.CurrencyDenomination) -> Unit {
             return Unit (currency: currency,
                          code:   model.code,
                          name:   model.name,
@@ -640,7 +629,7 @@
 
         currencyModels
             .filter { $0.blockchainID == network.uids }
-            .forEach { (currencyModel: BlockChainDB.Model.Currency) in
+            .forEach { (currencyModel: SystemClient.Currency) in
                 // Create the currency
                 let currency = Currency (uids: currencyModel.id,
                                          name: currencyModel.name,
@@ -672,7 +661,7 @@
         }
     }
 
-    func configure (network: Network, feesFrom blockchainModel: BlockChainDB.Model.Blockchain) {
+    func configure (network: Network, feesFrom blockchainModel: SystemClient.Blockchain) {
         // The feeUnit is always the network currency's base unit
         guard let feeUnit = network.baseUnitFor (currency: network.currency)
             else { return }
@@ -680,22 +669,16 @@
         // Extract the network fees from the blockchainModel
         let fees = blockchainModel.feeEstimates
             // Well, quietly ignore a fee if we can't parse the amount.
-            .compactMap { (fee: BlockChainDB.Model.BlockchainFee) -> NetworkFee? in
+            .compactMap { (fee: SystemClient.BlockchainFee) -> NetworkFee? in
                 let timeInterval  = fee.confirmationTimeInMilliseconds
                 return Amount.create (string: fee.amount, unit: feeUnit)
                     .map { NetworkFee (timeIntervalInMilliseconds: timeInterval,
                                        pricePerCostFactor: $0) }
         }
 
-<<<<<<< HEAD
-            func announceNetwork (_ network: Network) {
-                // Save the network
-//                 self.networks.append (network)
-=======
         // We require fees
         guard !fees.isEmpty
             else { print ("SYS: CONFIGURE: Missed Fees (\(blockchainModel.name)) on '\(blockchainModel.network)'"); return }
->>>>>>> 53120ef1
 
         // Update the network's fees.
         network.fees = fees
@@ -711,30 +694,20 @@
     ///     use `applicationCurrencies` merged into the deafults.  Appropriate currencies can be
     ///     created from `System::asBlockChainDBModelCurrency` (see below)
     ///
-    public func configure (withCurrencyModels applicationCurrencies: [BlockChainDB.Model.Currency]) {
+    public func configure (withCurrencyModels applicationCurrencies: [SystemClient.Currency]) {
         // The networks we've already processed
         let existingNetworks   = networks
 
         // The 'discovered networks' will all be announced at once.
         var discoveredNetworks = [Network]()
 
-<<<<<<< HEAD
-            // The 'supported networks' will be the built-in networks matching 'onMainnet'
-            let supportedNetworks = self.networks
-
-            // Query for blockchains.
-            self.client.getBlockchains (mainnet: self.onMainnet) {
-                (blockchainResult: Result<[SystemClient.Blockchain],SystemClientError>) in
-=======
         // The 'supported networks' will be the built-in networks matching 'onMainnet'.  There is
         // no harm in calling this multiple times.
-        let supportedNetworks = Network.installBuiltins()
-            .filter { self.onMainnet == $0.isMainnet}
+        let supportedNetworks = self.networks
 
         func announceNetwork (_ network: Network) {
             // Save the network
-             self.networks.append (network)
->>>>>>> 53120ef1
+//             self.networks.append (network)
 
              self.listenerQueue.async {
                  // Announce NetworkEvent.created...
@@ -757,8 +730,8 @@
         }
 
         // Query for blockchains.
-        self.query.getBlockchains (mainnet: self.onMainnet) {
-            (blockchainResult: Result<[BlockChainDB.Model.Blockchain],BlockChainDB.QueryError>) in
+        self.client.getBlockchains (mainnet: self.onMainnet) {
+            (blockchainResult: Result<[SystemClient.Blockchain],SystemClientError>) in
 
             // If the query failed, soldier on without any models
             let blockchainModels = blockchainResult
@@ -772,8 +745,8 @@
                 blockchainModels.map { ($0.id, $0) })
 
             // Query currencies for all blockchains on mainnet/testnet
-            self.query.getCurrencies (mainnet: self.onMainnet) {
-                (currencyResult: Result<[BlockChainDB.Model.Currency],BlockChainDB.QueryError>) in
+            self.client.getCurrencies (mainnet: self.onMainnet) {
+                (currencyResult: Result<[SystemClient.Currency],SystemClientError>) in
 
                 // If the query failed, soldier on with the `applicationCurrencies`.  We may have
                 // a mixture of 'mainnet' and 'testnet' in this result.
@@ -788,103 +761,13 @@
                 supportedNetworks
                     .forEach { (network: Network) in
 
-<<<<<<< HEAD
-                        // query currencies based on the (Network <==> BlockchainMode) id
-                        self.client.getCurrencies (blockchainId: network.uids) {
-                            (currencyResult: Result<[SystemClient.Currency],SystemClientError>) in
-
-                            // We get one `currencyResult` per blockchain.  If we leave the group
-                            // upon completion of this block, we'll match the `enter` calls.
-                            defer {
-                                blockchainsGroup.leave()
-                            }
-
-                            // Don't process a network that we've added already.
-//                            guard nil == self.networkBy (uids: network.uids)
-//                                else { print ("SYS: CONFIGURE: Skipped Duplicate Network: \(network.name)"); return }
-
-                            // Get the built-in network
-//                            guard let network = supportedNetworks.first (where: { network.uids == $0.uids })
-//                                else { print ("SYS: CONFIGURE: Missed network for model: \(network.uids)"); return }
-=======
                         // Record if we already know about `network`
                         let existing = existingNetworks.contains(network)
->>>>>>> 53120ef1
 
                         // Configure the network using the currencyModels.  If currency models have
                         // been added, then we'll add those to `network`.
                         self.configure (network: network, currenciesFrom: currencyModels)
 
-<<<<<<< HEAD
-                            currencyResult.getWithRecovery { (ignore) in
-                                return applicationCurrencies
-                                    .filter { $0.blockchainID == network.uids }
-                            }
-                                // TODO: Only needed if getCurrencies returns the wrong stuff.
-                                .filter { $0.blockchainID == network.uids }
-                                .filter { $0.verified }
-                                .forEach { (currencyModel: SystemClient.Currency) in
-
-                                    // Create the currency
-                                    let currency = Currency (uids: currencyModel.id,
-                                                             name: currencyModel.name,
-                                                             code: currencyModel.code,
-                                                             type: currencyModel.type,
-                                                             issuer: currencyModel.address)
-
-                                    // Create the base unit
-                                    let baseUnit: Unit = currencyModel.demoninations.first { 0 == $0.decimals }
-                                        .map { currencyDenominationToBaseUnit(currency: currency, model: $0) }
-                                        ?? currencyToDefaultBaseUnit (currency: currency)
-
-                                    // Create the other units
-                                    var units: [Unit] = [baseUnit]
-                                    units += currencyModel.demoninations.filter { 0 != $0.decimals }
-                                        .map { currencyDenominationToUnit (currency: currency, model: $0, base: baseUnit) }
-
-                                    // Find the default unit
-                                    let maximumDecimals = units.reduce (0) { max ($0, $1.decimals) }
-                                    let defaultUnit = units.first { $0.decimals == maximumDecimals }!
-
-                                    // Add the currency - this will not replace an existing currency
-                                    // Note, a builtin network *always* has a native currency at
-                                    // least which is set as the network's currency.
-                                    network.addCurrency (currency, baseUnit: baseUnit, defaultUnit: defaultUnit)
-
-                                    // Add the units - this will not replace an existing unti
-                                    units.forEach { network.addUnitFor (currency: currency, unit: $0) }
-                            }
-
-                            // The feeUnit is always the network currency's base unit
-                            guard let feeUnit = network.baseUnitFor (currency: network.currency)
-                                else { return }
-
-                            // If we have a blockchain model for this network, process it.
-                            if let blockchainModel = blockchainModelsMap[network.uids] {
-
-                                if let blockHeight = blockchainModel.blockHeight {
-                                    cryptoNetworkSetHeight (network.core, blockHeight)
-                                }
-
-                                // Extract the network fees from the blockchainModel
-                                let fees = blockchainModel.feeEstimates
-                                    // Well, quietly ignore a fee if we can't parse the amount.
-                                    .compactMap { (fee: SystemClient.BlockchainFee) -> NetworkFee? in
-                                        let timeInterval  = fee.confirmationTimeInMilliseconds
-                                        return Amount.create (string: fee.amount, unit: feeUnit)
-                                            .map { NetworkFee (timeIntervalInMilliseconds: timeInterval,
-                                                               pricePerCostFactor: $0) }
-                                }
-
-                                // We require fees
-                                guard !fees.isEmpty
-                                    else { print ("SYS: CONFIGURE: Missed Fees (\(blockchainModel.name)) on '\(blockchainModel.network)'"); return }
-
-                                // Update the network's fees.
-                                network.fees = fees
-                            }
-                            else { print ("SYS: CONFIGURE: Missed model for network: \(network.uids)") }
-=======
                         // If we have a blockChainModel, configure the network fees.
                         if let blockchainModel = blockchainModelsMap[network.uids] {
                             if let blockHeight = blockchainModel.blockHeight {
@@ -894,7 +777,6 @@
                             self.configure (network: network, feesFrom: blockchainModel)
                         }
                         else { print ("SYS: CONFIGURE: Missed model for network: \(network.uids)") }
->>>>>>> 53120ef1
 
                         // If this is the first we've learn of this network, then announce it
                         if !existing {
@@ -1093,11 +975,7 @@
         System.systemRemove (index: system.index)
 
         // Disconnect all wallet managers
-<<<<<<< HEAD
-        system.disconnectAll ()
-=======
-        system.pause()
->>>>>>> 53120ef1
+        system.pause ()
 
         // Stop all the wallet managers.
         system.managers.forEach { $0.stop() }
@@ -1743,14 +1621,9 @@
                                                addresses: addresses,
                                                begBlockNumber: (begBlockNumber == BLOCK_HEIGHT_UNBOUND_VALUE ? nil : begBlockNumber),
                                                endBlockNumber: (endBlockNumber == BLOCK_HEIGHT_UNBOUND_VALUE ? nil : endBlockNumber),
-<<<<<<< HEAD
-                                               includeRaw: true) {
-                                                (res: Result<[SystemClient.Transaction], SystemClientError>) in
-=======
                                                includeRaw: true,
                                                includeTransfers: false) {
-                                                (res: Result<[BlockChainDB.Model.Transaction], BlockChainDB.QueryError>) in
->>>>>>> 53120ef1
+                                                (res: Result<[SystemClient.Transaction], SystemClientError>) in
                                                 defer { cryptoWalletManagerGive (cwm!) }
                                                 res.resolve(
                                                     success: {
@@ -1774,7 +1647,8 @@
                                                addresses: addresses,
                                                begBlockNumber: (begBlockNumber == BLOCK_HEIGHT_UNBOUND_VALUE ? nil : begBlockNumber),
                                                endBlockNumber: (endBlockNumber == BLOCK_HEIGHT_UNBOUND_VALUE ? nil : endBlockNumber),
-                                               includeRaw: false) {
+                                               includeRaw: false,
+                                               includeTransfers: true) {
                                                 (res: Result<[SystemClient.Transaction], SystemClientError>) in
                                                 defer { cryptoWalletManagerGive(cwm) }
                                                 res.resolve(
