//
//  BRSystemSystem.swift
//  WalletKit
//
//  Created by Ed Gamble on 3/27/19.
//  Copyright © 2019 Breadwinner AG. All rights reserved.
//
//  See the LICENSE file at the project root for license information.
//  See the CONTRIBUTORS file at the project root for a list of contributors.
//
import Foundation  // Data, DispatchQueue
import WalletKitCore

///
/// System (a singleton)
///
public final class System {

    /// The listener.  Gets all events for {Network, WalletManger, Wallet, Transfer}
    public private(set) weak var listener: SystemListener?

    /// The listenerQueue where all listener 'handle events' are asynchronously performed.
    internal let listenerQueue: DispatchQueue

    /// The account
    public let account: Account

    /// The path for persistent storage
    public let path: String

    /// If on mainnet
    public let onMainnet: Bool

    /// The 'blockchain DB' to use for BRD Server Assisted queries
    public let query: BlockChainDB

    /// The queue for asynchronous functionality.  Notably this is used in `configure()` to
    /// gather all of the `query` results as Networks are created and added.
    internal let queue = DispatchQueue (label: "Crypto System")

    /// the networks, unsorted.
    public internal(set) var networks: [Network] = []

    /// Flag indicating if the network is reachable; defaults to true
    internal var isNetworkReachable = true

    /// The wallet managers, unsorted.  A WalletManager will hold an 'unowned'
    /// reference back to `System`
    public internal(set) var managers: [WalletManager] = [];

    internal let callbackCoordinator: SystemCallbackCoordinator

    /// We define default blockchains but these are wholly insufficient given that the
    /// specfication includes `blockHeight` (which can never be correct).

    ///
    /// Add `network` to `networks`
    ///
    /// - Parameter network: the network to add
    ///
    internal func add (network: Network) {
        networks.append (network)
        announceEvent (SystemEvent.networkAdded(network: network))
    }

    internal func networkBy (uids: String) -> Network? {
        return networks.first { $0.uids == uids }
    }

     internal func managerBy (core: BRCryptoWalletManager) -> WalletManager? {
        return managers
            .first { $0.core == core }
    }

    ///
    /// Add `manager` to `managers`.  Will signal WalletManagerEvent.created and then
    /// SystemEvent.managerAdded is `manager` is added.
    ///
    /// - Parameter manager: the manager to add.
    ///
    internal func add (manager: WalletManager) {
        if !managers.contains(where: { $0 === manager }) {
            managers.append (manager)
            announceEvent (SystemEvent.managerAdded(manager: manager))
        }
    }

    ///
    /// Create a wallet manager for `network` using `mode`, `addressScheme`, and `currencies`.  A
    /// wallet will be 'registered' for each of:
    ///    a) the network's currency - this is the primaryWallet
    ///    b) for each of `currences` that are in `network`.
    /// These wallets are announced using WalletEvent.created and WalletManagerEvent.walledAdded.
    ///
    /// The created wallet manager is announed using WalletManagerEvent.created and
    /// SystemEvent.managerAdded.
    ///
    /// - Parameters:
    ///   - network: the wallet manager's network
    ///   - mode: the wallet manager mode to use
    ///   - addressScheme: the address scheme to use
    ///   - currencies: the currencies to 'register'.  A wallet will be created for each one.  It
    ///       is safe to pass currencies not in `network` as they will be filtered (but bad form
    ///       to do so).  The 'primaryWallet', for the network's currency, is always created; if
    ///       the primaryWallet's currency is in `currencies` then it is effectively ignored.
    ///
    /// - Returns: `true` on success; `false` on failure.
    ///
    /// - Note: There are two preconditions - `network` must support `mode` and `addressScheme`.
    ///     Thus a fatal error arises if, for example, the network is BTC and the scheme is ETH.
    ///
    public func createWalletManager (network: Network,
                                     mode: WalletManagerMode,
                                     addressScheme: AddressScheme,
                                     currencies: Set<Currency>) -> Bool {
        precondition (network.supportsMode(mode))
        precondition (network.supportsAddressScheme(addressScheme))

        guard accountIsInitialized (account, onNetwork: network),
            let manager = WalletManager (system: self,
                                         callbackCoordinator: callbackCoordinator,
                                         account: account,
                                         network: network,
                                         mode: mode,
                                         addressScheme: addressScheme,
                                         currencies: currencies,
                                         storagePath: path,
                                         listener: cryptoListener,
                                         client: cryptoClient)
            else { return false }
        
        manager.setNetworkReachable(isNetworkReachable)
        self.add (manager: manager)
        return true
    }

    ///
    /// Remove (aka 'wipe') the persistent storage associated with `network` at `path`.  This should
    /// be used solely to recover from a failure of `createWalletManager`.  A failure to create
    /// a wallet manager is most likely due to corruption of the persistently stored data and the
    /// only way to recover is to wipe that data.
    ///
    /// - Parameters:
    ///   - network: network to wipe data for
    ///
    public func wipe (network: Network) {
        // Racy - but if there is no wallet manager for `network`... then
        if !managers.contains(where: { network == $0.network }) {
            cryptoWalletManagerWipe (network.core, path);
        }
    }

    // Wallets - derived as a 'flatMap' of the managers' wallets.
    public var wallets: [Wallet] {
        return managers.flatMap { $0.wallets }
    }

    // Account Initialization
    
    public enum AccountInitializationError: Error {
        /// The function `accountInitialize(...callback)` was called but `accountIsInitialized()`
        /// return `true`.  No account initialization is required.
        case alreadyInitialized

        /// If account initialization requires a remote/HTTP query, then the query has failed.
        /// It is worth retrying.  Could occur if network connectivity is lost or remote/HTTP
        /// services are down.
        case queryFailure(String)

        /// An attempt was made to get the required account initialization data (aka 'create an
        /// account on the specified network') but the creation failed.  It is worth retrying but
        /// a delay may be warrented.  That is 'creating an account' might be in progress but
        /// got reported as failed; waiting a bit might allow the 'create' to complete.
        case cantCreate

        /// An attempt was made to get the required account initialization data (aka 'create an
        /// account on the specified network') but multiple accounts already exist.  This is
        /// unusual and may indicate a) a sophisticated User creating accounts outside of BRD, or
        /// b) and error during a BRD create that 'missed' a creation and now multiple exist.
        /// Chose the preferred account from among the array - like the one with the largest
        /// balance and then call `accountInitialize(...hedera)`
        case multipleHederaAccounts ([BlockChainDB.Model.HederaAccount])
    }

    ///
    /// Check if `Account` is initialized.  A WalletManger for {account, network} can not be
    /// created unless the account is initialized.  Some blockchains, such as Hedera, require
    /// a distinct initialization process.
    ///
    /// - Parameters:
    ///   - account: The Account
    ///   - network: The Network
    ///
    /// - Returns: `true` if initialized, `false` otherwise.
    ///
    public func accountIsInitialized (_ account: Account, onNetwork network: Network) -> Bool {
        return account.isInitialized(onNetwork: network)
    }

    ///
    /// Initialize an account for network.
    ///
    /// - Parameters:
    ///   - account: The Account
    ///   - network: The Network
    ///   - completion: A Handler that is invoked once initialization is complete.  On success,
    ///       the `Result` contains `account serialization data` that must be persistently stored.
    ///
    public func accountInitialize (_ account: Account,
                                   onNetwork network: Network,
                                   createIfDoesNotExist create: Bool,
                                   completion: @escaping  (Result<Data, AccountInitializationError>) -> Void) {
        guard !accountIsInitialized(account, onNetwork: network)
            else {
                accountInitializeReportResult (Result.failure(.alreadyInitialized), completion)
                return
        }

        switch network.type {
        case .hbar:
            // For Hedera, the account initialization data is the public key.
            guard let publicKey = account.getInitializationdData(onNetwork: network)
                .flatMap ({ CoreCoder.hex.encode(data: $0) })
            else {
                accountInitializeReportResult (Result.failure(.queryFailure("No initialization data")), completion)
                return
            }

            print ("SYS: Account: Hedera: publicKey: \(publicKey)")

            // Find a pre-existing account or create one if necessary.
            query.getHederaAccount (blockchainId: network.uids, publicKey: publicKey) {
                (res: Result<[BlockChainDB.Model.HederaAccount], BlockChainDB.QueryError>) in
                self.accountInitializeHandleHederaResult (create: create,
                                                          network: network,
                                                          publicKey: publicKey,
                                                          res: res,
                                                          completion: completion)
            }

        default:
            preconditionFailure("Initialization Is Not Supported: \(network.type)")
        }
    }

    ///
    /// If somehow, magically, you've got `initializationData`, use it to initialize `account`.
    /// Note that `initializationData` is not `account serialization data`; don't confuse them.
    ///
    /// - Parameters:
    ///   - account: The account
    ///   - network: The network
    ///   - data: accounit initialization data
    ///
    /// - Returns: An Account serialization that must be persistently stored; otherwise really bad
    ///     things will happen.
    ///
    public func accountInitialize (_ account: Account,
                                   onNetwork network: Network,
                                   using data: Data) -> Data? {
        return account.initialize (onNetwork: network, using: data)
    }

    ///
    /// Initialize a Hedera account based on a 'selection'.  On `accountInitialize` one fo the
    /// errors is `multipleHederaAccounts`.  If that occurs, you should select one of them and
    /// call this function with the one selected.
    ///
    /// - Parameters:
    ///   - account: The Account
    ///   - network: The Network
    ///   - hedera:  A HederaAccount selected from among
    ///         `AccountInitializationError.multipleHederaAccounts`
    ///
    /// - Returns: An Account serialization that must be persistently stored; otherwise really bad
    ///     things will happen.
    ///
    public func accountInitialize (_ account: Account,
                                   onNetwork network: Network,
                                   hedera: BlockChainDB.Model.HederaAccount) -> Data? {
        return hedera.id.data(using: .utf8)
            .flatMap { accountInitialize (account, onNetwork: network, using: $0) }
    }

    private func accountInitializeHandleHederaResult (create: Bool,
                                                      network: Network,
                                                      publicKey: String,
                                                      res: Result<[BlockChainDB.Model.HederaAccount], BlockChainDB.QueryError>,
                                                      completion: @escaping  (Result<Data, AccountInitializationError>) -> Void) {
        res.resolve (
            success: { (accounts: [BlockChainDB.Model.HederaAccount]) in
                switch accounts.count {
                case 0:
                    if !create { accountInitializeReportResult (Result.failure(.cantCreate), completion) }
                    else {
                        query.createHederaAccount (blockchainId: network.uids, publicKey: publicKey) {
                            (res: Result<[BlockChainDB.Model.HederaAccount], BlockChainDB.QueryError>) in
                            self.accountInitializeHandleHederaResult (create: false,
                                                                      network: network,
                                                                      publicKey: publicKey,
                                                                      res: res,
                                                                      completion: completion)
                        }
                    }

                case 1:
                    print ("SYS: Account: Hedera: AccountID: \(accounts[0].id), Balance: \(accounts[0].balance?.description ?? "<none>")")

                    let serialization = accountInitialize (account,
                                                           onNetwork: network,
                                                           hedera: accounts[0])
                    accountInitializeReportResult (Result.success(serialization), completion)

                default:
                    accountInitializeReportResult (Result.failure (.multipleHederaAccounts (accounts)), completion)
                }},

            failure: { (error: BlockChainDB.QueryError) in
                accountInitializeReportResult (Result.failure (.queryFailure (error.localizedDescription)), completion)
        })
    }

    private func accountInitializeReportResult (_ res: Result<Data?, AccountInitializationError>,
                                                _ completion: @escaping  (Result<Data, AccountInitializationError>) -> Void) {
        queue.async { completion (res.flatMap {
            $0.map { Result.success ($0) } ?? Result.failure(.queryFailure("No Data")) }) }
    }

    /// System Initialization

    static func ensurePath (_ path: String) -> Bool {
        // Apple on `fileExists`, `isWritableFile`
        //    "The following methods are of limited utility. Attempting to predicate behavior
        //     based on the current state of the filesystem or a particular file on the filesystem
        //     is encouraging odd behavior in the face of filesystem race conditions. It's far
        //     better to attempt an operation (like loading a file or creating a directory) and
        //     handle the error gracefully than it is to try to figure out ahead of time whether
        //     the operation will succeed."

        do {
            // Ensure that `storagePath` exists.  Seems the return value can be ignore:
            //    "true if the directory was created, true if createIntermediates is set and the
            //     directory already exists, or false if an error occurred."
            // The `attributes` need not be provided as we have write permission :
            //    "Permissions are set according to the umask of the current process"
            try FileManager.default.createDirectory (atPath: path,
                                                     withIntermediateDirectories: true,
                                                     attributes: nil)
        }
        catch { return false }

        // Ensure `path` is writeable.
        return FileManager.default.isWritableFile (atPath: path)
    }

    ///
    /// Initialize System
    ///
    /// - Parameters:
    ///   - listener: The listener for handlng events.
    ///
    ///   - account: The account, derived from the `paperKey`, that will be used for all networks.
    ///
    ///   - onMainnet: boolean to indicate if this is for mainnet or for testnet.  As blockchains
    ///       are announced, we'll filter them to be for mainent or testnet.
    ///
    ///   - path: The path to use for persistent storage of data, such as for BTC and ETH blocks,
    ///       peers, transaction and logs.
    ///
    ///   - query: The query for BlockchiainDB interaction.
    ///
    ///   - listenerQueue: The queue to use when performing listen event handler callbacks.  If a
    ///       queue is not specficied (default to `nil`), then one will be provided.
    ///
    internal init (listener: SystemListener,
                  account: Account,
                  onMainnet: Bool,
                  path: String,
                  query: BlockChainDB,
                  listenerQueue: DispatchQueue? = nil) {
        let accounctSpecificPath = path + (path.last == "/" ? "" : "/") + account.fileSystemIdentifier
        precondition (System.ensurePath(accounctSpecificPath))

        self.listener  = listener
        self.account   = account
        self.onMainnet = onMainnet
        self.path  = accounctSpecificPath
        self.query = query
        self.listenerQueue = listenerQueue ?? DispatchQueue (label: "Crypto System Listener")
        self.callbackCoordinator = SystemCallbackCoordinator (queue: self.listenerQueue)

        System.systemExtend (with: self)
        announceEvent(SystemEvent.created)
    }

    internal func announceEvent (_ event: SystemEvent) {
        self.listenerQueue.async {
            self.listener?.handleSystemEvent (system: self,
                                              event: event)
        }
    }

    ///
    /// Subscribe (or unsubscribe) to BlockChainDB notifications.  Notifications provide an
    /// asynchronous announcement of DB changes pertinent to the User and are used to avoid
    /// polling the DB for such changes.
    ///
    /// The Subscription includes an `endpoint` which is optional.  If provided, subscriptions
    /// are enabled; if not provided, subscriptions are disabled.  Disabling a sbuscription is
    /// required, even though polling in undesirable, because Notifications are user configured.
    ///
    /// - Parameter subscription: the subscription to enable or to disable notifications
    ///
    public func subscribe (using subscription: BlockChainDB.Subscription) {
        self.query.subscribe (walletId: account.uids,
                              subscription: subscription)
    }

    ///
    /// Announce a BlockChainDB transaction.  This should be called upon the "System User's"
    /// receipt of a BlockchainDB notification.
    ///
    /// - Parameters:
    ///   - transaction: the transaction id which can be used in `getTransfer` to query the
    ///         blockchainDB for details on the transaction
    ///   - data: The transaction JSON data (a dictionary) if available
    ///
    public func announce (transaction id: String, data: [String: Any]) {
        print ("SYS: Announce: \(id)")
    }
    #if false
    internal func updateSubscribedWallets () {
        let currencyKeyValues = wallets.map { ($0.currency.code, [$0.source.description]) }
        let wallet = (id: account.uids,
                      currencies: Dictionary (uniqueKeysWithValues: currencyKeyValues))
        self.query.updateWallet (wallet) { (res: Result<BlockChainDB.Model.Wallet, BlockChainDB.QueryError>) in
            print ("SYS: SubscribedWallets: \(res)")
        }
    }
    #endif
    /// MARK: - Network Fees

    ////
    /// A NetworkFeeUpdateError
    ///
    public enum NetworkFeeUpdateError: Error {
        /// The query endpoint for netowrk fees is unresponsive
        case feesUnavailable
    }

    ///
    /// Update the NetworkFees for all known networks.  This will query the `BlockChainDB` to
    /// acquire the fee information and then update each of system's networks with the new fee
    /// structure.  Each updated network will generate a NetworkEvent.feesUpdated event (even if
    /// the actual fees did not change).
    ///
    /// And optional completion handler can be provided.  If provided the completion handler is
    /// invoked with an array of the networks that were updated or with an error.
    ///
    /// It is appropriate to call this function anytime a network's fees are to be used, such as
    /// when a transfer is created and the User can choose among the different fees.
    ///
    /// - Parameter completion: An optional completion handler
    ///
    public func updateNetworkFees (_ completion: ((Result<[Network],NetworkFeeUpdateError>) -> Void)? = nil) {
        self.query.getBlockchains (mainnet: self.onMainnet) {
            (blockChainResult: Result<[BlockChainDB.Model.Blockchain],BlockChainDB.QueryError>) in

            // On an error, just skip out; we'll query again later, presumably
            guard case let .success (blockChainModels) = blockChainResult
                else {
                    completion? (Result.failure (NetworkFeeUpdateError.feesUnavailable))
                    return
            }

            let networks = blockChainModels.compactMap { (blockChainModel: BlockChainDB.Model.Blockchain) -> Network? in
                guard let network = self.networkBy (uids: blockChainModel.id)
                    else { return nil }

                // We always have a feeUnit for network
                let feeUnit = network.baseUnitFor(currency: network.currency)!

                // Get the fees
                let fees = blockChainModel.feeEstimates
                    // Well, quietly ignore a fee if we can't parse the amount.
                    .compactMap { (fee: BlockChainDB.Model.BlockchainFee) -> NetworkFee? in
                        return Amount.create (string: fee.amount, unit: feeUnit)
                            .map { NetworkFee (timeIntervalInMilliseconds: fee.confirmationTimeInMilliseconds,
                                               pricePerCostFactor: $0) }
                }

                // The fees are unlikely to change; but we'll announce .feesUpdated anyways.
                network.fees = fees
                self.listenerQueue.async {
                    self.listener?.handleNetworkEvent (system: self, network: network, event: .feesUpdated)
                }

                return network
            }

            completion? (Result.success(networks))
        }
    }

    ///
    /// Disconnect all wallet managers
    ///
    public func disconnectAll () {
        managers.forEach { $0.disconnect() }
    }

    ///
    /// Connect all wallet managers.  They will be connected w/o an explict NetworkPeer.
    ///
    public func connectAll () {
        managers.forEach { $0.connect() }
    }

    ///
    /// Set the network reachable flag for all managers. Setting or clearing this flag will
    /// NOT result in a connect/disconnect operation by a manager. Callers must use the
    /// `connect`/`disconnect` calls to change a WalletManager's connectivity state. Instead,
    /// managers MAY consult this flag when performing network operations to determine their
    /// viability.
    ///
    public func setNetworkReachable (_ isNetworkReachable: Bool) {
        self.isNetworkReachable = isNetworkReachable
        managers.forEach { $0.setNetworkReachable(isNetworkReachable) }
    }

     ///
    /// Configure the system.  This will query various BRD services, notably the BlockChainDB, to
    /// establish the available networks (aka blockchains) and their currencies.  For each
    /// `Network` there will be `SystemEvent` which can be used by the App to create a
    /// `WalletManager`
    ///
    /// - Parameter applicationCurrencies: If the BlockChainDB does not return any currencies, then
    ///     use `applicationCurrencies` merged into the deafults.  Appropriate currencies can be
    ///     created from `System::asBlockChainDBModelCurrency` (see below)
    ///
    public func configure (withCurrencyModels applicationCurrencies: [BlockChainDB.Model.Currency]) {
        func currencyDenominationToBaseUnit (currency: Currency, model: BlockChainDB.Model.CurrencyDenomination) -> Unit {
            return Unit (currency: currency,
                         code:   model.code,
                         name:   model.name,
                         symbol: model.symbol)
        }

        func currencyToDefaultBaseUnit (currency: Currency) -> Unit {
            return Unit (currency: currency,
                         code:   "\(currency.code.lowercased())i",
                         name:   "\(currency.name) INT",
                         symbol: "\(currency.code.uppercased())I")
        }

        func currencyDenominationToUnit (currency: Currency, model: BlockChainDB.Model.CurrencyDenomination, base: Unit) -> Unit {
            return Unit (currency: currency,
                         code:   model.code,
                         name:   model.name,
                         symbol: model.symbol,
                         base:   base,
                         decimals: model.decimals)
        }

        // Query for blockchains on the system.queue - thus system.configure() returns instantly
        // and only System (and other types of) Events allow access to networds, wallets, etc.
        self.queue.async {
            // This semaphore is used only to block this async block until at least one group
            // is entered.  Then this async block will wait until all groups have been left.
            let blockchainsSemaphore = DispatchSemaphore (value: 0)

            // This group will be entered and left multiple times as blockchain models and their
            // currencies are processed
            let blockchainsGroup = DispatchGroup ()

            // The 'discovered networks' will all be announced at once.
            var discoveredNetworks:[Network] = []

            func announceNetwork (_ network: Network) {
                // Save the network
                 self.networks.append (network)

                 self.listenerQueue.async {
                     // Announce NetworkEvent.created...
                     self.listener?.handleNetworkEvent (system: self, network: network, event: NetworkEvent.created)

                     // Announce SystemEvent.networkAdded - this will likely be handled with
                     // system.createWalletManager(network:...) which will then announce
                     // numerous events as wallets are created.
                     self.listener?.handleSystemEvent  (system: self, event: SystemEvent.networkAdded(network: network))
                 }

                 // Keep a running total of discovered networks
                 discoveredNetworks.append(network)
            }

            // The 'supported networks' will be the built-in networks matching 'onMainnet'
            let supportedNetworks = Network.installBuiltins()
                .filter { self.onMainnet == $0.isMainnet}

            // Query for blockchains.
            self.query.getBlockchains (mainnet: self.onMainnet) {
                (blockchainResult: Result<[BlockChainDB.Model.Blockchain],BlockChainDB.QueryError>) in

                // If there was a QueryError then we are done
                if case let .failure (error) = blockchainResult {
                    // TODO: Handle a Query Error appropriately.  Must recover/retry
                    print ("SYS: CONFIGURE: Missed Blockchains Query: \(error)")
                    supportedNetworks.forEach { announceNetwork($0) }
                    return // from getBlockchains
                }

                // Make a map from of the supported models
                let blockchainModelsMap = Dictionary (uniqueKeysWithValues:
                    blockchainResult.getWithRecovery { (ignore) in return [] }
                        .map { ($0.id, $0) })

                // Enter the group once for each model; we'll leave as each currency is processed.
                // When all have left, self.queue will unblock (see blockchainsGroup.wait() below).
                supportedNetworks.forEach { (ignore) in blockchainsGroup.enter() }

                // Signal the dispatch semaphore, the self.queue will now start blocking
                // on the dispatch group.
                blockchainsSemaphore.signal()

                // Handle each network
                supportedNetworks
                    .forEach { (network: Network) in

                        // query currencies based on the (Network <==> BlockchainMode) id
                        self.query.getCurrencies (blockchainId: network.uids) {
                            (currencyResult: Result<[BlockChainDB.Model.Currency],BlockChainDB.QueryError>) in

                            // We get one `currencyResult` per blockchain.  If we leave the group
                            // upon completion of this block, we'll match the `enter` calls.
                            defer {
                                blockchainsGroup.leave()
                            }

                            // Don't process a network that we've added already.
                            guard nil == self.networkBy (uids: network.uids)
                                else { print ("SYS: CONFIGURE: Skipped Duplicate Network: \(network.name)"); return }

                            // Get the built-in network
//                            guard let network = supportedNetworks.first (where: { network.uids == $0.uids })
//                                else { print ("SYS: CONFIGURE: Missed network for model: \(network.uids)"); return }

                            // If there was a QueryError, then we are done
                            if case let .failure(error) = currencyResult {
                                print ("SYS: CONFIGURE: Missed Currencies Query (\(network.uids)): \(error)")
                                // Continue on to use the applicationCurrencies
                             }

                            currencyResult.getWithRecovery { (ignore) in
                                return applicationCurrencies
                                    .filter { $0.blockchainID == network.uids }
                            }
                                // TODO: Only needed if getCurrencies returns the wrong stuff.
                                .filter { $0.blockchainID == network.uids }
                                .filter { $0.verified }
                                .forEach { (currencyModel: BlockChainDB.Model.Currency) in

                                    // Create the currency
                                    let currency = Currency (uids: currencyModel.id,
                                                             name: currencyModel.name,
                                                             code: currencyModel.code,
                                                             type: currencyModel.type,
                                                             issuer: currencyModel.address)

                                    // Create the base unit
                                    let baseUnit: Unit = currencyModel.demoninations.first { 0 == $0.decimals }
                                        .map { currencyDenominationToBaseUnit(currency: currency, model: $0) }
                                        ?? currencyToDefaultBaseUnit (currency: currency)

                                    // Create the other units
                                    var units: [Unit] = [baseUnit]
                                    units += currencyModel.demoninations.filter { 0 != $0.decimals }
                                        .map { currencyDenominationToUnit (currency: currency, model: $0, base: baseUnit) }

                                    // Find the default unit
                                    let maximumDecimals = units.reduce (0) { max ($0, $1.decimals) }
                                    let defaultUnit = units.first { $0.decimals == maximumDecimals }!

                                    // Add the currency - this will not replace an existing currency
                                    // Note, a builtin network *always* has a native currency at
                                    // least which is set as the network's currency.
                                    network.addCurrency (currency, baseUnit: baseUnit, defaultUnit: defaultUnit)

                                    // Add the units - this will not replace an existing unti
                                    units.forEach { network.addUnitFor (currency: currency, unit: $0) }
                            }

                            // The feeUnit is always the network currency's base unit
                            guard let feeUnit = network.baseUnitFor (currency: network.currency)
                                else { return }

                            // If we have a blockchain model for this network, process it.
                            if let blockchainModel = blockchainModelsMap[network.uids] {

                                if let blockHeight = blockchainModel.blockHeight {
                                    cryptoNetworkSetHeight (network.core, blockHeight)
                                }

                                // Extract the network fees from the blockchainModel
                                let fees = blockchainModel.feeEstimates
                                    // Well, quietly ignore a fee if we can't parse the amount.
                                    .compactMap { (fee: BlockChainDB.Model.BlockchainFee) -> NetworkFee? in
                                        let timeInterval  = fee.confirmationTimeInMilliseconds
                                        return Amount.create (string: fee.amount, unit: feeUnit)
                                            .map { NetworkFee (timeIntervalInMilliseconds: timeInterval,
                                                               pricePerCostFactor: $0) }
                                }

                                // We require fees
                                guard !fees.isEmpty
                                    else { print ("SYS: CONFIGURE: Missed Fees (\(blockchainModel.name)) on '\(blockchainModel.network)'"); return }

                                // Update the network's fees.
                                network.fees = fees
                            }
                            else { print ("SYS: CONFIGURE: Missed model for network: \(network.uids)") }

                            // Finally, announce the network
                            announceNetwork(network)
                        }
                }
            }
            
            // Wait on the semaphore - indicates that the DispatchGroup is 'active'
            blockchainsSemaphore.wait()

            // Wait on the group - indicates that all models+currencies have entered and left.
            blockchainsGroup.wait()

            // Always announce the discoveredNetworks on competion of `getBlockchains`
            self.listenerQueue.async {
                self.listener?.handleSystemEvent(system: self, event: SystemEvent.discoveredNetworks (networks: discoveredNetworks))
            }
        }
    }

    private static func makeCurrencyDemominationsERC20 (_ code: String, decimals: UInt8) -> [BlockChainDB.Model.CurrencyDenomination] {
        let name = code.uppercased()
        let code = code.lowercased()

        return [
            (name: "\(name) Token INT", code: "\(code)i", decimals: 0,        symbol: "\(code)i"),   // BRDI -> BaseUnit
            (name: "\(name) Token",     code: code,       decimals: decimals, symbol: code)
        ]
    }

    ///
    /// Create a BlockChainDB.Model.Currency to be used in the event that the BlockChainDB does
    /// not provide its own currency model.
    ///
    public static func asBlockChainDBModelCurrency (uids: String, name: String, code: String, type: String, decimals: UInt8) -> BlockChainDB.Model.Currency? {
        // convert to lowercase to match up with built-in blockchains
        let type = type.lowercased()
        guard "erc20" == type || "native" == type else { return nil }
        return uids.firstIndex(of: ":")
            .map {
                let code         = code.lowercased()
                let blockchainID = uids.prefix(upTo: $0).description
                let address      = uids.suffix(from: uids.index (after: $0)).description

                return (id:   uids,
                        name: name,
                        code: code,
                        type: type,
                        blockchainID: blockchainID,
                        address: (address != "__native__" ? address : nil),
                        verified: true,
                        demoninations: System.makeCurrencyDemominationsERC20 (code, decimals: decimals))
        }
    }


    //
    // Static Weak System References
    //

    /// A serial queue to protect `systemIndex` and `systemMapping`
    static let systemQueue = DispatchQueue (label: "System", attributes: .concurrent)

    /// A index to globally identify systems.
    static var systemIndex: Int32 = 0;

    /// A dictionary mapping an index to a system.
    static var systemMapping: [Int32 : System] = [:]

    ///
    /// Lookup a `System` from an `index
    ///
    /// - Parameter index:
    ///
    /// - Returns: A System if it is mapped by the index and has not been GCed.
    ///
    static func systemLookup (index: Int32) -> System? {
        return systemQueue.sync {
            return systemMapping[index]
        }
    }

    /// An array of removed systems.  This is a workaround for systems that have been destroyed.
    /// We do not correctly handle 'release' and thus C-level memory issues are introduced; rather
    /// than solving those memory issues now, we'll avoid 'release' by holding a reference.
    private static var systemRemovedSystems = [System]()

    /// If true, save removed system in the above array. Set to `false` for debugging 'release'.
    private static var systemRemovedSystemsSave = true;

    static func systemRemove (index: Int32) {
        return systemQueue.sync (flags: .barrier) {
            systemMapping.removeValue (forKey: index)
                .map {
                    if systemRemovedSystemsSave {
                        systemRemovedSystems.append ($0)
                    }
            }
        }
    }

    ///
    /// Add a systme to the mapping.  Create a new index in the process and assign as system.index
    ///
    /// - Parameter system:
    ///
    /// - Returns: the system's index
    ///
    static func systemExtend (with system: System) {
        systemQueue.async (flags: .barrier) {
            systemIndex += 1
            system.index = systemIndex // Always 1 or more
            systemMapping[system.index] = system
        }
    }

    static func systemExtract (_ context: BRCryptoCWMListenerContext!,
                               _ cwm: BRCryptoWalletManager!) -> (System, WalletManager)? {
        precondition (nil != context  && nil != cwm)

        let index = 1 + Int32(UnsafeMutableRawPointer(bitPattern: 1)!.distance(to: context))

        return systemLookup(index: index)
            .map { ($0, WalletManager (core: cwm,
                                       system: $0,
                                       callbackCoordinator: $0.callbackCoordinator,
                                       take: true))
        }
    }

    static func systemExtract (_ context: BRCryptoCWMListenerContext!,
                               _ cwm: BRCryptoWalletManager!,
                               _ wid: BRCryptoWallet!) -> (System, WalletManager, Wallet)? {
        precondition (nil != context  && nil != cwm && nil != wid)

        return systemExtract (context, cwm)
            .map { ($0.0,
                    $0.1,
                    $0.1.walletByCoreOrCreate (wid, create: true)!)
        }
    }

    static func systemExtract (_ context: BRCryptoCWMListenerContext!,
                               _ cwm: BRCryptoWalletManager!,
                               _ wid: BRCryptoWallet!,
                               _ tid: BRCryptoTransfer!) -> (System, WalletManager, Wallet, Transfer)? {
        precondition (nil != context  && nil != cwm && nil != wid && nil != tid)

        // create -> CRYPTO_TRANSFER_EVENT_CREATED == event.type
        return systemExtract (context, cwm, wid)
            .map { ($0.0,
                    $0.1,
                    $0.2,
                    $0.2.transferByCoreOrCreate (tid, create: true)!)
        }
    }

    /// The index of this system
    var index: Int32 = 0

    var systemContext: BRCryptoClientContext? {
        let index = Int(self.index)
        return UnsafeMutableRawPointer (bitPattern: index)
    }

    public static func create (listener: SystemListener,
                               account: Account,
                               onMainnet: Bool,
                               path: String,
                               query: BlockChainDB,
                               listenerQueue: DispatchQueue? = nil) -> System {
        return System (listener: listener,
                       account: account,
                       onMainnet: onMainnet,
                       path: path,
                       query: query,
                       listenerQueue: listenerQueue)
    }

    static func destroy (system: System) {
        // Stop all callbacks.  This might be inconsistent with 'deleted' events.
        System.systemRemove (index: system.index)

        // Disconnect all wallet managers
        system.disconnectAll()

        // Stop all the wallet managers.
        system.managers.forEach { $0.stop() }
    }

    ///
    /// Cease use of `system` and remove (aka 'wipe') its persistent storage.  Caution is highly
    /// warranted; none of the System's references, be they Wallet Managers, Wallets, Transfers, etc
    /// should be *touched* once the system is wiped.
    ///
    /// - Note: This function blocks until completed.  Be sure that all references are dereferenced
    ///         *before* invoking this function and remove the reference to `system` after this
    ///         returns.
    ///
    /// - Parameter system: the system to wipe
    ///
    public static func wipe (system: System) {
        // Save the path to the persistent storage
        let storagePath = system.path;

        // Destroy the system.
        destroy (system: system)

        // Clear out persistent storage
        do {
            if FileManager.default.fileExists(atPath: storagePath) {
                try FileManager.default.removeItem(atPath: storagePath)
            }
        }
        catch let error as NSError {
            print("Error: \(error.localizedDescription)")
        }
    }

    ///
    /// Remove (aka 'wipe') the persistent storage associated with any and all systems located
    /// within `atPath` except for a specified array of systems to preserve.  Generally, this
    /// function should be called on startup after all systems have been created.  When called at
    /// that time, any 'left over' systems will have their persistent storeage wiped.
    ///
    /// - Note: This function will perform no action if `atPath` does not exist or is
    ///         not a directory.
    ///
    /// - Parameter atPath: the file system path where system data is persistently stored
    /// - Parameter systems: the array of systems that shouldn not have their data wiped.
    ///
    public static func wipeAll (atPath: String, except systems: [System]) {
        do {
            try FileManager.default.contentsOfDirectory (atPath: atPath)
                .map     { (path) in atPath + "/" + path }
                .filter  { (path) in !systems.contains { path == $0.path } }
                .forEach { (path) in
                    do {
                        try FileManager.default.removeItem (atPath: path)
                    }
                    catch {}
            }
        }
        catch {}
    }
}

public enum SystemEvent {
    /// The system has been created.
    case created

    /// A network has been added to the system.  This event is generated during `configure` as
    /// each BlockChainDB blockchain is discovered.
    case networkAdded (network: Network)

    /// During `configure` once all networks have been discovered, this event is generated to
    /// mark the completion of network discovery.  The provided networks are the newly added ones;
    /// if all the known networks are required, use `system.networks`.
    case discoveredNetworks (networks: [Network])

    /// A wallet manager has been added to the system.  WalletMangers are added by the APP
    /// generally as a subset of the Networks and through a call to System.craeteWalletManager.
    case managerAdded (manager: WalletManager)
}

///
/// A SystemListener recieves asynchronous events announcing state changes to Networks, to Managers,
/// to Wallets and to Transfers.  This is an application's sole mechanism to learn of asynchronous
/// state changes.  The `SystemListener` is built upon other listeners (for WalletManager, etc) and
/// adds in `func handleSystemEvent(...)`.
///
/// All event handlers will be asynchronously performed on a listener-specific queue.  Handler will
/// be invoked as `queue.async { listener.... (...) }`.  This queue can be serial or parallel as
/// any listener calls back into System are multi-thread protected.  The queue is provided as part
/// of the System initalizer - if a queue is not specified a default one will be provided.
///
/// Note: This must be 'class bound' as System holds a 'weak' reference (for GC reasons).
///
public protocol SystemListener : /* class, */ WalletManagerListener, WalletListener, TransferListener, NetworkListener {
    ///
    /// Handle a System Event
    ///
    /// - Parameters:
    ///   - system: the system
    ///   - event: the event
    ///
    func handleSystemEvent (system: System,
                            event: SystemEvent)
}

/// A Functional Interface for a Handler
public typealias SystemEventHandler = (System, SystemEvent) -> Void

///
/// A SystemCallbackCoordinator coordinates callbacks for non-event based announcement interfaces.
///
internal final class SystemCallbackCoordinator {
    enum Handler {
        case walletFeeEstimate (Wallet.EstimateFeeHandler)
    }

    var index: Int32 = 0;
    var handlers: [Int32: Handler] = [:]

    // The queue upon which to invoke handlers.
    let queue: DispatchQueue

    public typealias Cookie = UnsafeMutableRawPointer

    var cookie: Cookie {
        return System.systemQueue.sync {
            let index = Int(self.index)
            return UnsafeMutableRawPointer (bitPattern: index)!
        }
    }

    func cookieToIndex (_ cookie: Cookie) -> Int32 {
        return 1 + Int32(UnsafeMutableRawPointer(bitPattern: 1)!.distance(to: cookie))
    }

    public func addWalletFeeEstimateHandler(_ handler: @escaping Wallet.EstimateFeeHandler) -> Cookie {
        return System.systemQueue.sync {
            index += 1
            handlers[index] = Handler.walletFeeEstimate(handler)
            // Recursively on System.systemQueue.sync
            return cookie
        }
    }

    func remWalletFeeEstimateHandler (_ cookie: UnsafeMutableRawPointer) -> Wallet.EstimateFeeHandler? {
        return System.systemQueue.sync {
            return handlers.removeValue (forKey: cookieToIndex(cookie))
                .flatMap {
                    switch $0 {
                    case .walletFeeEstimate (let handler): return handler
                    }
            }
        }
    }

    func handleWalletFeeEstimateSuccess (_ cookie: UnsafeMutableRawPointer, estimate: TransferFeeBasis) {
        if let handler = remWalletFeeEstimateHandler(cookie) {
            queue.async {
                handler (Result.success (estimate))
            }
        }
    }

    func handleWalletFeeEstimateFailure (_ cookie: UnsafeMutableRawPointer, error: Wallet.FeeEstimationError) {
        if let handler = remWalletFeeEstimateHandler(cookie) {
            queue.async {
                handler (Result.failure(error))
            }
        }
    }

    init (queue: DispatchQueue) {
        self.queue = queue
    }
}


extension System {
    internal var cryptoListener: BRCryptoCWMListener {
        // These methods are invoked direclty on a BWM, EWM, or GWM thread.
        return BRCryptoCWMListener (
            context: systemContext,

            walletManagerEventCallback: { (context, cwm, event) in
                precondition (nil != context  && nil != cwm)
                defer { cryptoWalletManagerGive(cwm) }

                guard let (system, manager) = System.systemExtract (context, cwm)
                    else { print ("SYS: Event: \(event.type): Missed {cwm}"); return }

                print ("SYS: Event: Manager (\(manager.name)): \(event.type)")

                var walletManagerEvent: WalletManagerEvent? = nil

                switch event.type {
                case CRYPTO_WALLET_MANAGER_EVENT_CREATED:
                    walletManagerEvent = WalletManagerEvent.created

                case CRYPTO_WALLET_MANAGER_EVENT_CHANGED:
                    print ("SYS: Event: Manager (\(manager.name)): \(event.type): {\(WalletManagerState (core: event.u.state.oldValue)) -> \(WalletManagerState (core: event.u.state.newValue))}")
                    walletManagerEvent = WalletManagerEvent.changed (oldState: WalletManagerState (core: event.u.state.oldValue),
                                                                     newState: WalletManagerState (core: event.u.state.newValue))

                case CRYPTO_WALLET_MANAGER_EVENT_DELETED:
                    walletManagerEvent = WalletManagerEvent.deleted

                case CRYPTO_WALLET_MANAGER_EVENT_WALLET_ADDED:
                    defer { if let wid = event.u.wallet.value { cryptoWalletGive (wid) }}
                    guard let wallet = manager.walletBy (core: event.u.wallet.value)
                        else { print ("SYS: Event: \(event.type): Missed (wallet)"); return }
                    walletManagerEvent = WalletManagerEvent.walletAdded (wallet: wallet)

                case CRYPTO_WALLET_MANAGER_EVENT_WALLET_CHANGED:
                    defer { if let wid = event.u.wallet.value { cryptoWalletGive (wid) }}
                    guard let wallet = manager.walletBy (core: event.u.wallet.value)
                        else { print ("SYS: Event: \(event.type): Missed (wallet)"); return }
                    walletManagerEvent = WalletManagerEvent.walletChanged(wallet: wallet)

                case CRYPTO_WALLET_MANAGER_EVENT_WALLET_DELETED:
                    defer { if let wid = event.u.wallet.value { cryptoWalletGive (wid) }}
                    guard let wallet = manager.walletBy (core: event.u.wallet.value)
                        else { print ("SYS: Event: \(event.type): Missed (wallet)"); return }
                    walletManagerEvent = WalletManagerEvent.walletDeleted(wallet: wallet)

                case CRYPTO_WALLET_MANAGER_EVENT_SYNC_STARTED:
                    walletManagerEvent = WalletManagerEvent.syncStarted

                case CRYPTO_WALLET_MANAGER_EVENT_SYNC_CONTINUES:
                    let timestamp: Date? = (0 == event.u.syncContinues.timestamp // NO_CRYPTO_SYNC_TIMESTAMP
                        ? nil
                        : Date (timeIntervalSince1970: TimeInterval(event.u.syncContinues.timestamp)))

                    walletManagerEvent = WalletManagerEvent.syncProgress (
                        timestamp: timestamp,
                        percentComplete: event.u.syncContinues.percentComplete)

                case CRYPTO_WALLET_MANAGER_EVENT_SYNC_STOPPED:
                    let reason = WalletManagerSyncStoppedReason(core: event.u.syncStopped.reason)
                    walletManagerEvent = WalletManagerEvent.syncEnded(reason: reason)

                case CRYPTO_WALLET_MANAGER_EVENT_SYNC_RECOMMENDED:
                    let depth = WalletManagerSyncDepth(core: event.u.syncRecommended.depth)
                    walletManagerEvent = WalletManagerEvent.syncRecommended(depth: depth)

                case CRYPTO_WALLET_MANAGER_EVENT_BLOCK_HEIGHT_UPDATED:
                    walletManagerEvent = WalletManagerEvent.blockUpdated(height: event.u.blockHeight.value)

                default: preconditionFailure()
                }

                walletManagerEvent.map { (event) in
                    system.listenerQueue.async {
                        system.listener?.handleManagerEvent (system: system,
                                                             manager: manager,
                                                             event: event)
                    }
                }
        },

            walletEventCallback: { (context, cwm, wid, event) in
                precondition (nil != context  && nil != cwm && nil != wid)
                defer { cryptoWalletManagerGive(cwm); cryptoWalletGive(wid) }

                guard let (system, manager, wallet) = System.systemExtract (context, cwm, wid)
                    else { print ("SYS: Event: \(event.type): Missed {cwm, wid}"); return }

                print ("SYS: Event: Wallet (\(wallet.name)): \(event.type)")

                var walletEvent: WalletEvent? = nil

                switch event.type {
                case CRYPTO_WALLET_EVENT_CREATED:
                    walletEvent = WalletEvent.created

                case CRYPTO_WALLET_EVENT_CHANGED:
                    walletEvent = WalletEvent.changed (oldState: WalletState (core: event.u.state.oldState),
                                                       newState: WalletState (core: event.u.state.newState))

                case CRYPTO_WALLET_EVENT_DELETED:
                    walletEvent = WalletEvent.deleted

                case CRYPTO_WALLET_EVENT_TRANSFER_ADDED:
                    defer { if let tid = event.u.transfer.value { cryptoTransferGive(tid) }}
                    guard let transfer = wallet.transferBy (core: event.u.transfer.value)
                        else { print ("SYS: Event: \(event.type): Missed (transfer)"); return }
                    walletEvent = WalletEvent.transferAdded (transfer: transfer)

                case CRYPTO_WALLET_EVENT_TRANSFER_CHANGED:
                    defer { if let tid = event.u.transfer.value { cryptoTransferGive(tid) }}
                    guard let transfer = wallet.transferBy (core: event.u.transfer.value)
                        else { print ("SYS: Event: \(event.type): Missed (transfer)"); return }
                    walletEvent = WalletEvent.transferChanged (transfer: transfer)

                case CRYPTO_WALLET_EVENT_TRANSFER_SUBMITTED:
                    defer { if let tid = event.u.transfer.value { cryptoTransferGive(tid) }}
                    guard let transfer = wallet.transferBy (core: event.u.transfer.value)
                        else { print ("SYS: Event: \(event.type): Missed (transfer)"); return }
                    walletEvent = WalletEvent.transferSubmitted (transfer: transfer, success: true)

                case CRYPTO_WALLET_EVENT_TRANSFER_DELETED:
                    defer { if let tid = event.u.transfer.value { cryptoTransferGive(tid) }}
                    guard let transfer = wallet.transferBy (core: event.u.transfer.value)
                        else { print ("SYS: Event: \(event.type): Missed (transfer)"); return }
                    walletEvent = WalletEvent.transferDeleted (transfer: transfer)

                case CRYPTO_WALLET_EVENT_BALANCE_UPDATED:
                    let amount = Amount (core: event.u.balanceUpdated.amount,
                                         take: false)
                    walletEvent = WalletEvent.balanceUpdated(amount: amount)

                case CRYPTO_WALLET_EVENT_FEE_BASIS_UPDATED:
                    let feeBasis = TransferFeeBasis (core: event.u.feeBasisUpdated.basis, take: false)
                    walletEvent = WalletEvent.feeBasisUpdated(feeBasis: feeBasis)

                case CRYPTO_WALLET_EVENT_FEE_BASIS_ESTIMATED:
                    let cookie = event.u.feeBasisEstimated.cookie!
                    if CRYPTO_SUCCESS == event.u.feeBasisEstimated.status,
                        let feeBasis = event.u.feeBasisEstimated.basis
                            .map ({ TransferFeeBasis (core: $0, take: false) }) {
                        system.callbackCoordinator.handleWalletFeeEstimateSuccess (cookie, estimate: feeBasis)
                    }
                    else {
                        let feeError = Wallet.FeeEstimationError.fromStatus(event.u.feeBasisEstimated.status)
                        system.callbackCoordinator.handleWalletFeeEstimateFailure (cookie, error: feeError)
                    }
                default: preconditionFailure()
                }

                walletEvent.map { (event) in
                    system.listenerQueue.async {
                        system.listener?.handleWalletEvent (system: manager.system,
                                                            manager: manager,
                                                            wallet: wallet,
                                                            event: event)
                    }
                }
        },

            transferEventCallback: { (context, cwm, wid, tid, event) in
                precondition (nil != context  && nil != cwm && nil != wid && nil != tid)
                defer { cryptoWalletManagerGive(cwm); cryptoWalletGive(wid); cryptoTransferGive(tid) }

                guard let (system, manager, wallet, transfer) = System.systemExtract (context, cwm, wid, tid)
                    else { print ("SYS: Event: \(event.type): Missed {cwm, wid, tid}"); return }

                print ("SYS: Event: Transfer (\(wallet.name) @ \(transfer.hash?.description ?? "pending")): \(event.type)")

                var transferEvent: TransferEvent? = nil

                switch (event.type) {
                case CRYPTO_TRANSFER_EVENT_CREATED:
                    transferEvent = TransferEvent.created

                case CRYPTO_TRANSFER_EVENT_CHANGED:
                    // The event.u.state.{old,new} references to BRCryptoTransferState are 'passed'
                    // to the TransferState initializer.
                    transferEvent = TransferEvent.changed (old: TransferState.init (core: event.u.state.old),
                                                           new: TransferState.init (core: event.u.state.new))

                case CRYPTO_TRANSFER_EVENT_DELETED:
                    transferEvent = TransferEvent.deleted

                default: preconditionFailure()
                }

                transferEvent.map { (event) in
                    system.listenerQueue.async {
                        system.listener?.handleTransferEvent (system: system,
                                                              manager: manager,
                                                              wallet: wallet,
                                                              transfer: transfer,
                                                              event: event)
                    }
                }
        })
    }
}

extension System {
    private static func cleanup (_ message: String,
                                 cwm: BRCryptoWalletManager? = nil,
                                 wid: BRCryptoWallet? = nil,
                                 tid: BRCryptoTransfer? = nil) -> Void {
        print (message)
        cwm.map { cryptoWalletManagerGive ($0) }
        wid.map { cryptoWalletGive ($0) }
        tid.map { cryptoTransferGive ($0) }
    }

    private static func getTransferStatus (_ modelStatus: String) -> BRCryptoTransferStateType {
        switch modelStatus {
        case "confirmed": return CRYPTO_TRANSFER_STATE_INCLUDED
        case "submitted", "reverted": return CRYPTO_TRANSFER_STATE_SUBMITTED
        case "failed", "rejected":    return CRYPTO_TRANSFER_STATE_ERRORED
        default: preconditionFailure()
        }
    }
}

extension System {
    private static func mergeTransfers (_ transaction: BlockChainDB.Model.Transaction, with addresses: [String])
        -> [(transfer: BlockChainDB.Model.Transfer, fee: BlockChainDB.Model.Amount?)] {
            // Only consider transfers w/ `address`
            var transfers = transaction.transfers.filter {
                ($0.source.map { addresses.contains($0) } ?? false) ||
                    ($0.target.map { addresses.contains($0) } ?? false)
            }

            // Note for later: all transfers have a unique id

            let partition = transfers.partition { "__fee__" != $0.target }
            switch (0..<partition).count {
            case 0:
                // There is no "__fee__" entry
                return transfers[partition...]
                    .map { (transfer: $0, fee: nil) }

            case 1:
                // There is a single "__fee__" entry
                let transferWithFee = transfers[..<partition][0]

                // We may or may not have a non-fee transfer matching `transferWithFee`.  We
                // may or may not have more than one non-fee transfers matching `transferWithFee`

                // Find the first of the non-fee transfers matching `transferWithFee`
                let transferMatchingFee = transfers[partition...]
                    .first {
                        $0.transactionId == transferWithFee.transactionId &&
                            $0.source == transferWithFee.source
                }

                // We must have a transferMatchingFee; if we don't add one
                let transfers = transfers[partition...] +
                    (nil != transferMatchingFee
                        ? []
                        : [(id: transferWithFee.id,
                            source: transferWithFee.source,
                            target: "unknown",
                            amount: (currency: transferWithFee.amount.currency,
                                     value: "0"),
                            acknowledgements: transferWithFee.acknowledgements,
                            index: transferWithFee.index,
                            transactionId: transferWithFee.transactionId,
                            blockchainId: transferWithFee.blockchainId,
                            metaData: transferWithFee.metaData)])

                // Hold the Id for the transfer that we'll add a fee to.
                let transferForFeeId = transferMatchingFee.map { $0.id } ?? transferWithFee.id

                // Map transfers adding the fee to the `transferforFeeId`
                return transfers
                    .map { (transfer: $0,
                            fee: ($0.id == transferForFeeId ? transferWithFee.amount : nil))
                }

            default:
                // There is more than one "__fee__" entry
                preconditionFailure()
            }
    }
}

extension System {
    internal static func makeAddresses (_ addresses: UnsafeMutablePointer<UnsafePointer<Int8>?>?,
                                        _ addressesCount: Int) -> [String] {
        var cAddresses = addresses!
        var addresses:[String] = Array (repeating: "", count: addressesCount)
        for index in 0..<addressesCount {
            addresses[index] = asUTF8String (cAddresses.pointee!)
            cAddresses = cAddresses.advanced(by: 1)
        }
        return addresses.map { $0.lowercased() }
    }

    internal var cryptoClient: BRCryptoClient {
        return BRCryptoClient (
            context: systemContext,

            funcGetBlockNumber: { (context, cwm, sid) in
                precondition (nil != context  && nil != cwm)

                guard let (_, manager) = System.systemExtract (context, cwm)
                    else { System.cleanup("SYS: GetBlockNumber: Missed {cwm}", cwm: cwm); return }
                print ("SYS: GetBlockNumber")

                manager.query.getBlockchain (blockchainId: manager.network.uids) {
                    (res: Result<BlockChainDB.Model.Blockchain, BlockChainDB.QueryError>) in
                    defer { cryptoWalletManagerGive (cwm!) }
                    res.resolve (
                        success: { cwmAnnounceGetBlockNumberSuccess (manager.core, sid, $0.blockHeight!) },
                        failure: { (_) in cwmAnnounceGetBlockNumberFailure (manager.core, sid) })
                }},

            funcGetTransactions: { (context, cwm, sid, addresses, addressesCount, currency, begBlockNumber, endBlockNumber) in
                precondition (nil != context  && nil != cwm)

                guard let (_, manager) = System.systemExtract (context, cwm)
                    else { System.cleanup ("SYS: BTC: GetTransactions: Missed {cwm}", cwm: cwm); return }
                print ("SYS: BTC: GetTransactions: Blocks: {\(begBlockNumber), \(endBlockNumber)}")

                let addresses = System.makeAddresses (addresses, addressesCount)

                manager.query.getTransactions (blockchainId: manager.network.uids,
                                               addresses: addresses,
                                               begBlockNumber: (begBlockNumber == BLOCK_HEIGHT_UNBOUND_VALUE ? nil : begBlockNumber),
                                               endBlockNumber: (endBlockNumber == BLOCK_HEIGHT_UNBOUND_VALUE ? nil : endBlockNumber),
                                               includeRaw: true) {
                                                (res: Result<[BlockChainDB.Model.Transaction], BlockChainDB.QueryError>) in
                                                defer { cryptoWalletManagerGive (cwm!) }
                                                res.resolve(
                                                    success: {
                                                        $0.forEach { (model: BlockChainDB.Model.Transaction) in
                                                            let timestamp = model.timestamp.map { $0.asUnixTimestamp } ?? 0
                                                            let height    = model.blockHeight ?? BLOCK_HEIGHT_UNBOUND
                                                            let status    = System.getTransferStatus (model.status)

                                                            if var data = model.raw {
                                                                let bytesCount = data.count
                                                                data.withUnsafeMutableBytes { (bytes: UnsafeMutableRawBufferPointer) -> Void in
                                                                    let bytesAsUInt8 = bytes.baseAddress?.assumingMemoryBound(to: UInt8.self)
                                                                    cwmAnnounceGetTransactionsItem (cwm, sid, status,
                                                                                                    bytesAsUInt8,
                                                                                                    bytesCount,
                                                                                                    timestamp,
                                                                                                    height)
                                                                }
                                                            }
                                                        }
                                                        cwmAnnounceGetTransactionsComplete (cwm, sid, CRYPTO_TRUE) },
                                                    failure: { (_) in cwmAnnounceGetTransactionsComplete (cwm, sid, CRYPTO_FALSE) })
                }},

            funcGetTransfers: { (context, cwm, sid, addresses, addressesCount, currency, begBlockNumber, endBlockNumber) in
                precondition (nil != context  && nil != cwm)

                guard let (_, manager) = System.systemExtract (context, cwm)
                    else { print ("SYS: GetTransfers: Missed {cwm}"); return }
                print ("SYS: GetTransfers: Blocks: {\(begBlockNumber), \(endBlockNumber)}")

                let addresses = System.makeAddresses (addresses, addressesCount)

                manager.query.getTransactions (blockchainId: manager.network.uids,
                                               addresses: addresses,
                                               begBlockNumber: (begBlockNumber == BLOCK_HEIGHT_UNBOUND_VALUE ? nil : begBlockNumber),
                                               endBlockNumber: (endBlockNumber == BLOCK_HEIGHT_UNBOUND_VALUE ? nil : endBlockNumber),
                                               includeRaw: false) {
                                                (res: Result<[BlockChainDB.Model.Transaction], BlockChainDB.QueryError>) in
                                                defer { cryptoWalletManagerGive(cwm) }
                                                res.resolve(
                                                    success: {
                                                        $0.forEach { (transaction: BlockChainDB.Model.Transaction) in
                                                            let blockTimestamp = transaction.timestamp.map { $0.asUnixTimestamp } ?? 0
<<<<<<< HEAD
                                                            let blockHeight    = transaction.blockHeight ?? 0
=======
                                                            let blockHeight    = transaction.blockHeight ?? BLOCK_HEIGHT_UNBOUND
>>>>>>> 5093c234
                                                            let blockConfirmations = transaction.confirmations ?? 0
                                                            let blockTransactionIndex = transaction.index ?? 0
                                                            let blockHash             = transaction.blockHash
                                                            let status    = System.getTransferStatus (transaction.status)


                                                            System.mergeTransfers (transaction, with: addresses)
                                                                .forEach { (arg: (transfer: BlockChainDB.Model.Transfer, fee: BlockChainDB.Model.Amount?)) in
                                                                    let (transfer, fee) = arg

<<<<<<< HEAD
                                                                    var metaKeysPtr = (transfer.metaData.map { Array($0.keys)   } ?? [])
                                                                        .map { UnsafePointer<Int8>(strdup($0)) }
                                                                    defer { metaKeysPtr.forEach { cryptoMemoryFree (UnsafeMutablePointer(mutating: $0)) } }

                                                                    var metaValsPtr = (transfer.metaData.map { Array($0.values) } ?? [])
=======
                                                                    let metaData = (transaction.metaData ?? [:]).merging (transfer.metaData ?? [:]) { (cur, new) in new }

                                                                    var metaKeysPtr = Array(metaData.keys)
                                                                        .map { UnsafePointer<Int8>(strdup($0)) }
                                                                    defer { metaKeysPtr.forEach { cryptoMemoryFree (UnsafeMutablePointer(mutating: $0)) } }

                                                                    var metaValsPtr = Array(metaData.values)
>>>>>>> 5093c234
                                                                        .map { UnsafePointer<Int8>(strdup($0)) }
                                                                    defer { metaValsPtr.forEach { cryptoMemoryFree (UnsafeMutablePointer(mutating: $0)) } }

                                                                    cwmAnnounceGetTransferItem (cwm, sid, status,
                                                                                                   transaction.hash,
                                                                                                   transfer.id,
                                                                                                   transfer.source,
                                                                                                   transfer.target,
                                                                                                   transfer.amount.value,
                                                                                                   transfer.amount.currency,
                                                                                                   fee.map { $0.value },
                                                                                                   blockTimestamp,
                                                                                                   blockHeight,
                                                                                                   blockConfirmations,
                                                                                                   blockTransactionIndex,
                                                                                                   blockHash,
                                                                                                   metaKeysPtr.count,
                                                                                                   &metaKeysPtr,
                                                                                                   &metaValsPtr)
                                                            }
                                                        }
                                                        cwmAnnounceGetTransfersComplete (cwm, sid, CRYPTO_TRUE) },
                                                    failure: { (_) in cwmAnnounceGetTransfersComplete (cwm, sid, CRYPTO_FALSE) })
                }
        },

            funcSubmitTransaction: { (context, cwm, sid, transactionBytes, transactionBytesLength, hashAsHex) in
                precondition (nil != context  && nil != cwm)

                guard let (_, manager) = System.systemExtract (context, cwm)
                    else { System.cleanup  ("SYS: SubmitTransaction: Missed {cwm}", cwm: cwm); return }
                print ("SYS: SubmitTransaction")

                let hash = asUTF8String (hashAsHex!)
                let data = Data (bytes: transactionBytes!, count: transactionBytesLength)

                manager.query.createTransaction (blockchainId: manager.network.uids, hashAsHex: hash, transaction: data) {
                    (res: Result<Void, BlockChainDB.QueryError>) in
                    defer { cryptoWalletManagerGive (cwm!) }
                    res.resolve(
                        success: { (_) in cwmAnnounceSubmitTransferSuccess (cwm, sid, hash) },
                        failure: { (e) in
                            print ("SYS: SubmitTransaction: Error: \(e)")
                            cwmAnnounceSubmitTransferFailure (cwm, sid) })
                }},

            funcEstimateTransactionFee: { (context, cwm, sid, transactionBytes, transactionBytesLength, hashAsHex) in
                precondition (nil != context  && nil != cwm)

                guard let (_, manager) = System.systemExtract (context, cwm)
                    else { System.cleanup  ("SYS: SubmitTransaction: Missed {cwm}", cwm: cwm); return }
                print ("SYS: SubmitTransaction")

                let hash = asUTF8String (hashAsHex!)
                let data = Data (bytes: transactionBytes!, count: transactionBytesLength)

                manager.query.estimateTransactionFee (blockchainId: manager.network.uids, hashAsHex: hash, transaction: data) {
                    (res: Result<BlockChainDB.Model.TransactionFee, BlockChainDB.QueryError>) in
                    defer { cryptoWalletManagerGive (cwm!) }
                    res.resolve(
                        success: { (fee: BlockChainDB.Model.TransactionFee) in
                            cwmAnnounceEstimateTransactionFeeSuccess(cwm, sid, hash, fee.costUnits) },
                        failure: { (e) in
                            print ("SYS: EstimateTransactionFee: Error: \(e)")
                            cwmAnnounceEstimateTransactionFeeFailure (cwm, sid, hash) })
                }}
        )
    }
}

/// Support for Persistent Storage Migration.
///
/// Allow prior App version to migrate their SQLite database representations of BTC/BTC
/// transations, blocks and peers into 'Generic Crypto' - where these entities are persistently
/// stored in the file system (by BRFileSystem).
///
extension System {

    ///
    /// A Blob of Transaction Data
    ///
    /// - btc:
    ///
    public enum TransactionBlob {
        case btc (
            bytes: [UInt8],
            blockHeight: UInt32,
            timestamp: UInt32 // time interval since unix epoch (including '0'
        )
    }

    ///
    /// A BlockHash is 32-bytes of UInt8 data
    ///
    public typealias BlockHash = [UInt8]

    /// Validate `BlockHash`
    private static func validateBlockHash (_ hash: BlockHash) -> Bool {
        return 32 == hash.count
    }

    ///
    /// A Blob of Block Data
    ///
    /// - btc:
    ///
    public enum BlockBlob {
        case btc (
            hash: BlockHash,
            height: UInt32,
            nonce: UInt32,
            target: UInt32,
            txCount: UInt32,
            version: UInt32,
            timestamp: UInt32?,
            flags: [UInt8],
            hashes: [BlockHash],
            merkleRoot: BlockHash,
            prevBlock: BlockHash
        )
    }

    ///
    /// A Blob of Peer Data
    ///
    /// - btc:
    ///
    public enum PeerBlob {
        case btc (
            address: UInt32,  // UInt128 { .u32 = { 0, 0, 0xffff, <address> }}
            port: UInt16,
            services: UInt64,
            timestamp: UInt32?
        )
    }

    ///
    /// Migrate Errors
    ///
    enum MigrateError: Error {
        /// Migrate does not apply to this network
        case invalid

        /// Migrate couldn't access the file system
        case create

        /// Migrate failed to parse or to save a transaction
        case transaction

        /// Migrate failed to parse or to save a block
        case block

        /// Migrate failed to parse or to save a peer.
        case peer
    }

    ///
    /// Migrate the storage for a network given transaction, block and peer blobs.  The provided
    /// blobs must be consistent with `network`.  For exmaple, if `network` represents BTC or BCH
    /// then the blobs must be of type `.btc`; otherwise a MigrateError is thrown.
    ///
    /// - Parameters:
    ///   - network:
    ///   - transactionBlobs:
    ///   - blockBlobs:
    ///   - peerBlobs:
    ///
    /// - Throws: MigrateError
    ///
    public func migrateStorage (network: Network,
                                transactionBlobs: [TransactionBlob],
                                blockBlobs: [BlockBlob],
                                peerBlobs: [PeerBlob]) throws {
        guard migrateRequired (network: network)
            else { throw MigrateError.invalid }

        switch cryptoNetworkGetCanonicalType (network.core) {
        case CRYPTO_NETWORK_TYPE_BTC,
             CRYPTO_NETWORK_TYPE_BCH:
            try migrateStorageAsBTC(network: network,
                                    transactionBlobs: transactionBlobs,
                                    blockBlobs: blockBlobs,
                                    peerBlobs: peerBlobs)
        default:
            throw MigrateError.invalid
        }
    }

    ///
    /// Migrate storage for BTC
    ///
    private func migrateStorageAsBTC (network: Network,
                                      transactionBlobs: [TransactionBlob],
                                      blockBlobs: [BlockBlob],
                                      peerBlobs: [PeerBlob]) throws {

        guard let migrator = cryptoWalletMigratorCreate (network.core, path)
            else { throw MigrateError.create }
        defer { cryptoWalletMigratorRelease (migrator) }

        try transactionBlobs.forEach { (blob: TransactionBlob) in
            guard case let .btc (blob) = blob
                else { throw MigrateError.transaction }

            var bytes = blob.bytes
            let status = cryptoWalletMigratorHandleTransactionAsBTC (migrator,
                                                                     &bytes, bytes.count,
                                                                     blob.blockHeight,
                                                                     blob.timestamp)
            if status.type != CRYPTO_WALLET_MIGRATOR_SUCCESS {
                throw MigrateError.transaction
            }
        }

        try blockBlobs.forEach { (blob: BlockBlob) in
            guard case let .btc (blob) = blob
                else { throw MigrateError.block }

            // On a `nil` timestamp, by definition skip out, don't migrate this blob
            guard nil != blob.timestamp
                else { return }

            guard blob.hashes.allSatisfy (System.validateBlockHash(_:)),
                System.validateBlockHash(blob.hash),
                System.validateBlockHash(blob.merkleRoot),
                System.validateBlockHash(blob.prevBlock)
                else { throw MigrateError.block }

            var flags  = blob.flags
            var hashes = blob.hashes.flatMap { $0 }  // [[UInt8 ...] ...] => [UInt8 ... ...]
            let hashesCount = blob.hashes.count

            let hash: BRCryptoData32 = blob.hash.withUnsafeBytes { $0.load (as: BRCryptoData32.self) }
            let merkleRoot: BRCryptoData32 = blob.merkleRoot.withUnsafeBytes { $0.load (as: BRCryptoData32.self) }
            let prevBlock:  BRCryptoData32 = blob.prevBlock.withUnsafeBytes  { $0.load (as: BRCryptoData32.self) }

            try hashes.withUnsafeMutableBytes { (hashesBytes: UnsafeMutableRawBufferPointer) -> Void in
                let hashesAddr = hashesBytes.baseAddress?.assumingMemoryBound(to: BRCryptoData32.self)
                let status = cryptoWalletMigratorHandleBlockAsBTC (migrator,
                                                                   hash,
                                                                   blob.height,
                                                                   blob.nonce,
                                                                   blob.target,
                                                                   blob.txCount,
                                                                   blob.version,
                                                                   blob.timestamp!,
                                                                   &flags, flags.count,
                                                                   hashesAddr, hashesCount,
                                                                   merkleRoot,
                                                                   prevBlock)
                if status.type != CRYPTO_WALLET_MIGRATOR_SUCCESS {
                    throw MigrateError.block
                }
            }
        }

        try peerBlobs.forEach { (blob: PeerBlob) in
            guard case let .btc (blob) = blob
                else { throw MigrateError.peer }

            // On a `nil` timestamp, by definition skip out, don't migrate this blob
            guard nil != blob.timestamp
                else { return }

            let status = cryptoWalletMigratorHandlePeerAsBTC (migrator,
                                                              blob.address,
                                                              blob.port,
                                                              blob.services,
                                                              blob.timestamp!)

            if status.type != CRYPTO_WALLET_MIGRATOR_SUCCESS {
                throw MigrateError.peer
            }
        }
    }

    ///
    /// If migration is required, return the currency code; otherwise, return nil.
    ///
    /// - Note: it is not an error not to migrate.
    ///
    /// - Parameter network:
    ///
    /// - Returns: The currency code or nil
    ///
    public func migrateRequired (network: Network) -> Bool {
        switch cryptoNetworkGetCanonicalType (network.core) {
        case CRYPTO_NETWORK_TYPE_BTC,
             CRYPTO_NETWORK_TYPE_BCH:
            return true
        default:
            return false
        }
    }

    /// Testing

    ///
    /// Convert `transfer` to a `TransactionBlob`.
    ///
    /// - Parameter transfer:
    ///
    /// - Returns: A `TransactionBlob` or nil (if the transfer's network does not require
    ///     migration, such as for an ETH network).
    ///
    internal func asBlob (transfer: Transfer) -> TransactionBlob? {
        let network = transfer.manager.network
        guard migrateRequired(network: network)
            else { return nil }

        switch cryptoNetworkGetCanonicalType (network.core) {
        case CRYPTO_NETWORK_TYPE_BTC,
             CRYPTO_NETWORK_TYPE_BCH:
            var blockHeight: UInt32 = 0
            var timestamp:   UInt32 = 0
            var bytesCount:  size_t = 0
            var bytes: UnsafeMutablePointer<UInt8>? = nil
            defer { if nil != bytes { cryptoMemoryFree (bytes) }}

            cryptoTransferExtractBlobAsBTC (transfer.core,
                                            &bytes, &bytesCount,
                                            &blockHeight,
                                            &timestamp)

            return TransactionBlob.btc (bytes: UnsafeMutableBufferPointer<UInt8> (start: bytes, count: bytesCount).map { $0 },
                                        blockHeight: blockHeight,
                                        timestamp: timestamp)
        default:
            return nil
        }
    }
}

extension BRCryptoTransferEventType: CustomStringConvertible {
    public var description: String {
        return asUTF8String (cryptoTransferEventTypeString(self))
    }
}

extension BRCryptoWalletEventType: CustomStringConvertible {
    public var description: String {
        return asUTF8String (cryptoWalletEventTypeString (self))
    }
}

extension BRCryptoWalletManagerEventType: CustomStringConvertible {
    public var description: String {
        return asUTF8String (cryptoWalletManagerEventTypeString (self))
    }
}<|MERGE_RESOLUTION|>--- conflicted
+++ resolved
@@ -1375,7 +1375,7 @@
             addresses[index] = asUTF8String (cAddresses.pointee!)
             cAddresses = cAddresses.advanced(by: 1)
         }
-        return addresses.map { $0.lowercased() }
+        return addresses
     }
 
     internal var cryptoClient: BRCryptoClient {
@@ -1456,11 +1456,7 @@
                                                     success: {
                                                         $0.forEach { (transaction: BlockChainDB.Model.Transaction) in
                                                             let blockTimestamp = transaction.timestamp.map { $0.asUnixTimestamp } ?? 0
-<<<<<<< HEAD
-                                                            let blockHeight    = transaction.blockHeight ?? 0
-=======
                                                             let blockHeight    = transaction.blockHeight ?? BLOCK_HEIGHT_UNBOUND
->>>>>>> 5093c234
                                                             let blockConfirmations = transaction.confirmations ?? 0
                                                             let blockTransactionIndex = transaction.index ?? 0
                                                             let blockHash             = transaction.blockHash
@@ -1471,13 +1467,6 @@
                                                                 .forEach { (arg: (transfer: BlockChainDB.Model.Transfer, fee: BlockChainDB.Model.Amount?)) in
                                                                     let (transfer, fee) = arg
 
-<<<<<<< HEAD
-                                                                    var metaKeysPtr = (transfer.metaData.map { Array($0.keys)   } ?? [])
-                                                                        .map { UnsafePointer<Int8>(strdup($0)) }
-                                                                    defer { metaKeysPtr.forEach { cryptoMemoryFree (UnsafeMutablePointer(mutating: $0)) } }
-
-                                                                    var metaValsPtr = (transfer.metaData.map { Array($0.values) } ?? [])
-=======
                                                                     let metaData = (transaction.metaData ?? [:]).merging (transfer.metaData ?? [:]) { (cur, new) in new }
 
                                                                     var metaKeysPtr = Array(metaData.keys)
@@ -1485,7 +1474,6 @@
                                                                     defer { metaKeysPtr.forEach { cryptoMemoryFree (UnsafeMutablePointer(mutating: $0)) } }
 
                                                                     var metaValsPtr = Array(metaData.values)
->>>>>>> 5093c234
                                                                         .map { UnsafePointer<Int8>(strdup($0)) }
                                                                     defer { metaValsPtr.forEach { cryptoMemoryFree (UnsafeMutablePointer(mutating: $0)) } }
 
