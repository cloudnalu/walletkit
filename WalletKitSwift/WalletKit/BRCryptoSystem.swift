--- conflicted
+++ resolved
@@ -1503,30 +1503,29 @@
     }
 
     private static func mergeTransfers (_ transaction: SystemClient.Transaction, with addresses: [String])
-    -> [(transfer: SystemClient.Transfer, fee: SystemClient.Amount?)] {
-        // Only consider transfers w/ `address`
-        var transfers = transaction.transfers.filter {
-            ($0.source.map { addresses.caseInsensitiveContains($0) } ?? false) ||
-                ($0.target.map { addresses.caseInsensitiveContains($0) } ?? false)
-        }
-
-        // Note for later: all transfers have a unique id
-
-        let partition = transfers.partition { "__fee__" != $0.target }
-        switch (0..<partition).count {
-        case 0:
-            // There is no "__fee__" entry
-            return transfers[partition...]
-                .map { (transfer: $0, fee: nil) }
-
-        case 1:
-            // There is a single "__fee__" entry
-            let transferWithFee = transfers[..<partition][0]
-
-            // We may or may not have a non-fee transfer matching `transferWithFee`.  We
-            // may or may not have more than one non-fee transfers matching `transferWithFee`
-
-<<<<<<< HEAD
+        -> [(transfer: SystemClient.Transfer, fee: SystemClient.Amount?)] {
+            // Only consider transfers w/ `address`
+            var transfers = transaction.transfers.filter {
+                ($0.source.map { addresses.caseInsensitiveContains($0) } ?? false) ||
+                    ($0.target.map { addresses.caseInsensitiveContains($0) } ?? false)
+            }
+
+            // Note for later: all transfers have a unique id
+
+            let partition = transfers.partition { "__fee__" != $0.target }
+            switch (0..<partition).count {
+            case 0:
+                // There is no "__fee__" entry
+                return transfers[partition...]
+                    .map { (transfer: $0, fee: nil) }
+
+            case 1:
+                // There is a single "__fee__" entry
+                let transferWithFee = transfers[..<partition][0]
+
+                // We may or may not have a non-fee transfer matching `transferWithFee`.  We
+                // may or may not have more than one non-fee transfers matching `transferWithFee`
+
                 // Find all the non-fee transfers with `source`. These are candidates for 'fee'
                 let transfersMatchingSource = transfers[partition...]
                     .filter { $0.transactionId == transferWithFee.transactionId &&
@@ -1538,15 +1537,6 @@
                 // match an ERC20 transfer).
                 let transferMatchingFee = transfersMatchingSource.first { $0.amount.currency == transferWithFee.amount.currency }
                     ?? transfersMatchingSource.first
-=======
-            // Find the first of the non-fee transfers matching `transferWithFee`.
-            let transferMatchingFee = transfers[partition...]
-                .first {
-                    $0.transactionId == transferWithFee.transactionId &&
-                        $0.source == transferWithFee.source &&
-                        $0.amount.currency == transferWithFee.amount.currency
-                }
->>>>>>> f0001682
 
             // We must have a transferMatchingFee; if we don't add one
             let transfers = transfers[partition...] +
