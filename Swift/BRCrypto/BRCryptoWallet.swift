--- conflicted
+++ resolved
@@ -151,10 +151,6 @@
         }
     }
 
-<<<<<<< HEAD
-    /// A `WalletEstimateFeeHandler` is a function to handle the result of a Wallet.estimateFee.
-    public typealias EstimateFeeHandler = (Result<TransferFeeBasis,FeeEstimationError>) -> Void
-=======
     public func createTransferToImportFrom(key: Key,
                                            estimatedFeeBasis: TransferFeeBasis,
                                            completion: @escaping (Result<Transfer, CreateTransferError>) -> Void ) {
@@ -169,7 +165,9 @@
         case OwnAddress
         case OutputTooSmall(Amount)
     }
->>>>>>> 350a1e46
+
+    /// A `WalletEstimateFeeHandler` is a function to handle the result of a Wallet.estimateFee.
+    public typealias EstimateFeeHandler = (Result<TransferFeeBasis,FeeEstimationError>) -> Void
 
     ///
     /// Estimate the fee for a transfer with `amount` from `wallet`.  If provided use the `feeBasis`
