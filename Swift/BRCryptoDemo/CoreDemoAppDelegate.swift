--- conflicted
+++ resolved
@@ -31,11 +31,8 @@
     var listener: CoreDemoListener!
     var system: System!
 
-<<<<<<< HEAD
     var summaryController: SummaryViewController!
 
-=======
->>>>>>> d83a6a6e
     #if TESTNET
     let mainnet = false
     #endif
