// !$*UTF8*$!
{
	archiveVersion = 1;
	classes = {
	};
	objectVersion = 50;
	objects = {

/* Begin PBXBuildFile section */
		3C0D2979216FD0DB003838E9 /* BREthereumMessageP2P.c in Sources */ = {isa = PBXBuildFile; fileRef = 3CD30495213B226B00A0CCED /* BREthereumMessageP2P.c */; };
		3C0D297A216FD0DB003838E9 /* BREthereumMessageDIS.c in Sources */ = {isa = PBXBuildFile; fileRef = 3CD30497213B228900A0CCED /* BREthereumMessageDIS.c */; };
		3C0D297B216FD0DB003838E9 /* BREthereumMessageLES.c in Sources */ = {isa = PBXBuildFile; fileRef = 3CD30499213B22AF00A0CCED /* BREthereumMessageLES.c */; };
		3C0D297C216FD0DB003838E9 /* BREthereumMessagePIP.c in Sources */ = {isa = PBXBuildFile; fileRef = 3CD30493213B222A00A0CCED /* BREthereumMessagePIP.c */; };
		3C0D297D216FD0E0003838E9 /* BREthereumProvision.c in Sources */ = {isa = PBXBuildFile; fileRef = 3CD3049C213F281500A0CCED /* BREthereumProvision.c */; };
		3C0D297E216FD12A003838E9 /* testContract.c in Sources */ = {isa = PBXBuildFile; fileRef = 3C9025FA2106613600143B69 /* testContract.c */; };
		3C0EADF42188D920000577A6 /* BRCrypto.framework in Frameworks */ = {isa = PBXBuildFile; fileRef = 3C0EADEB2188D91F000577A6 /* BRCrypto.framework */; };
		3C0EADF92188D920000577A6 /* BRCryptoAmountTests.swift in Sources */ = {isa = PBXBuildFile; fileRef = 3C0EADF82188D920000577A6 /* BRCryptoAmountTests.swift */; };
		3C0EADFB2188D920000577A6 /* BRCryptoVersion.h in Headers */ = {isa = PBXBuildFile; fileRef = 3C0EADED2188D91F000577A6 /* BRCryptoVersion.h */; settings = {ATTRIBUTES = (Public, ); }; };
		3C0EAE022188D930000577A6 /* libCore.a in Frameworks */ = {isa = PBXBuildFile; fileRef = 3CAB609B20AF8C5D00810CE4 /* libCore.a */; };
		3C0EAE1A2191145A000577A6 /* BRSupport.swift in Sources */ = {isa = PBXBuildFile; fileRef = 3C0EAE192191145A000577A6 /* BRSupport.swift */; };
		3C0FF5332209243B0068A0AE /* libresolv.tbd in Frameworks */ = {isa = PBXBuildFile; fileRef = 3CEF5FC9220513FC0010A811 /* libresolv.tbd */; };
		3C115A082354E8810075ACDA /* BRGenericClient.c in Sources */ = {isa = PBXBuildFile; fileRef = 3C115A072354E8810075ACDA /* BRGenericClient.c */; };
		3C115A092354E8810075ACDA /* BRGenericClient.c in Sources */ = {isa = PBXBuildFile; fileRef = 3C115A072354E8810075ACDA /* BRGenericClient.c */; };
		3C18F8B221950746006F738F /* CoreDemoAppDelegate.swift in Sources */ = {isa = PBXBuildFile; fileRef = 3C18F8B121950746006F738F /* CoreDemoAppDelegate.swift */; };
		3C18F8B921950746006F738F /* Main.storyboard in Resources */ = {isa = PBXBuildFile; fileRef = 3C18F8B721950746006F738F /* Main.storyboard */; };
		3C18F8BB21950748006F738F /* Assets.xcassets in Resources */ = {isa = PBXBuildFile; fileRef = 3C18F8BA21950748006F738F /* Assets.xcassets */; };
		3C18F8BE21950748006F738F /* LaunchScreen.storyboard in Resources */ = {isa = PBXBuildFile; fileRef = 3C18F8BC21950748006F738F /* LaunchScreen.storyboard */; };
		3C18F8C721950781006F738F /* libCore.a in Frameworks */ = {isa = PBXBuildFile; fileRef = 3CAB609B20AF8C5D00810CE4 /* libCore.a */; };
		3C18F8C821950797006F738F /* BRCrypto.framework in Frameworks */ = {isa = PBXBuildFile; fileRef = 3C0EADEB2188D91F000577A6 /* BRCrypto.framework */; };
		3C18F8C921950797006F738F /* BRCrypto.framework in Embed Frameworks */ = {isa = PBXBuildFile; fileRef = 3C0EADEB2188D91F000577A6 /* BRCrypto.framework */; settings = {ATTRIBUTES = (CodeSignOnCopy, RemoveHeadersOnCopy, ); }; };
		3C18F8CC219507E2006F738F /* CoreDemoListener.swift in Sources */ = {isa = PBXBuildFile; fileRef = 3C18F8CB219507E2006F738F /* CoreDemoListener.swift */; };
		3C1C1D822264D01900597848 /* BRBlockChainDBTest.swift in Sources */ = {isa = PBXBuildFile; fileRef = 3C1C1D812264D01900597848 /* BRBlockChainDBTest.swift */; };
		3C1CD3C8216FD015001709A3 /* testEwm.c in Sources */ = {isa = PBXBuildFile; fileRef = 3C9025F82106511700143B69 /* testEwm.c */; };
		3C1D1F2222ECDD760028B20C /* CoreTestsConfig.json in Resources */ = {isa = PBXBuildFile; fileRef = 3C1D1F2122ECDD760028B20C /* CoreTestsConfig.json */; };
		3C1D1F2522F0F1740028B20C /* BRCryptoKey.c in Sources */ = {isa = PBXBuildFile; fileRef = 3C1D1F2422F0F1740028B20C /* BRCryptoKey.c */; };
		3C1D1F2622F0F1740028B20C /* BRCryptoKey.c in Sources */ = {isa = PBXBuildFile; fileRef = 3C1D1F2422F0F1740028B20C /* BRCryptoKey.c */; };
		3C2318F023319424007A3EC1 /* BRCryptoPeer.c in Sources */ = {isa = PBXBuildFile; fileRef = 3C2318EF23319424007A3EC1 /* BRCryptoPeer.c */; };
		3C2318F123319424007A3EC1 /* BRCryptoPeer.c in Sources */ = {isa = PBXBuildFile; fileRef = 3C2318EF23319424007A3EC1 /* BRCryptoPeer.c */; };
		3C25BF472236EE40004B093F /* BRBCashParams.c in Sources */ = {isa = PBXBuildFile; fileRef = 3C25BF462236EE40004B093F /* BRBCashParams.c */; };
		3C25BF482236EE40004B093F /* BRBCashParams.c in Sources */ = {isa = PBXBuildFile; fileRef = 3C25BF462236EE40004B093F /* BRBCashParams.c */; };
		3C25BF4A2236EE71004B093F /* BRChainParams.c in Sources */ = {isa = PBXBuildFile; fileRef = 3C25BF492236EE70004B093F /* BRChainParams.c */; };
		3C25BF4B2236EE71004B093F /* BRChainParams.c in Sources */ = {isa = PBXBuildFile; fileRef = 3C25BF492236EE70004B093F /* BRChainParams.c */; };
		3C25ED372254066000CFB88D /* TransferTableViewCell.swift in Sources */ = {isa = PBXBuildFile; fileRef = 3CCD36BB21AC90850032637A /* TransferTableViewCell.swift */; };
		3C25ED382254079400CFB88D /* TransferViewController.swift in Sources */ = {isa = PBXBuildFile; fileRef = 3CCD36B921AC90850032637A /* TransferViewController.swift */; };
		3C386DC720C6F4AF0065E355 /* BREthereumLESRandom.c in Sources */ = {isa = PBXBuildFile; fileRef = 3C386DC120C6F4AE0065E355 /* BREthereumLESRandom.c */; };
		3C386DCF20C6F5E40065E355 /* BREthereumBCS.c in Sources */ = {isa = PBXBuildFile; fileRef = 3C386DCA20C6F5E40065E355 /* BREthereumBCS.c */; };
		3C386DD020C6F5E40065E355 /* BREthereumBCSEvent.c in Sources */ = {isa = PBXBuildFile; fileRef = 3C386DCD20C6F5E40065E355 /* BREthereumBCSEvent.c */; };
		3C386DD320C6F6070065E355 /* BREthereumEWMClient.c in Sources */ = {isa = PBXBuildFile; fileRef = 3C386DD120C6F6060065E355 /* BREthereumEWMClient.c */; };
		3C386DD420C6F6070065E355 /* BREthereumEWMEvent.c in Sources */ = {isa = PBXBuildFile; fileRef = 3C386DD220C6F6070065E355 /* BREthereumEWMEvent.c */; };
		3C3B37FD20D82335004F9928 /* BREventAlarm.c in Sources */ = {isa = PBXBuildFile; fileRef = 3C3B37FB20D82335004F9928 /* BREventAlarm.c */; };
		3C3DC5BB21DFCA7C004188BD /* BRFileService.c in Sources */ = {isa = PBXBuildFile; fileRef = 3C3DC5BA21DFCA7C004188BD /* BRFileService.c */; };
		3C4B1AA6234CE14500189DD5 /* InstallCoreTestsConfig.sh in Resources */ = {isa = PBXBuildFile; fileRef = 3C4B1AA5234CDFA200189DD5 /* InstallCoreTestsConfig.sh */; };
		3C4B1AA7234CE14600189DD5 /* InstallCoreTestsConfig.sh in Resources */ = {isa = PBXBuildFile; fileRef = 3C4B1AA5234CDFA200189DD5 /* InstallCoreTestsConfig.sh */; };
		3C4B1AA8234CE14700189DD5 /* InstallCoreTestsConfig.sh in Resources */ = {isa = PBXBuildFile; fileRef = 3C4B1AA5234CDFA200189DD5 /* InstallCoreTestsConfig.sh */; };
		3C54A7FF2121F1D200C57B1B /* BREthereumMessage.c in Sources */ = {isa = PBXBuildFile; fileRef = 3C54A7FE2121F1D200C57B1B /* BREthereumMessage.c */; };
		3C54A8022122284900C57B1B /* BREthereumNode.c in Sources */ = {isa = PBXBuildFile; fileRef = 3C54A8012122284900C57B1B /* BREthereumNode.c */; };
		3C54A80521234C9700C57B1B /* BREthereumNodeEndpoint.c in Sources */ = {isa = PBXBuildFile; fileRef = 3C54A80421234C9700C57B1B /* BREthereumNodeEndpoint.c */; };
		3C56C97D22F8F8C20054AD21 /* BRCryptoStatus.c in Sources */ = {isa = PBXBuildFile; fileRef = 3C56C97C22F8F8C20054AD21 /* BRCryptoStatus.c */; };
		3C56C97F22FA27DD0054AD21 /* TransferCreateRecvController.swift in Sources */ = {isa = PBXBuildFile; fileRef = 3C56C97E22FA27DD0054AD21 /* TransferCreateRecvController.swift */; };
		3C56C98122FA28190054AD21 /* TransferCreatePaymentController.swift in Sources */ = {isa = PBXBuildFile; fileRef = 3C56C98022FA28190054AD21 /* TransferCreatePaymentController.swift */; };
		3C56C98322FA28310054AD21 /* TransferCreateSweepController.swift in Sources */ = {isa = PBXBuildFile; fileRef = 3C56C98222FA28310054AD21 /* TransferCreateSweepController.swift */; };
		3C56C98522FA2B630054AD21 /* TransferCreateController.swift in Sources */ = {isa = PBXBuildFile; fileRef = 3C56C98422FA2B620054AD21 /* TransferCreateController.swift */; };
		3C5C02392212035B0052E010 /* libresolv.tbd in Frameworks */ = {isa = PBXBuildFile; fileRef = 3CEF5FC9220513FC0010A811 /* libresolv.tbd */; };
		3C5E1770232D461500A558C7 /* README.md in Resources */ = {isa = PBXBuildFile; fileRef = 3C5E176E232D461500A558C7 /* README.md */; };
		3C5E1771232D461500A558C7 /* LICENSE in Resources */ = {isa = PBXBuildFile; fileRef = 3C5E176F232D461500A558C7 /* LICENSE */; };
		3C5E1773232D466700A558C7 /* CONTRIBUTORS in Resources */ = {isa = PBXBuildFile; fileRef = 3C5E1772232D466700A558C7 /* CONTRIBUTORS */; };
		3C5F5E75212C82310038B732 /* BREthereumMPT.c in Sources */ = {isa = PBXBuildFile; fileRef = 3C5F5E74212C82310038B732 /* BREthereumMPT.c */; };
		3C69A0EA233AC0FE005E7033 /* BREthereumEWMPersist.c in Sources */ = {isa = PBXBuildFile; fileRef = 3C69A0E9233AC0FE005E7033 /* BREthereumEWMPersist.c */; };
		3C69A0EB233AC0FE005E7033 /* BREthereumEWMPersist.c in Sources */ = {isa = PBXBuildFile; fileRef = 3C69A0E9233AC0FE005E7033 /* BREthereumEWMPersist.c */; };
		3C6AE12B2329855300016196 /* sqlite3.c in Sources */ = {isa = PBXBuildFile; fileRef = 3C6AE1272329855300016196 /* sqlite3.c */; settings = {COMPILER_FLAGS = "-D_HAVE_SQLITE_CONFIG_H=1 -Wno-ambiguous-macro -Wno-shorten-64-to-32 -Wno-unreachable-code -Wno-#warnings"; }; };
		3C6AE12D2329856F00016196 /* sqlite3.c in Sources */ = {isa = PBXBuildFile; fileRef = 3C6AE1272329855300016196 /* sqlite3.c */; settings = {COMPILER_FLAGS = "-D_HAVE_SQLITE_CONFIG_H=1 -Wno-ambiguous-macro -Wno-shorten-64-to-32 -Wno-unreachable-code -Wno-#warnings"; }; };
		3C6B172F2131CB5B003C313B /* main.c in Sources */ = {isa = PBXBuildFile; fileRef = 3C6B172E2131CB5B003C313B /* main.c */; };
		3C6B17392131CE12003C313B /* BREthereumEther.c in Sources */ = {isa = PBXBuildFile; fileRef = 3C2A53B320AF595400C430F6 /* BREthereumEther.c */; };
		3C6B173A2131CE12003C313B /* BREthereumGas.c in Sources */ = {isa = PBXBuildFile; fileRef = 3C2A53B520AF595400C430F6 /* BREthereumGas.c */; };
		3C6B173B2131CE12003C313B /* BREthereumHash.c in Sources */ = {isa = PBXBuildFile; fileRef = 3C2A53B020AF595400C430F6 /* BREthereumHash.c */; };
		3C6B173C2131CE12003C313B /* BREthereumAddress.c in Sources */ = {isa = PBXBuildFile; fileRef = 3C2A53B920AF595400C430F6 /* BREthereumAddress.c */; };
		3C6B173D2131CE12003C313B /* BREthereumSignature.c in Sources */ = {isa = PBXBuildFile; fileRef = 3C2A53AE20AF595400C430F6 /* BREthereumSignature.c */; };
		3C6B173E2131CE12003C313B /* BREthereumTransaction.c in Sources */ = {isa = PBXBuildFile; fileRef = 3C2A53BB20AF595500C430F6 /* BREthereumTransaction.c */; };
		3C6B173F2131CE12003C313B /* BREthereumBloomFilter.c in Sources */ = {isa = PBXBuildFile; fileRef = 3C2A53BF20AF595500C430F6 /* BREthereumBloomFilter.c */; };
		3C6B17402131CE12003C313B /* BREthereumNetwork.c in Sources */ = {isa = PBXBuildFile; fileRef = 3C2A53C120AF595500C430F6 /* BREthereumNetwork.c */; };
		3C6B17412131CE12003C313B /* BREthereumTransactionReceipt.c in Sources */ = {isa = PBXBuildFile; fileRef = 3C2A53C220AF595500C430F6 /* BREthereumTransactionReceipt.c */; };
		3C6B17422131CE12003C313B /* BREthereumAccountState.c in Sources */ = {isa = PBXBuildFile; fileRef = 3C2A53C520AF595500C430F6 /* BREthereumAccountState.c */; };
		3C6B17432131CE12003C313B /* BREthereumLog.c in Sources */ = {isa = PBXBuildFile; fileRef = 3C2A53C620AF595500C430F6 /* BREthereumLog.c */; };
		3C6B17442131CE12003C313B /* BREthereumTransactionStatus.c in Sources */ = {isa = PBXBuildFile; fileRef = 3C2A53C920AF595500C430F6 /* BREthereumTransactionStatus.c */; };
		3C6B17452131CE12003C313B /* BREthereumBlock.c in Sources */ = {isa = PBXBuildFile; fileRef = 3C2A53CB20AF595500C430F6 /* BREthereumBlock.c */; };
		3C6B17462131CE12003C313B /* BREthereumAmount.c in Sources */ = {isa = PBXBuildFile; fileRef = 3C2A53CD20AF595500C430F6 /* BREthereumAmount.c */; };
		3C6B17472131CE12003C313B /* BREthereumAccount.c in Sources */ = {isa = PBXBuildFile; fileRef = 3C2A537720AF595400C430F6 /* BREthereumAccount.c */; };
		3C6B17482131CE12003C313B /* BREthereumWallet.c in Sources */ = {isa = PBXBuildFile; fileRef = 3C2A539C20AF595400C430F6 /* BREthereumWallet.c */; };
		3C6B17492131CE12003C313B /* BREthereumBCS.c in Sources */ = {isa = PBXBuildFile; fileRef = 3C386DCA20C6F5E40065E355 /* BREthereumBCS.c */; };
		3C6B174A2131CE12003C313B /* BREthereumToken.c in Sources */ = {isa = PBXBuildFile; fileRef = 3C2A53AA20AF595400C430F6 /* BREthereumToken.c */; };
		3C6B174B2131CE12003C313B /* BREthereumContract.c in Sources */ = {isa = PBXBuildFile; fileRef = 3C2A53A920AF595400C430F6 /* BREthereumContract.c */; };
		3C6B174C2131CE12003C313B /* BREvent.c in Sources */ = {isa = PBXBuildFile; fileRef = 3C2A539220AF595400C430F6 /* BREvent.c */; };
		3C6B174D2131CE12003C313B /* BREventQueue.c in Sources */ = {isa = PBXBuildFile; fileRef = 3C2A539520AF595400C430F6 /* BREventQueue.c */; };
		3C6B174E2131CE12003C313B /* BREthereumLES.c in Sources */ = {isa = PBXBuildFile; fileRef = 3C2A538620AF595400C430F6 /* BREthereumLES.c */; };
		3C6B174F2131CE12003C313B /* BREthereumBCSEvent.c in Sources */ = {isa = PBXBuildFile; fileRef = 3C386DCD20C6F5E40065E355 /* BREthereumBCSEvent.c */; };
		3C6B17502131CE12003C313B /* BREventAlarm.c in Sources */ = {isa = PBXBuildFile; fileRef = 3C3B37FB20D82335004F9928 /* BREventAlarm.c */; };
		3C6B17512131CE12003C313B /* BREthereumLESFrameCoder.c in Sources */ = {isa = PBXBuildFile; fileRef = 3C2A538B20AF595400C430F6 /* BREthereumLESFrameCoder.c */; };
		3C6B17522131CE12003C313B /* BRKeccak.c in Sources */ = {isa = PBXBuildFile; fileRef = CA92F78F2100F9CA0015C966 /* BRKeccak.c */; };
		3C6B17532131CE12003C313B /* BREthereumEWM.c in Sources */ = {isa = PBXBuildFile; fileRef = 3C2A53A220AF595400C430F6 /* BREthereumEWM.c */; };
		3C6B17542131CE12003C313B /* BRRlpCoder.c in Sources */ = {isa = PBXBuildFile; fileRef = 3C2A539A20AF595400C430F6 /* BRRlpCoder.c */; };
		3C6B17552131CE12003C313B /* BRUtilMath.c in Sources */ = {isa = PBXBuildFile; fileRef = 3C2A537B20AF595400C430F6 /* BRUtilMath.c */; };
		3C6B17562131CE12003C313B /* BRUtilMathParse.c in Sources */ = {isa = PBXBuildFile; fileRef = 3C2A537C20AF595400C430F6 /* BRUtilMathParse.c */; };
		3C6B17572131CE12003C313B /* BRUtilHex.c in Sources */ = {isa = PBXBuildFile; fileRef = 3C2A537E20AF595400C430F6 /* BRUtilHex.c */; };
		3C6B17582131CE12003C313B /* BRBCashAddr.c in Sources */ = {isa = PBXBuildFile; fileRef = 3C590F3D20950C720005597B /* BRBCashAddr.c */; };
		3C6B17592131CE12003C313B /* BRAddress.c in Sources */ = {isa = PBXBuildFile; fileRef = 3C590F3420950C720005597B /* BRAddress.c */; };
		3C6B175A2131CE12003C313B /* BRBase58.c in Sources */ = {isa = PBXBuildFile; fileRef = 3C590F4A20950C730005597B /* BRBase58.c */; };
		3C6B175B2131CE12003C313B /* BREthereumBCSSync.c in Sources */ = {isa = PBXBuildFile; fileRef = 3C9025FC2108DDAE00143B69 /* BREthereumBCSSync.c */; };
		3C6B175C2131CE12003C313B /* BRBech32.c in Sources */ = {isa = PBXBuildFile; fileRef = 3C590F4420950C730005597B /* BRBech32.c */; };
		3C6B175D2131CE12003C313B /* BRBIP32Sequence.c in Sources */ = {isa = PBXBuildFile; fileRef = 3C590F3220950C720005597B /* BRBIP32Sequence.c */; };
		3C6B175E2131CE12003C313B /* BREthereumMessage.c in Sources */ = {isa = PBXBuildFile; fileRef = 3C54A7FE2121F1D200C57B1B /* BREthereumMessage.c */; };
		3C6B175F2131CE12003C313B /* BRBIP38Key.c in Sources */ = {isa = PBXBuildFile; fileRef = 3C590F5820950C750005597B /* BRBIP38Key.c */; };
		3C6B17602131CE12003C313B /* BREthereumMPT.c in Sources */ = {isa = PBXBuildFile; fileRef = 3C5F5E74212C82310038B732 /* BREthereumMPT.c */; };
		3C6B17612131CE12003C313B /* BREthereumTransfer.c in Sources */ = {isa = PBXBuildFile; fileRef = 3C902622210A7E9800143B69 /* BREthereumTransfer.c */; };
		3C6B17622131CE12003C313B /* BREthereumNode.c in Sources */ = {isa = PBXBuildFile; fileRef = 3C54A8012122284900C57B1B /* BREthereumNode.c */; };
		3C6B17632131CE12003C313B /* BRBIP39Mnemonic.c in Sources */ = {isa = PBXBuildFile; fileRef = 3C590F5920950C750005597B /* BRBIP39Mnemonic.c */; };
		3C6B17642131CE12003C313B /* BRBloomFilter.c in Sources */ = {isa = PBXBuildFile; fileRef = 3C590F4E20950C730005597B /* BRBloomFilter.c */; };
		3C6B17652131CE12003C313B /* BRCrypto.c in Sources */ = {isa = PBXBuildFile; fileRef = 3C590F5520950C740005597B /* BRCrypto.c */; };
		3C6B17662131CE12003C313B /* BRKeyECIES.c in Sources */ = {isa = PBXBuildFile; fileRef = 3CA74EA920AF622D00EDF3E7 /* BRKeyECIES.c */; };
		3C6B17682131CE12003C313B /* BRKey.c in Sources */ = {isa = PBXBuildFile; fileRef = 3C590F5420950C740005597B /* BRKey.c */; };
		3C6B17692131CE12003C313B /* BREthereumNodeEndpoint.c in Sources */ = {isa = PBXBuildFile; fileRef = 3C54A80421234C9700C57B1B /* BREthereumNodeEndpoint.c */; };
		3C6B176A2131CE12003C313B /* BRMerkleBlock.c in Sources */ = {isa = PBXBuildFile; fileRef = 3C590F3520950C720005597B /* BRMerkleBlock.c */; };
		3C6B176B2131CE12003C313B /* BRPaymentProtocol.c in Sources */ = {isa = PBXBuildFile; fileRef = 3C590F3A20950C720005597B /* BRPaymentProtocol.c */; };
		3C6B176C2131CE12003C313B /* BRPeer.c in Sources */ = {isa = PBXBuildFile; fileRef = 3C590F5120950C740005597B /* BRPeer.c */; };
		3C6B176D2131CE12003C313B /* BRPeerManager.c in Sources */ = {isa = PBXBuildFile; fileRef = 3C590F4B20950C730005597B /* BRPeerManager.c */; };
		3C6B176E2131CE12003C313B /* BRSet.c in Sources */ = {isa = PBXBuildFile; fileRef = 3C590F4D20950C730005597B /* BRSet.c */; };
		3C6B176F2131CE12003C313B /* BREthereumLESRandom.c in Sources */ = {isa = PBXBuildFile; fileRef = 3C386DC120C6F4AE0065E355 /* BREthereumLESRandom.c */; };
		3C6B17702131CE12003C313B /* BREthereumEWMEvent.c in Sources */ = {isa = PBXBuildFile; fileRef = 3C386DD220C6F6070065E355 /* BREthereumEWMEvent.c */; };
		3C6B17712131CE12003C313B /* BRTransaction.c in Sources */ = {isa = PBXBuildFile; fileRef = 3C590F5320950C740005597B /* BRTransaction.c */; };
		3C6B17722131CE12003C313B /* BREthereumEWMClient.c in Sources */ = {isa = PBXBuildFile; fileRef = 3C386DD120C6F6060065E355 /* BREthereumEWMClient.c */; };
		3C6B17732131CE12003C313B /* BRWallet.c in Sources */ = {isa = PBXBuildFile; fileRef = 3C590F5720950C740005597B /* BRWallet.c */; };
		3C6B177C2131CE70003C313B /* libCoreMacOS.a in Frameworks */ = {isa = PBXBuildFile; fileRef = 3C6B17792131CE12003C313B /* libCoreMacOS.a */; };
		3C7BE5A3230EFBBA005FD4CD /* testCrypto.c in Sources */ = {isa = PBXBuildFile; fileRef = 3CCB1354224D3F7500ADCDB9 /* testCrypto.c */; };
		3C7BE5A4230EFD0B005FD4CD /* BRCryptoFeeBasis.c in Sources */ = {isa = PBXBuildFile; fileRef = 3CCC61EA228C7FB500C0A13E /* BRCryptoFeeBasis.c */; };
		3C7BE5A5230EFD0F005FD4CD /* BRCryptoStatus.c in Sources */ = {isa = PBXBuildFile; fileRef = 3C56C97C22F8F8C20054AD21 /* BRCryptoStatus.c */; };
		3C7BE5A6230EFD14005FD4CD /* BRCryptoHash.c in Sources */ = {isa = PBXBuildFile; fileRef = 3CCC61E7228C6C2000C0A13E /* BRCryptoHash.c */; };
		3C7BE5A7230EFD25005FD4CD /* BRCryptoNetwork.c in Sources */ = {isa = PBXBuildFile; fileRef = 3C97E23922416AB1003FD88F /* BRCryptoNetwork.c */; };
		3C7BE5A8230EFD2E005FD4CD /* BRCryptoTransfer.c in Sources */ = {isa = PBXBuildFile; fileRef = 3C97E23B22416AB1003FD88F /* BRCryptoTransfer.c */; };
		3C7BE5A9230EFD2F005FD4CD /* BRCryptoTransfer.c in Sources */ = {isa = PBXBuildFile; fileRef = 3C97E23B22416AB1003FD88F /* BRCryptoTransfer.c */; };
		3C7BE5AA230EFD36005FD4CD /* BRCryptoWallet.c in Sources */ = {isa = PBXBuildFile; fileRef = 3C97E23A22416AB1003FD88F /* BRCryptoWallet.c */; };
		3C7BE5AB230EFD37005FD4CD /* BRCryptoWallet.c in Sources */ = {isa = PBXBuildFile; fileRef = 3C97E23A22416AB1003FD88F /* BRCryptoWallet.c */; };
		3C7BE5AC230EFD43005FD4CD /* BRCryptoWalletManager.c in Sources */ = {isa = PBXBuildFile; fileRef = 3C97E23D22416AB1003FD88F /* BRCryptoWalletManager.c */; };
		3C7BE5AE230F0BD0005FD4CD /* WalletManagersTableViewController.swift in Sources */ = {isa = PBXBuildFile; fileRef = 3C7BE5AD230F0BD0005FD4CD /* WalletManagersTableViewController.swift */; };
		3C7BE5B0230F0BFB005FD4CD /* WalletManagerViewController.swift in Sources */ = {isa = PBXBuildFile; fileRef = 3C7BE5AF230F0BFB005FD4CD /* WalletManagerViewController.swift */; };
		3C812EC22266721E0007D335 /* testRipple.c in Sources */ = {isa = PBXBuildFile; fileRef = 3C812EC12266721E0007D335 /* testRipple.c */; };
		3C9025EF21063AD200143B69 /* testUtil.c in Sources */ = {isa = PBXBuildFile; fileRef = 3C9025EE21063AD200143B69 /* testUtil.c */; };
		3C9025F121063BDC00143B69 /* testRlp.c in Sources */ = {isa = PBXBuildFile; fileRef = 3C9025F021063BDC00143B69 /* testRlp.c */; };
		3C9025F321064B6700143B69 /* testEvent.c in Sources */ = {isa = PBXBuildFile; fileRef = 3C9025F221064B6700143B69 /* testEvent.c */; };
		3C9025F521064E9F00143B69 /* testBc.c in Sources */ = {isa = PBXBuildFile; fileRef = 3C9025F421064E9F00143B69 /* testBc.c */; };
		3C9025F721064FF800143B69 /* testBase.c in Sources */ = {isa = PBXBuildFile; fileRef = 3C9025F621064FF800143B69 /* testBase.c */; };
		3C9025F92106511700143B69 /* testEwm.c in Sources */ = {isa = PBXBuildFile; fileRef = 3C9025F82106511700143B69 /* testEwm.c */; };
		3C9025FB2106613600143B69 /* testContract.c in Sources */ = {isa = PBXBuildFile; fileRef = 3C9025FA2106613600143B69 /* testContract.c */; };
		3C9025FD2108DDAE00143B69 /* BREthereumBCSSync.c in Sources */ = {isa = PBXBuildFile; fileRef = 3C9025FC2108DDAE00143B69 /* BREthereumBCSSync.c */; };
		3C902623210A7E9800143B69 /* BREthereumTransfer.c in Sources */ = {isa = PBXBuildFile; fileRef = 3C902622210A7E9800143B69 /* BREthereumTransfer.c */; };
		3C915B0922E0B66400AAD000 /* BRCryptoHasher.swift in Sources */ = {isa = PBXBuildFile; fileRef = 3C915B0822E0B66400AAD000 /* BRCryptoHasher.swift */; };
		3C915B0B22E0B6B000AAD000 /* BRCryptoCoder.swift in Sources */ = {isa = PBXBuildFile; fileRef = 3C915B0A22E0B6B000AAD000 /* BRCryptoCoder.swift */; };
		3C915B0D22E0B98D00AAD000 /* BRCryptoCipher.swift in Sources */ = {isa = PBXBuildFile; fileRef = 3C915B0C22E0B98D00AAD000 /* BRCryptoCipher.swift */; };
		3C915B0F22E0C67800AAD000 /* BRCryptoSigner.swift in Sources */ = {isa = PBXBuildFile; fileRef = 3C915B0E22E0C67800AAD000 /* BRCryptoSigner.swift */; };
		3C915B1122E0EBE900AAD000 /* BRCryptoCommonTests.swift in Sources */ = {isa = PBXBuildFile; fileRef = 3C915B1022E0EBE900AAD000 /* BRCryptoCommonTests.swift */; };
		3C92653B235A6D080063246E /* BRGenericRipple.c in Sources */ = {isa = PBXBuildFile; fileRef = 3C9B8DDE22BD52930060C3A9 /* BRGenericRipple.c */; };
		3C92653C235A6D090063246E /* BRGenericRipple.c in Sources */ = {isa = PBXBuildFile; fileRef = 3C9B8DDE22BD52930060C3A9 /* BRGenericRipple.c */; };
		3C92653D235A704D0063246E /* BRRippleAccount.c in Sources */ = {isa = PBXBuildFile; fileRef = C3C453E3226E4862004CC0C7 /* BRRippleAccount.c */; };
		3C92653E235A704D0063246E /* BRRippleAccount.c in Sources */ = {isa = PBXBuildFile; fileRef = C3C453E3226E4862004CC0C7 /* BRRippleAccount.c */; };
		3C92653F235A71610063246E /* BRRippleTransfer.c in Sources */ = {isa = PBXBuildFile; fileRef = C3169685232283A200743E45 /* BRRippleTransfer.c */; };
		3C926540235A71620063246E /* BRRippleTransfer.c in Sources */ = {isa = PBXBuildFile; fileRef = C3169685232283A200743E45 /* BRRippleTransfer.c */; };
		3C926541235A74420063246E /* BRRippleWallet.c in Sources */ = {isa = PBXBuildFile; fileRef = C3C864A3227C6B490055120E /* BRRippleWallet.c */; };
		3C926542235A74430063246E /* BRRippleWallet.c in Sources */ = {isa = PBXBuildFile; fileRef = C3C864A3227C6B490055120E /* BRRippleWallet.c */; };
		3C926543235A766D0063246E /* BRRippleBase58.c in Sources */ = {isa = PBXBuildFile; fileRef = C3C864A6227CA28E0055120E /* BRRippleBase58.c */; };
		3C926544235A766D0063246E /* BRRippleBase58.c in Sources */ = {isa = PBXBuildFile; fileRef = C3C864A6227CA28E0055120E /* BRRippleBase58.c */; };
		3C926545235A768A0063246E /* BRRippleSerialize.c in Sources */ = {isa = PBXBuildFile; fileRef = C3C453DD226E2C62004CC0C7 /* BRRippleSerialize.c */; };
		3C926546235A768B0063246E /* BRRippleSerialize.c in Sources */ = {isa = PBXBuildFile; fileRef = C3C453DD226E2C62004CC0C7 /* BRRippleSerialize.c */; };
		3C926547235A76900063246E /* BRRippleSignature.c in Sources */ = {isa = PBXBuildFile; fileRef = C3C453E62270B39E004CC0C7 /* BRRippleSignature.c */; };
		3C926548235A76910063246E /* BRRippleSignature.c in Sources */ = {isa = PBXBuildFile; fileRef = C3C453E62270B39E004CC0C7 /* BRRippleSignature.c */; };
		3C926549235A76950063246E /* BRRippleTransaction.c in Sources */ = {isa = PBXBuildFile; fileRef = C3C453DE226E2C62004CC0C7 /* BRRippleTransaction.c */; };
		3C92654A235A76960063246E /* BRRippleTransaction.c in Sources */ = {isa = PBXBuildFile; fileRef = C3C453DE226E2C62004CC0C7 /* BRRippleTransaction.c */; };
		3C926552235F5EBD0063246E /* BRRippleAddress.c in Sources */ = {isa = PBXBuildFile; fileRef = 3C926550235F5EBD0063246E /* BRRippleAddress.c */; };
		3C926553235F5EBD0063246E /* BRRippleAddress.c in Sources */ = {isa = PBXBuildFile; fileRef = 3C926550235F5EBD0063246E /* BRRippleAddress.c */; };
		3C97E2352241658E003FD88F /* BRCryptoCurrency.c in Sources */ = {isa = PBXBuildFile; fileRef = 3C97E2332241658E003FD88F /* BRCryptoCurrency.c */; };
		3C97E2362241658E003FD88F /* BRCryptoCurrency.c in Sources */ = {isa = PBXBuildFile; fileRef = 3C97E2332241658E003FD88F /* BRCryptoCurrency.c */; };
		3C97E24F22416AB1003FD88F /* BRCryptoUnit.c in Sources */ = {isa = PBXBuildFile; fileRef = 3C97E24022416AB1003FD88F /* BRCryptoUnit.c */; };
		3C97E25022416AB1003FD88F /* BRCryptoUnit.c in Sources */ = {isa = PBXBuildFile; fileRef = 3C97E24022416AB1003FD88F /* BRCryptoUnit.c */; };
		3C97E25122416AB1003FD88F /* BRCryptoAmount.c in Sources */ = {isa = PBXBuildFile; fileRef = 3C97E24422416AB1003FD88F /* BRCryptoAmount.c */; };
		3C97E25222416AB1003FD88F /* BRCryptoAmount.c in Sources */ = {isa = PBXBuildFile; fileRef = 3C97E24422416AB1003FD88F /* BRCryptoAmount.c */; };
		3C97E256224170B9003FD88F /* BRCryptoAccount.c in Sources */ = {isa = PBXBuildFile; fileRef = 3C97E255224170B9003FD88F /* BRCryptoAccount.c */; };
		3C97E257224170B9003FD88F /* BRCryptoAccount.c in Sources */ = {isa = PBXBuildFile; fileRef = 3C97E255224170B9003FD88F /* BRCryptoAccount.c */; };
		3C97E25A224170EC003FD88F /* BRCryptoAddress.c in Sources */ = {isa = PBXBuildFile; fileRef = 3C97E259224170EC003FD88F /* BRCryptoAddress.c */; };
		3C97E25B224170EC003FD88F /* BRCryptoAddress.c in Sources */ = {isa = PBXBuildFile; fileRef = 3C97E259224170EC003FD88F /* BRCryptoAddress.c */; };
		3C97E25F2243E589003FD88F /* BRCryptoAccountTests.swift in Sources */ = {isa = PBXBuildFile; fileRef = 3C97E25E2243E589003FD88F /* BRCryptoAccountTests.swift */; };
		3C97E2612243E5EE003FD88F /* BRCryptoNetworkTests.swift in Sources */ = {isa = PBXBuildFile; fileRef = 3C97E2602243E5EE003FD88F /* BRCryptoNetworkTests.swift */; };
		3C97E269224996C3003FD88F /* BRCryptoSystemTests.swift in Sources */ = {isa = PBXBuildFile; fileRef = 3C97E268224996C2003FD88F /* BRCryptoSystemTests.swift */; };
		3C9B8DE922BD52940060C3A9 /* BRGeneric.c in Sources */ = {isa = PBXBuildFile; fileRef = 3C9B8DE122BD52930060C3A9 /* BRGeneric.c */; };
		3C9B8DEA22BD52940060C3A9 /* BRGeneric.c in Sources */ = {isa = PBXBuildFile; fileRef = 3C9B8DE122BD52930060C3A9 /* BRGeneric.c */; };
		3C9B8DEB22BD52940060C3A9 /* BRGenericManager.c in Sources */ = {isa = PBXBuildFile; fileRef = 3C9B8DE222BD52930060C3A9 /* BRGenericManager.c */; };
		3C9B8DEC22BD52940060C3A9 /* BRGenericManager.c in Sources */ = {isa = PBXBuildFile; fileRef = 3C9B8DE222BD52930060C3A9 /* BRGenericManager.c */; };
		3C9B8DED22BD52940060C3A9 /* BRGenericHandlers.c in Sources */ = {isa = PBXBuildFile; fileRef = 3C9B8DE622BD52940060C3A9 /* BRGenericHandlers.c */; };
		3C9B8DEE22BD52940060C3A9 /* BRGenericHandlers.c in Sources */ = {isa = PBXBuildFile; fileRef = 3C9B8DE622BD52940060C3A9 /* BRGenericHandlers.c */; };
		3CA15F80221648D200C84E65 /* libresolv.tbd in Frameworks */ = {isa = PBXBuildFile; fileRef = 3CA15F7F221648D200C84E65 /* libresolv.tbd */; };
		3CA6396F2301FD97006DD57B /* BRSupportTests.swift in Sources */ = {isa = PBXBuildFile; fileRef = 3CA6396E2301FD97006DD57B /* BRSupportTests.swift */; };
		3CA63972230336D9006DD57B /* BREthereumFeeBasis.c in Sources */ = {isa = PBXBuildFile; fileRef = 3CA63971230336D9006DD57B /* BREthereumFeeBasis.c */; };
		3CA639742305B4DF006DD57B /* BRCryptoDebugSupport.swift in Sources */ = {isa = PBXBuildFile; fileRef = 3CA639732305B4DF006DD57B /* BRCryptoDebugSupport.swift */; };
		3CA8B7162346963A0076B8EB /* BREthereumFeeBasis.c in Sources */ = {isa = PBXBuildFile; fileRef = 3CA63971230336D9006DD57B /* BREthereumFeeBasis.c */; };
		3CAB60A920AF8C8500810CE4 /* CoreTests.swift in Sources */ = {isa = PBXBuildFile; fileRef = 3CAB60A820AF8C8500810CE4 /* CoreTests.swift */; };
		3CAB60AB20AF8C8500810CE4 /* libCore.a in Frameworks */ = {isa = PBXBuildFile; fileRef = 3CAB609B20AF8C5D00810CE4 /* libCore.a */; };
		3CAB60B120AF8D1A00810CE4 /* BREthereumEther.c in Sources */ = {isa = PBXBuildFile; fileRef = 3C2A53B320AF595400C430F6 /* BREthereumEther.c */; };
		3CAB60B220AF8D1A00810CE4 /* BREthereumGas.c in Sources */ = {isa = PBXBuildFile; fileRef = 3C2A53B520AF595400C430F6 /* BREthereumGas.c */; };
		3CAB60B320AF8D1A00810CE4 /* BREthereumHash.c in Sources */ = {isa = PBXBuildFile; fileRef = 3C2A53B020AF595400C430F6 /* BREthereumHash.c */; };
		3CAB60B420AF8D1A00810CE4 /* BREthereumAddress.c in Sources */ = {isa = PBXBuildFile; fileRef = 3C2A53B920AF595400C430F6 /* BREthereumAddress.c */; };
		3CAB60B520AF8D1A00810CE4 /* BREthereumSignature.c in Sources */ = {isa = PBXBuildFile; fileRef = 3C2A53AE20AF595400C430F6 /* BREthereumSignature.c */; };
		3CAB60B620AF8D1A00810CE4 /* BREthereumTransaction.c in Sources */ = {isa = PBXBuildFile; fileRef = 3C2A53BB20AF595500C430F6 /* BREthereumTransaction.c */; };
		3CAB60B720AF8D1A00810CE4 /* BREthereumBloomFilter.c in Sources */ = {isa = PBXBuildFile; fileRef = 3C2A53BF20AF595500C430F6 /* BREthereumBloomFilter.c */; };
		3CAB60B820AF8D1A00810CE4 /* BREthereumNetwork.c in Sources */ = {isa = PBXBuildFile; fileRef = 3C2A53C120AF595500C430F6 /* BREthereumNetwork.c */; };
		3CAB60B920AF8D1A00810CE4 /* BREthereumTransactionReceipt.c in Sources */ = {isa = PBXBuildFile; fileRef = 3C2A53C220AF595500C430F6 /* BREthereumTransactionReceipt.c */; };
		3CAB60BA20AF8D1A00810CE4 /* BREthereumAccountState.c in Sources */ = {isa = PBXBuildFile; fileRef = 3C2A53C520AF595500C430F6 /* BREthereumAccountState.c */; };
		3CAB60BB20AF8D1A00810CE4 /* BREthereumLog.c in Sources */ = {isa = PBXBuildFile; fileRef = 3C2A53C620AF595500C430F6 /* BREthereumLog.c */; };
		3CAB60BC20AF8D1A00810CE4 /* BREthereumTransactionStatus.c in Sources */ = {isa = PBXBuildFile; fileRef = 3C2A53C920AF595500C430F6 /* BREthereumTransactionStatus.c */; };
		3CAB60BD20AF8D1A00810CE4 /* BREthereumBlock.c in Sources */ = {isa = PBXBuildFile; fileRef = 3C2A53CB20AF595500C430F6 /* BREthereumBlock.c */; };
		3CAB60BE20AF8D1A00810CE4 /* BREthereumAmount.c in Sources */ = {isa = PBXBuildFile; fileRef = 3C2A53CD20AF595500C430F6 /* BREthereumAmount.c */; };
		3CAB60C020AF8D1A00810CE4 /* BREthereumAccount.c in Sources */ = {isa = PBXBuildFile; fileRef = 3C2A537720AF595400C430F6 /* BREthereumAccount.c */; };
		3CAB60C120AF8D1A00810CE4 /* BREthereumWallet.c in Sources */ = {isa = PBXBuildFile; fileRef = 3C2A539C20AF595400C430F6 /* BREthereumWallet.c */; };
		3CAB60C220AF8D1A00810CE4 /* BREthereumToken.c in Sources */ = {isa = PBXBuildFile; fileRef = 3C2A53AA20AF595400C430F6 /* BREthereumToken.c */; };
		3CAB60C320AF8D1A00810CE4 /* BREthereumContract.c in Sources */ = {isa = PBXBuildFile; fileRef = 3C2A53A920AF595400C430F6 /* BREthereumContract.c */; };
		3CAB60C420AF8D1A00810CE4 /* BREvent.c in Sources */ = {isa = PBXBuildFile; fileRef = 3C2A539220AF595400C430F6 /* BREvent.c */; };
		3CAB60C520AF8D1A00810CE4 /* BREventQueue.c in Sources */ = {isa = PBXBuildFile; fileRef = 3C2A539520AF595400C430F6 /* BREventQueue.c */; };
		3CAB60C820AF8D1A00810CE4 /* BREthereumLES.c in Sources */ = {isa = PBXBuildFile; fileRef = 3C2A538620AF595400C430F6 /* BREthereumLES.c */; };
		3CAB60CA20AF8D1A00810CE4 /* BREthereumLESFrameCoder.c in Sources */ = {isa = PBXBuildFile; fileRef = 3C2A538B20AF595400C430F6 /* BREthereumLESFrameCoder.c */; };
		3CAB60CD20AF8D1A00810CE4 /* BREthereumEWM.c in Sources */ = {isa = PBXBuildFile; fileRef = 3C2A53A220AF595400C430F6 /* BREthereumEWM.c */; };
		3CAB60D120AF8D1A00810CE4 /* BRRlpCoder.c in Sources */ = {isa = PBXBuildFile; fileRef = 3C2A539A20AF595400C430F6 /* BRRlpCoder.c */; };
		3CAB60D220AF8D1A00810CE4 /* BRUtilMath.c in Sources */ = {isa = PBXBuildFile; fileRef = 3C2A537B20AF595400C430F6 /* BRUtilMath.c */; };
		3CAB60D320AF8D1A00810CE4 /* BRUtilMathParse.c in Sources */ = {isa = PBXBuildFile; fileRef = 3C2A537C20AF595400C430F6 /* BRUtilMathParse.c */; };
		3CAB60D420AF8D1A00810CE4 /* BRUtilHex.c in Sources */ = {isa = PBXBuildFile; fileRef = 3C2A537E20AF595400C430F6 /* BRUtilHex.c */; };
		3CAB60D520AF8D1A00810CE4 /* BRBCashAddr.c in Sources */ = {isa = PBXBuildFile; fileRef = 3C590F3D20950C720005597B /* BRBCashAddr.c */; };
		3CAB60D620AF8D1A00810CE4 /* BRAddress.c in Sources */ = {isa = PBXBuildFile; fileRef = 3C590F3420950C720005597B /* BRAddress.c */; };
		3CAB60D720AF8D1A00810CE4 /* BRBase58.c in Sources */ = {isa = PBXBuildFile; fileRef = 3C590F4A20950C730005597B /* BRBase58.c */; };
		3CAB60D820AF8D1A00810CE4 /* BRBech32.c in Sources */ = {isa = PBXBuildFile; fileRef = 3C590F4420950C730005597B /* BRBech32.c */; };
		3CAB60D920AF8D1A00810CE4 /* BRBIP32Sequence.c in Sources */ = {isa = PBXBuildFile; fileRef = 3C590F3220950C720005597B /* BRBIP32Sequence.c */; };
		3CAB60DA20AF8D1A00810CE4 /* BRBIP38Key.c in Sources */ = {isa = PBXBuildFile; fileRef = 3C590F5820950C750005597B /* BRBIP38Key.c */; };
		3CAB60DB20AF8D1A00810CE4 /* BRBIP39Mnemonic.c in Sources */ = {isa = PBXBuildFile; fileRef = 3C590F5920950C750005597B /* BRBIP39Mnemonic.c */; };
		3CAB60DC20AF8D1A00810CE4 /* BRBloomFilter.c in Sources */ = {isa = PBXBuildFile; fileRef = 3C590F4E20950C730005597B /* BRBloomFilter.c */; };
		3CAB60DD20AF8D1A00810CE4 /* BRCrypto.c in Sources */ = {isa = PBXBuildFile; fileRef = 3C590F5520950C740005597B /* BRCrypto.c */; };
		3CAB60DE20AF8D1A00810CE4 /* BRKeyECIES.c in Sources */ = {isa = PBXBuildFile; fileRef = 3CA74EA920AF622D00EDF3E7 /* BRKeyECIES.c */; };
		3CAB60DF20AF8D1A00810CE4 /* BRKey.c in Sources */ = {isa = PBXBuildFile; fileRef = 3C590F5420950C740005597B /* BRKey.c */; };
		3CAB60E020AF8D1A00810CE4 /* BRMerkleBlock.c in Sources */ = {isa = PBXBuildFile; fileRef = 3C590F3520950C720005597B /* BRMerkleBlock.c */; };
		3CAB60E120AF8D1A00810CE4 /* BRPaymentProtocol.c in Sources */ = {isa = PBXBuildFile; fileRef = 3C590F3A20950C720005597B /* BRPaymentProtocol.c */; };
		3CAB60E220AF8D1A00810CE4 /* BRPeer.c in Sources */ = {isa = PBXBuildFile; fileRef = 3C590F5120950C740005597B /* BRPeer.c */; };
		3CAB60E320AF8D1A00810CE4 /* BRPeerManager.c in Sources */ = {isa = PBXBuildFile; fileRef = 3C590F4B20950C730005597B /* BRPeerManager.c */; };
		3CAB60E420AF8D1A00810CE4 /* BRSet.c in Sources */ = {isa = PBXBuildFile; fileRef = 3C590F4D20950C730005597B /* BRSet.c */; };
		3CAB60E520AF8D1A00810CE4 /* BRTransaction.c in Sources */ = {isa = PBXBuildFile; fileRef = 3C590F5320950C740005597B /* BRTransaction.c */; };
		3CAB60E620AF8D1A00810CE4 /* BRWallet.c in Sources */ = {isa = PBXBuildFile; fileRef = 3C590F5720950C740005597B /* BRWallet.c */; };
		3CAB60E720AF8ED800810CE4 /* test.c in Sources */ = {isa = PBXBuildFile; fileRef = 3C2A53A620AF595400C430F6 /* test.c */; };
		3CAB60E820AF8EE000810CE4 /* test.c in Sources */ = {isa = PBXBuildFile; fileRef = 3C42EF8E209763AB000E58E0 /* test.c */; };
		3CAB613320B3536000810CE4 /* testLES.c in Sources */ = {isa = PBXBuildFile; fileRef = 3C2A538920AF595400C430F6 /* testLES.c */; };
		3CBE455B22779F1D00A70C78 /* TransferCreateSendController.swift in Sources */ = {isa = PBXBuildFile; fileRef = 3CCD36B821AC90850032637A /* TransferCreateSendController.swift */; };
		3CCB1349224D1B1700ADCDB9 /* BRBlockChainDB.swift in Sources */ = {isa = PBXBuildFile; fileRef = 3CCB1343224D1B1700ADCDB9 /* BRBlockChainDB.swift */; };
		3CCB134C224D1B1700ADCDB9 /* BRCryptoSystem.swift in Sources */ = {isa = PBXBuildFile; fileRef = 3CCB1347224D1B1700ADCDB9 /* BRCryptoSystem.swift */; };
		3CCB1363224D94C300ADCDB9 /* BRCryptoBaseTests.swift in Sources */ = {isa = PBXBuildFile; fileRef = 3CCB1362224D94C300ADCDB9 /* BRCryptoBaseTests.swift */; };
		3CCC61E8228C6C2000C0A13E /* BRCryptoHash.c in Sources */ = {isa = PBXBuildFile; fileRef = 3CCC61E7228C6C2000C0A13E /* BRCryptoHash.c */; };
		3CCC61EB228C7FB500C0A13E /* BRCryptoFeeBasis.c in Sources */ = {isa = PBXBuildFile; fileRef = 3CCC61EA228C7FB500C0A13E /* BRCryptoFeeBasis.c */; };
		3CCD36B121A5BB8D0032637A /* BRWalletManager.c in Sources */ = {isa = PBXBuildFile; fileRef = 3CCD36B021A5BB8D0032637A /* BRWalletManager.c */; };
		3CCD36B221A5BB8D0032637A /* BRWalletManager.c in Sources */ = {isa = PBXBuildFile; fileRef = 3CCD36B021A5BB8D0032637A /* BRWalletManager.c */; };
		3CCD36BD21AC90860032637A /* WalletViewController.swift in Sources */ = {isa = PBXBuildFile; fileRef = 3CCD36B721AC90850032637A /* WalletViewController.swift */; };
		3CCD36C021AC90860032637A /* SummaryViewController.swift in Sources */ = {isa = PBXBuildFile; fileRef = 3CCD36BA21AC90850032637A /* SummaryViewController.swift */; };
		3CCD36C221AC90860032637A /* WalletTableViewCell.swift in Sources */ = {isa = PBXBuildFile; fileRef = 3CCD36BC21AC90850032637A /* WalletTableViewCell.swift */; };
		3CCD36C421AC92220032637A /* Support.swift in Sources */ = {isa = PBXBuildFile; fileRef = 3CCD36C321AC92210032637A /* Support.swift */; };
		3CD30494213B222A00A0CCED /* BREthereumMessagePIP.c in Sources */ = {isa = PBXBuildFile; fileRef = 3CD30493213B222A00A0CCED /* BREthereumMessagePIP.c */; };
		3CD30496213B226B00A0CCED /* BREthereumMessageP2P.c in Sources */ = {isa = PBXBuildFile; fileRef = 3CD30495213B226B00A0CCED /* BREthereumMessageP2P.c */; };
		3CD30498213B228900A0CCED /* BREthereumMessageDIS.c in Sources */ = {isa = PBXBuildFile; fileRef = 3CD30497213B228900A0CCED /* BREthereumMessageDIS.c */; };
		3CD3049A213B22AF00A0CCED /* BREthereumMessageLES.c in Sources */ = {isa = PBXBuildFile; fileRef = 3CD30499213B22AF00A0CCED /* BREthereumMessageLES.c */; };
		3CD3049D213F281500A0CCED /* BREthereumProvision.c in Sources */ = {isa = PBXBuildFile; fileRef = 3CD3049C213F281500A0CCED /* BREthereumProvision.c */; };
		3CD57F6D21F696C5003B0306 /* BREthereumProofOfWork.c in Sources */ = {isa = PBXBuildFile; fileRef = 3CF38E4721C4421600B771E6 /* BREthereumProofOfWork.c */; };
		3CE48BF521E937580067BFC9 /* BRCryptoTransferTests.swift in Sources */ = {isa = PBXBuildFile; fileRef = 3CE48BF421E937580067BFC9 /* BRCryptoTransferTests.swift */; };
		3CE48BF721E937F70067BFC9 /* BRCryptoWalletManagerTests.swift in Sources */ = {isa = PBXBuildFile; fileRef = 3CE48BF621E937F70067BFC9 /* BRCryptoWalletManagerTests.swift */; };
		3CE48BF921E938370067BFC9 /* BRCryptoWalletTests.swift in Sources */ = {isa = PBXBuildFile; fileRef = 3CE48BF821E938370067BFC9 /* BRCryptoWalletTests.swift */; };
		3CEE8EED216FAFF7008540C8 /* main.c in Sources */ = {isa = PBXBuildFile; fileRef = 3CEE8EEC216FAFF7008540C8 /* main.c */; };
		3CEE8EF3216FB025008540C8 /* libCoreMacOS.a in Frameworks */ = {isa = PBXBuildFile; fileRef = 3C6B17792131CE12003C313B /* libCoreMacOS.a */; };
		3CEF5FB121FB972B0010A811 /* testSup.c in Sources */ = {isa = PBXBuildFile; fileRef = 3CEF5FB021FB972B0010A811 /* testSup.c */; };
		3CEF5FB221FF9DC30010A811 /* BRFileService.c in Sources */ = {isa = PBXBuildFile; fileRef = 3C3DC5BA21DFCA7C004188BD /* BRFileService.c */; };
		3CEF5FD0220521DC0010A811 /* libresolv.tbd in Frameworks */ = {isa = PBXBuildFile; fileRef = 3CEF5FC9220513FC0010A811 /* libresolv.tbd */; };
		3CEF5FD1220521EC0010A811 /* libresolv.tbd in Frameworks */ = {isa = PBXBuildFile; fileRef = 3CEF5FC9220513FC0010A811 /* libresolv.tbd */; };
		3CEF5FD42208C6E40010A811 /* BRAssert.c in Sources */ = {isa = PBXBuildFile; fileRef = 3CEF5FD32208C6E30010A811 /* BRAssert.c */; };
		3CEF5FD52208C6E40010A811 /* BRAssert.c in Sources */ = {isa = PBXBuildFile; fileRef = 3CEF5FD32208C6E30010A811 /* BRAssert.c */; };
		3CF0FC9021657D7B000DE3FE /* BREthereumData.c in Sources */ = {isa = PBXBuildFile; fileRef = 3CF0FC8F21657D7A000DE3FE /* BREthereumData.c */; };
		3CF0FC9121657D7B000DE3FE /* BREthereumData.c in Sources */ = {isa = PBXBuildFile; fileRef = 3CF0FC8F21657D7A000DE3FE /* BREthereumData.c */; };
		3CF38E4821C4421600B771E6 /* BREthereumProofOfWork.c in Sources */ = {isa = PBXBuildFile; fileRef = 3CF38E4721C4421600B771E6 /* BREthereumProofOfWork.c */; };
		3CF66AE622A8342200C1E9BB /* BRCryptoWalletManager.c in Sources */ = {isa = PBXBuildFile; fileRef = 3C97E23D22416AB1003FD88F /* BRCryptoWalletManager.c */; };
		3CF66AE722A8358200C1E9BB /* BRCryptoNetwork.c in Sources */ = {isa = PBXBuildFile; fileRef = 3C97E23922416AB1003FD88F /* BRCryptoNetwork.c */; };
		3CF66B1122AAE45400C1E9BB /* BRCryptoNetwork.swift in Sources */ = {isa = PBXBuildFile; fileRef = 3CF66B0922AAE45300C1E9BB /* BRCryptoNetwork.swift */; };
		3CF66B1222AAE45400C1E9BB /* BRCryptoWallet.swift in Sources */ = {isa = PBXBuildFile; fileRef = 3CF66B0A22AAE45300C1E9BB /* BRCryptoWallet.swift */; };
		3CF66B1322AAE45400C1E9BB /* BRCryptoTransfer.swift in Sources */ = {isa = PBXBuildFile; fileRef = 3CF66B0B22AAE45300C1E9BB /* BRCryptoTransfer.swift */; };
		3CF66B1422AAE45400C1E9BB /* BRCryptoAmount.swift in Sources */ = {isa = PBXBuildFile; fileRef = 3CF66B0C22AAE45400C1E9BB /* BRCryptoAmount.swift */; };
		3CF66B1522AAE45400C1E9BB /* BRCryptoAccount.swift in Sources */ = {isa = PBXBuildFile; fileRef = 3CF66B0D22AAE45400C1E9BB /* BRCryptoAccount.swift */; };
		3CF66B1622AAE45400C1E9BB /* BRCryptoWalletManager.swift in Sources */ = {isa = PBXBuildFile; fileRef = 3CF66B0E22AAE45400C1E9BB /* BRCryptoWalletManager.swift */; };
		3CF66B1722AAE45400C1E9BB /* BRCryptoUnit.swift in Sources */ = {isa = PBXBuildFile; fileRef = 3CF66B0F22AAE45400C1E9BB /* BRCryptoUnit.swift */; };
		3CF66B1822AAE45400C1E9BB /* BRCryptoCurrency.swift in Sources */ = {isa = PBXBuildFile; fileRef = 3CF66B1022AAE45400C1E9BB /* BRCryptoCurrency.swift */; };
		3CF66B1A22AB14E100C1E9BB /* BRCryptoAddress.swift in Sources */ = {isa = PBXBuildFile; fileRef = 3CF66B1922AB14E100C1E9BB /* BRCryptoAddress.swift */; };
		3CF7683422E5F6DB0007BBDA /* BRCryptoKey.swift in Sources */ = {isa = PBXBuildFile; fileRef = 3CF7683322E5F6DB0007BBDA /* BRCryptoKey.swift */; };
		3CFEFE2322BC3AF20044153D /* BRCryptoWalletManagerClient.c in Sources */ = {isa = PBXBuildFile; fileRef = 3CFEFE2122BC3AF20044153D /* BRCryptoWalletManagerClient.c */; };
		3CFEFE2422BC3AF20044153D /* BRCryptoWalletManagerClient.c in Sources */ = {isa = PBXBuildFile; fileRef = 3CFEFE2122BC3AF20044153D /* BRCryptoWalletManagerClient.c */; };
		CA92F7902100F9CA0015C966 /* BRKeccak.c in Sources */ = {isa = PBXBuildFile; fileRef = CA92F78F2100F9CA0015C966 /* BRKeccak.c */; };
		CE0DBEB923032F1B00FC72BD /* BRSyncManager.c in Sources */ = {isa = PBXBuildFile; fileRef = CE0DBEB823032F1A00FC72BD /* BRSyncManager.c */; };
		CE179CA7233A4FF400633B97 /* BRCryptoCipher.c in Sources */ = {isa = PBXBuildFile; fileRef = CE179CA6233A4FF400633B97 /* BRCryptoCipher.c */; };
		CE179CA8233A4FF400633B97 /* BRCryptoCipher.c in Sources */ = {isa = PBXBuildFile; fileRef = CE179CA6233A4FF400633B97 /* BRCryptoCipher.c */; };
		CE5E43C0233902A4001E9238 /* BRCryptoHasher.c in Sources */ = {isa = PBXBuildFile; fileRef = CE5E43BE233902A4001E9238 /* BRCryptoHasher.c */; };
		CE5E43C1233902A4001E9238 /* BRCryptoHasher.c in Sources */ = {isa = PBXBuildFile; fileRef = CE5E43BE233902A4001E9238 /* BRCryptoHasher.c */; };
		CE5E43C423390FBB001E9238 /* BRCryptoCoder.c in Sources */ = {isa = PBXBuildFile; fileRef = CE5E43C223390FBB001E9238 /* BRCryptoCoder.c */; };
		CE5E43C523390FBB001E9238 /* BRCryptoCoder.c in Sources */ = {isa = PBXBuildFile; fileRef = CE5E43C223390FBB001E9238 /* BRCryptoCoder.c */; };
		CE5E43C8233930F1001E9238 /* BRCryptoSigner.c in Sources */ = {isa = PBXBuildFile; fileRef = CE5E43C6233930F1001E9238 /* BRCryptoSigner.c */; };
		CE5E43C9233930F1001E9238 /* BRCryptoSigner.c in Sources */ = {isa = PBXBuildFile; fileRef = CE5E43C6233930F1001E9238 /* BRCryptoSigner.c */; };
		CE6040C222BD69E40003967B /* BRWalletManagerEvent.c in Sources */ = {isa = PBXBuildFile; fileRef = CE6040C022BD69E40003967B /* BRWalletManagerEvent.c */; };
		CE6040C322BD69E40003967B /* BRWalletManagerEvent.c in Sources */ = {isa = PBXBuildFile; fileRef = CE6040C022BD69E40003967B /* BRWalletManagerEvent.c */; };
		CEE6CDE92305DDC8006724EB /* testBwm.c in Sources */ = {isa = PBXBuildFile; fileRef = CEE6CDE82305DDA6006724EB /* testBwm.c */; };
		CEF5E0EF2315C166009EF3C0 /* BRCryptoPayment.c in Sources */ = {isa = PBXBuildFile; fileRef = CEF5E0ED2315C166009EF3C0 /* BRCryptoPayment.c */; };
		CEF5E0F02315C166009EF3C0 /* BRCryptoPayment.c in Sources */ = {isa = PBXBuildFile; fileRef = CEF5E0ED2315C166009EF3C0 /* BRCryptoPayment.c */; };
		CEF5E0F22315C290009EF3C0 /* BRCryptoPayment.swift in Sources */ = {isa = PBXBuildFile; fileRef = CEF5E0F12315C290009EF3C0 /* BRCryptoPayment.swift */; };
/* End PBXBuildFile section */

/* Begin PBXContainerItemProxy section */
		3C0EADF52188D920000577A6 /* PBXContainerItemProxy */ = {
			isa = PBXContainerItemProxy;
			containerPortal = 3C590F0E20950C160005597B /* Project object */;
			proxyType = 1;
			remoteGlobalIDString = 3C0EADEA2188D91F000577A6;
			remoteInfo = BRCoreX;
		};
		3C18F8C321950760006F738F /* PBXContainerItemProxy */ = {
			isa = PBXContainerItemProxy;
			containerPortal = 3C590F0E20950C160005597B /* Project object */;
			proxyType = 1;
			remoteGlobalIDString = 3CAB609A20AF8C5D00810CE4;
			remoteInfo = Core;
		};
		3C18F8C521950765006F738F /* PBXContainerItemProxy */ = {
			isa = PBXContainerItemProxy;
			containerPortal = 3C590F0E20950C160005597B /* Project object */;
			proxyType = 1;
			remoteGlobalIDString = 3C0EADEA2188D91F000577A6;
			remoteInfo = BRCoreX;
		};
		3C6B177A2131CE60003C313B /* PBXContainerItemProxy */ = {
			isa = PBXContainerItemProxy;
			containerPortal = 3C590F0E20950C160005597B /* Project object */;
			proxyType = 1;
			remoteGlobalIDString = 3C6B17362131CE12003C313B;
			remoteInfo = CoreMacOS;
		};
		3CAB60AC20AF8C8500810CE4 /* PBXContainerItemProxy */ = {
			isa = PBXContainerItemProxy;
			containerPortal = 3C590F0E20950C160005597B /* Project object */;
			proxyType = 1;
			remoteGlobalIDString = 3CAB609A20AF8C5D00810CE4;
			remoteInfo = Core;
		};
		3CEE8EF1216FB00E008540C8 /* PBXContainerItemProxy */ = {
			isa = PBXContainerItemProxy;
			containerPortal = 3C590F0E20950C160005597B /* Project object */;
			proxyType = 1;
			remoteGlobalIDString = 3C6B17362131CE12003C313B;
			remoteInfo = CoreMacOS;
		};
/* End PBXContainerItemProxy section */

/* Begin PBXCopyFilesBuildPhase section */
		3C18F8CA21950797006F738F /* Embed Frameworks */ = {
			isa = PBXCopyFilesBuildPhase;
			buildActionMask = 2147483647;
			dstPath = "";
			dstSubfolderSpec = 10;
			files = (
				3C18F8C921950797006F738F /* BRCrypto.framework in Embed Frameworks */,
			);
			name = "Embed Frameworks";
			runOnlyForDeploymentPostprocessing = 0;
		};
		3C6B172A2131CB5B003C313B /* CopyFiles */ = {
			isa = PBXCopyFilesBuildPhase;
			buildActionMask = 2147483647;
			dstPath = /usr/share/man/man1/;
			dstSubfolderSpec = 0;
			files = (
			);
			runOnlyForDeploymentPostprocessing = 1;
		};
		3C6B17752131CE12003C313B /* CopyFiles */ = {
			isa = PBXCopyFilesBuildPhase;
			buildActionMask = 2147483647;
			dstPath = "include/$(PRODUCT_NAME)";
			dstSubfolderSpec = 16;
			files = (
			);
			runOnlyForDeploymentPostprocessing = 0;
		};
		3CAB609920AF8C5D00810CE4 /* CopyFiles */ = {
			isa = PBXCopyFilesBuildPhase;
			buildActionMask = 2147483647;
			dstPath = "include/$(PRODUCT_NAME)";
			dstSubfolderSpec = 16;
			files = (
			);
			runOnlyForDeploymentPostprocessing = 0;
		};
		3CEE8EE8216FAFF7008540C8 /* CopyFiles */ = {
			isa = PBXCopyFilesBuildPhase;
			buildActionMask = 2147483647;
			dstPath = /usr/share/man/man1/;
			dstSubfolderSpec = 0;
			files = (
			);
			runOnlyForDeploymentPostprocessing = 1;
		};
/* End PBXCopyFilesBuildPhase section */

/* Begin PBXFileReference section */
		3C0EADEB2188D91F000577A6 /* BRCrypto.framework */ = {isa = PBXFileReference; explicitFileType = wrapper.framework; includeInIndex = 0; path = BRCrypto.framework; sourceTree = BUILT_PRODUCTS_DIR; };
		3C0EADED2188D91F000577A6 /* BRCryptoVersion.h */ = {isa = PBXFileReference; lastKnownFileType = sourcecode.c.h; path = BRCryptoVersion.h; sourceTree = "<group>"; };
		3C0EADEE2188D91F000577A6 /* Info.plist */ = {isa = PBXFileReference; lastKnownFileType = text.plist.xml; path = Info.plist; sourceTree = "<group>"; };
		3C0EADF32188D91F000577A6 /* BRCryptoTests.xctest */ = {isa = PBXFileReference; explicitFileType = wrapper.cfbundle; includeInIndex = 0; path = BRCryptoTests.xctest; sourceTree = BUILT_PRODUCTS_DIR; };
		3C0EADF82188D920000577A6 /* BRCryptoAmountTests.swift */ = {isa = PBXFileReference; lastKnownFileType = sourcecode.swift; path = BRCryptoAmountTests.swift; sourceTree = "<group>"; };
		3C0EADFA2188D920000577A6 /* Info.plist */ = {isa = PBXFileReference; lastKnownFileType = text.plist.xml; path = Info.plist; sourceTree = "<group>"; };
		3C0EAE192191145A000577A6 /* BRSupport.swift */ = {isa = PBXFileReference; lastKnownFileType = sourcecode.swift; path = BRSupport.swift; sourceTree = "<group>"; };
		3C115A062354E8810075ACDA /* BRGenericClient.h */ = {isa = PBXFileReference; lastKnownFileType = sourcecode.c.h; path = BRGenericClient.h; sourceTree = "<group>"; };
		3C115A072354E8810075ACDA /* BRGenericClient.c */ = {isa = PBXFileReference; lastKnownFileType = sourcecode.c.c; path = BRGenericClient.c; sourceTree = "<group>"; };
		3C115A0A2354EB580075ACDA /* BRGenericPrivate.h */ = {isa = PBXFileReference; lastKnownFileType = sourcecode.c.h; path = BRGenericPrivate.h; sourceTree = "<group>"; };
		3C18F8AF21950746006F738F /* BRCryptoDemo.app */ = {isa = PBXFileReference; explicitFileType = wrapper.application; includeInIndex = 0; path = BRCryptoDemo.app; sourceTree = BUILT_PRODUCTS_DIR; };
		3C18F8B121950746006F738F /* CoreDemoAppDelegate.swift */ = {isa = PBXFileReference; lastKnownFileType = sourcecode.swift; path = CoreDemoAppDelegate.swift; sourceTree = "<group>"; };
		3C18F8B821950746006F738F /* Base */ = {isa = PBXFileReference; lastKnownFileType = file.storyboard; name = Base; path = Base.lproj/Main.storyboard; sourceTree = "<group>"; };
		3C18F8BA21950748006F738F /* Assets.xcassets */ = {isa = PBXFileReference; lastKnownFileType = folder.assetcatalog; path = Assets.xcassets; sourceTree = "<group>"; };
		3C18F8BD21950748006F738F /* Base */ = {isa = PBXFileReference; lastKnownFileType = file.storyboard; name = Base; path = Base.lproj/LaunchScreen.storyboard; sourceTree = "<group>"; };
		3C18F8BF21950748006F738F /* Info.plist */ = {isa = PBXFileReference; lastKnownFileType = text.plist.xml; path = Info.plist; sourceTree = "<group>"; };
		3C18F8CB219507E2006F738F /* CoreDemoListener.swift */ = {isa = PBXFileReference; lastKnownFileType = sourcecode.swift; path = CoreDemoListener.swift; sourceTree = "<group>"; };
		3C1C1D812264D01900597848 /* BRBlockChainDBTest.swift */ = {isa = PBXFileReference; lastKnownFileType = sourcecode.swift; path = BRBlockChainDBTest.swift; sourceTree = "<group>"; };
		3C1D1F2122ECDD760028B20C /* CoreTestsConfig.json */ = {isa = PBXFileReference; fileEncoding = 4; lastKnownFileType = text.json; path = CoreTestsConfig.json; sourceTree = "<group>"; };
		3C1D1F2422F0F1740028B20C /* BRCryptoKey.c */ = {isa = PBXFileReference; lastKnownFileType = sourcecode.c.c; path = BRCryptoKey.c; sourceTree = "<group>"; };
		3C2318EF23319424007A3EC1 /* BRCryptoPeer.c */ = {isa = PBXFileReference; lastKnownFileType = sourcecode.c.c; path = BRCryptoPeer.c; sourceTree = "<group>"; };
		3C25BF462236EE40004B093F /* BRBCashParams.c */ = {isa = PBXFileReference; fileEncoding = 4; lastKnownFileType = sourcecode.c.c; path = BRBCashParams.c; sourceTree = "<group>"; };
		3C25BF492236EE70004B093F /* BRChainParams.c */ = {isa = PBXFileReference; fileEncoding = 4; lastKnownFileType = sourcecode.c.c; path = BRChainParams.c; sourceTree = "<group>"; };
		3C2A537720AF595400C430F6 /* BREthereumAccount.c */ = {isa = PBXFileReference; fileEncoding = 4; lastKnownFileType = sourcecode.c.c; path = BREthereumAccount.c; sourceTree = "<group>"; };
		3C2A537920AF595400C430F6 /* BRUtilMath.h */ = {isa = PBXFileReference; fileEncoding = 4; lastKnownFileType = sourcecode.c.h; path = BRUtilMath.h; sourceTree = "<group>"; };
		3C2A537A20AF595400C430F6 /* BRUtilHex.h */ = {isa = PBXFileReference; fileEncoding = 4; lastKnownFileType = sourcecode.c.h; path = BRUtilHex.h; sourceTree = "<group>"; };
		3C2A537B20AF595400C430F6 /* BRUtilMath.c */ = {isa = PBXFileReference; fileEncoding = 4; lastKnownFileType = sourcecode.c.c; path = BRUtilMath.c; sourceTree = "<group>"; };
		3C2A537C20AF595400C430F6 /* BRUtilMathParse.c */ = {isa = PBXFileReference; fileEncoding = 4; lastKnownFileType = sourcecode.c.c; path = BRUtilMathParse.c; sourceTree = "<group>"; };
		3C2A537D20AF595400C430F6 /* BRUtil.h */ = {isa = PBXFileReference; fileEncoding = 4; lastKnownFileType = sourcecode.c.h; path = BRUtil.h; sourceTree = "<group>"; };
		3C2A537E20AF595400C430F6 /* BRUtilHex.c */ = {isa = PBXFileReference; fileEncoding = 4; lastKnownFileType = sourcecode.c.c; path = BRUtilHex.c; sourceTree = "<group>"; };
		3C2A538420AF595400C430F6 /* BREthereumLESFrameCoder.h */ = {isa = PBXFileReference; fileEncoding = 4; lastKnownFileType = sourcecode.c.h; path = BREthereumLESFrameCoder.h; sourceTree = "<group>"; };
		3C2A538620AF595400C430F6 /* BREthereumLES.c */ = {isa = PBXFileReference; fileEncoding = 4; lastKnownFileType = sourcecode.c.c; path = BREthereumLES.c; sourceTree = "<group>"; };
		3C2A538920AF595400C430F6 /* testLES.c */ = {isa = PBXFileReference; fileEncoding = 4; lastKnownFileType = sourcecode.c.c; path = testLES.c; sourceTree = "<group>"; };
		3C2A538B20AF595400C430F6 /* BREthereumLESFrameCoder.c */ = {isa = PBXFileReference; fileEncoding = 4; lastKnownFileType = sourcecode.c.c; path = BREthereumLESFrameCoder.c; sourceTree = "<group>"; };
		3C2A538E20AF595400C430F6 /* BREthereumLES.h */ = {isa = PBXFileReference; fileEncoding = 4; lastKnownFileType = sourcecode.c.h; path = BREthereumLES.h; sourceTree = "<group>"; };
		3C2A539020AF595400C430F6 /* BREthereumWallet.h */ = {isa = PBXFileReference; fileEncoding = 4; lastKnownFileType = sourcecode.c.h; path = BREthereumWallet.h; sourceTree = "<group>"; };
		3C2A539220AF595400C430F6 /* BREvent.c */ = {isa = PBXFileReference; fileEncoding = 4; lastKnownFileType = sourcecode.c.c; path = BREvent.c; sourceTree = "<group>"; };
		3C2A539320AF595400C430F6 /* BREventQueue.h */ = {isa = PBXFileReference; fileEncoding = 4; lastKnownFileType = sourcecode.c.h; path = BREventQueue.h; sourceTree = "<group>"; };
		3C2A539420AF595400C430F6 /* BREvent.h */ = {isa = PBXFileReference; fileEncoding = 4; lastKnownFileType = sourcecode.c.h; path = BREvent.h; sourceTree = "<group>"; };
		3C2A539520AF595400C430F6 /* BREventQueue.c */ = {isa = PBXFileReference; fileEncoding = 4; lastKnownFileType = sourcecode.c.c; path = BREventQueue.c; sourceTree = "<group>"; };
		3C2A539620AF595400C430F6 /* BREthereum.h */ = {isa = PBXFileReference; fileEncoding = 4; lastKnownFileType = sourcecode.c.h; path = BREthereum.h; sourceTree = "<group>"; };
		3C2A539820AF595400C430F6 /* BRRlp.h */ = {isa = PBXFileReference; fileEncoding = 4; lastKnownFileType = sourcecode.c.h; path = BRRlp.h; sourceTree = "<group>"; };
		3C2A539920AF595400C430F6 /* BRRlpCoder.h */ = {isa = PBXFileReference; fileEncoding = 4; lastKnownFileType = sourcecode.c.h; path = BRRlpCoder.h; sourceTree = "<group>"; };
		3C2A539A20AF595400C430F6 /* BRRlpCoder.c */ = {isa = PBXFileReference; fileEncoding = 4; lastKnownFileType = sourcecode.c.c; path = BRRlpCoder.c; sourceTree = "<group>"; };
		3C2A539C20AF595400C430F6 /* BREthereumWallet.c */ = {isa = PBXFileReference; fileEncoding = 4; lastKnownFileType = sourcecode.c.c; path = BREthereumWallet.c; sourceTree = "<group>"; };
		3C2A53A020AF595400C430F6 /* BREthereumEWM.h */ = {isa = PBXFileReference; fileEncoding = 4; lastKnownFileType = sourcecode.c.h; path = BREthereumEWM.h; sourceTree = "<group>"; };
		3C2A53A220AF595400C430F6 /* BREthereumEWM.c */ = {isa = PBXFileReference; fileEncoding = 4; lastKnownFileType = sourcecode.c.c; path = BREthereumEWM.c; sourceTree = "<group>"; };
		3C2A53A320AF595400C430F6 /* BREthereumEWMPrivate.h */ = {isa = PBXFileReference; fileEncoding = 4; lastKnownFileType = sourcecode.c.h; path = BREthereumEWMPrivate.h; sourceTree = "<group>"; };
		3C2A53A520AF595400C430F6 /* BREthereumAccount.h */ = {isa = PBXFileReference; fileEncoding = 4; lastKnownFileType = sourcecode.c.h; path = BREthereumAccount.h; sourceTree = "<group>"; };
		3C2A53A620AF595400C430F6 /* test.c */ = {isa = PBXFileReference; fileEncoding = 4; lastKnownFileType = sourcecode.c.c; path = test.c; sourceTree = "<group>"; };
		3C2A53A820AF595400C430F6 /* BREthereumToken.h */ = {isa = PBXFileReference; fileEncoding = 4; lastKnownFileType = sourcecode.c.h; path = BREthereumToken.h; sourceTree = "<group>"; };
		3C2A53A920AF595400C430F6 /* BREthereumContract.c */ = {isa = PBXFileReference; fileEncoding = 4; lastKnownFileType = sourcecode.c.c; path = BREthereumContract.c; sourceTree = "<group>"; };
		3C2A53AA20AF595400C430F6 /* BREthereumToken.c */ = {isa = PBXFileReference; fileEncoding = 4; lastKnownFileType = sourcecode.c.c; path = BREthereumToken.c; sourceTree = "<group>"; };
		3C2A53AB20AF595400C430F6 /* BREthereumContract.h */ = {isa = PBXFileReference; fileEncoding = 4; lastKnownFileType = sourcecode.c.h; path = BREthereumContract.h; sourceTree = "<group>"; };
		3C2A53AD20AF595400C430F6 /* BREthereumEther.h */ = {isa = PBXFileReference; fileEncoding = 4; lastKnownFileType = sourcecode.c.h; path = BREthereumEther.h; sourceTree = "<group>"; };
		3C2A53AE20AF595400C430F6 /* BREthereumSignature.c */ = {isa = PBXFileReference; fileEncoding = 4; lastKnownFileType = sourcecode.c.c; path = BREthereumSignature.c; sourceTree = "<group>"; };
		3C2A53AF20AF595400C430F6 /* BREthereumGas.h */ = {isa = PBXFileReference; fileEncoding = 4; lastKnownFileType = sourcecode.c.h; path = BREthereumGas.h; sourceTree = "<group>"; };
		3C2A53B020AF595400C430F6 /* BREthereumHash.c */ = {isa = PBXFileReference; fileEncoding = 4; lastKnownFileType = sourcecode.c.c; path = BREthereumHash.c; sourceTree = "<group>"; };
		3C2A53B120AF595400C430F6 /* BREthereumLogic.h */ = {isa = PBXFileReference; fileEncoding = 4; lastKnownFileType = sourcecode.c.h; path = BREthereumLogic.h; sourceTree = "<group>"; };
		3C2A53B220AF595400C430F6 /* BREthereumAddress.h */ = {isa = PBXFileReference; fileEncoding = 4; lastKnownFileType = sourcecode.c.h; path = BREthereumAddress.h; sourceTree = "<group>"; };
		3C2A53B320AF595400C430F6 /* BREthereumEther.c */ = {isa = PBXFileReference; fileEncoding = 4; lastKnownFileType = sourcecode.c.c; path = BREthereumEther.c; sourceTree = "<group>"; };
		3C2A53B420AF595400C430F6 /* BREthereumHash.h */ = {isa = PBXFileReference; fileEncoding = 4; lastKnownFileType = sourcecode.c.h; path = BREthereumHash.h; sourceTree = "<group>"; };
		3C2A53B520AF595400C430F6 /* BREthereumGas.c */ = {isa = PBXFileReference; fileEncoding = 4; lastKnownFileType = sourcecode.c.c; path = BREthereumGas.c; sourceTree = "<group>"; };
		3C2A53B620AF595400C430F6 /* BREthereumBase.h */ = {isa = PBXFileReference; fileEncoding = 4; lastKnownFileType = sourcecode.c.h; path = BREthereumBase.h; sourceTree = "<group>"; };
		3C2A53B720AF595400C430F6 /* BREthereumSignature.h */ = {isa = PBXFileReference; fileEncoding = 4; lastKnownFileType = sourcecode.c.h; path = BREthereumSignature.h; sourceTree = "<group>"; };
		3C2A53B920AF595400C430F6 /* BREthereumAddress.c */ = {isa = PBXFileReference; fileEncoding = 4; lastKnownFileType = sourcecode.c.c; path = BREthereumAddress.c; sourceTree = "<group>"; };
		3C2A53BB20AF595500C430F6 /* BREthereumTransaction.c */ = {isa = PBXFileReference; fileEncoding = 4; lastKnownFileType = sourcecode.c.c; path = BREthereumTransaction.c; sourceTree = "<group>"; };
		3C2A53BC20AF595500C430F6 /* BREthereumBlockChain.h */ = {isa = PBXFileReference; fileEncoding = 4; lastKnownFileType = sourcecode.c.h; path = BREthereumBlockChain.h; sourceTree = "<group>"; };
		3C2A53BD20AF595500C430F6 /* BREthereumLog.h */ = {isa = PBXFileReference; fileEncoding = 4; lastKnownFileType = sourcecode.c.h; path = BREthereumLog.h; sourceTree = "<group>"; };
		3C2A53BE20AF595500C430F6 /* BREthereumAccountState.h */ = {isa = PBXFileReference; fileEncoding = 4; lastKnownFileType = sourcecode.c.h; path = BREthereumAccountState.h; sourceTree = "<group>"; };
		3C2A53BF20AF595500C430F6 /* BREthereumBloomFilter.c */ = {isa = PBXFileReference; fileEncoding = 4; lastKnownFileType = sourcecode.c.c; path = BREthereumBloomFilter.c; sourceTree = "<group>"; };
		3C2A53C020AF595500C430F6 /* BREthereumTransactionStatus.h */ = {isa = PBXFileReference; fileEncoding = 4; lastKnownFileType = sourcecode.c.h; path = BREthereumTransactionStatus.h; sourceTree = "<group>"; };
		3C2A53C120AF595500C430F6 /* BREthereumNetwork.c */ = {isa = PBXFileReference; fileEncoding = 4; lastKnownFileType = sourcecode.c.c; path = BREthereumNetwork.c; sourceTree = "<group>"; };
		3C2A53C220AF595500C430F6 /* BREthereumTransactionReceipt.c */ = {isa = PBXFileReference; fileEncoding = 4; lastKnownFileType = sourcecode.c.c; path = BREthereumTransactionReceipt.c; sourceTree = "<group>"; };
		3C2A53C320AF595500C430F6 /* BREthereumBlock.h */ = {isa = PBXFileReference; fileEncoding = 4; lastKnownFileType = sourcecode.c.h; path = BREthereumBlock.h; sourceTree = "<group>"; };
		3C2A53C420AF595500C430F6 /* BREthereumAmount.h */ = {isa = PBXFileReference; fileEncoding = 4; lastKnownFileType = sourcecode.c.h; path = BREthereumAmount.h; sourceTree = "<group>"; };
		3C2A53C520AF595500C430F6 /* BREthereumAccountState.c */ = {isa = PBXFileReference; fileEncoding = 4; lastKnownFileType = sourcecode.c.c; path = BREthereumAccountState.c; sourceTree = "<group>"; };
		3C2A53C620AF595500C430F6 /* BREthereumLog.c */ = {isa = PBXFileReference; fileEncoding = 4; lastKnownFileType = sourcecode.c.c; path = BREthereumLog.c; sourceTree = "<group>"; };
		3C2A53C720AF595500C430F6 /* BREthereumTransaction.h */ = {isa = PBXFileReference; fileEncoding = 4; lastKnownFileType = sourcecode.c.h; path = BREthereumTransaction.h; sourceTree = "<group>"; };
		3C2A53C820AF595500C430F6 /* BREthereumNetwork.h */ = {isa = PBXFileReference; fileEncoding = 4; lastKnownFileType = sourcecode.c.h; path = BREthereumNetwork.h; sourceTree = "<group>"; };
		3C2A53C920AF595500C430F6 /* BREthereumTransactionStatus.c */ = {isa = PBXFileReference; fileEncoding = 4; lastKnownFileType = sourcecode.c.c; path = BREthereumTransactionStatus.c; sourceTree = "<group>"; };
		3C2A53CA20AF595500C430F6 /* BREthereumBloomFilter.h */ = {isa = PBXFileReference; fileEncoding = 4; lastKnownFileType = sourcecode.c.h; path = BREthereumBloomFilter.h; sourceTree = "<group>"; };
		3C2A53CB20AF595500C430F6 /* BREthereumBlock.c */ = {isa = PBXFileReference; fileEncoding = 4; lastKnownFileType = sourcecode.c.c; path = BREthereumBlock.c; sourceTree = "<group>"; };
		3C2A53CC20AF595500C430F6 /* BREthereumTransactionReceipt.h */ = {isa = PBXFileReference; fileEncoding = 4; lastKnownFileType = sourcecode.c.h; path = BREthereumTransactionReceipt.h; sourceTree = "<group>"; };
		3C2A53CD20AF595500C430F6 /* BREthereumAmount.c */ = {isa = PBXFileReference; fileEncoding = 4; lastKnownFileType = sourcecode.c.c; path = BREthereumAmount.c; sourceTree = "<group>"; };
		3C386DBD20C6F4AE0065E355 /* BREthereumLESRandom.h */ = {isa = PBXFileReference; fileEncoding = 4; lastKnownFileType = sourcecode.c.h; path = BREthereumLESRandom.h; sourceTree = "<group>"; };
		3C386DC120C6F4AE0065E355 /* BREthereumLESRandom.c */ = {isa = PBXFileReference; fileEncoding = 4; lastKnownFileType = sourcecode.c.c; path = BREthereumLESRandom.c; sourceTree = "<group>"; };
		3C386DCA20C6F5E40065E355 /* BREthereumBCS.c */ = {isa = PBXFileReference; fileEncoding = 4; lastKnownFileType = sourcecode.c.c; path = BREthereumBCS.c; sourceTree = "<group>"; };
		3C386DCB20C6F5E40065E355 /* BREthereumBlockChainSlice.h */ = {isa = PBXFileReference; fileEncoding = 4; lastKnownFileType = sourcecode.c.h; path = BREthereumBlockChainSlice.h; sourceTree = "<group>"; };
		3C386DCC20C6F5E40065E355 /* BREthereumBCSPrivate.h */ = {isa = PBXFileReference; fileEncoding = 4; lastKnownFileType = sourcecode.c.h; path = BREthereumBCSPrivate.h; sourceTree = "<group>"; };
		3C386DCD20C6F5E40065E355 /* BREthereumBCSEvent.c */ = {isa = PBXFileReference; fileEncoding = 4; lastKnownFileType = sourcecode.c.c; path = BREthereumBCSEvent.c; sourceTree = "<group>"; };
		3C386DCE20C6F5E40065E355 /* BREthereumBCS.h */ = {isa = PBXFileReference; fileEncoding = 4; lastKnownFileType = sourcecode.c.h; path = BREthereumBCS.h; sourceTree = "<group>"; };
		3C386DD120C6F6060065E355 /* BREthereumEWMClient.c */ = {isa = PBXFileReference; fileEncoding = 4; lastKnownFileType = sourcecode.c.c; path = BREthereumEWMClient.c; sourceTree = "<group>"; };
		3C386DD220C6F6070065E355 /* BREthereumEWMEvent.c */ = {isa = PBXFileReference; fileEncoding = 4; lastKnownFileType = sourcecode.c.c; path = BREthereumEWMEvent.c; sourceTree = "<group>"; };
		3C3B37FB20D82335004F9928 /* BREventAlarm.c */ = {isa = PBXFileReference; fileEncoding = 4; lastKnownFileType = sourcecode.c.c; path = BREventAlarm.c; sourceTree = "<group>"; };
		3C3B37FC20D82335004F9928 /* BREventAlarm.h */ = {isa = PBXFileReference; fileEncoding = 4; lastKnownFileType = sourcecode.c.h; path = BREventAlarm.h; sourceTree = "<group>"; };
		3C3DC5B921DFCA7C004188BD /* BRFileService.h */ = {isa = PBXFileReference; lastKnownFileType = sourcecode.c.h; path = BRFileService.h; sourceTree = "<group>"; };
		3C3DC5BA21DFCA7C004188BD /* BRFileService.c */ = {isa = PBXFileReference; lastKnownFileType = sourcecode.c.c; path = BRFileService.c; sourceTree = "<group>"; };
		3C42EF512095143D000E58E0 /* module.modulemap */ = {isa = PBXFileReference; fileEncoding = 4; lastKnownFileType = "sourcecode.module-map"; path = module.modulemap; sourceTree = "<group>"; };
		3C42EF8E209763AB000E58E0 /* test.c */ = {isa = PBXFileReference; fileEncoding = 4; lastKnownFileType = sourcecode.c.c; path = test.c; sourceTree = "<group>"; };
		3C45208623887AB400F98290 /* BRCryptoFeeBasis.h */ = {isa = PBXFileReference; fileEncoding = 4; lastKnownFileType = sourcecode.c.h; path = BRCryptoFeeBasis.h; sourceTree = "<group>"; };
		3C45208723887AB400F98290 /* BRCryptoCurrency.h */ = {isa = PBXFileReference; fileEncoding = 4; lastKnownFileType = sourcecode.c.h; path = BRCryptoCurrency.h; sourceTree = "<group>"; };
		3C45208823887AB400F98290 /* BRCryptoSigner.h */ = {isa = PBXFileReference; fileEncoding = 4; lastKnownFileType = sourcecode.c.h; path = BRCryptoSigner.h; sourceTree = "<group>"; };
		3C45208923887AB400F98290 /* BRCryptoAccount.h */ = {isa = PBXFileReference; fileEncoding = 4; lastKnownFileType = sourcecode.c.h; path = BRCryptoAccount.h; sourceTree = "<group>"; };
		3C45208A23887AB400F98290 /* BRCryptoWalletManagerClient.h */ = {isa = PBXFileReference; fileEncoding = 4; lastKnownFileType = sourcecode.c.h; path = BRCryptoWalletManagerClient.h; sourceTree = "<group>"; };
		3C45208B23887AB400F98290 /* BRCryptoUnit.h */ = {isa = PBXFileReference; fileEncoding = 4; lastKnownFileType = sourcecode.c.h; path = BRCryptoUnit.h; sourceTree = "<group>"; };
		3C45208D23887AB400F98290 /* BRCryptoAddress.h */ = {isa = PBXFileReference; fileEncoding = 4; lastKnownFileType = sourcecode.c.h; path = BRCryptoAddress.h; sourceTree = "<group>"; };
		3C45208E23887AB400F98290 /* BRCryptoWalletManager.h */ = {isa = PBXFileReference; fileEncoding = 4; lastKnownFileType = sourcecode.c.h; path = BRCryptoWalletManager.h; sourceTree = "<group>"; };
		3C45208F23887AB400F98290 /* BRCryptoPeer.h */ = {isa = PBXFileReference; fileEncoding = 4; lastKnownFileType = sourcecode.c.h; path = BRCryptoPeer.h; sourceTree = "<group>"; };
		3C45209023887AB400F98290 /* BRCryptoHasher.h */ = {isa = PBXFileReference; fileEncoding = 4; lastKnownFileType = sourcecode.c.h; path = BRCryptoHasher.h; sourceTree = "<group>"; };
		3C45209123887AB400F98290 /* BRCryptoPayment.h */ = {isa = PBXFileReference; fileEncoding = 4; lastKnownFileType = sourcecode.c.h; path = BRCryptoPayment.h; sourceTree = "<group>"; };
		3C45209223887AB400F98290 /* BRCryptoWallet.h */ = {isa = PBXFileReference; fileEncoding = 4; lastKnownFileType = sourcecode.c.h; path = BRCryptoWallet.h; sourceTree = "<group>"; };
		3C45209323887AB400F98290 /* BRCryptoCoder.h */ = {isa = PBXFileReference; fileEncoding = 4; lastKnownFileType = sourcecode.c.h; path = BRCryptoCoder.h; sourceTree = "<group>"; };
		3C45209423887AB400F98290 /* BRCryptoNetwork.h */ = {isa = PBXFileReference; fileEncoding = 4; lastKnownFileType = sourcecode.c.h; path = BRCryptoNetwork.h; sourceTree = "<group>"; };
		3C45209523887AB400F98290 /* BRCryptoTransfer.h */ = {isa = PBXFileReference; fileEncoding = 4; lastKnownFileType = sourcecode.c.h; path = BRCryptoTransfer.h; sourceTree = "<group>"; };
		3C45209623887AB400F98290 /* BRCryptoBase.h */ = {isa = PBXFileReference; fileEncoding = 4; lastKnownFileType = sourcecode.c.h; path = BRCryptoBase.h; sourceTree = "<group>"; };
		3C45209723887AB400F98290 /* BRCryptoCipher.h */ = {isa = PBXFileReference; fileEncoding = 4; lastKnownFileType = sourcecode.c.h; path = BRCryptoCipher.h; sourceTree = "<group>"; };
		3C45209823887AB400F98290 /* BRCryptoHash.h */ = {isa = PBXFileReference; fileEncoding = 4; lastKnownFileType = sourcecode.c.h; path = BRCryptoHash.h; sourceTree = "<group>"; };
		3C45209923887AB400F98290 /* BRCryptoKey.h */ = {isa = PBXFileReference; fileEncoding = 4; lastKnownFileType = sourcecode.c.h; path = BRCryptoKey.h; sourceTree = "<group>"; };
		3C45209A23887AB400F98290 /* BRCryptoAmount.h */ = {isa = PBXFileReference; fileEncoding = 4; lastKnownFileType = sourcecode.c.h; path = BRCryptoAmount.h; sourceTree = "<group>"; };
		3C45209B23887AB400F98290 /* BRCryptoStatus.h */ = {isa = PBXFileReference; fileEncoding = 4; lastKnownFileType = sourcecode.c.h; path = BRCryptoStatus.h; sourceTree = "<group>"; };
		3C45209C2388913400F98290 /* BRCryptoTransferP.h */ = {isa = PBXFileReference; lastKnownFileType = sourcecode.c.h; path = BRCryptoTransferP.h; sourceTree = "<group>"; };
		3C45209D2388930E00F98290 /* BRCryptoAddressP.h */ = {isa = PBXFileReference; lastKnownFileType = sourcecode.c.h; path = BRCryptoAddressP.h; sourceTree = "<group>"; };
		3C45209E2388942B00F98290 /* BRCryptoWalletP.h */ = {isa = PBXFileReference; lastKnownFileType = sourcecode.c.h; path = BRCryptoWalletP.h; sourceTree = "<group>"; };
		3C45209F2388954400F98290 /* BRCryptoNetworkP.h */ = {isa = PBXFileReference; lastKnownFileType = sourcecode.c.h; path = BRCryptoNetworkP.h; sourceTree = "<group>"; };
		3C4520A0238896F800F98290 /* BRCryptoAccountP.h */ = {isa = PBXFileReference; lastKnownFileType = sourcecode.c.h; path = BRCryptoAccountP.h; sourceTree = "<group>"; };
		3C4520A1238897E000F98290 /* BRCryptoFeeBasisP.h */ = {isa = PBXFileReference; lastKnownFileType = sourcecode.c.h; path = BRCryptoFeeBasisP.h; sourceTree = "<group>"; };
		3C4520AA238F173600F98290 /* BRCryptoSync.h */ = {isa = PBXFileReference; lastKnownFileType = sourcecode.c.h; path = BRCryptoSync.h; sourceTree = "<group>"; };
		3C4B1AA5234CDFA200189DD5 /* InstallCoreTestsConfig.sh */ = {isa = PBXFileReference; lastKnownFileType = text.script.sh; path = InstallCoreTestsConfig.sh; sourceTree = "<group>"; };
		3C54A7FD2121F1D200C57B1B /* BREthereumMessage.h */ = {isa = PBXFileReference; lastKnownFileType = sourcecode.c.h; path = BREthereumMessage.h; sourceTree = "<group>"; };
		3C54A7FE2121F1D200C57B1B /* BREthereumMessage.c */ = {isa = PBXFileReference; lastKnownFileType = sourcecode.c.c; path = BREthereumMessage.c; sourceTree = "<group>"; };
		3C54A8002122284900C57B1B /* BREthereumNode.h */ = {isa = PBXFileReference; lastKnownFileType = sourcecode.c.h; path = BREthereumNode.h; sourceTree = "<group>"; };
		3C54A8012122284900C57B1B /* BREthereumNode.c */ = {isa = PBXFileReference; lastKnownFileType = sourcecode.c.c; path = BREthereumNode.c; sourceTree = "<group>"; };
		3C54A80321234C9700C57B1B /* BREthereumNodeEndpoint.h */ = {isa = PBXFileReference; lastKnownFileType = sourcecode.c.h; path = BREthereumNodeEndpoint.h; sourceTree = "<group>"; };
		3C54A80421234C9700C57B1B /* BREthereumNodeEndpoint.c */ = {isa = PBXFileReference; lastKnownFileType = sourcecode.c.c; path = BREthereumNodeEndpoint.c; sourceTree = "<group>"; };
		3C56C97C22F8F8C20054AD21 /* BRCryptoStatus.c */ = {isa = PBXFileReference; fileEncoding = 4; lastKnownFileType = sourcecode.c.c; path = BRCryptoStatus.c; sourceTree = "<group>"; };
		3C56C97E22FA27DD0054AD21 /* TransferCreateRecvController.swift */ = {isa = PBXFileReference; lastKnownFileType = sourcecode.swift; path = TransferCreateRecvController.swift; sourceTree = "<group>"; };
		3C56C98022FA28190054AD21 /* TransferCreatePaymentController.swift */ = {isa = PBXFileReference; lastKnownFileType = sourcecode.swift; path = TransferCreatePaymentController.swift; sourceTree = "<group>"; };
		3C56C98222FA28310054AD21 /* TransferCreateSweepController.swift */ = {isa = PBXFileReference; lastKnownFileType = sourcecode.swift; path = TransferCreateSweepController.swift; sourceTree = "<group>"; };
		3C56C98422FA2B620054AD21 /* TransferCreateController.swift */ = {isa = PBXFileReference; lastKnownFileType = sourcecode.swift; path = TransferCreateController.swift; sourceTree = "<group>"; };
		3C590F3220950C720005597B /* BRBIP32Sequence.c */ = {isa = PBXFileReference; fileEncoding = 4; lastKnownFileType = sourcecode.c.c; path = BRBIP32Sequence.c; sourceTree = "<group>"; };
		3C590F3320950C720005597B /* BRBIP39Mnemonic.h */ = {isa = PBXFileReference; fileEncoding = 4; lastKnownFileType = sourcecode.c.h; path = BRBIP39Mnemonic.h; sourceTree = "<group>"; };
		3C590F3420950C720005597B /* BRAddress.c */ = {isa = PBXFileReference; fileEncoding = 4; lastKnownFileType = sourcecode.c.c; path = BRAddress.c; sourceTree = "<group>"; };
		3C590F3520950C720005597B /* BRMerkleBlock.c */ = {isa = PBXFileReference; fileEncoding = 4; lastKnownFileType = sourcecode.c.c; path = BRMerkleBlock.c; sourceTree = "<group>"; };
		3C590F3620950C720005597B /* BRCrypto.h */ = {isa = PBXFileReference; fileEncoding = 4; lastKnownFileType = sourcecode.c.h; path = BRCrypto.h; sourceTree = "<group>"; };
		3C590F3720950C720005597B /* BRAddress.h */ = {isa = PBXFileReference; fileEncoding = 4; lastKnownFileType = sourcecode.c.h; path = BRAddress.h; sourceTree = "<group>"; };
		3C590F3820950C720005597B /* BRArray.h */ = {isa = PBXFileReference; fileEncoding = 4; lastKnownFileType = sourcecode.c.h; path = BRArray.h; sourceTree = "<group>"; };
		3C590F3920950C720005597B /* BRBech32.h */ = {isa = PBXFileReference; fileEncoding = 4; lastKnownFileType = sourcecode.c.h; path = BRBech32.h; sourceTree = "<group>"; };
		3C590F3A20950C720005597B /* BRPaymentProtocol.c */ = {isa = PBXFileReference; fileEncoding = 4; lastKnownFileType = sourcecode.c.c; path = BRPaymentProtocol.c; sourceTree = "<group>"; };
		3C590F3C20950C720005597B /* BRBCashParams.h */ = {isa = PBXFileReference; fileEncoding = 4; lastKnownFileType = sourcecode.c.h; path = BRBCashParams.h; sourceTree = "<group>"; };
		3C590F3D20950C720005597B /* BRBCashAddr.c */ = {isa = PBXFileReference; fileEncoding = 4; lastKnownFileType = sourcecode.c.c; path = BRBCashAddr.c; sourceTree = "<group>"; };
		3C590F3E20950C720005597B /* BRBCashAddr.h */ = {isa = PBXFileReference; fileEncoding = 4; lastKnownFileType = sourcecode.c.h; path = BRBCashAddr.h; sourceTree = "<group>"; };
		3C590F3F20950C720005597B /* BRBIP39WordsEn.h */ = {isa = PBXFileReference; fileEncoding = 4; lastKnownFileType = sourcecode.c.h; path = BRBIP39WordsEn.h; sourceTree = "<group>"; };
		3C590F4020950C720005597B /* BRBloomFilter.h */ = {isa = PBXFileReference; fileEncoding = 4; lastKnownFileType = sourcecode.c.h; path = BRBloomFilter.h; sourceTree = "<group>"; };
		3C590F4120950C720005597B /* BRPaymentProtocol.h */ = {isa = PBXFileReference; fileEncoding = 4; lastKnownFileType = sourcecode.c.h; path = BRPaymentProtocol.h; sourceTree = "<group>"; };
		3C590F4220950C720005597B /* BRKey.h */ = {isa = PBXFileReference; fileEncoding = 4; lastKnownFileType = sourcecode.c.h; path = BRKey.h; sourceTree = "<group>"; };
		3C590F4320950C730005597B /* BRBIP38Key.h */ = {isa = PBXFileReference; fileEncoding = 4; lastKnownFileType = sourcecode.c.h; path = BRBIP38Key.h; sourceTree = "<group>"; };
		3C590F4420950C730005597B /* BRBech32.c */ = {isa = PBXFileReference; fileEncoding = 4; lastKnownFileType = sourcecode.c.c; path = BRBech32.c; sourceTree = "<group>"; };
		3C590F4520950C730005597B /* BRBIP32Sequence.h */ = {isa = PBXFileReference; fileEncoding = 4; lastKnownFileType = sourcecode.c.h; path = BRBIP32Sequence.h; sourceTree = "<group>"; };
		3C590F4620950C730005597B /* BRWallet.h */ = {isa = PBXFileReference; fileEncoding = 4; lastKnownFileType = sourcecode.c.h; path = BRWallet.h; sourceTree = "<group>"; };
		3C590F4720950C730005597B /* BRTransaction.h */ = {isa = PBXFileReference; fileEncoding = 4; lastKnownFileType = sourcecode.c.h; path = BRTransaction.h; sourceTree = "<group>"; };
		3C590F4820950C730005597B /* BRInt.h */ = {isa = PBXFileReference; fileEncoding = 4; lastKnownFileType = sourcecode.c.h; path = BRInt.h; sourceTree = "<group>"; };
		3C590F4920950C730005597B /* BRMerkleBlock.h */ = {isa = PBXFileReference; fileEncoding = 4; lastKnownFileType = sourcecode.c.h; path = BRMerkleBlock.h; sourceTree = "<group>"; };
		3C590F4A20950C730005597B /* BRBase58.c */ = {isa = PBXFileReference; fileEncoding = 4; lastKnownFileType = sourcecode.c.c; path = BRBase58.c; sourceTree = "<group>"; };
		3C590F4B20950C730005597B /* BRPeerManager.c */ = {isa = PBXFileReference; fileEncoding = 4; lastKnownFileType = sourcecode.c.c; path = BRPeerManager.c; sourceTree = "<group>"; };
		3C590F4C20950C730005597B /* BRPeerManager.h */ = {isa = PBXFileReference; fileEncoding = 4; lastKnownFileType = sourcecode.c.h; path = BRPeerManager.h; sourceTree = "<group>"; };
		3C590F4D20950C730005597B /* BRSet.c */ = {isa = PBXFileReference; fileEncoding = 4; lastKnownFileType = sourcecode.c.c; path = BRSet.c; sourceTree = "<group>"; };
		3C590F4E20950C730005597B /* BRBloomFilter.c */ = {isa = PBXFileReference; fileEncoding = 4; lastKnownFileType = sourcecode.c.c; path = BRBloomFilter.c; sourceTree = "<group>"; };
		3C590F4F20950C740005597B /* BRSet.h */ = {isa = PBXFileReference; fileEncoding = 4; lastKnownFileType = sourcecode.c.h; path = BRSet.h; sourceTree = "<group>"; };
		3C590F5020950C740005597B /* BRPeer.h */ = {isa = PBXFileReference; fileEncoding = 4; lastKnownFileType = sourcecode.c.h; path = BRPeer.h; sourceTree = "<group>"; };
		3C590F5120950C740005597B /* BRPeer.c */ = {isa = PBXFileReference; fileEncoding = 4; lastKnownFileType = sourcecode.c.c; path = BRPeer.c; sourceTree = "<group>"; };
		3C590F5220950C740005597B /* BRChainParams.h */ = {isa = PBXFileReference; fileEncoding = 4; lastKnownFileType = sourcecode.c.h; path = BRChainParams.h; sourceTree = "<group>"; };
		3C590F5320950C740005597B /* BRTransaction.c */ = {isa = PBXFileReference; fileEncoding = 4; lastKnownFileType = sourcecode.c.c; path = BRTransaction.c; sourceTree = "<group>"; };
		3C590F5420950C740005597B /* BRKey.c */ = {isa = PBXFileReference; fileEncoding = 4; lastKnownFileType = sourcecode.c.c; path = BRKey.c; sourceTree = "<group>"; };
		3C590F5520950C740005597B /* BRCrypto.c */ = {isa = PBXFileReference; fileEncoding = 4; lastKnownFileType = sourcecode.c.c; path = BRCrypto.c; sourceTree = "<group>"; };
		3C590F5620950C740005597B /* BRBase58.h */ = {isa = PBXFileReference; fileEncoding = 4; lastKnownFileType = sourcecode.c.h; path = BRBase58.h; sourceTree = "<group>"; };
		3C590F5720950C740005597B /* BRWallet.c */ = {isa = PBXFileReference; fileEncoding = 4; lastKnownFileType = sourcecode.c.c; path = BRWallet.c; sourceTree = "<group>"; };
		3C590F5820950C750005597B /* BRBIP38Key.c */ = {isa = PBXFileReference; fileEncoding = 4; lastKnownFileType = sourcecode.c.c; path = BRBIP38Key.c; sourceTree = "<group>"; };
		3C590F5920950C750005597B /* BRBIP39Mnemonic.c */ = {isa = PBXFileReference; fileEncoding = 4; lastKnownFileType = sourcecode.c.c; path = BRBIP39Mnemonic.c; sourceTree = "<group>"; };
		3C5E176E232D461500A558C7 /* README.md */ = {isa = PBXFileReference; fileEncoding = 4; lastKnownFileType = net.daringfireball.markdown; name = README.md; path = ../README.md; sourceTree = "<group>"; };
		3C5E176F232D461500A558C7 /* LICENSE */ = {isa = PBXFileReference; fileEncoding = 4; lastKnownFileType = text; name = LICENSE; path = ../LICENSE; sourceTree = "<group>"; };
		3C5E1772232D466700A558C7 /* CONTRIBUTORS */ = {isa = PBXFileReference; fileEncoding = 4; lastKnownFileType = text; name = CONTRIBUTORS; path = ../CONTRIBUTORS; sourceTree = "<group>"; };
		3C5E17F3232D55B800A558C7 /* secp256k1.c */ = {isa = PBXFileReference; fileEncoding = 4; lastKnownFileType = sourcecode.c.c; name = secp256k1.c; path = secp256k1/src/secp256k1.c; sourceTree = "<group>"; };
		3C5E17F5232D55D100A558C7 /* secp256k1.h */ = {isa = PBXFileReference; fileEncoding = 4; lastKnownFileType = sourcecode.c.h; name = secp256k1.h; path = secp256k1/include/secp256k1.h; sourceTree = "<group>"; };
		3C5E17F6232D55F000A558C7 /* basic-config.h */ = {isa = PBXFileReference; fileEncoding = 4; lastKnownFileType = sourcecode.c.h; name = "basic-config.h"; path = "secp256k1/src/basic-config.h"; sourceTree = "<group>"; };
		3C5E17F7232D566D00A558C7 /* field_impl.h */ = {isa = PBXFileReference; fileEncoding = 4; lastKnownFileType = sourcecode.c.h; name = field_impl.h; path = secp256k1/src/field_impl.h; sourceTree = "<group>"; };
		3C5E17F8232D566D00A558C7 /* group_impl.h */ = {isa = PBXFileReference; fileEncoding = 4; lastKnownFileType = sourcecode.c.h; name = group_impl.h; path = secp256k1/src/group_impl.h; sourceTree = "<group>"; };
		3C5E17F9232D566E00A558C7 /* util.h */ = {isa = PBXFileReference; fileEncoding = 4; lastKnownFileType = sourcecode.c.h; name = util.h; path = secp256k1/src/util.h; sourceTree = "<group>"; };
		3C5E17FA232D566E00A558C7 /* ecmult_impl.h */ = {isa = PBXFileReference; fileEncoding = 4; lastKnownFileType = sourcecode.c.h; name = ecmult_impl.h; path = secp256k1/src/ecmult_impl.h; sourceTree = "<group>"; };
		3C5E17FB232D566E00A558C7 /* hash_impl.h */ = {isa = PBXFileReference; fileEncoding = 4; lastKnownFileType = sourcecode.c.h; name = hash_impl.h; path = secp256k1/src/hash_impl.h; sourceTree = "<group>"; };
		3C5E17FC232D566E00A558C7 /* scratch_impl.h */ = {isa = PBXFileReference; fileEncoding = 4; lastKnownFileType = sourcecode.c.h; name = scratch_impl.h; path = secp256k1/src/scratch_impl.h; sourceTree = "<group>"; };
		3C5E17FD232D566E00A558C7 /* eckey_impl.h */ = {isa = PBXFileReference; fileEncoding = 4; lastKnownFileType = sourcecode.c.h; name = eckey_impl.h; path = secp256k1/src/eckey_impl.h; sourceTree = "<group>"; };
		3C5E17FE232D566E00A558C7 /* ecdsa_impl.h */ = {isa = PBXFileReference; fileEncoding = 4; lastKnownFileType = sourcecode.c.h; name = ecdsa_impl.h; path = secp256k1/src/ecdsa_impl.h; sourceTree = "<group>"; };
		3C5E17FF232D56A000A558C7 /* num_impl.h */ = {isa = PBXFileReference; fileEncoding = 4; lastKnownFileType = sourcecode.c.h; name = num_impl.h; path = secp256k1/src/num_impl.h; sourceTree = "<group>"; };
		3C5E1800232D56A000A558C7 /* scalar_impl.h */ = {isa = PBXFileReference; fileEncoding = 4; lastKnownFileType = sourcecode.c.h; name = scalar_impl.h; path = secp256k1/src/scalar_impl.h; sourceTree = "<group>"; };
		3C5E1801232D56C400A558C7 /* ecmult_gen_impl.h */ = {isa = PBXFileReference; fileEncoding = 4; lastKnownFileType = sourcecode.c.h; name = ecmult_gen_impl.h; path = secp256k1/src/ecmult_gen_impl.h; sourceTree = "<group>"; };
		3C5E1802232D56C400A558C7 /* ecmult_const_impl.h */ = {isa = PBXFileReference; fileEncoding = 4; lastKnownFileType = sourcecode.c.h; name = ecmult_const_impl.h; path = secp256k1/src/ecmult_const_impl.h; sourceTree = "<group>"; };
		3C5E1804232D574A00A558C7 /* README */ = {isa = PBXFileReference; fileEncoding = 4; lastKnownFileType = text; path = README; sourceTree = "<group>"; };
		3C5F5E73212C82310038B732 /* BREthereumMPT.h */ = {isa = PBXFileReference; lastKnownFileType = sourcecode.c.h; path = BREthereumMPT.h; sourceTree = "<group>"; };
		3C5F5E74212C82310038B732 /* BREthereumMPT.c */ = {isa = PBXFileReference; lastKnownFileType = sourcecode.c.c; path = BREthereumMPT.c; sourceTree = "<group>"; };
		3C69A0E9233AC0FE005E7033 /* BREthereumEWMPersist.c */ = {isa = PBXFileReference; lastKnownFileType = sourcecode.c.c; path = BREthereumEWMPersist.c; sourceTree = "<group>"; };
		3C6AE1272329855300016196 /* sqlite3.c */ = {isa = PBXFileReference; fileEncoding = 4; lastKnownFileType = sourcecode.c.c; path = sqlite3.c; sourceTree = "<group>"; };
		3C6AE1282329855300016196 /* shell.c */ = {isa = PBXFileReference; fileEncoding = 4; lastKnownFileType = sourcecode.c.c; path = shell.c; sourceTree = "<group>"; };
		3C6AE1292329855300016196 /* sqlite3.h */ = {isa = PBXFileReference; fileEncoding = 4; lastKnownFileType = sourcecode.c.h; path = sqlite3.h; sourceTree = "<group>"; };
		3C6AE12A2329855300016196 /* sqlite3ext.h */ = {isa = PBXFileReference; fileEncoding = 4; lastKnownFileType = sourcecode.c.h; path = sqlite3ext.h; sourceTree = "<group>"; };
		3C6B172C2131CB5B003C313B /* CoreExplore */ = {isa = PBXFileReference; explicitFileType = "compiled.mach-o.executable"; includeInIndex = 0; path = CoreExplore; sourceTree = BUILT_PRODUCTS_DIR; };
		3C6B172E2131CB5B003C313B /* main.c */ = {isa = PBXFileReference; lastKnownFileType = sourcecode.c.c; path = main.c; sourceTree = "<group>"; };
		3C6B17792131CE12003C313B /* libCoreMacOS.a */ = {isa = PBXFileReference; explicitFileType = archive.ar; includeInIndex = 0; path = libCoreMacOS.a; sourceTree = BUILT_PRODUCTS_DIR; };
		3C702C0F232AE39100A2CD5F /* config.h */ = {isa = PBXFileReference; fileEncoding = 4; lastKnownFileType = sourcecode.c.h; path = config.h; sourceTree = "<group>"; };
		3C7BE5AD230F0BD0005FD4CD /* WalletManagersTableViewController.swift */ = {isa = PBXFileReference; lastKnownFileType = sourcecode.swift; path = WalletManagersTableViewController.swift; sourceTree = "<group>"; };
		3C7BE5AF230F0BFB005FD4CD /* WalletManagerViewController.swift */ = {isa = PBXFileReference; lastKnownFileType = sourcecode.swift; path = WalletManagerViewController.swift; sourceTree = "<group>"; };
		3C812EBE2266675E0007D335 /* BRRipple.h */ = {isa = PBXFileReference; lastKnownFileType = sourcecode.c.h; path = BRRipple.h; sourceTree = "<group>"; };
		3C812EC12266721E0007D335 /* testRipple.c */ = {isa = PBXFileReference; lastKnownFileType = sourcecode.c.c; path = testRipple.c; sourceTree = "<group>"; };
		3C9025EE21063AD200143B69 /* testUtil.c */ = {isa = PBXFileReference; lastKnownFileType = sourcecode.c.c; path = testUtil.c; sourceTree = "<group>"; };
		3C9025F021063BDC00143B69 /* testRlp.c */ = {isa = PBXFileReference; lastKnownFileType = sourcecode.c.c; path = testRlp.c; sourceTree = "<group>"; };
		3C9025F221064B6700143B69 /* testEvent.c */ = {isa = PBXFileReference; lastKnownFileType = sourcecode.c.c; path = testEvent.c; sourceTree = "<group>"; };
		3C9025F421064E9F00143B69 /* testBc.c */ = {isa = PBXFileReference; lastKnownFileType = sourcecode.c.c; path = testBc.c; sourceTree = "<group>"; };
		3C9025F621064FF800143B69 /* testBase.c */ = {isa = PBXFileReference; lastKnownFileType = sourcecode.c.c; path = testBase.c; sourceTree = "<group>"; };
		3C9025F82106511700143B69 /* testEwm.c */ = {isa = PBXFileReference; lastKnownFileType = sourcecode.c.c; path = testEwm.c; sourceTree = "<group>"; };
		3C9025FA2106613600143B69 /* testContract.c */ = {isa = PBXFileReference; lastKnownFileType = sourcecode.c.c; path = testContract.c; sourceTree = "<group>"; };
		3C9025FC2108DDAE00143B69 /* BREthereumBCSSync.c */ = {isa = PBXFileReference; lastKnownFileType = sourcecode.c.c; path = BREthereumBCSSync.c; sourceTree = "<group>"; };
		3C902621210A7E9800143B69 /* BREthereumTransfer.h */ = {isa = PBXFileReference; lastKnownFileType = sourcecode.c.h; path = BREthereumTransfer.h; sourceTree = "<group>"; };
		3C902622210A7E9800143B69 /* BREthereumTransfer.c */ = {isa = PBXFileReference; lastKnownFileType = sourcecode.c.c; path = BREthereumTransfer.c; sourceTree = "<group>"; };
		3C915B0822E0B66400AAD000 /* BRCryptoHasher.swift */ = {isa = PBXFileReference; lastKnownFileType = sourcecode.swift; path = BRCryptoHasher.swift; sourceTree = "<group>"; };
		3C915B0A22E0B6B000AAD000 /* BRCryptoCoder.swift */ = {isa = PBXFileReference; lastKnownFileType = sourcecode.swift; path = BRCryptoCoder.swift; sourceTree = "<group>"; };
		3C915B0C22E0B98D00AAD000 /* BRCryptoCipher.swift */ = {isa = PBXFileReference; lastKnownFileType = sourcecode.swift; path = BRCryptoCipher.swift; sourceTree = "<group>"; };
		3C915B0E22E0C67800AAD000 /* BRCryptoSigner.swift */ = {isa = PBXFileReference; lastKnownFileType = sourcecode.swift; path = BRCryptoSigner.swift; sourceTree = "<group>"; };
		3C915B1022E0EBE900AAD000 /* BRCryptoCommonTests.swift */ = {isa = PBXFileReference; lastKnownFileType = sourcecode.swift; path = BRCryptoCommonTests.swift; sourceTree = "<group>"; };
		3C926550235F5EBD0063246E /* BRRippleAddress.c */ = {isa = PBXFileReference; fileEncoding = 4; lastKnownFileType = sourcecode.c.c; path = BRRippleAddress.c; sourceTree = "<group>"; };
		3C926551235F5EBD0063246E /* BRRippleAddress.h */ = {isa = PBXFileReference; fileEncoding = 4; lastKnownFileType = sourcecode.c.h; path = BRRippleAddress.h; sourceTree = "<group>"; };
		3C97E2332241658E003FD88F /* BRCryptoCurrency.c */ = {isa = PBXFileReference; fileEncoding = 4; lastKnownFileType = sourcecode.c.c; path = BRCryptoCurrency.c; sourceTree = "<group>"; };
		3C97E23922416AB1003FD88F /* BRCryptoNetwork.c */ = {isa = PBXFileReference; fileEncoding = 4; lastKnownFileType = sourcecode.c.c; path = BRCryptoNetwork.c; sourceTree = "<group>"; };
		3C97E23A22416AB1003FD88F /* BRCryptoWallet.c */ = {isa = PBXFileReference; fileEncoding = 4; lastKnownFileType = sourcecode.c.c; path = BRCryptoWallet.c; sourceTree = "<group>"; };
		3C97E23B22416AB1003FD88F /* BRCryptoTransfer.c */ = {isa = PBXFileReference; fileEncoding = 4; lastKnownFileType = sourcecode.c.c; path = BRCryptoTransfer.c; sourceTree = "<group>"; };
		3C97E23D22416AB1003FD88F /* BRCryptoWalletManager.c */ = {isa = PBXFileReference; fileEncoding = 4; lastKnownFileType = sourcecode.c.c; path = BRCryptoWalletManager.c; sourceTree = "<group>"; };
		3C97E24022416AB1003FD88F /* BRCryptoUnit.c */ = {isa = PBXFileReference; fileEncoding = 4; lastKnownFileType = sourcecode.c.c; path = BRCryptoUnit.c; sourceTree = "<group>"; };
		3C97E24422416AB1003FD88F /* BRCryptoAmount.c */ = {isa = PBXFileReference; fileEncoding = 4; lastKnownFileType = sourcecode.c.c; path = BRCryptoAmount.c; sourceTree = "<group>"; };
		3C97E255224170B9003FD88F /* BRCryptoAccount.c */ = {isa = PBXFileReference; lastKnownFileType = sourcecode.c.c; path = BRCryptoAccount.c; sourceTree = "<group>"; };
		3C97E259224170EC003FD88F /* BRCryptoAddress.c */ = {isa = PBXFileReference; lastKnownFileType = sourcecode.c.c; path = BRCryptoAddress.c; sourceTree = "<group>"; };
		3C97E25D22430AA1003FD88F /* BRCryptoPrivate.h */ = {isa = PBXFileReference; lastKnownFileType = sourcecode.c.h; path = BRCryptoPrivate.h; sourceTree = "<group>"; };
		3C97E25E2243E589003FD88F /* BRCryptoAccountTests.swift */ = {isa = PBXFileReference; lastKnownFileType = sourcecode.swift; path = BRCryptoAccountTests.swift; sourceTree = "<group>"; };
		3C97E2602243E5EE003FD88F /* BRCryptoNetworkTests.swift */ = {isa = PBXFileReference; lastKnownFileType = sourcecode.swift; path = BRCryptoNetworkTests.swift; sourceTree = "<group>"; };
		3C97E268224996C2003FD88F /* BRCryptoSystemTests.swift */ = {isa = PBXFileReference; fileEncoding = 4; lastKnownFileType = sourcecode.swift; path = BRCryptoSystemTests.swift; sourceTree = "<group>"; };
		3C9B8DDE22BD52930060C3A9 /* BRGenericRipple.c */ = {isa = PBXFileReference; fileEncoding = 4; lastKnownFileType = sourcecode.c.c; path = BRGenericRipple.c; sourceTree = "<group>"; };
		3C9B8DDF22BD52930060C3A9 /* BRGenericRipple.h */ = {isa = PBXFileReference; fileEncoding = 4; lastKnownFileType = sourcecode.c.h; path = BRGenericRipple.h; sourceTree = "<group>"; };
		3C9B8DE022BD52930060C3A9 /* BRGeneric.h */ = {isa = PBXFileReference; fileEncoding = 4; lastKnownFileType = sourcecode.c.h; path = BRGeneric.h; sourceTree = "<group>"; };
		3C9B8DE122BD52930060C3A9 /* BRGeneric.c */ = {isa = PBXFileReference; fileEncoding = 4; lastKnownFileType = sourcecode.c.c; path = BRGeneric.c; sourceTree = "<group>"; };
		3C9B8DE222BD52930060C3A9 /* BRGenericManager.c */ = {isa = PBXFileReference; fileEncoding = 4; lastKnownFileType = sourcecode.c.c; path = BRGenericManager.c; sourceTree = "<group>"; };
		3C9B8DE322BD52930060C3A9 /* BRGenericHandlers.h */ = {isa = PBXFileReference; fileEncoding = 4; lastKnownFileType = sourcecode.c.h; path = BRGenericHandlers.h; sourceTree = "<group>"; };
		3C9B8DE422BD52930060C3A9 /* BRGenericBase.h */ = {isa = PBXFileReference; fileEncoding = 4; lastKnownFileType = sourcecode.c.h; path = BRGenericBase.h; sourceTree = "<group>"; };
		3C9B8DE622BD52940060C3A9 /* BRGenericHandlers.c */ = {isa = PBXFileReference; fileEncoding = 4; lastKnownFileType = sourcecode.c.c; path = BRGenericHandlers.c; sourceTree = "<group>"; };
		3CA15F7E221645B400C84E65 /* test.h */ = {isa = PBXFileReference; lastKnownFileType = sourcecode.c.h; path = test.h; sourceTree = "<group>"; };
		3CA15F7F221648D200C84E65 /* libresolv.tbd */ = {isa = PBXFileReference; lastKnownFileType = "sourcecode.text-based-dylib-definition"; name = libresolv.tbd; path = Platforms/MacOSX.platform/Developer/SDKs/MacOSX10.14.sdk/usr/lib/libresolv.tbd; sourceTree = DEVELOPER_DIR; };
		3CA6396E2301FD97006DD57B /* BRSupportTests.swift */ = {isa = PBXFileReference; lastKnownFileType = sourcecode.swift; path = BRSupportTests.swift; sourceTree = "<group>"; };
		3CA63970230336D9006DD57B /* BREthereumFeeBasis.h */ = {isa = PBXFileReference; lastKnownFileType = sourcecode.c.h; path = BREthereumFeeBasis.h; sourceTree = "<group>"; };
		3CA63971230336D9006DD57B /* BREthereumFeeBasis.c */ = {isa = PBXFileReference; lastKnownFileType = sourcecode.c.c; path = BREthereumFeeBasis.c; sourceTree = "<group>"; };
		3CA639732305B4DF006DD57B /* BRCryptoDebugSupport.swift */ = {isa = PBXFileReference; lastKnownFileType = sourcecode.swift; path = BRCryptoDebugSupport.swift; sourceTree = "<group>"; };
		3CA74EA920AF622D00EDF3E7 /* BRKeyECIES.c */ = {isa = PBXFileReference; fileEncoding = 4; lastKnownFileType = sourcecode.c.c; path = BRKeyECIES.c; sourceTree = "<group>"; };
		3CA74EAA20AF622D00EDF3E7 /* BRKeyECIES.h */ = {isa = PBXFileReference; fileEncoding = 4; lastKnownFileType = sourcecode.c.h; path = BRKeyECIES.h; sourceTree = "<group>"; };
		3CAB609B20AF8C5D00810CE4 /* libCore.a */ = {isa = PBXFileReference; explicitFileType = archive.ar; includeInIndex = 0; path = libCore.a; sourceTree = BUILT_PRODUCTS_DIR; };
		3CAB60A620AF8C8500810CE4 /* CoreTests.xctest */ = {isa = PBXFileReference; explicitFileType = wrapper.cfbundle; includeInIndex = 0; path = CoreTests.xctest; sourceTree = BUILT_PRODUCTS_DIR; };
		3CAB60A820AF8C8500810CE4 /* CoreTests.swift */ = {isa = PBXFileReference; lastKnownFileType = sourcecode.swift; path = CoreTests.swift; sourceTree = "<group>"; };
		3CAB60AA20AF8C8500810CE4 /* Info.plist */ = {isa = PBXFileReference; lastKnownFileType = text.plist.xml; path = Info.plist; sourceTree = "<group>"; };
		3CAB60E920AF8F3E00810CE4 /* CoreTests-Bridging-Header.h */ = {isa = PBXFileReference; lastKnownFileType = sourcecode.c.h; path = "CoreTests-Bridging-Header.h"; sourceTree = "<group>"; };
		3CC48D49221CD1F200067EFC /* CoreTestsConfig.json */ = {isa = PBXFileReference; lastKnownFileType = text.json; path = CoreTestsConfig.json; sourceTree = "<group>"; };
		3CCB1343224D1B1700ADCDB9 /* BRBlockChainDB.swift */ = {isa = PBXFileReference; fileEncoding = 4; lastKnownFileType = sourcecode.swift; path = BRBlockChainDB.swift; sourceTree = "<group>"; };
		3CCB1347224D1B1700ADCDB9 /* BRCryptoSystem.swift */ = {isa = PBXFileReference; fileEncoding = 4; lastKnownFileType = sourcecode.swift; path = BRCryptoSystem.swift; sourceTree = "<group>"; };
		3CCB1354224D3F7500ADCDB9 /* testCrypto.c */ = {isa = PBXFileReference; lastKnownFileType = sourcecode.c.c; path = testCrypto.c; sourceTree = "<group>"; };
		3CCB1362224D94C300ADCDB9 /* BRCryptoBaseTests.swift */ = {isa = PBXFileReference; lastKnownFileType = sourcecode.swift; path = BRCryptoBaseTests.swift; sourceTree = "<group>"; };
		3CCB13672252B58C00ADCDB9 /* README.md */ = {isa = PBXFileReference; lastKnownFileType = net.daringfireball.markdown; path = README.md; sourceTree = "<group>"; };
		3CCC61E7228C6C2000C0A13E /* BRCryptoHash.c */ = {isa = PBXFileReference; lastKnownFileType = sourcecode.c.c; path = BRCryptoHash.c; sourceTree = "<group>"; };
		3CCC61EA228C7FB500C0A13E /* BRCryptoFeeBasis.c */ = {isa = PBXFileReference; lastKnownFileType = sourcecode.c.c; path = BRCryptoFeeBasis.c; sourceTree = "<group>"; };
		3CCD36AA21A36B590032637A /* BREthereumBase.h */ = {isa = PBXFileReference; lastKnownFileType = sourcecode.c.h; path = BREthereumBase.h; sourceTree = "<group>"; };
		3CCD36AE21A4B1EB0032637A /* BREthereumClient.h */ = {isa = PBXFileReference; lastKnownFileType = sourcecode.c.h; path = BREthereumClient.h; sourceTree = "<group>"; };
		3CCD36AF21A5BB8D0032637A /* BRWalletManager.h */ = {isa = PBXFileReference; lastKnownFileType = sourcecode.c.h; path = BRWalletManager.h; sourceTree = "<group>"; };
		3CCD36B021A5BB8D0032637A /* BRWalletManager.c */ = {isa = PBXFileReference; lastKnownFileType = sourcecode.c.c; path = BRWalletManager.c; sourceTree = "<group>"; };
		3CCD36B721AC90850032637A /* WalletViewController.swift */ = {isa = PBXFileReference; fileEncoding = 4; lastKnownFileType = sourcecode.swift; path = WalletViewController.swift; sourceTree = "<group>"; };
		3CCD36B821AC90850032637A /* TransferCreateSendController.swift */ = {isa = PBXFileReference; fileEncoding = 4; lastKnownFileType = sourcecode.swift; path = TransferCreateSendController.swift; sourceTree = "<group>"; };
		3CCD36B921AC90850032637A /* TransferViewController.swift */ = {isa = PBXFileReference; fileEncoding = 4; lastKnownFileType = sourcecode.swift; path = TransferViewController.swift; sourceTree = "<group>"; };
		3CCD36BA21AC90850032637A /* SummaryViewController.swift */ = {isa = PBXFileReference; fileEncoding = 4; lastKnownFileType = sourcecode.swift; path = SummaryViewController.swift; sourceTree = "<group>"; };
		3CCD36BB21AC90850032637A /* TransferTableViewCell.swift */ = {isa = PBXFileReference; fileEncoding = 4; lastKnownFileType = sourcecode.swift; path = TransferTableViewCell.swift; sourceTree = "<group>"; };
		3CCD36BC21AC90850032637A /* WalletTableViewCell.swift */ = {isa = PBXFileReference; fileEncoding = 4; lastKnownFileType = sourcecode.swift; path = WalletTableViewCell.swift; sourceTree = "<group>"; };
		3CCD36C321AC92210032637A /* Support.swift */ = {isa = PBXFileReference; fileEncoding = 4; lastKnownFileType = sourcecode.swift; path = Support.swift; sourceTree = "<group>"; };
		3CD3048D213B12AE00A0CCED /* BREthereumLESBase.h */ = {isa = PBXFileReference; lastKnownFileType = sourcecode.c.h; path = BREthereumLESBase.h; sourceTree = "<group>"; };
		3CD3048E213B13D400A0CCED /* BREthereumMessageP2P.h */ = {isa = PBXFileReference; lastKnownFileType = sourcecode.c.h; path = BREthereumMessageP2P.h; sourceTree = "<group>"; };
		3CD3048F213B145600A0CCED /* BREthereumMessageLES.h */ = {isa = PBXFileReference; lastKnownFileType = sourcecode.c.h; path = BREthereumMessageLES.h; sourceTree = "<group>"; };
		3CD30490213B148900A0CCED /* BREthereumMessagePIP.h */ = {isa = PBXFileReference; lastKnownFileType = sourcecode.c.h; path = BREthereumMessagePIP.h; sourceTree = "<group>"; };
		3CD30491213B151300A0CCED /* BREthereumMessageDIS.h */ = {isa = PBXFileReference; lastKnownFileType = sourcecode.c.h; path = BREthereumMessageDIS.h; sourceTree = "<group>"; };
		3CD30492213B15A300A0CCED /* BREthereumMessageETH.h */ = {isa = PBXFileReference; lastKnownFileType = sourcecode.c.h; path = BREthereumMessageETH.h; sourceTree = "<group>"; };
		3CD30493213B222A00A0CCED /* BREthereumMessagePIP.c */ = {isa = PBXFileReference; lastKnownFileType = sourcecode.c.c; path = BREthereumMessagePIP.c; sourceTree = "<group>"; };
		3CD30495213B226B00A0CCED /* BREthereumMessageP2P.c */ = {isa = PBXFileReference; lastKnownFileType = sourcecode.c.c; path = BREthereumMessageP2P.c; sourceTree = "<group>"; };
		3CD30497213B228900A0CCED /* BREthereumMessageDIS.c */ = {isa = PBXFileReference; lastKnownFileType = sourcecode.c.c; path = BREthereumMessageDIS.c; sourceTree = "<group>"; };
		3CD30499213B22AF00A0CCED /* BREthereumMessageLES.c */ = {isa = PBXFileReference; lastKnownFileType = sourcecode.c.c; path = BREthereumMessageLES.c; sourceTree = "<group>"; };
		3CD3049B213D8C4200A0CCED /* BREthereumProvision.h */ = {isa = PBXFileReference; lastKnownFileType = sourcecode.c.h; path = BREthereumProvision.h; sourceTree = "<group>"; };
		3CD3049C213F281500A0CCED /* BREthereumProvision.c */ = {isa = PBXFileReference; lastKnownFileType = sourcecode.c.c; path = BREthereumProvision.c; sourceTree = "<group>"; };
		3CE48BF421E937580067BFC9 /* BRCryptoTransferTests.swift */ = {isa = PBXFileReference; lastKnownFileType = sourcecode.swift; path = BRCryptoTransferTests.swift; sourceTree = "<group>"; };
		3CE48BF621E937F70067BFC9 /* BRCryptoWalletManagerTests.swift */ = {isa = PBXFileReference; lastKnownFileType = sourcecode.swift; path = BRCryptoWalletManagerTests.swift; sourceTree = "<group>"; };
		3CE48BF821E938370067BFC9 /* BRCryptoWalletTests.swift */ = {isa = PBXFileReference; lastKnownFileType = sourcecode.swift; path = BRCryptoWalletTests.swift; sourceTree = "<group>"; };
		3CEE8EEA216FAFF7008540C8 /* CorePerf */ = {isa = PBXFileReference; explicitFileType = "compiled.mach-o.executable"; includeInIndex = 0; path = CorePerf; sourceTree = BUILT_PRODUCTS_DIR; };
		3CEE8EEC216FAFF7008540C8 /* main.c */ = {isa = PBXFileReference; lastKnownFileType = sourcecode.c.c; path = main.c; sourceTree = "<group>"; };
		3CEF5FB021FB972B0010A811 /* testSup.c */ = {isa = PBXFileReference; lastKnownFileType = sourcecode.c.c; path = testSup.c; sourceTree = "<group>"; };
		3CEF5FC9220513FC0010A811 /* libresolv.tbd */ = {isa = PBXFileReference; lastKnownFileType = "sourcecode.text-based-dylib-definition"; name = libresolv.tbd; path = usr/lib/libresolv.tbd; sourceTree = SDKROOT; };
		3CEF5FCB220514340010A811 /* libresolv.9.tbd */ = {isa = PBXFileReference; lastKnownFileType = "sourcecode.text-based-dylib-definition"; name = libresolv.9.tbd; path = usr/lib/libresolv.9.tbd; sourceTree = SDKROOT; };
		3CEF5FD22208C6E30010A811 /* BRAssert.h */ = {isa = PBXFileReference; lastKnownFileType = sourcecode.c.h; path = BRAssert.h; sourceTree = "<group>"; };
		3CEF5FD32208C6E30010A811 /* BRAssert.c */ = {isa = PBXFileReference; lastKnownFileType = sourcecode.c.c; path = BRAssert.c; sourceTree = "<group>"; };
		3CF0FC8E21657D7A000DE3FE /* BREthereumData.h */ = {isa = PBXFileReference; lastKnownFileType = sourcecode.c.h; path = BREthereumData.h; sourceTree = "<group>"; };
		3CF0FC8F21657D7A000DE3FE /* BREthereumData.c */ = {isa = PBXFileReference; lastKnownFileType = sourcecode.c.c; path = BREthereumData.c; sourceTree = "<group>"; };
		3CF38E4721C4421600B771E6 /* BREthereumProofOfWork.c */ = {isa = PBXFileReference; lastKnownFileType = sourcecode.c.c; path = BREthereumProofOfWork.c; sourceTree = "<group>"; };
		3CF66B0922AAE45300C1E9BB /* BRCryptoNetwork.swift */ = {isa = PBXFileReference; fileEncoding = 4; lastKnownFileType = sourcecode.swift; path = BRCryptoNetwork.swift; sourceTree = "<group>"; };
		3CF66B0A22AAE45300C1E9BB /* BRCryptoWallet.swift */ = {isa = PBXFileReference; fileEncoding = 4; lastKnownFileType = sourcecode.swift; path = BRCryptoWallet.swift; sourceTree = "<group>"; };
		3CF66B0B22AAE45300C1E9BB /* BRCryptoTransfer.swift */ = {isa = PBXFileReference; fileEncoding = 4; lastKnownFileType = sourcecode.swift; path = BRCryptoTransfer.swift; sourceTree = "<group>"; };
		3CF66B0C22AAE45400C1E9BB /* BRCryptoAmount.swift */ = {isa = PBXFileReference; fileEncoding = 4; lastKnownFileType = sourcecode.swift; path = BRCryptoAmount.swift; sourceTree = "<group>"; };
		3CF66B0D22AAE45400C1E9BB /* BRCryptoAccount.swift */ = {isa = PBXFileReference; fileEncoding = 4; lastKnownFileType = sourcecode.swift; path = BRCryptoAccount.swift; sourceTree = "<group>"; };
		3CF66B0E22AAE45400C1E9BB /* BRCryptoWalletManager.swift */ = {isa = PBXFileReference; fileEncoding = 4; lastKnownFileType = sourcecode.swift; path = BRCryptoWalletManager.swift; sourceTree = "<group>"; };
		3CF66B0F22AAE45400C1E9BB /* BRCryptoUnit.swift */ = {isa = PBXFileReference; fileEncoding = 4; lastKnownFileType = sourcecode.swift; path = BRCryptoUnit.swift; sourceTree = "<group>"; };
		3CF66B1022AAE45400C1E9BB /* BRCryptoCurrency.swift */ = {isa = PBXFileReference; fileEncoding = 4; lastKnownFileType = sourcecode.swift; path = BRCryptoCurrency.swift; sourceTree = "<group>"; };
		3CF66B1922AB14E100C1E9BB /* BRCryptoAddress.swift */ = {isa = PBXFileReference; lastKnownFileType = sourcecode.swift; path = BRCryptoAddress.swift; sourceTree = "<group>"; };
		3CF7683322E5F6DB0007BBDA /* BRCryptoKey.swift */ = {isa = PBXFileReference; lastKnownFileType = sourcecode.swift; path = BRCryptoKey.swift; sourceTree = "<group>"; };
		3CFEFE2022BC3AF20044153D /* BRCryptoWalletManagerP.h */ = {isa = PBXFileReference; fileEncoding = 4; lastKnownFileType = sourcecode.c.h; path = BRCryptoWalletManagerP.h; sourceTree = "<group>"; };
		3CFEFE2122BC3AF20044153D /* BRCryptoWalletManagerClient.c */ = {isa = PBXFileReference; fileEncoding = 4; lastKnownFileType = sourcecode.c.c; path = BRCryptoWalletManagerClient.c; sourceTree = "<group>"; };
<<<<<<< HEAD
		3CFEFE2222BC3AF20044153D /* BRCryptoWalletManagerClient.h */ = {isa = PBXFileReference; fileEncoding = 4; lastKnownFileType = sourcecode.c.h; path = BRCryptoWalletManagerClient.h; sourceTree = "<group>"; };
		C316968423218C2300743E45 /* BRRippleTransfer.h */ = {isa = PBXFileReference; fileEncoding = 4; lastKnownFileType = sourcecode.c.h; path = BRRippleTransfer.h; sourceTree = "<group>"; };
		C3169685232283A200743E45 /* BRRippleTransfer.c */ = {isa = PBXFileReference; fileEncoding = 4; lastKnownFileType = sourcecode.c.c; path = BRRippleTransfer.c; sourceTree = "<group>"; };
		C31696872322B0A800743E45 /* BRRippleUtils.c */ = {isa = PBXFileReference; fileEncoding = 4; lastKnownFileType = sourcecode.c.c; path = BRRippleUtils.c; sourceTree = "<group>"; };
		C31696882322B0A800743E45 /* BRRippleUtils.h */ = {isa = PBXFileReference; fileEncoding = 4; lastKnownFileType = sourcecode.c.h; path = BRRippleUtils.h; sourceTree = "<group>"; };
		C32DAD02233E7DCB005FDD54 /* BRRippleFeeBasis.h */ = {isa = PBXFileReference; fileEncoding = 4; lastKnownFileType = sourcecode.c.h; path = BRRippleFeeBasis.h; sourceTree = "<group>"; };
		C32DAD03233E7DCB005FDD54 /* BRRippleFeeBasis.c */ = {isa = PBXFileReference; fileEncoding = 4; lastKnownFileType = sourcecode.c.c; path = BRRippleFeeBasis.c; sourceTree = "<group>"; };
=======
>>>>>>> 61e0c532
		C370DC362295776000314FBB /* testRippleTxList1.h */ = {isa = PBXFileReference; fileEncoding = 4; lastKnownFileType = sourcecode.c.h; path = testRippleTxList1.h; sourceTree = "<group>"; };
		C370DC372295776000314FBB /* testRippleTxList2.h */ = {isa = PBXFileReference; fileEncoding = 4; lastKnownFileType = sourcecode.c.h; path = testRippleTxList2.h; sourceTree = "<group>"; };
		C3C453DD226E2C62004CC0C7 /* BRRippleSerialize.c */ = {isa = PBXFileReference; fileEncoding = 4; lastKnownFileType = sourcecode.c.c; path = BRRippleSerialize.c; sourceTree = "<group>"; };
		C3C453DE226E2C62004CC0C7 /* BRRippleTransaction.c */ = {isa = PBXFileReference; fileEncoding = 4; lastKnownFileType = sourcecode.c.c; path = BRRippleTransaction.c; sourceTree = "<group>"; };
		C3C453DF226E2C62004CC0C7 /* BRRippleSerialize.h */ = {isa = PBXFileReference; fileEncoding = 4; lastKnownFileType = sourcecode.c.h; path = BRRippleSerialize.h; sourceTree = "<group>"; };
		C3C453E0226E2C62004CC0C7 /* BRRippleBase.h */ = {isa = PBXFileReference; fileEncoding = 4; lastKnownFileType = sourcecode.c.h; path = BRRippleBase.h; sourceTree = "<group>"; };
		C3C453E3226E4862004CC0C7 /* BRRippleAccount.c */ = {isa = PBXFileReference; fileEncoding = 4; lastKnownFileType = sourcecode.c.c; path = BRRippleAccount.c; sourceTree = "<group>"; };
		C3C453E62270B39E004CC0C7 /* BRRippleSignature.c */ = {isa = PBXFileReference; fileEncoding = 4; lastKnownFileType = sourcecode.c.c; path = BRRippleSignature.c; sourceTree = "<group>"; };
		C3C453E82270B960004CC0C7 /* BRRippleSignature.h */ = {isa = PBXFileReference; fileEncoding = 4; lastKnownFileType = sourcecode.c.h; path = BRRippleSignature.h; sourceTree = "<group>"; };
		C3C864A0227B8CFE0055120E /* BRRippleAccount.h */ = {isa = PBXFileReference; fileEncoding = 4; lastKnownFileType = sourcecode.c.h; path = BRRippleAccount.h; sourceTree = "<group>"; };
		C3C864A1227B90530055120E /* BRRippleTransaction.h */ = {isa = PBXFileReference; fileEncoding = 4; lastKnownFileType = sourcecode.c.h; path = BRRippleTransaction.h; sourceTree = "<group>"; };
		C3C864A2227B92A80055120E /* BRRippleWallet.h */ = {isa = PBXFileReference; fileEncoding = 4; lastKnownFileType = sourcecode.c.h; path = BRRippleWallet.h; sourceTree = "<group>"; };
		C3C864A3227C6B490055120E /* BRRippleWallet.c */ = {isa = PBXFileReference; fileEncoding = 4; lastKnownFileType = sourcecode.c.c; path = BRRippleWallet.c; sourceTree = "<group>"; };
		C3C864A5227CA28E0055120E /* BRRippleBase58.h */ = {isa = PBXFileReference; fileEncoding = 4; lastKnownFileType = sourcecode.c.h; path = BRRippleBase58.h; sourceTree = "<group>"; };
		C3C864A6227CA28E0055120E /* BRRippleBase58.c */ = {isa = PBXFileReference; fileEncoding = 4; lastKnownFileType = sourcecode.c.c; path = BRRippleBase58.c; sourceTree = "<group>"; };
		C3C864B02284E8250055120E /* BRRipplePrivateStructs.h */ = {isa = PBXFileReference; fileEncoding = 4; lastKnownFileType = sourcecode.c.h; path = BRRipplePrivateStructs.h; sourceTree = "<group>"; };
		CA92F78E2100F9CA0015C966 /* BRKeccak.h */ = {isa = PBXFileReference; lastKnownFileType = sourcecode.c.h; path = BRKeccak.h; sourceTree = "<group>"; };
		CA92F78F2100F9CA0015C966 /* BRKeccak.c */ = {isa = PBXFileReference; lastKnownFileType = sourcecode.c.c; path = BRKeccak.c; sourceTree = "<group>"; };
		CE0DBEB723032F1A00FC72BD /* BRSyncManager.h */ = {isa = PBXFileReference; fileEncoding = 4; lastKnownFileType = sourcecode.c.h; path = BRSyncManager.h; sourceTree = "<group>"; };
		CE0DBEB823032F1A00FC72BD /* BRSyncManager.c */ = {isa = PBXFileReference; fileEncoding = 4; lastKnownFileType = sourcecode.c.c; path = BRSyncManager.c; sourceTree = "<group>"; };
		CE179CA6233A4FF400633B97 /* BRCryptoCipher.c */ = {isa = PBXFileReference; fileEncoding = 4; lastKnownFileType = sourcecode.c.c; path = BRCryptoCipher.c; sourceTree = "<group>"; };
		CE5E43BE233902A4001E9238 /* BRCryptoHasher.c */ = {isa = PBXFileReference; fileEncoding = 4; lastKnownFileType = sourcecode.c.c; path = BRCryptoHasher.c; sourceTree = "<group>"; };
		CE5E43C223390FBB001E9238 /* BRCryptoCoder.c */ = {isa = PBXFileReference; fileEncoding = 4; lastKnownFileType = sourcecode.c.c; path = BRCryptoCoder.c; sourceTree = "<group>"; };
		CE5E43C6233930F1001E9238 /* BRCryptoSigner.c */ = {isa = PBXFileReference; fileEncoding = 4; lastKnownFileType = sourcecode.c.c; path = BRCryptoSigner.c; sourceTree = "<group>"; };
		CE6040C022BD69E40003967B /* BRWalletManagerEvent.c */ = {isa = PBXFileReference; fileEncoding = 4; lastKnownFileType = sourcecode.c.c; path = BRWalletManagerEvent.c; sourceTree = "<group>"; };
		CE6040C122BD69E40003967B /* BRWalletManagerPrivate.h */ = {isa = PBXFileReference; fileEncoding = 4; lastKnownFileType = sourcecode.c.h; path = BRWalletManagerPrivate.h; sourceTree = "<group>"; };
		CEA3F92D22CB8282006A330E /* BRBase.h */ = {isa = PBXFileReference; fileEncoding = 4; lastKnownFileType = sourcecode.c.h; path = BRBase.h; sourceTree = "<group>"; };
		CEE6CDE82305DDA6006724EB /* testBwm.c */ = {isa = PBXFileReference; lastKnownFileType = sourcecode.c.c; path = testBwm.c; sourceTree = "<group>"; };
		CEF5E0ED2315C166009EF3C0 /* BRCryptoPayment.c */ = {isa = PBXFileReference; fileEncoding = 4; lastKnownFileType = sourcecode.c.c; path = BRCryptoPayment.c; sourceTree = "<group>"; };
		CEF5E0F12315C290009EF3C0 /* BRCryptoPayment.swift */ = {isa = PBXFileReference; lastKnownFileType = sourcecode.swift; path = BRCryptoPayment.swift; sourceTree = "<group>"; };
/* End PBXFileReference section */

/* Begin PBXFrameworksBuildPhase section */
		3C0EADE82188D91F000577A6 /* Frameworks */ = {
			isa = PBXFrameworksBuildPhase;
			buildActionMask = 2147483647;
			files = (
				3C5C02392212035B0052E010 /* libresolv.tbd in Frameworks */,
				3C0EAE022188D930000577A6 /* libCore.a in Frameworks */,
			);
			runOnlyForDeploymentPostprocessing = 0;
		};
		3C0EADF02188D91F000577A6 /* Frameworks */ = {
			isa = PBXFrameworksBuildPhase;
			buildActionMask = 2147483647;
			files = (
				3C0EADF42188D920000577A6 /* BRCrypto.framework in Frameworks */,
			);
			runOnlyForDeploymentPostprocessing = 0;
		};
		3C18F8AC21950746006F738F /* Frameworks */ = {
			isa = PBXFrameworksBuildPhase;
			buildActionMask = 2147483647;
			files = (
				3C0FF5332209243B0068A0AE /* libresolv.tbd in Frameworks */,
				3C18F8C821950797006F738F /* BRCrypto.framework in Frameworks */,
				3C18F8C721950781006F738F /* libCore.a in Frameworks */,
			);
			runOnlyForDeploymentPostprocessing = 0;
		};
		3C6B17292131CB5B003C313B /* Frameworks */ = {
			isa = PBXFrameworksBuildPhase;
			buildActionMask = 2147483647;
			files = (
				3C6B177C2131CE70003C313B /* libCoreMacOS.a in Frameworks */,
			);
			runOnlyForDeploymentPostprocessing = 0;
		};
		3C6B17742131CE12003C313B /* Frameworks */ = {
			isa = PBXFrameworksBuildPhase;
			buildActionMask = 2147483647;
			files = (
			);
			runOnlyForDeploymentPostprocessing = 0;
		};
		3CAB609820AF8C5D00810CE4 /* Frameworks */ = {
			isa = PBXFrameworksBuildPhase;
			buildActionMask = 2147483647;
			files = (
				3CEF5FD0220521DC0010A811 /* libresolv.tbd in Frameworks */,
			);
			runOnlyForDeploymentPostprocessing = 0;
		};
		3CAB60A320AF8C8500810CE4 /* Frameworks */ = {
			isa = PBXFrameworksBuildPhase;
			buildActionMask = 2147483647;
			files = (
				3CAB60AB20AF8C8500810CE4 /* libCore.a in Frameworks */,
				3CEF5FD1220521EC0010A811 /* libresolv.tbd in Frameworks */,
			);
			runOnlyForDeploymentPostprocessing = 0;
		};
		3CEE8EE7216FAFF7008540C8 /* Frameworks */ = {
			isa = PBXFrameworksBuildPhase;
			buildActionMask = 2147483647;
			files = (
				3CEE8EF3216FB025008540C8 /* libCoreMacOS.a in Frameworks */,
				3CA15F80221648D200C84E65 /* libresolv.tbd in Frameworks */,
			);
			runOnlyForDeploymentPostprocessing = 0;
		};
/* End PBXFrameworksBuildPhase section */

/* Begin PBXGroup section */
		3C0EADEC2188D91F000577A6 /* BRCrypto */ = {
			isa = PBXGroup;
			children = (
				3CF66B1022AAE45400C1E9BB /* BRCryptoCurrency.swift */,
				3CF66B0F22AAE45400C1E9BB /* BRCryptoUnit.swift */,
				3CF66B0C22AAE45400C1E9BB /* BRCryptoAmount.swift */,
				3CF66B0D22AAE45400C1E9BB /* BRCryptoAccount.swift */,
				3CF66B0922AAE45300C1E9BB /* BRCryptoNetwork.swift */,
				3CF66B1922AB14E100C1E9BB /* BRCryptoAddress.swift */,
				CEF5E0F12315C290009EF3C0 /* BRCryptoPayment.swift */,
				3CF66B0B22AAE45300C1E9BB /* BRCryptoTransfer.swift */,
				3CF66B0A22AAE45300C1E9BB /* BRCryptoWallet.swift */,
				3CF66B0E22AAE45400C1E9BB /* BRCryptoWalletManager.swift */,
				3CCB1347224D1B1700ADCDB9 /* BRCryptoSystem.swift */,
				3CCB135E224D5C7900ADCDB9 /* common */,
				3C0EADED2188D91F000577A6 /* BRCryptoVersion.h */,
				3C0EADEE2188D91F000577A6 /* Info.plist */,
			);
			path = BRCrypto;
			sourceTree = "<group>";
		};
		3C0EADF72188D920000577A6 /* BRCryptoTests */ = {
			isa = PBXGroup;
			children = (
				3CCB1362224D94C300ADCDB9 /* BRCryptoBaseTests.swift */,
				3C0EADF82188D920000577A6 /* BRCryptoAmountTests.swift */,
				3C97E25E2243E589003FD88F /* BRCryptoAccountTests.swift */,
				3C97E2602243E5EE003FD88F /* BRCryptoNetworkTests.swift */,
				3CE48BF421E937580067BFC9 /* BRCryptoTransferTests.swift */,
				3CE48BF821E938370067BFC9 /* BRCryptoWalletTests.swift */,
				3CE48BF621E937F70067BFC9 /* BRCryptoWalletManagerTests.swift */,
				3C97E268224996C2003FD88F /* BRCryptoSystemTests.swift */,
				3CA6396E2301FD97006DD57B /* BRSupportTests.swift */,
				3C1C1D812264D01900597848 /* BRBlockChainDBTest.swift */,
				3C915B1022E0EBE900AAD000 /* BRCryptoCommonTests.swift */,
				3CA639732305B4DF006DD57B /* BRCryptoDebugSupport.swift */,
				3C0EADFA2188D920000577A6 /* Info.plist */,
			);
			path = BRCryptoTests;
			sourceTree = "<group>";
		};
		3C18F8B021950746006F738F /* BRCryptoDemo */ = {
			isa = PBXGroup;
			children = (
				3C18F8B121950746006F738F /* CoreDemoAppDelegate.swift */,
				3C18F8CB219507E2006F738F /* CoreDemoListener.swift */,
				3CCD36BA21AC90850032637A /* SummaryViewController.swift */,
				3CCD36BC21AC90850032637A /* WalletTableViewCell.swift */,
				3CCD36B721AC90850032637A /* WalletViewController.swift */,
				3CCD36BB21AC90850032637A /* TransferTableViewCell.swift */,
				3CCD36B921AC90850032637A /* TransferViewController.swift */,
				3C56C98422FA2B620054AD21 /* TransferCreateController.swift */,
				3CCD36B821AC90850032637A /* TransferCreateSendController.swift */,
				3C56C97E22FA27DD0054AD21 /* TransferCreateRecvController.swift */,
				3C56C98022FA28190054AD21 /* TransferCreatePaymentController.swift */,
				3C56C98222FA28310054AD21 /* TransferCreateSweepController.swift */,
				3C7BE5AD230F0BD0005FD4CD /* WalletManagersTableViewController.swift */,
				3C7BE5AF230F0BFB005FD4CD /* WalletManagerViewController.swift */,
				3CCD36C321AC92210032637A /* Support.swift */,
				3C18F8B721950746006F738F /* Main.storyboard */,
				3C18F8BA21950748006F738F /* Assets.xcassets */,
				3C18F8BC21950748006F738F /* LaunchScreen.storyboard */,
				3C18F8BF21950748006F738F /* Info.plist */,
				3C1D1F2122ECDD760028B20C /* CoreTestsConfig.json */,
			);
			path = BRCryptoDemo;
			sourceTree = "<group>";
		};
		3C25BF322236DD73004B093F /* bitcoin */ = {
			isa = PBXGroup;
			children = (
				3C590F4320950C730005597B /* BRBIP38Key.h */,
				3C590F5820950C750005597B /* BRBIP38Key.c */,
				3C590F4020950C720005597B /* BRBloomFilter.h */,
				3C590F4E20950C730005597B /* BRBloomFilter.c */,
				3C590F5220950C740005597B /* BRChainParams.h */,
				3C25BF492236EE70004B093F /* BRChainParams.c */,
				3C590F4920950C730005597B /* BRMerkleBlock.h */,
				3C590F3520950C720005597B /* BRMerkleBlock.c */,
				3C590F4120950C720005597B /* BRPaymentProtocol.h */,
				3C590F3A20950C720005597B /* BRPaymentProtocol.c */,
				3C590F5020950C740005597B /* BRPeer.h */,
				3C590F5120950C740005597B /* BRPeer.c */,
				3C590F4C20950C730005597B /* BRPeerManager.h */,
				3C590F4B20950C730005597B /* BRPeerManager.c */,
				CE0DBEB723032F1A00FC72BD /* BRSyncManager.h */,
				CE0DBEB823032F1A00FC72BD /* BRSyncManager.c */,
				3C590F4720950C730005597B /* BRTransaction.h */,
				3C590F5320950C740005597B /* BRTransaction.c */,
				3C590F4620950C730005597B /* BRWallet.h */,
				3C590F5720950C740005597B /* BRWallet.c */,
				CE6040C122BD69E40003967B /* BRWalletManagerPrivate.h */,
				3CCD36B021A5BB8D0032637A /* BRWalletManager.c */,
				3CCD36AF21A5BB8D0032637A /* BRWalletManager.h */,
				CE6040C022BD69E40003967B /* BRWalletManagerEvent.c */,
				3C42EF8E209763AB000E58E0 /* test.c */,
				CEE6CDE82305DDA6006724EB /* testBwm.c */,
			);
			name = bitcoin;
			path = ../../bitcoin;
			sourceTree = "<group>";
		};
		3C2A537620AF592300C430F6 /* ethereum */ = {
			isa = PBXGroup;
			children = (
				3CCB13672252B58C00ADCDB9 /* README.md */,
				3C2A537820AF595400C430F6 /* util */,
				3C2A539720AF595400C430F6 /* rlp */,
				3C2A539120AF595400C430F6 /* event */,
				3C2A53AC20AF595400C430F6 /* base */,
				3C2A53A720AF595400C430F6 /* contract */,
				3C2A53BA20AF595500C430F6 /* blockchain */,
				3C5F5E72212C82170038B732 /* mpt */,
				3C2A537F20AF595400C430F6 /* les */,
				3C386DC920C6F5E40065E355 /* bcs */,
				3C2A539E20AF595400C430F6 /* ewm */,
				3C2A539620AF595400C430F6 /* BREthereum.h */,
				3CA15F7E221645B400C84E65 /* test.h */,
				3C2A53A620AF595400C430F6 /* test.c */,
			);
			name = ethereum;
			path = ../../ethereum;
			sourceTree = "<group>";
		};
		3C2A537820AF595400C430F6 /* util */ = {
			isa = PBXGroup;
			children = (
				3C2A537D20AF595400C430F6 /* BRUtil.h */,
				3C2A537920AF595400C430F6 /* BRUtilMath.h */,
				3C2A537B20AF595400C430F6 /* BRUtilMath.c */,
				3C2A537C20AF595400C430F6 /* BRUtilMathParse.c */,
				3C2A537A20AF595400C430F6 /* BRUtilHex.h */,
				3C2A537E20AF595400C430F6 /* BRUtilHex.c */,
				CA92F78E2100F9CA0015C966 /* BRKeccak.h */,
				CA92F78F2100F9CA0015C966 /* BRKeccak.c */,
				3C9025EE21063AD200143B69 /* testUtil.c */,
			);
			path = util;
			sourceTree = "<group>";
		};
		3C2A537F20AF595400C430F6 /* les */ = {
			isa = PBXGroup;
			children = (
				3C3CE04C214457DA00AA99D5 /* msg */,
				3CD3048D213B12AE00A0CCED /* BREthereumLESBase.h */,
				3C386DBD20C6F4AE0065E355 /* BREthereumLESRandom.h */,
				3C386DC120C6F4AE0065E355 /* BREthereumLESRandom.c */,
				3C2A538420AF595400C430F6 /* BREthereumLESFrameCoder.h */,
				3C2A538B20AF595400C430F6 /* BREthereumLESFrameCoder.c */,
				3C54A7FD2121F1D200C57B1B /* BREthereumMessage.h */,
				3C54A7FE2121F1D200C57B1B /* BREthereumMessage.c */,
				3CD3049B213D8C4200A0CCED /* BREthereumProvision.h */,
				3CD3049C213F281500A0CCED /* BREthereumProvision.c */,
				3C54A80321234C9700C57B1B /* BREthereumNodeEndpoint.h */,
				3C54A80421234C9700C57B1B /* BREthereumNodeEndpoint.c */,
				3C54A8002122284900C57B1B /* BREthereumNode.h */,
				3C54A8012122284900C57B1B /* BREthereumNode.c */,
				3C2A538E20AF595400C430F6 /* BREthereumLES.h */,
				3C2A538620AF595400C430F6 /* BREthereumLES.c */,
				3C2A538920AF595400C430F6 /* testLES.c */,
			);
			path = les;
			sourceTree = "<group>";
		};
		3C2A539120AF595400C430F6 /* event */ = {
			isa = PBXGroup;
			children = (
				3C2A539420AF595400C430F6 /* BREvent.h */,
				3C2A539220AF595400C430F6 /* BREvent.c */,
				3C2A539320AF595400C430F6 /* BREventQueue.h */,
				3C2A539520AF595400C430F6 /* BREventQueue.c */,
				3C3B37FC20D82335004F9928 /* BREventAlarm.h */,
				3C3B37FB20D82335004F9928 /* BREventAlarm.c */,
				3C9025F221064B6700143B69 /* testEvent.c */,
			);
			path = event;
			sourceTree = "<group>";
		};
		3C2A539720AF595400C430F6 /* rlp */ = {
			isa = PBXGroup;
			children = (
				3C2A539820AF595400C430F6 /* BRRlp.h */,
				3C2A539920AF595400C430F6 /* BRRlpCoder.h */,
				3C2A539A20AF595400C430F6 /* BRRlpCoder.c */,
				3C9025F021063BDC00143B69 /* testRlp.c */,
			);
			path = rlp;
			sourceTree = "<group>";
		};
		3C2A539E20AF595400C430F6 /* ewm */ = {
			isa = PBXGroup;
			children = (
				3CCD36AA21A36B590032637A /* BREthereumBase.h */,
				3C902621210A7E9800143B69 /* BREthereumTransfer.h */,
				3C902622210A7E9800143B69 /* BREthereumTransfer.c */,
				3C2A53C420AF595500C430F6 /* BREthereumAmount.h */,
				3C2A53CD20AF595500C430F6 /* BREthereumAmount.c */,
				3C2A53A520AF595400C430F6 /* BREthereumAccount.h */,
				3C2A537720AF595400C430F6 /* BREthereumAccount.c */,
				3C2A539020AF595400C430F6 /* BREthereumWallet.h */,
				3C2A539C20AF595400C430F6 /* BREthereumWallet.c */,
				3CCD36AE21A4B1EB0032637A /* BREthereumClient.h */,
				3C2A53A020AF595400C430F6 /* BREthereumEWM.h */,
				3C2A53A320AF595400C430F6 /* BREthereumEWMPrivate.h */,
				3C2A53A220AF595400C430F6 /* BREthereumEWM.c */,
				3C386DD220C6F6070065E355 /* BREthereumEWMEvent.c */,
				3C386DD120C6F6060065E355 /* BREthereumEWMClient.c */,
				3C69A0E9233AC0FE005E7033 /* BREthereumEWMPersist.c */,
				3C9025F82106511700143B69 /* testEwm.c */,
			);
			path = ewm;
			sourceTree = "<group>";
		};
		3C2A53A720AF595400C430F6 /* contract */ = {
			isa = PBXGroup;
			children = (
				3C2A53A820AF595400C430F6 /* BREthereumToken.h */,
				3C2A53AA20AF595400C430F6 /* BREthereumToken.c */,
				3C2A53AB20AF595400C430F6 /* BREthereumContract.h */,
				3C2A53A920AF595400C430F6 /* BREthereumContract.c */,
				3C9025FA2106613600143B69 /* testContract.c */,
			);
			path = contract;
			sourceTree = "<group>";
		};
		3C2A53AC20AF595400C430F6 /* base */ = {
			isa = PBXGroup;
			children = (
				3C2A53B620AF595400C430F6 /* BREthereumBase.h */,
				3C2A53B120AF595400C430F6 /* BREthereumLogic.h */,
				3C2A53AD20AF595400C430F6 /* BREthereumEther.h */,
				3C2A53B320AF595400C430F6 /* BREthereumEther.c */,
				3C2A53AF20AF595400C430F6 /* BREthereumGas.h */,
				3C2A53B520AF595400C430F6 /* BREthereumGas.c */,
				3CA63970230336D9006DD57B /* BREthereumFeeBasis.h */,
				3CA63971230336D9006DD57B /* BREthereumFeeBasis.c */,
				3C2A53B420AF595400C430F6 /* BREthereumHash.h */,
				3C2A53B020AF595400C430F6 /* BREthereumHash.c */,
				3CF0FC8E21657D7A000DE3FE /* BREthereumData.h */,
				3CF0FC8F21657D7A000DE3FE /* BREthereumData.c */,
				3C2A53B220AF595400C430F6 /* BREthereumAddress.h */,
				3C2A53B920AF595400C430F6 /* BREthereumAddress.c */,
				3C2A53B720AF595400C430F6 /* BREthereumSignature.h */,
				3C2A53AE20AF595400C430F6 /* BREthereumSignature.c */,
				3C9025F621064FF800143B69 /* testBase.c */,
			);
			path = base;
			sourceTree = "<group>";
		};
		3C2A53BA20AF595500C430F6 /* blockchain */ = {
			isa = PBXGroup;
			children = (
				3C2A53BC20AF595500C430F6 /* BREthereumBlockChain.h */,
				3C2A53C820AF595500C430F6 /* BREthereumNetwork.h */,
				3C2A53C120AF595500C430F6 /* BREthereumNetwork.c */,
				3C2A53BE20AF595500C430F6 /* BREthereumAccountState.h */,
				3C2A53C520AF595500C430F6 /* BREthereumAccountState.c */,
				3C2A53CA20AF595500C430F6 /* BREthereumBloomFilter.h */,
				3C2A53BF20AF595500C430F6 /* BREthereumBloomFilter.c */,
				3C2A53C020AF595500C430F6 /* BREthereumTransactionStatus.h */,
				3C2A53C920AF595500C430F6 /* BREthereumTransactionStatus.c */,
				3C2A53CC20AF595500C430F6 /* BREthereumTransactionReceipt.h */,
				3C2A53C220AF595500C430F6 /* BREthereumTransactionReceipt.c */,
				3C2A53C720AF595500C430F6 /* BREthereumTransaction.h */,
				3C2A53BB20AF595500C430F6 /* BREthereumTransaction.c */,
				3C2A53BD20AF595500C430F6 /* BREthereumLog.h */,
				3C2A53C620AF595500C430F6 /* BREthereumLog.c */,
				3C2A53C320AF595500C430F6 /* BREthereumBlock.h */,
				3C2A53CB20AF595500C430F6 /* BREthereumBlock.c */,
				3CF38E4721C4421600B771E6 /* BREthereumProofOfWork.c */,
				3C9025F421064E9F00143B69 /* testBc.c */,
			);
			path = blockchain;
			sourceTree = "<group>";
		};
		3C386DC920C6F5E40065E355 /* bcs */ = {
			isa = PBXGroup;
			children = (
				3C386DCB20C6F5E40065E355 /* BREthereumBlockChainSlice.h */,
				3C386DCE20C6F5E40065E355 /* BREthereumBCS.h */,
				3C386DCC20C6F5E40065E355 /* BREthereumBCSPrivate.h */,
				3C386DCA20C6F5E40065E355 /* BREthereumBCS.c */,
				3C9025FC2108DDAE00143B69 /* BREthereumBCSSync.c */,
				3C386DCD20C6F5E40065E355 /* BREthereumBCSEvent.c */,
			);
			path = bcs;
			sourceTree = "<group>";
		};
		3C3CE04C214457DA00AA99D5 /* msg */ = {
			isa = PBXGroup;
			children = (
				3CD3048E213B13D400A0CCED /* BREthereumMessageP2P.h */,
				3CD30495213B226B00A0CCED /* BREthereumMessageP2P.c */,
				3CD30491213B151300A0CCED /* BREthereumMessageDIS.h */,
				3CD30497213B228900A0CCED /* BREthereumMessageDIS.c */,
				3CD30492213B15A300A0CCED /* BREthereumMessageETH.h */,
				3CD3048F213B145600A0CCED /* BREthereumMessageLES.h */,
				3CD30499213B22AF00A0CCED /* BREthereumMessageLES.c */,
				3CD30490213B148900A0CCED /* BREthereumMessagePIP.h */,
				3CD30493213B222A00A0CCED /* BREthereumMessagePIP.c */,
			);
			path = msg;
			sourceTree = "<group>";
		};
		3C3DC5B821DFCA39004188BD /* support */ = {
			isa = PBXGroup;
			children = (
				CEA3F92D22CB8282006A330E /* BRBase.h */,
				3C590F4820950C730005597B /* BRInt.h */,
				3C590F3820950C720005597B /* BRArray.h */,
				3C590F4F20950C740005597B /* BRSet.h */,
				3C590F4D20950C730005597B /* BRSet.c */,
				3C590F3620950C720005597B /* BRCrypto.h */,
				3C590F5520950C740005597B /* BRCrypto.c */,
				3C590F5620950C740005597B /* BRBase58.h */,
				3C590F4A20950C730005597B /* BRBase58.c */,
				3C590F3720950C720005597B /* BRAddress.h */,
				3C590F3420950C720005597B /* BRAddress.c */,
				3C590F3920950C720005597B /* BRBech32.h */,
				3C590F4420950C730005597B /* BRBech32.c */,
				3C590F4520950C730005597B /* BRBIP32Sequence.h */,
				3C590F3220950C720005597B /* BRBIP32Sequence.c */,
				3C590F3320950C720005597B /* BRBIP39Mnemonic.h */,
				3C590F5920950C750005597B /* BRBIP39Mnemonic.c */,
				3C590F3F20950C720005597B /* BRBIP39WordsEn.h */,
				3C590F4220950C720005597B /* BRKey.h */,
				3C590F5420950C740005597B /* BRKey.c */,
				3CA74EAA20AF622D00EDF3E7 /* BRKeyECIES.h */,
				3CA74EA920AF622D00EDF3E7 /* BRKeyECIES.c */,
				3C3DC5B921DFCA7C004188BD /* BRFileService.h */,
				3C3DC5BA21DFCA7C004188BD /* BRFileService.c */,
				3CEF5FD22208C6E30010A811 /* BRAssert.h */,
				3CEF5FD32208C6E30010A811 /* BRAssert.c */,
				3CEF5FB021FB972B0010A811 /* testSup.c */,
			);
			name = support;
			path = ../../support;
			sourceTree = "<group>";
		};
		3C45208523887AB400F98290 /* include */ = {
			isa = PBXGroup;
			children = (
				3C45209623887AB400F98290 /* BRCryptoBase.h */,
				3C45209B23887AB400F98290 /* BRCryptoStatus.h */,
				3C45209823887AB400F98290 /* BRCryptoHash.h */,
				3C45208923887AB400F98290 /* BRCryptoAccount.h */,
				3C45208723887AB400F98290 /* BRCryptoCurrency.h */,
				3C45208B23887AB400F98290 /* BRCryptoUnit.h */,
				3C45209A23887AB400F98290 /* BRCryptoAmount.h */,
				3C45208623887AB400F98290 /* BRCryptoFeeBasis.h */,
				3C45209923887AB400F98290 /* BRCryptoKey.h */,
				3C45208D23887AB400F98290 /* BRCryptoAddress.h */,
				3C45209423887AB400F98290 /* BRCryptoNetwork.h */,
				3C45208F23887AB400F98290 /* BRCryptoPeer.h */,
				3C45209523887AB400F98290 /* BRCryptoTransfer.h */,
				3C45209123887AB400F98290 /* BRCryptoPayment.h */,
				3C45209223887AB400F98290 /* BRCryptoWallet.h */,
				3C4520AA238F173600F98290 /* BRCryptoSync.h */,
				3C45208A23887AB400F98290 /* BRCryptoWalletManagerClient.h */,
				3C45208E23887AB400F98290 /* BRCryptoWalletManager.h */,
				3C45209023887AB400F98290 /* BRCryptoHasher.h */,
				3C45209723887AB400F98290 /* BRCryptoCipher.h */,
				3C45209323887AB400F98290 /* BRCryptoCoder.h */,
				3C45208823887AB400F98290 /* BRCryptoSigner.h */,
			);
			name = include;
			path = ../../include;
			sourceTree = "<group>";
		};
		3C590F0D20950C160005597B = {
			isa = PBXGroup;
			children = (
				3C0EADEC2188D91F000577A6 /* BRCrypto */,
				3C0EADF72188D920000577A6 /* BRCryptoTests */,
				3C18F8B021950746006F738F /* BRCryptoDemo */,
				3C590F3120950C470005597B /* Core */,
				3CAB60A720AF8C8500810CE4 /* CoreTests */,
				3C6B172D2131CB5B003C313B /* CoreExplore */,
				3CEE8EEB216FAFF7008540C8 /* CorePerf */,
				3C5E176E232D461500A558C7 /* README.md */,
				3C5E176F232D461500A558C7 /* LICENSE */,
				3C5E1772232D466700A558C7 /* CONTRIBUTORS */,
				3C4B1AA5234CDFA200189DD5 /* InstallCoreTestsConfig.sh */,
				3C590F1820950C160005597B /* Products */,
				3CAB610A20AF938E00810CE4 /* Frameworks */,
			);
			sourceTree = "<group>";
		};
		3C590F1820950C160005597B /* Products */ = {
			isa = PBXGroup;
			children = (
				3CAB609B20AF8C5D00810CE4 /* libCore.a */,
				3CAB60A620AF8C8500810CE4 /* CoreTests.xctest */,
				3C6B172C2131CB5B003C313B /* CoreExplore */,
				3C6B17792131CE12003C313B /* libCoreMacOS.a */,
				3CEE8EEA216FAFF7008540C8 /* CorePerf */,
				3C0EADEB2188D91F000577A6 /* BRCrypto.framework */,
				3C0EADF32188D91F000577A6 /* BRCryptoTests.xctest */,
				3C18F8AF21950746006F738F /* BRCryptoDemo.app */,
			);
			name = Products;
			sourceTree = "<group>";
		};
		3C590F3120950C470005597B /* Core */ = {
			isa = PBXGroup;
			children = (
				3C45208523887AB400F98290 /* include */,
				3C42EF512095143D000E58E0 /* module.modulemap */,
				3C3DC5B821DFCA39004188BD /* support */,
				3C25BF322236DD73004B093F /* bitcoin */,
				3C590F3B20950C720005597B /* bcash */,
				3C2A537620AF592300C430F6 /* ethereum */,
				3C812EBD226666C50007D335 /* ripple */,
				3C97E231224164ED003FD88F /* generic */,
				3C97E2322241656B003FD88F /* crypto */,
				3C6AE1252329855300016196 /* vendor */,
			);
			path = Core;
			sourceTree = "<group>";
		};
		3C590F3B20950C720005597B /* bcash */ = {
			isa = PBXGroup;
			children = (
				3C25BF462236EE40004B093F /* BRBCashParams.c */,
				3C590F3C20950C720005597B /* BRBCashParams.h */,
				3C590F3D20950C720005597B /* BRBCashAddr.c */,
				3C590F3E20950C720005597B /* BRBCashAddr.h */,
			);
			name = bcash;
			path = ../../bcash;
			sourceTree = "<group>";
		};
		3C5E17F2232D55A000A558C7 /* secp256k1 */ = {
			isa = PBXGroup;
			children = (
				3C5E1803232D56DF00A558C7 /* include */,
				3C5E17F5232D55D100A558C7 /* secp256k1.h */,
				3C5E17F3232D55B800A558C7 /* secp256k1.c */,
			);
			name = secp256k1;
			sourceTree = "<group>";
		};
		3C5E1803232D56DF00A558C7 /* include */ = {
			isa = PBXGroup;
			children = (
				3C5E17F9232D566E00A558C7 /* util.h */,
				3C5E17FF232D56A000A558C7 /* num_impl.h */,
				3C5E17F7232D566D00A558C7 /* field_impl.h */,
				3C5E1800232D56A000A558C7 /* scalar_impl.h */,
				3C5E17F8232D566D00A558C7 /* group_impl.h */,
				3C5E17FA232D566E00A558C7 /* ecmult_impl.h */,
				3C5E1802232D56C400A558C7 /* ecmult_const_impl.h */,
				3C5E1801232D56C400A558C7 /* ecmult_gen_impl.h */,
				3C5E17FE232D566E00A558C7 /* ecdsa_impl.h */,
				3C5E17FD232D566E00A558C7 /* eckey_impl.h */,
				3C5E17FB232D566E00A558C7 /* hash_impl.h */,
				3C5E17FC232D566E00A558C7 /* scratch_impl.h */,
				3C5E17F6232D55F000A558C7 /* basic-config.h */,
			);
			name = include;
			sourceTree = "<group>";
		};
		3C5F5E72212C82170038B732 /* mpt */ = {
			isa = PBXGroup;
			children = (
				3C5F5E73212C82310038B732 /* BREthereumMPT.h */,
				3C5F5E74212C82310038B732 /* BREthereumMPT.c */,
			);
			path = mpt;
			sourceTree = "<group>";
		};
		3C6AE1252329855300016196 /* vendor */ = {
			isa = PBXGroup;
			children = (
				3C5E1804232D574A00A558C7 /* README */,
				3C5E17F2232D55A000A558C7 /* secp256k1 */,
				3C6AE1262329855300016196 /* sqlite3 */,
			);
			name = vendor;
			path = ../../vendor;
			sourceTree = "<group>";
		};
		3C6AE1262329855300016196 /* sqlite3 */ = {
			isa = PBXGroup;
			children = (
				3C702C0F232AE39100A2CD5F /* config.h */,
				3C6AE1272329855300016196 /* sqlite3.c */,
				3C6AE1282329855300016196 /* shell.c */,
				3C6AE1292329855300016196 /* sqlite3.h */,
				3C6AE12A2329855300016196 /* sqlite3ext.h */,
			);
			path = sqlite3;
			sourceTree = "<group>";
		};
		3C6B172D2131CB5B003C313B /* CoreExplore */ = {
			isa = PBXGroup;
			children = (
				3C6B172E2131CB5B003C313B /* main.c */,
			);
			path = CoreExplore;
			sourceTree = "<group>";
		};
		3C812EBD226666C50007D335 /* ripple */ = {
			isa = PBXGroup;
			children = (
				3C812EBE2266675E0007D335 /* BRRipple.h */,
				C3C453E0226E2C62004CC0C7 /* BRRippleBase.h */,
				C3C864B02284E8250055120E /* BRRipplePrivateStructs.h */,
				C31696882322B0A800743E45 /* BRRippleUtils.h */,
				C31696872322B0A800743E45 /* BRRippleUtils.c */,
				C3C864A5227CA28E0055120E /* BRRippleBase58.h */,
				C3C864A6227CA28E0055120E /* BRRippleBase58.c */,
				3C926551235F5EBD0063246E /* BRRippleAddress.h */,
				3C926550235F5EBD0063246E /* BRRippleAddress.c */,
				C3C864A0227B8CFE0055120E /* BRRippleAccount.h */,
				C3C453E3226E4862004CC0C7 /* BRRippleAccount.c */,
				C32DAD02233E7DCB005FDD54 /* BRRippleFeeBasis.h */,
				C32DAD03233E7DCB005FDD54 /* BRRippleFeeBasis.c */,
				C3C453DF226E2C62004CC0C7 /* BRRippleSerialize.h */,
				C3C453DD226E2C62004CC0C7 /* BRRippleSerialize.c */,
				C3C453E82270B960004CC0C7 /* BRRippleSignature.h */,
				C3C453E62270B39E004CC0C7 /* BRRippleSignature.c */,
				C3C864A1227B90530055120E /* BRRippleTransaction.h */,
				C3C453DE226E2C62004CC0C7 /* BRRippleTransaction.c */,
				C316968423218C2300743E45 /* BRRippleTransfer.h */,
				C3169685232283A200743E45 /* BRRippleTransfer.c */,
				C3C864A2227B92A80055120E /* BRRippleWallet.h */,
				C3C864A3227C6B490055120E /* BRRippleWallet.c */,
				3C812EC12266721E0007D335 /* testRipple.c */,
				C370DC362295776000314FBB /* testRippleTxList1.h */,
				C370DC372295776000314FBB /* testRippleTxList2.h */,
			);
			name = ripple;
			path = ../../ripple;
			sourceTree = "<group>";
		};
		3C97E231224164ED003FD88F /* generic */ = {
			isa = PBXGroup;
			children = (
				3C9B8DE422BD52930060C3A9 /* BRGenericBase.h */,
				3C9B8DE322BD52930060C3A9 /* BRGenericHandlers.h */,
				3C9B8DE622BD52940060C3A9 /* BRGenericHandlers.c */,
				3C115A062354E8810075ACDA /* BRGenericClient.h */,
				3C115A072354E8810075ACDA /* BRGenericClient.c */,
				3C9B8DE022BD52930060C3A9 /* BRGeneric.h */,
				3C115A0A2354EB580075ACDA /* BRGenericPrivate.h */,
				3C9B8DE122BD52930060C3A9 /* BRGeneric.c */,
				3C9B8DE222BD52930060C3A9 /* BRGenericManager.c */,
				3C9B8DDF22BD52930060C3A9 /* BRGenericRipple.h */,
				3C9B8DDE22BD52930060C3A9 /* BRGenericRipple.c */,
			);
			name = generic;
			path = ../../generic;
			sourceTree = "<group>";
		};
		3C97E2322241656B003FD88F /* crypto */ = {
			isa = PBXGroup;
			children = (
				3C97E25D22430AA1003FD88F /* BRCryptoPrivate.h */,
				3C56C97C22F8F8C20054AD21 /* BRCryptoStatus.c */,
				3CCC61E7228C6C2000C0A13E /* BRCryptoHash.c */,
				3C97E2332241658E003FD88F /* BRCryptoCurrency.c */,
				3C97E24022416AB1003FD88F /* BRCryptoUnit.c */,
				3C97E24422416AB1003FD88F /* BRCryptoAmount.c */,
				3C1D1F2422F0F1740028B20C /* BRCryptoKey.c */,
<<<<<<< HEAD
				CE5E43C7233930F1001E9238 /* BRCryptoSigner.h */,
				CE5E43C6233930F1001E9238 /* BRCryptoSigner.c */,
				3CCC61E9228C7FB500C0A13E /* BRCryptoFeeBasis.h */,
=======
				3C4520A0238896F800F98290 /* BRCryptoAccountP.h */,
				3C97E255224170B9003FD88F /* BRCryptoAccount.c */,
				3C45209D2388930E00F98290 /* BRCryptoAddressP.h */,
				3C97E259224170EC003FD88F /* BRCryptoAddress.c */,
				3C4520A1238897E000F98290 /* BRCryptoFeeBasisP.h */,
>>>>>>> 61e0c532
				3CCC61EA228C7FB500C0A13E /* BRCryptoFeeBasis.c */,
				3C45209F2388954400F98290 /* BRCryptoNetworkP.h */,
				3C97E23922416AB1003FD88F /* BRCryptoNetwork.c */,
<<<<<<< HEAD
				3C97E258224170EC003FD88F /* BRCryptoAddress.h */,
				3C97E259224170EC003FD88F /* BRCryptoAddress.c */,
				3C2318EE23319424007A3EC1 /* BRCryptoPeer.h */,
=======
>>>>>>> 61e0c532
				3C2318EF23319424007A3EC1 /* BRCryptoPeer.c */,
				3C45209C2388913400F98290 /* BRCryptoTransferP.h */,
				3C97E23B22416AB1003FD88F /* BRCryptoTransfer.c */,
				CEF5E0ED2315C166009EF3C0 /* BRCryptoPayment.c */,
				3C45209E2388942B00F98290 /* BRCryptoWalletP.h */,
				3C97E23A22416AB1003FD88F /* BRCryptoWallet.c */,
				3CFEFE2122BC3AF20044153D /* BRCryptoWalletManagerClient.c */,
				3CFEFE2022BC3AF20044153D /* BRCryptoWalletManagerP.h */,
				3C97E23D22416AB1003FD88F /* BRCryptoWalletManager.c */,
				CE179CA6233A4FF400633B97 /* BRCryptoCipher.c */,
				CE5E43C223390FBB001E9238 /* BRCryptoCoder.c */,
				CE5E43BE233902A4001E9238 /* BRCryptoHasher.c */,
				CE5E43C6233930F1001E9238 /* BRCryptoSigner.c */,
				3CCB1354224D3F7500ADCDB9 /* testCrypto.c */,
			);
			name = crypto;
			path = ../../crypto;
			sourceTree = "<group>";
		};
		3CAB60A720AF8C8500810CE4 /* CoreTests */ = {
			isa = PBXGroup;
			children = (
				3CAB60E920AF8F3E00810CE4 /* CoreTests-Bridging-Header.h */,
				3CAB60A820AF8C8500810CE4 /* CoreTests.swift */,
				3CAB60AA20AF8C8500810CE4 /* Info.plist */,
				3CC48D49221CD1F200067EFC /* CoreTestsConfig.json */,
			);
			path = CoreTests;
			sourceTree = "<group>";
		};
		3CAB610A20AF938E00810CE4 /* Frameworks */ = {
			isa = PBXGroup;
			children = (
				3CA15F7F221648D200C84E65 /* libresolv.tbd */,
				3CEF5FCB220514340010A811 /* libresolv.9.tbd */,
				3CEF5FC9220513FC0010A811 /* libresolv.tbd */,
			);
			name = Frameworks;
			sourceTree = "<group>";
		};
		3CCB135E224D5C7900ADCDB9 /* common */ = {
			isa = PBXGroup;
			children = (
				3CCB1343224D1B1700ADCDB9 /* BRBlockChainDB.swift */,
				3C0EAE192191145A000577A6 /* BRSupport.swift */,
				3CF7683322E5F6DB0007BBDA /* BRCryptoKey.swift */,
				3C915B0822E0B66400AAD000 /* BRCryptoHasher.swift */,
				3C915B0A22E0B6B000AAD000 /* BRCryptoCoder.swift */,
				3C915B0C22E0B98D00AAD000 /* BRCryptoCipher.swift */,
				3C915B0E22E0C67800AAD000 /* BRCryptoSigner.swift */,
			);
			path = common;
			sourceTree = "<group>";
		};
		3CEE8EEB216FAFF7008540C8 /* CorePerf */ = {
			isa = PBXGroup;
			children = (
				3CEE8EEC216FAFF7008540C8 /* main.c */,
			);
			path = CorePerf;
			sourceTree = "<group>";
		};
/* End PBXGroup section */

/* Begin PBXHeadersBuildPhase section */
		3C0EADE62188D91F000577A6 /* Headers */ = {
			isa = PBXHeadersBuildPhase;
			buildActionMask = 2147483647;
			files = (
				3C0EADFB2188D920000577A6 /* BRCryptoVersion.h in Headers */,
			);
			runOnlyForDeploymentPostprocessing = 0;
		};
/* End PBXHeadersBuildPhase section */

/* Begin PBXNativeTarget section */
		3C0EADEA2188D91F000577A6 /* BRCrypto */ = {
			isa = PBXNativeTarget;
			buildConfigurationList = 3C0EADFC2188D920000577A6 /* Build configuration list for PBXNativeTarget "BRCrypto" */;
			buildPhases = (
				3C0EADE62188D91F000577A6 /* Headers */,
				3C0EADE72188D91F000577A6 /* Sources */,
				3C0EADE82188D91F000577A6 /* Frameworks */,
				3C0EADE92188D91F000577A6 /* Resources */,
			);
			buildRules = (
			);
			dependencies = (
			);
			name = BRCrypto;
			productName = BRCoreX;
			productReference = 3C0EADEB2188D91F000577A6 /* BRCrypto.framework */;
			productType = "com.apple.product-type.framework";
		};
		3C0EADF22188D91F000577A6 /* BRCryptoTests */ = {
			isa = PBXNativeTarget;
			buildConfigurationList = 3C0EADFF2188D920000577A6 /* Build configuration list for PBXNativeTarget "BRCryptoTests" */;
			buildPhases = (
				3CCB1364224D97AF00ADCDB9 /* Ensure CoreTestsConfig.json */,
				3C0EADEF2188D91F000577A6 /* Sources */,
				3C0EADF02188D91F000577A6 /* Frameworks */,
				3CCB1365224D9B2600ADCDB9 /* Copy CoreTestsConfig as Resource */,
				3C0EADF12188D91F000577A6 /* Resources */,
			);
			buildRules = (
			);
			dependencies = (
				3C0EADF62188D920000577A6 /* PBXTargetDependency */,
			);
			name = BRCryptoTests;
			productName = BRCoreXTests;
			productReference = 3C0EADF32188D91F000577A6 /* BRCryptoTests.xctest */;
			productType = "com.apple.product-type.bundle.unit-test";
		};
		3C18F8AE21950746006F738F /* BRCryptoDemo */ = {
			isa = PBXNativeTarget;
			buildConfigurationList = 3C18F8C021950748006F738F /* Build configuration list for PBXNativeTarget "BRCryptoDemo" */;
			buildPhases = (
				3C1D1F2022ECDCC30028B20C /* Ensure CoreTestsConfig.json */,
				3C18F8AB21950746006F738F /* Sources */,
				3C18F8AC21950746006F738F /* Frameworks */,
				3C18F8AD21950746006F738F /* Resources */,
				3C18F8CA21950797006F738F /* Embed Frameworks */,
			);
			buildRules = (
			);
			dependencies = (
				3C18F8C621950765006F738F /* PBXTargetDependency */,
				3C18F8C421950760006F738F /* PBXTargetDependency */,
			);
			name = BRCryptoDemo;
			productName = CoreXDemo;
			productReference = 3C18F8AF21950746006F738F /* BRCryptoDemo.app */;
			productType = "com.apple.product-type.application";
		};
		3C6B172B2131CB5B003C313B /* CoreExplore */ = {
			isa = PBXNativeTarget;
			buildConfigurationList = 3C6B17322131CB5B003C313B /* Build configuration list for PBXNativeTarget "CoreExplore" */;
			buildPhases = (
				3C6B17282131CB5B003C313B /* Sources */,
				3C6B17292131CB5B003C313B /* Frameworks */,
				3C6B172A2131CB5B003C313B /* CopyFiles */,
			);
			buildRules = (
			);
			dependencies = (
				3C6B177B2131CE60003C313B /* PBXTargetDependency */,
			);
			name = CoreExplore;
			productName = CoreExplore;
			productReference = 3C6B172C2131CB5B003C313B /* CoreExplore */;
			productType = "com.apple.product-type.tool";
		};
		3C6B17362131CE12003C313B /* CoreMacOS */ = {
			isa = PBXNativeTarget;
			buildConfigurationList = 3C6B17762131CE12003C313B /* Build configuration list for PBXNativeTarget "CoreMacOS" */;
			buildPhases = (
				3C6B17372131CE12003C313B /* Sources */,
				3C6B17742131CE12003C313B /* Frameworks */,
				3C6B17752131CE12003C313B /* CopyFiles */,
			);
			buildRules = (
			);
			dependencies = (
			);
			name = CoreMacOS;
			productName = Core;
			productReference = 3C6B17792131CE12003C313B /* libCoreMacOS.a */;
			productType = "com.apple.product-type.library.static";
		};
		3CAB609A20AF8C5D00810CE4 /* Core */ = {
			isa = PBXNativeTarget;
			buildConfigurationList = 3CAB609F20AF8C5D00810CE4 /* Build configuration list for PBXNativeTarget "Core" */;
			buildPhases = (
				3C92654F235E616B0063246E /* Update Submodules */,
				3CAB609720AF8C5D00810CE4 /* Sources */,
				3CAB609820AF8C5D00810CE4 /* Frameworks */,
				3CAB609920AF8C5D00810CE4 /* CopyFiles */,
			);
			buildRules = (
			);
			dependencies = (
			);
			name = Core;
			productName = Core;
			productReference = 3CAB609B20AF8C5D00810CE4 /* libCore.a */;
			productType = "com.apple.product-type.library.static";
		};
		3CAB60A520AF8C8500810CE4 /* CoreTests */ = {
			isa = PBXNativeTarget;
			buildConfigurationList = 3CAB60AE20AF8C8500810CE4 /* Build configuration list for PBXNativeTarget "CoreTests" */;
			buildPhases = (
				3CC48D4D221CD7E000067EFC /* Ensure CoreTestsConfig */,
				3CAB60A220AF8C8500810CE4 /* Sources */,
				3CAB60A320AF8C8500810CE4 /* Frameworks */,
				3C8EDD042232F54900D5D146 /* Copy CoreTestsConfig As Bundle Resource */,
				3CAB60A420AF8C8500810CE4 /* Resources */,
			);
			buildRules = (
			);
			dependencies = (
				3CAB60AD20AF8C8500810CE4 /* PBXTargetDependency */,
			);
			name = CoreTests;
			productName = CoreTests;
			productReference = 3CAB60A620AF8C8500810CE4 /* CoreTests.xctest */;
			productType = "com.apple.product-type.bundle.unit-test";
		};
		3CEE8EE9216FAFF7008540C8 /* CorePerf */ = {
			isa = PBXNativeTarget;
			buildConfigurationList = 3CEE8EF0216FAFF7008540C8 /* Build configuration list for PBXNativeTarget "CorePerf" */;
			buildPhases = (
				3CEE8EE6216FAFF7008540C8 /* Sources */,
				3CEE8EE7216FAFF7008540C8 /* Frameworks */,
				3CEE8EE8216FAFF7008540C8 /* CopyFiles */,
			);
			buildRules = (
			);
			dependencies = (
				3CEE8EF2216FB00E008540C8 /* PBXTargetDependency */,
			);
			name = CorePerf;
			productName = CorePerf;
			productReference = 3CEE8EEA216FAFF7008540C8 /* CorePerf */;
			productType = "com.apple.product-type.tool";
		};
/* End PBXNativeTarget section */

/* Begin PBXProject section */
		3C590F0E20950C160005597B /* Project object */ = {
			isa = PBXProject;
			attributes = {
				LastSwiftUpdateCheck = 1000;
				LastUpgradeCheck = 1100;
				ORGANIZATIONNAME = "Breadwinner AG";
				TargetAttributes = {
					3C0EADEA2188D91F000577A6 = {
						CreatedOnToolsVersion = 10.0;
						LastSwiftMigration = 1020;
					};
					3C0EADF22188D91F000577A6 = {
						CreatedOnToolsVersion = 10.0;
						LastSwiftMigration = 1020;
					};
					3C18F8AE21950746006F738F = {
						CreatedOnToolsVersion = 10.0;
						LastSwiftMigration = 1020;
					};
					3C6B172B2131CB5B003C313B = {
						CreatedOnToolsVersion = 9.4.1;
					};
					3CAB609A20AF8C5D00810CE4 = {
						CreatedOnToolsVersion = 9.3.1;
					};
					3CAB60A520AF8C8500810CE4 = {
						CreatedOnToolsVersion = 9.3.1;
						LastSwiftMigration = 1020;
					};
					3CEE8EE9216FAFF7008540C8 = {
						CreatedOnToolsVersion = 10.0;
					};
				};
			};
			buildConfigurationList = 3C590F1120950C160005597B /* Build configuration list for PBXProject "BRCore" */;
			compatibilityVersion = "Xcode 9.3";
			developmentRegion = en;
			hasScannedForEncodings = 0;
			knownRegions = (
				en,
				Base,
			);
			mainGroup = 3C590F0D20950C160005597B;
			productRefGroup = 3C590F1820950C160005597B /* Products */;
			projectDirPath = "";
			projectRoot = "";
			targets = (
				3C0EADEA2188D91F000577A6 /* BRCrypto */,
				3C0EADF22188D91F000577A6 /* BRCryptoTests */,
				3C18F8AE21950746006F738F /* BRCryptoDemo */,
				3CAB609A20AF8C5D00810CE4 /* Core */,
				3C6B17362131CE12003C313B /* CoreMacOS */,
				3CAB60A520AF8C8500810CE4 /* CoreTests */,
				3C6B172B2131CB5B003C313B /* CoreExplore */,
				3CEE8EE9216FAFF7008540C8 /* CorePerf */,
			);
		};
/* End PBXProject section */

/* Begin PBXResourcesBuildPhase section */
		3C0EADE92188D91F000577A6 /* Resources */ = {
			isa = PBXResourcesBuildPhase;
			buildActionMask = 2147483647;
			files = (
				3C5E1773232D466700A558C7 /* CONTRIBUTORS in Resources */,
				3C5E1771232D461500A558C7 /* LICENSE in Resources */,
				3C5E1770232D461500A558C7 /* README.md in Resources */,
			);
			runOnlyForDeploymentPostprocessing = 0;
		};
		3C0EADF12188D91F000577A6 /* Resources */ = {
			isa = PBXResourcesBuildPhase;
			buildActionMask = 2147483647;
			files = (
				3C4B1AA7234CE14600189DD5 /* InstallCoreTestsConfig.sh in Resources */,
			);
			runOnlyForDeploymentPostprocessing = 0;
		};
		3C18F8AD21950746006F738F /* Resources */ = {
			isa = PBXResourcesBuildPhase;
			buildActionMask = 2147483647;
			files = (
				3C18F8BE21950748006F738F /* LaunchScreen.storyboard in Resources */,
				3C18F8BB21950748006F738F /* Assets.xcassets in Resources */,
				3C1D1F2222ECDD760028B20C /* CoreTestsConfig.json in Resources */,
				3C18F8B921950746006F738F /* Main.storyboard in Resources */,
				3C4B1AA8234CE14700189DD5 /* InstallCoreTestsConfig.sh in Resources */,
			);
			runOnlyForDeploymentPostprocessing = 0;
		};
		3CAB60A420AF8C8500810CE4 /* Resources */ = {
			isa = PBXResourcesBuildPhase;
			buildActionMask = 2147483647;
			files = (
				3C4B1AA6234CE14500189DD5 /* InstallCoreTestsConfig.sh in Resources */,
			);
			runOnlyForDeploymentPostprocessing = 0;
		};
/* End PBXResourcesBuildPhase section */

/* Begin PBXShellScriptBuildPhase section */
		3C1D1F2022ECDCC30028B20C /* Ensure CoreTestsConfig.json */ = {
			isa = PBXShellScriptBuildPhase;
			buildActionMask = 2147483647;
			files = (
			);
			inputFileListPaths = (
			);
			inputPaths = (
			);
			name = "Ensure CoreTestsConfig.json";
			outputFileListPaths = (
			);
			outputPaths = (
			);
			runOnlyForDeploymentPostprocessing = 0;
			shellPath = /bin/sh;
			shellScript = "# Type a script or drag a script file from your workspace to insert its path.\n${SOURCE_ROOT}/InstallCoreTestsConfig.sh \"${HOME}/.brdCoreTestsConfig.json\" \"${SOURCE_ROOT}/BRCryptoDemo/CoreTestsConfig.json\"\n";
		};
		3C8EDD042232F54900D5D146 /* Copy CoreTestsConfig As Bundle Resource */ = {
			isa = PBXShellScriptBuildPhase;
			buildActionMask = 2147483647;
			files = (
			);
			inputFileListPaths = (
			);
			inputPaths = (
			);
			name = "Copy CoreTestsConfig As Bundle Resource";
			outputFileListPaths = (
			);
			outputPaths = (
			);
			runOnlyForDeploymentPostprocessing = 0;
			shellPath = /bin/sh;
			shellScript = "RES_FILE=\"${SOURCE_ROOT}/CoreTests/CoreTestsConfig.json\"\nTGT_FILE=\"${CONFIGURATION_BUILD_DIR}/${UNLOCALIZED_RESOURCES_FOLDER_PATH}/CoreTestsConfig.json\"\ncp \"${RES_FILE}\" \"${TGT_FILE}\"\necho \"Copied \\\"${RES_FILE}\\\" to \\\"${TGT_FILE}\\\"\"\n";
			showEnvVarsInLog = 0;
		};
		3C92654F235E616B0063246E /* Update Submodules */ = {
			isa = PBXShellScriptBuildPhase;
			buildActionMask = 2147483647;
			files = (
			);
			inputFileListPaths = (
			);
			inputPaths = (
			);
			name = "Update Submodules";
			outputFileListPaths = (
			);
			outputPaths = (
			);
			runOnlyForDeploymentPostprocessing = 0;
			shellPath = /bin/sh;
			shellScript = "# All submodules updated.\ngit submodule update --init && echo \"Submodules Updated.\"\n";
		};
		3CC48D4D221CD7E000067EFC /* Ensure CoreTestsConfig */ = {
			isa = PBXShellScriptBuildPhase;
			buildActionMask = 2147483647;
			files = (
			);
			inputFileListPaths = (
			);
			inputPaths = (
			);
			name = "Ensure CoreTestsConfig";
			outputFileListPaths = (
			);
			outputPaths = (
			);
			runOnlyForDeploymentPostprocessing = 0;
			shellPath = /bin/sh;
			shellScript = "# Type a script or drag a script file from your workspace to insert its path.\n${SOURCE_ROOT}/InstallCoreTestsConfig.sh \"${HOME}/.brdCoreTestsConfig.json\" \"${SOURCE_ROOT}/CoreTests/CoreTestsConfig.json\"\n";
		};
		3CCB1364224D97AF00ADCDB9 /* Ensure CoreTestsConfig.json */ = {
			isa = PBXShellScriptBuildPhase;
			buildActionMask = 2147483647;
			files = (
			);
			inputFileListPaths = (
			);
			inputPaths = (
			);
			name = "Ensure CoreTestsConfig.json";
			outputFileListPaths = (
			);
			outputPaths = (
			);
			runOnlyForDeploymentPostprocessing = 0;
			shellPath = /bin/sh;
			shellScript = "# Type a script or drag a script file from your workspace to insert its path.\n${SOURCE_ROOT}/InstallCoreTestsConfig.sh \"${HOME}/.brdCoreTestsConfig.json\" \"${SOURCE_ROOT}/CoreTests/CoreTestsConfig.json\"\n";
		};
		3CCB1365224D9B2600ADCDB9 /* Copy CoreTestsConfig as Resource */ = {
			isa = PBXShellScriptBuildPhase;
			buildActionMask = 2147483647;
			files = (
			);
			inputFileListPaths = (
			);
			inputPaths = (
			);
			name = "Copy CoreTestsConfig as Resource";
			outputFileListPaths = (
			);
			outputPaths = (
			);
			runOnlyForDeploymentPostprocessing = 0;
			shellPath = /bin/sh;
			shellScript = "RES_FILE=\"${SOURCE_ROOT}/CoreTests/CoreTestsConfig.json\"\nTGT_FILE=\"${CONFIGURATION_BUILD_DIR}/${UNLOCALIZED_RESOURCES_FOLDER_PATH}/CoreTestsConfig.json\"\ncp \"${RES_FILE}\" \"${TGT_FILE}\"\necho \"Copied \\\"${RES_FILE}\\\" to \\\"${TGT_FILE}\\\"\"\n";
		};
/* End PBXShellScriptBuildPhase section */

/* Begin PBXSourcesBuildPhase section */
		3C0EADE72188D91F000577A6 /* Sources */ = {
			isa = PBXSourcesBuildPhase;
			buildActionMask = 2147483647;
			files = (
				3CF66B1622AAE45400C1E9BB /* BRCryptoWalletManager.swift in Sources */,
				3CF66B1722AAE45400C1E9BB /* BRCryptoUnit.swift in Sources */,
				3CF66B1222AAE45400C1E9BB /* BRCryptoWallet.swift in Sources */,
				3CF7683422E5F6DB0007BBDA /* BRCryptoKey.swift in Sources */,
				3C915B0F22E0C67800AAD000 /* BRCryptoSigner.swift in Sources */,
				3CF66B1322AAE45400C1E9BB /* BRCryptoTransfer.swift in Sources */,
				3C915B0922E0B66400AAD000 /* BRCryptoHasher.swift in Sources */,
				3CF66B1422AAE45400C1E9BB /* BRCryptoAmount.swift in Sources */,
				3CCB134C224D1B1700ADCDB9 /* BRCryptoSystem.swift in Sources */,
				3C0EAE1A2191145A000577A6 /* BRSupport.swift in Sources */,
				3CCB1349224D1B1700ADCDB9 /* BRBlockChainDB.swift in Sources */,
				CEF5E0F22315C290009EF3C0 /* BRCryptoPayment.swift in Sources */,
				3C915B0D22E0B98D00AAD000 /* BRCryptoCipher.swift in Sources */,
				3CF66B1822AAE45400C1E9BB /* BRCryptoCurrency.swift in Sources */,
				3CF66B1522AAE45400C1E9BB /* BRCryptoAccount.swift in Sources */,
				3CF66B1122AAE45400C1E9BB /* BRCryptoNetwork.swift in Sources */,
				3C915B0B22E0B6B000AAD000 /* BRCryptoCoder.swift in Sources */,
				3CF66B1A22AB14E100C1E9BB /* BRCryptoAddress.swift in Sources */,
			);
			runOnlyForDeploymentPostprocessing = 0;
		};
		3C0EADEF2188D91F000577A6 /* Sources */ = {
			isa = PBXSourcesBuildPhase;
			buildActionMask = 2147483647;
			files = (
				3CA6396F2301FD97006DD57B /* BRSupportTests.swift in Sources */,
				3CE48BF721E937F70067BFC9 /* BRCryptoWalletManagerTests.swift in Sources */,
				3CE48BF921E938370067BFC9 /* BRCryptoWalletTests.swift in Sources */,
				3C0EADF92188D920000577A6 /* BRCryptoAmountTests.swift in Sources */,
				3C97E2612243E5EE003FD88F /* BRCryptoNetworkTests.swift in Sources */,
				3CA639742305B4DF006DD57B /* BRCryptoDebugSupport.swift in Sources */,
				3C1C1D822264D01900597848 /* BRBlockChainDBTest.swift in Sources */,
				3C915B1122E0EBE900AAD000 /* BRCryptoCommonTests.swift in Sources */,
				3C97E269224996C3003FD88F /* BRCryptoSystemTests.swift in Sources */,
				3CCB1363224D94C300ADCDB9 /* BRCryptoBaseTests.swift in Sources */,
				3C97E25F2243E589003FD88F /* BRCryptoAccountTests.swift in Sources */,
				3CE48BF521E937580067BFC9 /* BRCryptoTransferTests.swift in Sources */,
			);
			runOnlyForDeploymentPostprocessing = 0;
		};
		3C18F8AB21950746006F738F /* Sources */ = {
			isa = PBXSourcesBuildPhase;
			buildActionMask = 2147483647;
			files = (
				3C18F8CC219507E2006F738F /* CoreDemoListener.swift in Sources */,
				3CCD36C021AC90860032637A /* SummaryViewController.swift in Sources */,
				3C7BE5B0230F0BFB005FD4CD /* WalletManagerViewController.swift in Sources */,
				3C56C97F22FA27DD0054AD21 /* TransferCreateRecvController.swift in Sources */,
				3C56C98522FA2B630054AD21 /* TransferCreateController.swift in Sources */,
				3C7BE5AE230F0BD0005FD4CD /* WalletManagersTableViewController.swift in Sources */,
				3C56C98322FA28310054AD21 /* TransferCreateSweepController.swift in Sources */,
				3CCD36C221AC90860032637A /* WalletTableViewCell.swift in Sources */,
				3C25ED382254079400CFB88D /* TransferViewController.swift in Sources */,
				3C18F8B221950746006F738F /* CoreDemoAppDelegate.swift in Sources */,
				3CCD36BD21AC90860032637A /* WalletViewController.swift in Sources */,
				3C25ED372254066000CFB88D /* TransferTableViewCell.swift in Sources */,
				3C56C98122FA28190054AD21 /* TransferCreatePaymentController.swift in Sources */,
				3CCD36C421AC92220032637A /* Support.swift in Sources */,
				3CBE455B22779F1D00A70C78 /* TransferCreateSendController.swift in Sources */,
			);
			runOnlyForDeploymentPostprocessing = 0;
		};
		3C6B17282131CB5B003C313B /* Sources */ = {
			isa = PBXSourcesBuildPhase;
			buildActionMask = 2147483647;
			files = (
				3C6B172F2131CB5B003C313B /* main.c in Sources */,
			);
			runOnlyForDeploymentPostprocessing = 0;
		};
		3C6B17372131CE12003C313B /* Sources */ = {
			isa = PBXSourcesBuildPhase;
			buildActionMask = 2147483647;
			files = (
				3C926540235A71620063246E /* BRRippleTransfer.c in Sources */,
				3C0D297C216FD0DB003838E9 /* BREthereumMessagePIP.c in Sources */,
				3C7BE5AC230EFD43005FD4CD /* BRCryptoWalletManager.c in Sources */,
				3C926542235A74430063246E /* BRRippleWallet.c in Sources */,
				3C6B17392131CE12003C313B /* BREthereumEther.c in Sources */,
				3C6B173A2131CE12003C313B /* BREthereumGas.c in Sources */,
				3C6B173B2131CE12003C313B /* BREthereumHash.c in Sources */,
				3C6B173C2131CE12003C313B /* BREthereumAddress.c in Sources */,
				3C926553235F5EBD0063246E /* BRRippleAddress.c in Sources */,
				3C6B173D2131CE12003C313B /* BREthereumSignature.c in Sources */,
				3CF0FC9121657D7B000DE3FE /* BREthereumData.c in Sources */,
				3C6B173E2131CE12003C313B /* BREthereumTransaction.c in Sources */,
				3C6B173F2131CE12003C313B /* BREthereumBloomFilter.c in Sources */,
				3C9B8DEE22BD52940060C3A9 /* BRGenericHandlers.c in Sources */,
				3C6B17402131CE12003C313B /* BREthereumNetwork.c in Sources */,
				CE5E43C523390FBB001E9238 /* BRCryptoCoder.c in Sources */,
				3C97E2362241658E003FD88F /* BRCryptoCurrency.c in Sources */,
				3C6B17412131CE12003C313B /* BREthereumTransactionReceipt.c in Sources */,
				3C926544235A766D0063246E /* BRRippleBase58.c in Sources */,
				3C0D297A216FD0DB003838E9 /* BREthereumMessageDIS.c in Sources */,
				3C6B17422131CE12003C313B /* BREthereumAccountState.c in Sources */,
				3C6B17432131CE12003C313B /* BREthereumLog.c in Sources */,
				3C6B17442131CE12003C313B /* BREthereumTransactionStatus.c in Sources */,
				3C6B17452131CE12003C313B /* BREthereumBlock.c in Sources */,
				3C6B17462131CE12003C313B /* BREthereumAmount.c in Sources */,
				3C7BE5A5230EFD0F005FD4CD /* BRCryptoStatus.c in Sources */,
				3C2318F123319424007A3EC1 /* BRCryptoPeer.c in Sources */,
				3C6B17472131CE12003C313B /* BREthereumAccount.c in Sources */,
				3C6B17482131CE12003C313B /* BREthereumWallet.c in Sources */,
				3C926548235A76910063246E /* BRRippleSignature.c in Sources */,
				3C92654A235A76960063246E /* BRRippleTransaction.c in Sources */,
				3C6B17492131CE12003C313B /* BREthereumBCS.c in Sources */,
				3CEF5FB221FF9DC30010A811 /* BRFileService.c in Sources */,
				3C6B174A2131CE12003C313B /* BREthereumToken.c in Sources */,
				3C115A092354E8810075ACDA /* BRGenericClient.c in Sources */,
				3C6B174B2131CE12003C313B /* BREthereumContract.c in Sources */,
				3C6B174C2131CE12003C313B /* BREvent.c in Sources */,
				3CD57F6D21F696C5003B0306 /* BREthereumProofOfWork.c in Sources */,
				3C6B174D2131CE12003C313B /* BREventQueue.c in Sources */,
				3C6B174E2131CE12003C313B /* BREthereumLES.c in Sources */,
				CE5E43C9233930F1001E9238 /* BRCryptoSigner.c in Sources */,
				3C6B174F2131CE12003C313B /* BREthereumBCSEvent.c in Sources */,
				3C9B8DEC22BD52940060C3A9 /* BRGenericManager.c in Sources */,
				3C97E25222416AB1003FD88F /* BRCryptoAmount.c in Sources */,
				3C7BE5A6230EFD14005FD4CD /* BRCryptoHash.c in Sources */,
				3C6B17502131CE12003C313B /* BREventAlarm.c in Sources */,
				3C6B17512131CE12003C313B /* BREthereumLESFrameCoder.c in Sources */,
				CE179CA8233A4FF400633B97 /* BRCryptoCipher.c in Sources */,
				3C6B17522131CE12003C313B /* BRKeccak.c in Sources */,
				3CCD36B221A5BB8D0032637A /* BRWalletManager.c in Sources */,
				3C6B17532131CE12003C313B /* BREthereumEWM.c in Sources */,
				3C6B17542131CE12003C313B /* BRRlpCoder.c in Sources */,
				3CFEFE2422BC3AF20044153D /* BRCryptoWalletManagerClient.c in Sources */,
				3C25BF482236EE40004B093F /* BRBCashParams.c in Sources */,
				3C6B17552131CE12003C313B /* BRUtilMath.c in Sources */,
				3C69A0EB233AC0FE005E7033 /* BREthereumEWMPersist.c in Sources */,
				3C6B17562131CE12003C313B /* BRUtilMathParse.c in Sources */,
				3C6B17572131CE12003C313B /* BRUtilHex.c in Sources */,
				3C6B17582131CE12003C313B /* BRBCashAddr.c in Sources */,
				3C0D297B216FD0DB003838E9 /* BREthereumMessageLES.c in Sources */,
				3C6B17592131CE12003C313B /* BRAddress.c in Sources */,
				3C92653E235A704D0063246E /* BRRippleAccount.c in Sources */,
				3C6B175A2131CE12003C313B /* BRBase58.c in Sources */,
				3CEF5FD52208C6E40010A811 /* BRAssert.c in Sources */,
				3C6B175B2131CE12003C313B /* BREthereumBCSSync.c in Sources */,
				3C6B175C2131CE12003C313B /* BRBech32.c in Sources */,
				3C7BE5AB230EFD37005FD4CD /* BRCryptoWallet.c in Sources */,
				3C6B175D2131CE12003C313B /* BRBIP32Sequence.c in Sources */,
				3CA8B7162346963A0076B8EB /* BREthereumFeeBasis.c in Sources */,
				3C6AE12D2329856F00016196 /* sqlite3.c in Sources */,
				3C6B175E2131CE12003C313B /* BREthereumMessage.c in Sources */,
				CE6040C322BD69E40003967B /* BRWalletManagerEvent.c in Sources */,
				3C25BF4B2236EE71004B093F /* BRChainParams.c in Sources */,
				3C7BE5A9230EFD2F005FD4CD /* BRCryptoTransfer.c in Sources */,
				3C6B175F2131CE12003C313B /* BRBIP38Key.c in Sources */,
				3C6B17602131CE12003C313B /* BREthereumMPT.c in Sources */,
				3C6B17612131CE12003C313B /* BREthereumTransfer.c in Sources */,
				CEF5E0F02315C166009EF3C0 /* BRCryptoPayment.c in Sources */,
				3C7BE5A7230EFD25005FD4CD /* BRCryptoNetwork.c in Sources */,
				3C926546235A768B0063246E /* BRRippleSerialize.c in Sources */,
				3C6B17622131CE12003C313B /* BREthereumNode.c in Sources */,
				3C6B17632131CE12003C313B /* BRBIP39Mnemonic.c in Sources */,
				3C6B17642131CE12003C313B /* BRBloomFilter.c in Sources */,
				3C6B17652131CE12003C313B /* BRCrypto.c in Sources */,
				3C7BE5A4230EFD0B005FD4CD /* BRCryptoFeeBasis.c in Sources */,
				3C6B17662131CE12003C313B /* BRKeyECIES.c in Sources */,
				3C97E25B224170EC003FD88F /* BRCryptoAddress.c in Sources */,
				3C6B17682131CE12003C313B /* BRKey.c in Sources */,
				3C97E25022416AB1003FD88F /* BRCryptoUnit.c in Sources */,
				3C6B17692131CE12003C313B /* BREthereumNodeEndpoint.c in Sources */,
				3C6B176A2131CE12003C313B /* BRMerkleBlock.c in Sources */,
				3C6B176B2131CE12003C313B /* BRPaymentProtocol.c in Sources */,
				3C0D297D216FD0E0003838E9 /* BREthereumProvision.c in Sources */,
				3C0D2979216FD0DB003838E9 /* BREthereumMessageP2P.c in Sources */,
				3C6B176C2131CE12003C313B /* BRPeer.c in Sources */,
				3C9B8DEA22BD52940060C3A9 /* BRGeneric.c in Sources */,
				3C6B176D2131CE12003C313B /* BRPeerManager.c in Sources */,
				3C97E257224170B9003FD88F /* BRCryptoAccount.c in Sources */,
				3C6B176E2131CE12003C313B /* BRSet.c in Sources */,
				CE5E43C1233902A4001E9238 /* BRCryptoHasher.c in Sources */,
				3C6B176F2131CE12003C313B /* BREthereumLESRandom.c in Sources */,
				3C1D1F2622F0F1740028B20C /* BRCryptoKey.c in Sources */,
				3C92653C235A6D090063246E /* BRGenericRipple.c in Sources */,
				3C6B17702131CE12003C313B /* BREthereumEWMEvent.c in Sources */,
				3C6B17712131CE12003C313B /* BRTransaction.c in Sources */,
				3C6B17722131CE12003C313B /* BREthereumEWMClient.c in Sources */,
				3C6B17732131CE12003C313B /* BRWallet.c in Sources */,
			);
			runOnlyForDeploymentPostprocessing = 0;
		};
		3CAB609720AF8C5D00810CE4 /* Sources */ = {
			isa = PBXSourcesBuildPhase;
			buildActionMask = 2147483647;
			files = (
				3CD30496213B226B00A0CCED /* BREthereumMessageP2P.c in Sources */,
				CE6040C222BD69E40003967B /* BRWalletManagerEvent.c in Sources */,
				3C926552235F5EBD0063246E /* BRRippleAddress.c in Sources */,
				3C926547235A76900063246E /* BRRippleSignature.c in Sources */,
				3CAB60B120AF8D1A00810CE4 /* BREthereumEther.c in Sources */,
				3CF38E4821C4421600B771E6 /* BREthereumProofOfWork.c in Sources */,
				3CAB60B220AF8D1A00810CE4 /* BREthereumGas.c in Sources */,
				3CAB60B320AF8D1A00810CE4 /* BREthereumHash.c in Sources */,
				3CD30498213B228900A0CCED /* BREthereumMessageDIS.c in Sources */,
				3CCC61E8228C6C2000C0A13E /* BRCryptoHash.c in Sources */,
				3C92653F235A71610063246E /* BRRippleTransfer.c in Sources */,
				3CAB60B420AF8D1A00810CE4 /* BREthereumAddress.c in Sources */,
				3CAB60B520AF8D1A00810CE4 /* BREthereumSignature.c in Sources */,
				3CAB60B620AF8D1A00810CE4 /* BREthereumTransaction.c in Sources */,
				3C2318F023319424007A3EC1 /* BRCryptoPeer.c in Sources */,
				3CAB60B720AF8D1A00810CE4 /* BREthereumBloomFilter.c in Sources */,
				3C97E2352241658E003FD88F /* BRCryptoCurrency.c in Sources */,
				3CD3049A213B22AF00A0CCED /* BREthereumMessageLES.c in Sources */,
				3CAB60B820AF8D1A00810CE4 /* BREthereumNetwork.c in Sources */,
				3CAB60B920AF8D1A00810CE4 /* BREthereumTransactionReceipt.c in Sources */,
				3CAB60BA20AF8D1A00810CE4 /* BREthereumAccountState.c in Sources */,
				3CD30494213B222A00A0CCED /* BREthereumMessagePIP.c in Sources */,
				3CAB60BB20AF8D1A00810CE4 /* BREthereumLog.c in Sources */,
				3CAB60BC20AF8D1A00810CE4 /* BREthereumTransactionStatus.c in Sources */,
				3CAB60BD20AF8D1A00810CE4 /* BREthereumBlock.c in Sources */,
				3CCC61EB228C7FB500C0A13E /* BRCryptoFeeBasis.c in Sources */,
				3CAB60BE20AF8D1A00810CE4 /* BREthereumAmount.c in Sources */,
				3CAB60C020AF8D1A00810CE4 /* BREthereumAccount.c in Sources */,
				3C3DC5BB21DFCA7C004188BD /* BRFileService.c in Sources */,
				CE5E43C423390FBB001E9238 /* BRCryptoCoder.c in Sources */,
				3CAB60C120AF8D1A00810CE4 /* BREthereumWallet.c in Sources */,
				3C7BE5AA230EFD36005FD4CD /* BRCryptoWallet.c in Sources */,
				3C386DCF20C6F5E40065E355 /* BREthereumBCS.c in Sources */,
				3CAB60C220AF8D1A00810CE4 /* BREthereumToken.c in Sources */,
				3CAB60C320AF8D1A00810CE4 /* BREthereumContract.c in Sources */,
				3CAB60C420AF8D1A00810CE4 /* BREvent.c in Sources */,
				3CFEFE2322BC3AF20044153D /* BRCryptoWalletManagerClient.c in Sources */,
				3CAB60C520AF8D1A00810CE4 /* BREventQueue.c in Sources */,
				3CAB60C820AF8D1A00810CE4 /* BREthereumLES.c in Sources */,
				3C97E25122416AB1003FD88F /* BRCryptoAmount.c in Sources */,
				CE0DBEB923032F1B00FC72BD /* BRSyncManager.c in Sources */,
				3C386DD020C6F5E40065E355 /* BREthereumBCSEvent.c in Sources */,
				3C3B37FD20D82335004F9928 /* BREventAlarm.c in Sources */,
				3CA63972230336D9006DD57B /* BREthereumFeeBasis.c in Sources */,
				3CAB60CA20AF8D1A00810CE4 /* BREthereumLESFrameCoder.c in Sources */,
				3CCD36B121A5BB8D0032637A /* BRWalletManager.c in Sources */,
				CA92F7902100F9CA0015C966 /* BRKeccak.c in Sources */,
				3CAB60CD20AF8D1A00810CE4 /* BREthereumEWM.c in Sources */,
				3C25BF472236EE40004B093F /* BRBCashParams.c in Sources */,
				3CAB60D120AF8D1A00810CE4 /* BRRlpCoder.c in Sources */,
				3C7BE5A8230EFD2E005FD4CD /* BRCryptoTransfer.c in Sources */,
				3CAB60D220AF8D1A00810CE4 /* BRUtilMath.c in Sources */,
				3CF0FC9021657D7B000DE3FE /* BREthereumData.c in Sources */,
				3CF66AE722A8358200C1E9BB /* BRCryptoNetwork.c in Sources */,
				3CAB60D320AF8D1A00810CE4 /* BRUtilMathParse.c in Sources */,
				3CAB60D420AF8D1A00810CE4 /* BRUtilHex.c in Sources */,
				3C69A0EA233AC0FE005E7033 /* BREthereumEWMPersist.c in Sources */,
				3CAB60D520AF8D1A00810CE4 /* BRBCashAddr.c in Sources */,
				3CF66AE622A8342200C1E9BB /* BRCryptoWalletManager.c in Sources */,
				3C6AE12B2329855300016196 /* sqlite3.c in Sources */,
				CE5E43C8233930F1001E9238 /* BRCryptoSigner.c in Sources */,
				3C92653D235A704D0063246E /* BRRippleAccount.c in Sources */,
				3CAB60D620AF8D1A00810CE4 /* BRAddress.c in Sources */,
				3CEF5FD42208C6E40010A811 /* BRAssert.c in Sources */,
				3C926549235A76950063246E /* BRRippleTransaction.c in Sources */,
				3CAB60D720AF8D1A00810CE4 /* BRBase58.c in Sources */,
				3C9025FD2108DDAE00143B69 /* BREthereumBCSSync.c in Sources */,
				3CAB60D820AF8D1A00810CE4 /* BRBech32.c in Sources */,
				3CAB60D920AF8D1A00810CE4 /* BRBIP32Sequence.c in Sources */,
				CE179CA7233A4FF400633B97 /* BRCryptoCipher.c in Sources */,
				3C25BF4A2236EE71004B093F /* BRChainParams.c in Sources */,
				3C54A7FF2121F1D200C57B1B /* BREthereumMessage.c in Sources */,
				3C1D1F2522F0F1740028B20C /* BRCryptoKey.c in Sources */,
				3CAB60DA20AF8D1A00810CE4 /* BRBIP38Key.c in Sources */,
				3C5F5E75212C82310038B732 /* BREthereumMPT.c in Sources */,
				CEF5E0EF2315C166009EF3C0 /* BRCryptoPayment.c in Sources */,
				3C902623210A7E9800143B69 /* BREthereumTransfer.c in Sources */,
				3C54A8022122284900C57B1B /* BREthereumNode.c in Sources */,
				3CAB60DB20AF8D1A00810CE4 /* BRBIP39Mnemonic.c in Sources */,
				3CAB60DC20AF8D1A00810CE4 /* BRBloomFilter.c in Sources */,
				3CAB60DD20AF8D1A00810CE4 /* BRCrypto.c in Sources */,
				3C9B8DEB22BD52940060C3A9 /* BRGenericManager.c in Sources */,
				3C97E25A224170EC003FD88F /* BRCryptoAddress.c in Sources */,
				CE5E43C0233902A4001E9238 /* BRCryptoHasher.c in Sources */,
				3CAB60DE20AF8D1A00810CE4 /* BRKeyECIES.c in Sources */,
				3C97E24F22416AB1003FD88F /* BRCryptoUnit.c in Sources */,
				3CAB60DF20AF8D1A00810CE4 /* BRKey.c in Sources */,
				3C115A082354E8810075ACDA /* BRGenericClient.c in Sources */,
				3C54A80521234C9700C57B1B /* BREthereumNodeEndpoint.c in Sources */,
				3CAB60E020AF8D1A00810CE4 /* BRMerkleBlock.c in Sources */,
				3C926545235A768A0063246E /* BRRippleSerialize.c in Sources */,
				3CAB60E120AF8D1A00810CE4 /* BRPaymentProtocol.c in Sources */,
				3CAB60E220AF8D1A00810CE4 /* BRPeer.c in Sources */,
				3C926541235A74420063246E /* BRRippleWallet.c in Sources */,
				3CAB60E320AF8D1A00810CE4 /* BRPeerManager.c in Sources */,
				3CAB60E420AF8D1A00810CE4 /* BRSet.c in Sources */,
				3C97E256224170B9003FD88F /* BRCryptoAccount.c in Sources */,
				3C386DC720C6F4AF0065E355 /* BREthereumLESRandom.c in Sources */,
				3C386DD420C6F6070065E355 /* BREthereumEWMEvent.c in Sources */,
				3C92653B235A6D080063246E /* BRGenericRipple.c in Sources */,
				3CAB60E520AF8D1A00810CE4 /* BRTransaction.c in Sources */,
				3C56C97D22F8F8C20054AD21 /* BRCryptoStatus.c in Sources */,
				3CD3049D213F281500A0CCED /* BREthereumProvision.c in Sources */,
				3C386DD320C6F6070065E355 /* BREthereumEWMClient.c in Sources */,
				3C9B8DE922BD52940060C3A9 /* BRGeneric.c in Sources */,
				3C9B8DED22BD52940060C3A9 /* BRGenericHandlers.c in Sources */,
				3CAB60E620AF8D1A00810CE4 /* BRWallet.c in Sources */,
				3C926543235A766D0063246E /* BRRippleBase58.c in Sources */,
			);
			runOnlyForDeploymentPostprocessing = 0;
		};
		3CAB60A220AF8C8500810CE4 /* Sources */ = {
			isa = PBXSourcesBuildPhase;
			buildActionMask = 2147483647;
			files = (
				3CAB613320B3536000810CE4 /* testLES.c in Sources */,
				3C9025F321064B6700143B69 /* testEvent.c in Sources */,
				3CEF5FB121FB972B0010A811 /* testSup.c in Sources */,
				3C9025FB2106613600143B69 /* testContract.c in Sources */,
				CEE6CDE92305DDC8006724EB /* testBwm.c in Sources */,
				3CAB60E820AF8EE000810CE4 /* test.c in Sources */,
				3C9025F92106511700143B69 /* testEwm.c in Sources */,
				3C812EC22266721E0007D335 /* testRipple.c in Sources */,
				3C9025F121063BDC00143B69 /* testRlp.c in Sources */,
				3CAB60A920AF8C8500810CE4 /* CoreTests.swift in Sources */,
				3C9025EF21063AD200143B69 /* testUtil.c in Sources */,
				3C9025F721064FF800143B69 /* testBase.c in Sources */,
				3C7BE5A3230EFBBA005FD4CD /* testCrypto.c in Sources */,
				3C9025F521064E9F00143B69 /* testBc.c in Sources */,
				3CAB60E720AF8ED800810CE4 /* test.c in Sources */,
			);
			runOnlyForDeploymentPostprocessing = 0;
		};
		3CEE8EE6216FAFF7008540C8 /* Sources */ = {
			isa = PBXSourcesBuildPhase;
			buildActionMask = 2147483647;
			files = (
				3CEE8EED216FAFF7008540C8 /* main.c in Sources */,
				3C1CD3C8216FD015001709A3 /* testEwm.c in Sources */,
				3C0D297E216FD12A003838E9 /* testContract.c in Sources */,
			);
			runOnlyForDeploymentPostprocessing = 0;
		};
/* End PBXSourcesBuildPhase section */

/* Begin PBXTargetDependency section */
		3C0EADF62188D920000577A6 /* PBXTargetDependency */ = {
			isa = PBXTargetDependency;
			target = 3C0EADEA2188D91F000577A6 /* BRCrypto */;
			targetProxy = 3C0EADF52188D920000577A6 /* PBXContainerItemProxy */;
		};
		3C18F8C421950760006F738F /* PBXTargetDependency */ = {
			isa = PBXTargetDependency;
			target = 3CAB609A20AF8C5D00810CE4 /* Core */;
			targetProxy = 3C18F8C321950760006F738F /* PBXContainerItemProxy */;
		};
		3C18F8C621950765006F738F /* PBXTargetDependency */ = {
			isa = PBXTargetDependency;
			target = 3C0EADEA2188D91F000577A6 /* BRCrypto */;
			targetProxy = 3C18F8C521950765006F738F /* PBXContainerItemProxy */;
		};
		3C6B177B2131CE60003C313B /* PBXTargetDependency */ = {
			isa = PBXTargetDependency;
			target = 3C6B17362131CE12003C313B /* CoreMacOS */;
			targetProxy = 3C6B177A2131CE60003C313B /* PBXContainerItemProxy */;
		};
		3CAB60AD20AF8C8500810CE4 /* PBXTargetDependency */ = {
			isa = PBXTargetDependency;
			target = 3CAB609A20AF8C5D00810CE4 /* Core */;
			targetProxy = 3CAB60AC20AF8C8500810CE4 /* PBXContainerItemProxy */;
		};
		3CEE8EF2216FB00E008540C8 /* PBXTargetDependency */ = {
			isa = PBXTargetDependency;
			target = 3C6B17362131CE12003C313B /* CoreMacOS */;
			targetProxy = 3CEE8EF1216FB00E008540C8 /* PBXContainerItemProxy */;
		};
/* End PBXTargetDependency section */

/* Begin PBXVariantGroup section */
		3C18F8B721950746006F738F /* Main.storyboard */ = {
			isa = PBXVariantGroup;
			children = (
				3C18F8B821950746006F738F /* Base */,
			);
			name = Main.storyboard;
			sourceTree = "<group>";
		};
		3C18F8BC21950748006F738F /* LaunchScreen.storyboard */ = {
			isa = PBXVariantGroup;
			children = (
				3C18F8BD21950748006F738F /* Base */,
			);
			name = LaunchScreen.storyboard;
			sourceTree = "<group>";
		};
/* End PBXVariantGroup section */

/* Begin XCBuildConfiguration section */
		3C0EADFD2188D920000577A6 /* Debug */ = {
			isa = XCBuildConfiguration;
			buildSettings = {
				CLANG_ENABLE_MODULES = YES;
				CLANG_WARN_DOCUMENTATION_COMMENTS = NO;
				CODE_SIGN_IDENTITY = "";
				CODE_SIGN_STYLE = Automatic;
				DEFINES_MODULE = YES;
				DEVELOPMENT_TEAM = 4R7S6N88W9;
				DYLIB_COMPATIBILITY_VERSION = 1;
				DYLIB_CURRENT_VERSION = 1;
				DYLIB_INSTALL_NAME_BASE = "@rpath";
				HEADER_SEARCH_PATHS = "$(SRCROOT)/..";
				INFOPLIST_FILE = BRCrypto/Info.plist;
				INSTALL_PATH = "$(LOCAL_LIBRARY_DIR)/Frameworks";
				IPHONEOS_DEPLOYMENT_TARGET = 11.4;
				LD_RUNPATH_SEARCH_PATHS = (
					"$(inherited)",
					"@executable_path/Frameworks",
					"@loader_path/Frameworks",
				);
				MARKETING_VERSION = 3.0;
				MTL_ENABLE_DEBUG_INFO = INCLUDE_SOURCE;
				MTL_FAST_MATH = YES;
				OTHER_CFLAGS = (
					"-DDEBUG",
					"-DBITCOIN_DEBUG",
				);
				OTHER_SWIFT_FLAGS = "";
				PRODUCT_BUNDLE_IDENTIFIER = com.breadwallet.BRCrypto;
				PRODUCT_NAME = "$(TARGET_NAME:c99extidentifier)";
				SKIP_INSTALL = YES;
				SWIFT_INCLUDE_PATHS = "$(SRCROOT)/Core/";
				SWIFT_OPTIMIZATION_LEVEL = "-Onone";
				SWIFT_VERSION = 5.0;
				TARGETED_DEVICE_FAMILY = "1,2";
			};
			name = Debug;
		};
		3C0EADFE2188D920000577A6 /* Release */ = {
			isa = XCBuildConfiguration;
			buildSettings = {
				CLANG_ENABLE_MODULES = YES;
				CLANG_WARN_DOCUMENTATION_COMMENTS = NO;
				CODE_SIGN_IDENTITY = "";
				CODE_SIGN_STYLE = Automatic;
				DEFINES_MODULE = YES;
				DEVELOPMENT_TEAM = 4R7S6N88W9;
				DYLIB_COMPATIBILITY_VERSION = 1;
				DYLIB_CURRENT_VERSION = 1;
				DYLIB_INSTALL_NAME_BASE = "@rpath";
				HEADER_SEARCH_PATHS = "$(SRCROOT)/..";
				INFOPLIST_FILE = BRCrypto/Info.plist;
				INSTALL_PATH = "$(LOCAL_LIBRARY_DIR)/Frameworks";
				IPHONEOS_DEPLOYMENT_TARGET = 11.4;
				LD_RUNPATH_SEARCH_PATHS = (
					"$(inherited)",
					"@executable_path/Frameworks",
					"@loader_path/Frameworks",
				);
				MARKETING_VERSION = 3.0;
				MTL_FAST_MATH = YES;
				OTHER_SWIFT_FLAGS = "";
				PRODUCT_BUNDLE_IDENTIFIER = com.breadwallet.BRCrypto;
				PRODUCT_NAME = "$(TARGET_NAME:c99extidentifier)";
				SKIP_INSTALL = YES;
				SWIFT_ACTIVE_COMPILATION_CONDITIONS = "";
				SWIFT_INCLUDE_PATHS = "$(SRCROOT)/Core/";
				SWIFT_VERSION = 5.0;
				TARGETED_DEVICE_FAMILY = "1,2";
			};
			name = Release;
		};
		3C0EAE002188D920000577A6 /* Debug */ = {
			isa = XCBuildConfiguration;
			buildSettings = {
				ALWAYS_EMBED_SWIFT_STANDARD_LIBRARIES = YES;
				CODE_SIGN_STYLE = Automatic;
				DEVELOPMENT_TEAM = 4R7S6N88W9;
				HEADER_SEARCH_PATHS = "$(SRCROOT)/..";
				INFOPLIST_FILE = BRCryptoTests/Info.plist;
				IPHONEOS_DEPLOYMENT_TARGET = 12.0;
				LD_RUNPATH_SEARCH_PATHS = (
					"$(inherited)",
					"@executable_path/Frameworks",
					"@loader_path/Frameworks",
				);
				MTL_ENABLE_DEBUG_INFO = INCLUDE_SOURCE;
				MTL_FAST_MATH = YES;
				OTHER_CFLAGS = (
					"-DDEBUG",
					"-DBITCOIN_DEBUG",
				);
				PRODUCT_BUNDLE_IDENTIFIER = com.breadwallet.BRCryptoTests;
				PRODUCT_NAME = "$(TARGET_NAME)";
				SWIFT_VERSION = 5.0;
				TARGETED_DEVICE_FAMILY = "1,2";
			};
			name = Debug;
		};
		3C0EAE012188D920000577A6 /* Release */ = {
			isa = XCBuildConfiguration;
			buildSettings = {
				ALWAYS_EMBED_SWIFT_STANDARD_LIBRARIES = YES;
				CODE_SIGN_STYLE = Automatic;
				DEVELOPMENT_TEAM = 4R7S6N88W9;
				HEADER_SEARCH_PATHS = "$(SRCROOT)/..";
				INFOPLIST_FILE = BRCryptoTests/Info.plist;
				IPHONEOS_DEPLOYMENT_TARGET = 12.0;
				LD_RUNPATH_SEARCH_PATHS = (
					"$(inherited)",
					"@executable_path/Frameworks",
					"@loader_path/Frameworks",
				);
				MTL_FAST_MATH = YES;
				PRODUCT_BUNDLE_IDENTIFIER = com.breadwallet.BRCryptoTests;
				PRODUCT_NAME = "$(TARGET_NAME)";
				SWIFT_VERSION = 5.0;
				TARGETED_DEVICE_FAMILY = "1,2";
			};
			name = Release;
		};
		3C18F8C121950748006F738F /* Debug */ = {
			isa = XCBuildConfiguration;
			buildSettings = {
				ALWAYS_EMBED_SWIFT_STANDARD_LIBRARIES = YES;
				ASSETCATALOG_COMPILER_APPICON_NAME = AppIcon;
				CODE_SIGN_STYLE = Automatic;
				DEVELOPMENT_TEAM = 4R7S6N88W9;
				HEADER_SEARCH_PATHS = "";
				INFOPLIST_FILE = BRCryptoDemo/Info.plist;
				IPHONEOS_DEPLOYMENT_TARGET = 11.4;
				LD_RUNPATH_SEARCH_PATHS = (
					"$(inherited)",
					"@executable_path/Frameworks",
				);
				MTL_ENABLE_DEBUG_INFO = INCLUDE_SOURCE;
				MTL_FAST_MATH = YES;
				OTHER_CFLAGS = (
					"-DDEBUG",
					"-DBITCOIN_DEBUG",
				);
				PRODUCT_BUNDLE_IDENTIFIER = com.breadwallet.BRCryptoDemo;
				PRODUCT_NAME = "$(TARGET_NAME)";
				SWIFT_VERSION = 5.0;
				TARGETED_DEVICE_FAMILY = "1,2";
				USER_HEADER_SEARCH_PATHS = "";
			};
			name = Debug;
		};
		3C18F8C221950748006F738F /* Release */ = {
			isa = XCBuildConfiguration;
			buildSettings = {
				ALWAYS_EMBED_SWIFT_STANDARD_LIBRARIES = YES;
				ASSETCATALOG_COMPILER_APPICON_NAME = AppIcon;
				CODE_SIGN_STYLE = Automatic;
				DEVELOPMENT_TEAM = 4R7S6N88W9;
				HEADER_SEARCH_PATHS = "";
				INFOPLIST_FILE = BRCryptoDemo/Info.plist;
				IPHONEOS_DEPLOYMENT_TARGET = 11.4;
				LD_RUNPATH_SEARCH_PATHS = (
					"$(inherited)",
					"@executable_path/Frameworks",
				);
				MTL_FAST_MATH = YES;
				PRODUCT_BUNDLE_IDENTIFIER = com.breadwallet.BRCryptoDemo;
				PRODUCT_NAME = "$(TARGET_NAME)";
				SWIFT_VERSION = 5.0;
				TARGETED_DEVICE_FAMILY = "1,2";
				USER_HEADER_SEARCH_PATHS = "";
			};
			name = Release;
		};
		3C590F2920950C160005597B /* Debug */ = {
			isa = XCBuildConfiguration;
			buildSettings = {
				ALWAYS_SEARCH_USER_PATHS = NO;
				CLANG_ANALYZER_NONNULL = YES;
				CLANG_ANALYZER_NUMBER_OBJECT_CONVERSION = YES_AGGRESSIVE;
				CLANG_CXX_LANGUAGE_STANDARD = "gnu++14";
				CLANG_CXX_LIBRARY = "libc++";
				CLANG_ENABLE_MODULES = YES;
				CLANG_ENABLE_OBJC_ARC = YES;
				CLANG_ENABLE_OBJC_WEAK = YES;
				CLANG_WARN_BLOCK_CAPTURE_AUTORELEASING = YES;
				CLANG_WARN_BOOL_CONVERSION = YES;
				CLANG_WARN_COMMA = YES;
				CLANG_WARN_CONSTANT_CONVERSION = YES;
				CLANG_WARN_DEPRECATED_OBJC_IMPLEMENTATIONS = YES;
				CLANG_WARN_DIRECT_OBJC_ISA_USAGE = YES_ERROR;
				CLANG_WARN_DOCUMENTATION_COMMENTS = YES;
				CLANG_WARN_EMPTY_BODY = YES;
				CLANG_WARN_ENUM_CONVERSION = YES;
				CLANG_WARN_INFINITE_RECURSION = YES;
				CLANG_WARN_INT_CONVERSION = YES;
				CLANG_WARN_NON_LITERAL_NULL_CONVERSION = YES;
				CLANG_WARN_OBJC_IMPLICIT_RETAIN_SELF = YES;
				CLANG_WARN_OBJC_LITERAL_CONVERSION = YES;
				CLANG_WARN_OBJC_ROOT_CLASS = YES_ERROR;
				CLANG_WARN_RANGE_LOOP_ANALYSIS = YES;
				CLANG_WARN_STRICT_PROTOTYPES = YES;
				CLANG_WARN_SUSPICIOUS_MOVE = YES;
				CLANG_WARN_UNGUARDED_AVAILABILITY = YES_AGGRESSIVE;
				CLANG_WARN_UNREACHABLE_CODE = YES;
				CLANG_WARN__DUPLICATE_METHOD_MATCH = YES;
				CODE_SIGN_IDENTITY = "iPhone Developer";
				COPY_PHASE_STRIP = NO;
				CURRENT_PROJECT_VERSION = 1;
				DEBUG_INFORMATION_FORMAT = dwarf;
				ENABLE_STRICT_OBJC_MSGSEND = YES;
				ENABLE_TESTABILITY = YES;
				GCC_C_LANGUAGE_STANDARD = gnu11;
				GCC_DYNAMIC_NO_PIC = NO;
				GCC_NO_COMMON_BLOCKS = YES;
				GCC_OPTIMIZATION_LEVEL = 0;
				GCC_PREPROCESSOR_DEFINITIONS = (
					"DEBUG=1",
					"BITCOIN_DEBUG=1",
					"$(inherited)",
				);
				GCC_WARN_64_TO_32_BIT_CONVERSION = YES;
				GCC_WARN_ABOUT_RETURN_TYPE = YES_ERROR;
				GCC_WARN_UNDECLARED_SELECTOR = YES;
				GCC_WARN_UNINITIALIZED_AUTOS = YES_AGGRESSIVE;
				GCC_WARN_UNUSED_FUNCTION = YES;
				GCC_WARN_UNUSED_VARIABLE = YES;
				HEADER_SEARCH_PATHS = (
					"$(SRCROOT)/../include",
					"$(SRCROOT)/..",
					"$(SRCROOT)/../vendor/secp256k1",
				);
				IPHONEOS_DEPLOYMENT_TARGET = 11.4;
				MTL_ENABLE_DEBUG_INFO = YES;
				ONLY_ACTIVE_ARCH = YES;
				OTHER_SWIFT_FLAGS = "";
				SDKROOT = iphoneos;
				SWIFT_ACTIVE_COMPILATION_CONDITIONS = DEBUG;
				SWIFT_OPTIMIZATION_LEVEL = "-Onone";
				VERSIONING_SYSTEM = "apple-generic";
				VERSION_INFO_PREFIX = "";
			};
			name = Debug;
		};
		3C590F2A20950C160005597B /* Release */ = {
			isa = XCBuildConfiguration;
			buildSettings = {
				ALWAYS_SEARCH_USER_PATHS = NO;
				CLANG_ANALYZER_NONNULL = YES;
				CLANG_ANALYZER_NUMBER_OBJECT_CONVERSION = YES_AGGRESSIVE;
				CLANG_CXX_LANGUAGE_STANDARD = "gnu++14";
				CLANG_CXX_LIBRARY = "libc++";
				CLANG_ENABLE_MODULES = YES;
				CLANG_ENABLE_OBJC_ARC = YES;
				CLANG_ENABLE_OBJC_WEAK = YES;
				CLANG_WARN_BLOCK_CAPTURE_AUTORELEASING = YES;
				CLANG_WARN_BOOL_CONVERSION = YES;
				CLANG_WARN_COMMA = YES;
				CLANG_WARN_CONSTANT_CONVERSION = YES;
				CLANG_WARN_DEPRECATED_OBJC_IMPLEMENTATIONS = YES;
				CLANG_WARN_DIRECT_OBJC_ISA_USAGE = YES_ERROR;
				CLANG_WARN_DOCUMENTATION_COMMENTS = YES;
				CLANG_WARN_EMPTY_BODY = YES;
				CLANG_WARN_ENUM_CONVERSION = YES;
				CLANG_WARN_INFINITE_RECURSION = YES;
				CLANG_WARN_INT_CONVERSION = YES;
				CLANG_WARN_NON_LITERAL_NULL_CONVERSION = YES;
				CLANG_WARN_OBJC_IMPLICIT_RETAIN_SELF = YES;
				CLANG_WARN_OBJC_LITERAL_CONVERSION = YES;
				CLANG_WARN_OBJC_ROOT_CLASS = YES_ERROR;
				CLANG_WARN_RANGE_LOOP_ANALYSIS = YES;
				CLANG_WARN_STRICT_PROTOTYPES = YES;
				CLANG_WARN_SUSPICIOUS_MOVE = YES;
				CLANG_WARN_UNGUARDED_AVAILABILITY = YES_AGGRESSIVE;
				CLANG_WARN_UNREACHABLE_CODE = YES;
				CLANG_WARN__DUPLICATE_METHOD_MATCH = YES;
				CODE_SIGN_IDENTITY = "iPhone Developer";
				COPY_PHASE_STRIP = NO;
				CURRENT_PROJECT_VERSION = 1;
				DEBUG_INFORMATION_FORMAT = "dwarf-with-dsym";
				ENABLE_NS_ASSERTIONS = NO;
				ENABLE_STRICT_OBJC_MSGSEND = YES;
				GCC_C_LANGUAGE_STANDARD = gnu11;
				GCC_NO_COMMON_BLOCKS = YES;
				GCC_WARN_64_TO_32_BIT_CONVERSION = YES;
				GCC_WARN_ABOUT_RETURN_TYPE = YES_ERROR;
				GCC_WARN_UNDECLARED_SELECTOR = YES;
				GCC_WARN_UNINITIALIZED_AUTOS = YES_AGGRESSIVE;
				GCC_WARN_UNUSED_FUNCTION = YES;
				GCC_WARN_UNUSED_VARIABLE = YES;
				HEADER_SEARCH_PATHS = (
					"$(SRCROOT)/../include",
					"$(SRCROOT)/..",
					"$(SRCROOT)/../vendor/secp256k1",
				);
				IPHONEOS_DEPLOYMENT_TARGET = 11.4;
				MTL_ENABLE_DEBUG_INFO = NO;
				SDKROOT = iphoneos;
				SWIFT_ACTIVE_COMPILATION_CONDITIONS = "";
				SWIFT_COMPILATION_MODE = wholemodule;
				SWIFT_OPTIMIZATION_LEVEL = "-O";
				VALIDATE_PRODUCT = YES;
				VERSIONING_SYSTEM = "apple-generic";
				VERSION_INFO_PREFIX = "";
			};
			name = Release;
		};
		3C6B17302131CB5B003C313B /* Debug */ = {
			isa = XCBuildConfiguration;
			buildSettings = {
				CLANG_WARN_DOCUMENTATION_COMMENTS = NO;
				CODE_SIGN_IDENTITY = "Mac Developer";
				CODE_SIGN_STYLE = Automatic;
				DEVELOPMENT_TEAM = 4R7S6N88W9;
				ENABLE_HARDENED_RUNTIME = YES;
				MACOSX_DEPLOYMENT_TARGET = 10.13;
				PRODUCT_NAME = "$(TARGET_NAME)";
				SDKROOT = macosx;
			};
			name = Debug;
		};
		3C6B17312131CB5B003C313B /* Release */ = {
			isa = XCBuildConfiguration;
			buildSettings = {
				CLANG_WARN_DOCUMENTATION_COMMENTS = NO;
				CODE_SIGN_IDENTITY = "Mac Developer";
				CODE_SIGN_STYLE = Automatic;
				DEVELOPMENT_TEAM = 4R7S6N88W9;
				ENABLE_HARDENED_RUNTIME = YES;
				MACOSX_DEPLOYMENT_TARGET = 10.13;
				PRODUCT_NAME = "$(TARGET_NAME)";
				SDKROOT = macosx;
			};
			name = Release;
		};
		3C6B17772131CE12003C313B /* Debug */ = {
			isa = XCBuildConfiguration;
			buildSettings = {
				CLANG_WARN_COMMA = NO;
				CLANG_WARN_DOCUMENTATION_COMMENTS = NO;
				CODE_SIGN_STYLE = Automatic;
				DEVELOPMENT_TEAM = 4R7S6N88W9;
				IPHONEOS_DEPLOYMENT_TARGET = 11.4;
				MACOSX_DEPLOYMENT_TARGET = 10.13;
				OTHER_CFLAGS = (
					"-DDEBUG",
					"-DBITCOIN_DEBUG",
				);
				OTHER_LDFLAGS = "-ObjC";
				PRODUCT_NAME = "$(TARGET_NAME)";
				SDKROOT = macosx;
				SKIP_INSTALL = YES;
				SWIFT_VERSION = 4.0;
				TARGETED_DEVICE_FAMILY = "1,2";
			};
			name = Debug;
		};
		3C6B17782131CE12003C313B /* Release */ = {
			isa = XCBuildConfiguration;
			buildSettings = {
				CLANG_WARN_COMMA = NO;
				CLANG_WARN_DOCUMENTATION_COMMENTS = NO;
				CODE_SIGN_STYLE = Automatic;
				DEVELOPMENT_TEAM = 4R7S6N88W9;
				IPHONEOS_DEPLOYMENT_TARGET = 11.4;
				MACOSX_DEPLOYMENT_TARGET = 10.13;
				OTHER_CFLAGS = "";
				OTHER_LDFLAGS = "-ObjC";
				PRODUCT_NAME = "$(TARGET_NAME)";
				SDKROOT = macosx;
				SKIP_INSTALL = YES;
				SWIFT_VERSION = 4.0;
				TARGETED_DEVICE_FAMILY = "1,2";
			};
			name = Release;
		};
		3CAB60A020AF8C5D00810CE4 /* Debug */ = {
			isa = XCBuildConfiguration;
			buildSettings = {
				CLANG_WARN_COMMA = NO;
				CLANG_WARN_DOCUMENTATION_COMMENTS = NO;
				CODE_SIGN_STYLE = Automatic;
				DEFINES_MODULE = YES;
				DEVELOPMENT_TEAM = 4R7S6N88W9;
				IPHONEOS_DEPLOYMENT_TARGET = 11.4;
				MODULEMAP_FILE = "$(PROJECT_DIR)/Core/module.modulemap";
				OTHER_CFLAGS = (
					"-DDEBUG",
					"-DBITCOIN_DEBUG",
				);
				OTHER_LDFLAGS = "-ObjC";
				PRODUCT_NAME = "$(TARGET_NAME)";
				SKIP_INSTALL = YES;
				SWIFT_VERSION = 4.0;
				TARGETED_DEVICE_FAMILY = "1,2";
			};
			name = Debug;
		};
		3CAB60A120AF8C5D00810CE4 /* Release */ = {
			isa = XCBuildConfiguration;
			buildSettings = {
				CLANG_WARN_COMMA = NO;
				CLANG_WARN_DOCUMENTATION_COMMENTS = NO;
				CODE_SIGN_STYLE = Automatic;
				DEFINES_MODULE = YES;
				DEVELOPMENT_TEAM = 4R7S6N88W9;
				IPHONEOS_DEPLOYMENT_TARGET = 11.4;
				MODULEMAP_FILE = "$(PROJECT_DIR)/Core/module.modulemap";
				OTHER_CFLAGS = "";
				OTHER_LDFLAGS = "-ObjC";
				PRODUCT_NAME = "$(TARGET_NAME)";
				SKIP_INSTALL = YES;
				SWIFT_VERSION = 4.0;
				TARGETED_DEVICE_FAMILY = "1,2";
			};
			name = Release;
		};
		3CAB60AF20AF8C8500810CE4 /* Debug */ = {
			isa = XCBuildConfiguration;
			buildSettings = {
				CLANG_WARN_COMMA = NO;
				CLANG_WARN_DOCUMENTATION_COMMENTS = NO;
				CODE_SIGN_STYLE = Automatic;
				DEVELOPMENT_TEAM = 4R7S6N88W9;
				INFOPLIST_FILE = CoreTests/Info.plist;
				IPHONEOS_DEPLOYMENT_TARGET = 11.4;
				LD_RUNPATH_SEARCH_PATHS = (
					"$(inherited)",
					"@executable_path/Frameworks",
					"@loader_path/Frameworks",
				);
				OTHER_CFLAGS = (
					"-DDEBUG",
					"-DBITCOIN_DEBUG",
				);
				PRODUCT_BUNDLE_IDENTIFIER = com.breadwallet.CoreTests;
				PRODUCT_NAME = "$(TARGET_NAME)";
				SWIFT_OBJC_BRIDGING_HEADER = "CoreTests/CoreTests-Bridging-Header.h";
				SWIFT_VERSION = 5.0;
				TARGETED_DEVICE_FAMILY = "1,2";
			};
			name = Debug;
		};
		3CAB60B020AF8C8500810CE4 /* Release */ = {
			isa = XCBuildConfiguration;
			buildSettings = {
				CLANG_WARN_COMMA = NO;
				CLANG_WARN_DOCUMENTATION_COMMENTS = NO;
				CODE_SIGN_STYLE = Automatic;
				DEVELOPMENT_TEAM = 4R7S6N88W9;
				INFOPLIST_FILE = CoreTests/Info.plist;
				IPHONEOS_DEPLOYMENT_TARGET = 11.4;
				LD_RUNPATH_SEARCH_PATHS = (
					"$(inherited)",
					"@executable_path/Frameworks",
					"@loader_path/Frameworks",
				);
				OTHER_CFLAGS = "";
				PRODUCT_BUNDLE_IDENTIFIER = com.breadwallet.CoreTests;
				PRODUCT_NAME = "$(TARGET_NAME)";
				SWIFT_OBJC_BRIDGING_HEADER = "CoreTests/CoreTests-Bridging-Header.h";
				SWIFT_VERSION = 5.0;
				TARGETED_DEVICE_FAMILY = "1,2";
			};
			name = Release;
		};
		3CEE8EEE216FAFF7008540C8 /* Debug */ = {
			isa = XCBuildConfiguration;
			buildSettings = {
				CLANG_WARN_DOCUMENTATION_COMMENTS = NO;
				CODE_SIGN_IDENTITY = "Mac Developer";
				CODE_SIGN_STYLE = Automatic;
				DEVELOPMENT_TEAM = 4R7S6N88W9;
				ENABLE_HARDENED_RUNTIME = YES;
				MACOSX_DEPLOYMENT_TARGET = 10.13;
				MTL_ENABLE_DEBUG_INFO = INCLUDE_SOURCE;
				MTL_FAST_MATH = YES;
				PRODUCT_NAME = "$(TARGET_NAME)";
				SDKROOT = macosx;
			};
			name = Debug;
		};
		3CEE8EEF216FAFF7008540C8 /* Release */ = {
			isa = XCBuildConfiguration;
			buildSettings = {
				CLANG_WARN_DOCUMENTATION_COMMENTS = NO;
				CODE_SIGN_IDENTITY = "Mac Developer";
				CODE_SIGN_STYLE = Automatic;
				DEVELOPMENT_TEAM = 4R7S6N88W9;
				ENABLE_HARDENED_RUNTIME = YES;
				MACOSX_DEPLOYMENT_TARGET = 10.13;
				MTL_FAST_MATH = YES;
				PRODUCT_NAME = "$(TARGET_NAME)";
				SDKROOT = macosx;
			};
			name = Release;
		};
/* End XCBuildConfiguration section */

/* Begin XCConfigurationList section */
		3C0EADFC2188D920000577A6 /* Build configuration list for PBXNativeTarget "BRCrypto" */ = {
			isa = XCConfigurationList;
			buildConfigurations = (
				3C0EADFD2188D920000577A6 /* Debug */,
				3C0EADFE2188D920000577A6 /* Release */,
			);
			defaultConfigurationIsVisible = 0;
			defaultConfigurationName = Release;
		};
		3C0EADFF2188D920000577A6 /* Build configuration list for PBXNativeTarget "BRCryptoTests" */ = {
			isa = XCConfigurationList;
			buildConfigurations = (
				3C0EAE002188D920000577A6 /* Debug */,
				3C0EAE012188D920000577A6 /* Release */,
			);
			defaultConfigurationIsVisible = 0;
			defaultConfigurationName = Release;
		};
		3C18F8C021950748006F738F /* Build configuration list for PBXNativeTarget "BRCryptoDemo" */ = {
			isa = XCConfigurationList;
			buildConfigurations = (
				3C18F8C121950748006F738F /* Debug */,
				3C18F8C221950748006F738F /* Release */,
			);
			defaultConfigurationIsVisible = 0;
			defaultConfigurationName = Release;
		};
		3C590F1120950C160005597B /* Build configuration list for PBXProject "BRCore" */ = {
			isa = XCConfigurationList;
			buildConfigurations = (
				3C590F2920950C160005597B /* Debug */,
				3C590F2A20950C160005597B /* Release */,
			);
			defaultConfigurationIsVisible = 0;
			defaultConfigurationName = Release;
		};
		3C6B17322131CB5B003C313B /* Build configuration list for PBXNativeTarget "CoreExplore" */ = {
			isa = XCConfigurationList;
			buildConfigurations = (
				3C6B17302131CB5B003C313B /* Debug */,
				3C6B17312131CB5B003C313B /* Release */,
			);
			defaultConfigurationIsVisible = 0;
			defaultConfigurationName = Release;
		};
		3C6B17762131CE12003C313B /* Build configuration list for PBXNativeTarget "CoreMacOS" */ = {
			isa = XCConfigurationList;
			buildConfigurations = (
				3C6B17772131CE12003C313B /* Debug */,
				3C6B17782131CE12003C313B /* Release */,
			);
			defaultConfigurationIsVisible = 0;
			defaultConfigurationName = Release;
		};
		3CAB609F20AF8C5D00810CE4 /* Build configuration list for PBXNativeTarget "Core" */ = {
			isa = XCConfigurationList;
			buildConfigurations = (
				3CAB60A020AF8C5D00810CE4 /* Debug */,
				3CAB60A120AF8C5D00810CE4 /* Release */,
			);
			defaultConfigurationIsVisible = 0;
			defaultConfigurationName = Release;
		};
		3CAB60AE20AF8C8500810CE4 /* Build configuration list for PBXNativeTarget "CoreTests" */ = {
			isa = XCConfigurationList;
			buildConfigurations = (
				3CAB60AF20AF8C8500810CE4 /* Debug */,
				3CAB60B020AF8C8500810CE4 /* Release */,
			);
			defaultConfigurationIsVisible = 0;
			defaultConfigurationName = Release;
		};
		3CEE8EF0216FAFF7008540C8 /* Build configuration list for PBXNativeTarget "CorePerf" */ = {
			isa = XCConfigurationList;
			buildConfigurations = (
				3CEE8EEE216FAFF7008540C8 /* Debug */,
				3CEE8EEF216FAFF7008540C8 /* Release */,
			);
			defaultConfigurationIsVisible = 0;
			defaultConfigurationName = Release;
		};
/* End XCConfigurationList section */
	};
	rootObject = 3C590F0E20950C160005597B /* Project object */;
}<|MERGE_RESOLUTION|>--- conflicted
+++ resolved
@@ -530,7 +530,6 @@
 		3C45209A23887AB400F98290 /* BRCryptoAmount.h */ = {isa = PBXFileReference; fileEncoding = 4; lastKnownFileType = sourcecode.c.h; path = BRCryptoAmount.h; sourceTree = "<group>"; };
 		3C45209B23887AB400F98290 /* BRCryptoStatus.h */ = {isa = PBXFileReference; fileEncoding = 4; lastKnownFileType = sourcecode.c.h; path = BRCryptoStatus.h; sourceTree = "<group>"; };
 		3C45209C2388913400F98290 /* BRCryptoTransferP.h */ = {isa = PBXFileReference; lastKnownFileType = sourcecode.c.h; path = BRCryptoTransferP.h; sourceTree = "<group>"; };
-		3C45209D2388930E00F98290 /* BRCryptoAddressP.h */ = {isa = PBXFileReference; lastKnownFileType = sourcecode.c.h; path = BRCryptoAddressP.h; sourceTree = "<group>"; };
 		3C45209E2388942B00F98290 /* BRCryptoWalletP.h */ = {isa = PBXFileReference; lastKnownFileType = sourcecode.c.h; path = BRCryptoWalletP.h; sourceTree = "<group>"; };
 		3C45209F2388954400F98290 /* BRCryptoNetworkP.h */ = {isa = PBXFileReference; lastKnownFileType = sourcecode.c.h; path = BRCryptoNetworkP.h; sourceTree = "<group>"; };
 		3C4520A0238896F800F98290 /* BRCryptoAccountP.h */ = {isa = PBXFileReference; lastKnownFileType = sourcecode.c.h; path = BRCryptoAccountP.h; sourceTree = "<group>"; };
@@ -621,6 +620,7 @@
 		3C7BE5AF230F0BFB005FD4CD /* WalletManagerViewController.swift */ = {isa = PBXFileReference; lastKnownFileType = sourcecode.swift; path = WalletManagerViewController.swift; sourceTree = "<group>"; };
 		3C812EBE2266675E0007D335 /* BRRipple.h */ = {isa = PBXFileReference; lastKnownFileType = sourcecode.c.h; path = BRRipple.h; sourceTree = "<group>"; };
 		3C812EC12266721E0007D335 /* testRipple.c */ = {isa = PBXFileReference; lastKnownFileType = sourcecode.c.c; path = testRipple.c; sourceTree = "<group>"; };
+		3C8F6C6B2399709100A1CFA7 /* BRCryptoAddressP.h */ = {isa = PBXFileReference; fileEncoding = 4; lastKnownFileType = sourcecode.c.h; path = BRCryptoAddressP.h; sourceTree = "<group>"; };
 		3C9025EE21063AD200143B69 /* testUtil.c */ = {isa = PBXFileReference; lastKnownFileType = sourcecode.c.c; path = testUtil.c; sourceTree = "<group>"; };
 		3C9025F021063BDC00143B69 /* testRlp.c */ = {isa = PBXFileReference; lastKnownFileType = sourcecode.c.c; path = testRlp.c; sourceTree = "<group>"; };
 		3C9025F221064B6700143B69 /* testEvent.c */ = {isa = PBXFileReference; lastKnownFileType = sourcecode.c.c; path = testEvent.c; sourceTree = "<group>"; };
@@ -728,16 +728,12 @@
 		3CF7683322E5F6DB0007BBDA /* BRCryptoKey.swift */ = {isa = PBXFileReference; lastKnownFileType = sourcecode.swift; path = BRCryptoKey.swift; sourceTree = "<group>"; };
 		3CFEFE2022BC3AF20044153D /* BRCryptoWalletManagerP.h */ = {isa = PBXFileReference; fileEncoding = 4; lastKnownFileType = sourcecode.c.h; path = BRCryptoWalletManagerP.h; sourceTree = "<group>"; };
 		3CFEFE2122BC3AF20044153D /* BRCryptoWalletManagerClient.c */ = {isa = PBXFileReference; fileEncoding = 4; lastKnownFileType = sourcecode.c.c; path = BRCryptoWalletManagerClient.c; sourceTree = "<group>"; };
-<<<<<<< HEAD
-		3CFEFE2222BC3AF20044153D /* BRCryptoWalletManagerClient.h */ = {isa = PBXFileReference; fileEncoding = 4; lastKnownFileType = sourcecode.c.h; path = BRCryptoWalletManagerClient.h; sourceTree = "<group>"; };
 		C316968423218C2300743E45 /* BRRippleTransfer.h */ = {isa = PBXFileReference; fileEncoding = 4; lastKnownFileType = sourcecode.c.h; path = BRRippleTransfer.h; sourceTree = "<group>"; };
 		C3169685232283A200743E45 /* BRRippleTransfer.c */ = {isa = PBXFileReference; fileEncoding = 4; lastKnownFileType = sourcecode.c.c; path = BRRippleTransfer.c; sourceTree = "<group>"; };
 		C31696872322B0A800743E45 /* BRRippleUtils.c */ = {isa = PBXFileReference; fileEncoding = 4; lastKnownFileType = sourcecode.c.c; path = BRRippleUtils.c; sourceTree = "<group>"; };
 		C31696882322B0A800743E45 /* BRRippleUtils.h */ = {isa = PBXFileReference; fileEncoding = 4; lastKnownFileType = sourcecode.c.h; path = BRRippleUtils.h; sourceTree = "<group>"; };
 		C32DAD02233E7DCB005FDD54 /* BRRippleFeeBasis.h */ = {isa = PBXFileReference; fileEncoding = 4; lastKnownFileType = sourcecode.c.h; path = BRRippleFeeBasis.h; sourceTree = "<group>"; };
 		C32DAD03233E7DCB005FDD54 /* BRRippleFeeBasis.c */ = {isa = PBXFileReference; fileEncoding = 4; lastKnownFileType = sourcecode.c.c; path = BRRippleFeeBasis.c; sourceTree = "<group>"; };
-=======
->>>>>>> 61e0c532
 		C370DC362295776000314FBB /* testRippleTxList1.h */ = {isa = PBXFileReference; fileEncoding = 4; lastKnownFileType = sourcecode.c.h; path = testRippleTxList1.h; sourceTree = "<group>"; };
 		C370DC372295776000314FBB /* testRippleTxList2.h */ = {isa = PBXFileReference; fileEncoding = 4; lastKnownFileType = sourcecode.c.h; path = testRippleTxList2.h; sourceTree = "<group>"; };
 		C3C453DD226E2C62004CC0C7 /* BRRippleSerialize.c */ = {isa = PBXFileReference; fileEncoding = 4; lastKnownFileType = sourcecode.c.c; path = BRRippleSerialize.c; sourceTree = "<group>"; };
@@ -1407,26 +1403,14 @@
 				3C97E24022416AB1003FD88F /* BRCryptoUnit.c */,
 				3C97E24422416AB1003FD88F /* BRCryptoAmount.c */,
 				3C1D1F2422F0F1740028B20C /* BRCryptoKey.c */,
-<<<<<<< HEAD
-				CE5E43C7233930F1001E9238 /* BRCryptoSigner.h */,
-				CE5E43C6233930F1001E9238 /* BRCryptoSigner.c */,
-				3CCC61E9228C7FB500C0A13E /* BRCryptoFeeBasis.h */,
-=======
 				3C4520A0238896F800F98290 /* BRCryptoAccountP.h */,
 				3C97E255224170B9003FD88F /* BRCryptoAccount.c */,
-				3C45209D2388930E00F98290 /* BRCryptoAddressP.h */,
-				3C97E259224170EC003FD88F /* BRCryptoAddress.c */,
 				3C4520A1238897E000F98290 /* BRCryptoFeeBasisP.h */,
->>>>>>> 61e0c532
 				3CCC61EA228C7FB500C0A13E /* BRCryptoFeeBasis.c */,
 				3C45209F2388954400F98290 /* BRCryptoNetworkP.h */,
 				3C97E23922416AB1003FD88F /* BRCryptoNetwork.c */,
-<<<<<<< HEAD
-				3C97E258224170EC003FD88F /* BRCryptoAddress.h */,
+				3C8F6C6B2399709100A1CFA7 /* BRCryptoAddressP.h */,
 				3C97E259224170EC003FD88F /* BRCryptoAddress.c */,
-				3C2318EE23319424007A3EC1 /* BRCryptoPeer.h */,
-=======
->>>>>>> 61e0c532
 				3C2318EF23319424007A3EC1 /* BRCryptoPeer.c */,
 				3C45209C2388913400F98290 /* BRCryptoTransferP.h */,
 				3C97E23B22416AB1003FD88F /* BRCryptoTransfer.c */,
