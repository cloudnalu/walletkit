// !$*UTF8*$!
{
	archiveVersion = 1;
	classes = {
	};
	objectVersion = 50;
	objects = {

/* Begin PBXBuildFile section */
		3C0D2979216FD0DB003838E9 /* BREthereumMessageP2P.c in Sources */ = {isa = PBXBuildFile; fileRef = 3CD30495213B226B00A0CCED /* BREthereumMessageP2P.c */; };
		3C0D297A216FD0DB003838E9 /* BREthereumMessageDIS.c in Sources */ = {isa = PBXBuildFile; fileRef = 3CD30497213B228900A0CCED /* BREthereumMessageDIS.c */; };
		3C0D297B216FD0DB003838E9 /* BREthereumMessageLES.c in Sources */ = {isa = PBXBuildFile; fileRef = 3CD30499213B22AF00A0CCED /* BREthereumMessageLES.c */; };
		3C0D297C216FD0DB003838E9 /* BREthereumMessagePIP.c in Sources */ = {isa = PBXBuildFile; fileRef = 3CD30493213B222A00A0CCED /* BREthereumMessagePIP.c */; };
		3C0D297D216FD0E0003838E9 /* BREthereumProvision.c in Sources */ = {isa = PBXBuildFile; fileRef = 3CD3049C213F281500A0CCED /* BREthereumProvision.c */; };
		3C0D297E216FD12A003838E9 /* testContract.c in Sources */ = {isa = PBXBuildFile; fileRef = 3C9025FA2106613600143B69 /* testContract.c */; };
		3C0EADF42188D920000577A6 /* BRCrypto.framework in Frameworks */ = {isa = PBXBuildFile; fileRef = 3C0EADEB2188D91F000577A6 /* BRCrypto.framework */; };
		3C0EADF92188D920000577A6 /* BRCryptoAmountTests.swift in Sources */ = {isa = PBXBuildFile; fileRef = 3C0EADF82188D920000577A6 /* BRCryptoAmountTests.swift */; };
		3C0EADFB2188D920000577A6 /* BRCryptoVersion.h in Headers */ = {isa = PBXBuildFile; fileRef = 3C0EADED2188D91F000577A6 /* BRCryptoVersion.h */; settings = {ATTRIBUTES = (Public, ); }; };
		3C0EAE022188D930000577A6 /* libCore.a in Frameworks */ = {isa = PBXBuildFile; fileRef = 3CAB609B20AF8C5D00810CE4 /* libCore.a */; };
		3C0EAE1A2191145A000577A6 /* BRSupport.swift in Sources */ = {isa = PBXBuildFile; fileRef = 3C0EAE192191145A000577A6 /* BRSupport.swift */; };
		3C0FF5332209243B0068A0AE /* libresolv.tbd in Frameworks */ = {isa = PBXBuildFile; fileRef = 3CEF5FC9220513FC0010A811 /* libresolv.tbd */; };
		3C115A082354E8810075ACDA /* BRGenericClient.c in Sources */ = {isa = PBXBuildFile; fileRef = 3C115A072354E8810075ACDA /* BRGenericClient.c */; };
		3C115A092354E8810075ACDA /* BRGenericClient.c in Sources */ = {isa = PBXBuildFile; fileRef = 3C115A072354E8810075ACDA /* BRGenericClient.c */; };
		3C18F8B221950746006F738F /* CoreDemoAppDelegate.swift in Sources */ = {isa = PBXBuildFile; fileRef = 3C18F8B121950746006F738F /* CoreDemoAppDelegate.swift */; };
		3C18F8B921950746006F738F /* Main.storyboard in Resources */ = {isa = PBXBuildFile; fileRef = 3C18F8B721950746006F738F /* Main.storyboard */; };
		3C18F8BB21950748006F738F /* Assets.xcassets in Resources */ = {isa = PBXBuildFile; fileRef = 3C18F8BA21950748006F738F /* Assets.xcassets */; };
		3C18F8BE21950748006F738F /* LaunchScreen.storyboard in Resources */ = {isa = PBXBuildFile; fileRef = 3C18F8BC21950748006F738F /* LaunchScreen.storyboard */; };
		3C18F8C721950781006F738F /* libCore.a in Frameworks */ = {isa = PBXBuildFile; fileRef = 3CAB609B20AF8C5D00810CE4 /* libCore.a */; };
		3C18F8C821950797006F738F /* BRCrypto.framework in Frameworks */ = {isa = PBXBuildFile; fileRef = 3C0EADEB2188D91F000577A6 /* BRCrypto.framework */; };
		3C18F8C921950797006F738F /* BRCrypto.framework in Embed Frameworks */ = {isa = PBXBuildFile; fileRef = 3C0EADEB2188D91F000577A6 /* BRCrypto.framework */; settings = {ATTRIBUTES = (CodeSignOnCopy, RemoveHeadersOnCopy, ); }; };
		3C18F8CC219507E2006F738F /* CoreDemoListener.swift in Sources */ = {isa = PBXBuildFile; fileRef = 3C18F8CB219507E2006F738F /* CoreDemoListener.swift */; };
		3C1C1D822264D01900597848 /* BRBlockChainDBTest.swift in Sources */ = {isa = PBXBuildFile; fileRef = 3C1C1D812264D01900597848 /* BRBlockChainDBTest.swift */; };
		3C1CD3C8216FD015001709A3 /* testEwm.c in Sources */ = {isa = PBXBuildFile; fileRef = 3C9025F82106511700143B69 /* testEwm.c */; };
		3C1D1F2222ECDD760028B20C /* CoreTestsConfig.json in Resources */ = {isa = PBXBuildFile; fileRef = 3C1D1F2122ECDD760028B20C /* CoreTestsConfig.json */; };
		3C1D1F2522F0F1740028B20C /* BRCryptoKey.c in Sources */ = {isa = PBXBuildFile; fileRef = 3C1D1F2422F0F1740028B20C /* BRCryptoKey.c */; };
		3C1D1F2622F0F1740028B20C /* BRCryptoKey.c in Sources */ = {isa = PBXBuildFile; fileRef = 3C1D1F2422F0F1740028B20C /* BRCryptoKey.c */; };
		3C2318F023319424007A3EC1 /* BRCryptoPeer.c in Sources */ = {isa = PBXBuildFile; fileRef = 3C2318EF23319424007A3EC1 /* BRCryptoPeer.c */; };
		3C2318F123319424007A3EC1 /* BRCryptoPeer.c in Sources */ = {isa = PBXBuildFile; fileRef = 3C2318EF23319424007A3EC1 /* BRCryptoPeer.c */; };
		3C25BF472236EE40004B093F /* BRBCashParams.c in Sources */ = {isa = PBXBuildFile; fileRef = 3C25BF462236EE40004B093F /* BRBCashParams.c */; };
		3C25BF482236EE40004B093F /* BRBCashParams.c in Sources */ = {isa = PBXBuildFile; fileRef = 3C25BF462236EE40004B093F /* BRBCashParams.c */; };
		3C25BF4A2236EE71004B093F /* BRChainParams.c in Sources */ = {isa = PBXBuildFile; fileRef = 3C25BF492236EE70004B093F /* BRChainParams.c */; };
		3C25BF4B2236EE71004B093F /* BRChainParams.c in Sources */ = {isa = PBXBuildFile; fileRef = 3C25BF492236EE70004B093F /* BRChainParams.c */; };
		3C25ED372254066000CFB88D /* TransferTableViewCell.swift in Sources */ = {isa = PBXBuildFile; fileRef = 3CCD36BB21AC90850032637A /* TransferTableViewCell.swift */; };
		3C25ED382254079400CFB88D /* TransferViewController.swift in Sources */ = {isa = PBXBuildFile; fileRef = 3CCD36B921AC90850032637A /* TransferViewController.swift */; };
		3C386DC720C6F4AF0065E355 /* BREthereumLESRandom.c in Sources */ = {isa = PBXBuildFile; fileRef = 3C386DC120C6F4AE0065E355 /* BREthereumLESRandom.c */; };
		3C386DCF20C6F5E40065E355 /* BREthereumBCS.c in Sources */ = {isa = PBXBuildFile; fileRef = 3C386DCA20C6F5E40065E355 /* BREthereumBCS.c */; };
		3C386DD020C6F5E40065E355 /* BREthereumBCSEvent.c in Sources */ = {isa = PBXBuildFile; fileRef = 3C386DCD20C6F5E40065E355 /* BREthereumBCSEvent.c */; };
		3C386DD320C6F6070065E355 /* BREthereumEWMClient.c in Sources */ = {isa = PBXBuildFile; fileRef = 3C386DD120C6F6060065E355 /* BREthereumEWMClient.c */; };
		3C386DD420C6F6070065E355 /* BREthereumEWMEvent.c in Sources */ = {isa = PBXBuildFile; fileRef = 3C386DD220C6F6070065E355 /* BREthereumEWMEvent.c */; };
		3C3B37FD20D82335004F9928 /* BREventAlarm.c in Sources */ = {isa = PBXBuildFile; fileRef = 3C3B37FB20D82335004F9928 /* BREventAlarm.c */; };
		3C3DC5BB21DFCA7C004188BD /* BRFileService.c in Sources */ = {isa = PBXBuildFile; fileRef = 3C3DC5BA21DFCA7C004188BD /* BRFileService.c */; };
		3C4B1AA6234CE14500189DD5 /* InstallCoreTestsConfig.sh in Resources */ = {isa = PBXBuildFile; fileRef = 3C4B1AA5234CDFA200189DD5 /* InstallCoreTestsConfig.sh */; };
		3C4B1AA7234CE14600189DD5 /* InstallCoreTestsConfig.sh in Resources */ = {isa = PBXBuildFile; fileRef = 3C4B1AA5234CDFA200189DD5 /* InstallCoreTestsConfig.sh */; };
		3C4B1AA8234CE14700189DD5 /* InstallCoreTestsConfig.sh in Resources */ = {isa = PBXBuildFile; fileRef = 3C4B1AA5234CDFA200189DD5 /* InstallCoreTestsConfig.sh */; };
		3C54A7FF2121F1D200C57B1B /* BREthereumMessage.c in Sources */ = {isa = PBXBuildFile; fileRef = 3C54A7FE2121F1D200C57B1B /* BREthereumMessage.c */; };
		3C54A8022122284900C57B1B /* BREthereumNode.c in Sources */ = {isa = PBXBuildFile; fileRef = 3C54A8012122284900C57B1B /* BREthereumNode.c */; };
		3C54A80521234C9700C57B1B /* BREthereumNodeEndpoint.c in Sources */ = {isa = PBXBuildFile; fileRef = 3C54A80421234C9700C57B1B /* BREthereumNodeEndpoint.c */; };
		3C56C97D22F8F8C20054AD21 /* BRCryptoStatus.c in Sources */ = {isa = PBXBuildFile; fileRef = 3C56C97C22F8F8C20054AD21 /* BRCryptoStatus.c */; };
		3C56C97F22FA27DD0054AD21 /* TransferCreateRecvController.swift in Sources */ = {isa = PBXBuildFile; fileRef = 3C56C97E22FA27DD0054AD21 /* TransferCreateRecvController.swift */; };
		3C56C98122FA28190054AD21 /* TransferCreatePaymentController.swift in Sources */ = {isa = PBXBuildFile; fileRef = 3C56C98022FA28190054AD21 /* TransferCreatePaymentController.swift */; };
		3C56C98322FA28310054AD21 /* TransferCreateSweepController.swift in Sources */ = {isa = PBXBuildFile; fileRef = 3C56C98222FA28310054AD21 /* TransferCreateSweepController.swift */; };
		3C56C98522FA2B630054AD21 /* TransferCreateController.swift in Sources */ = {isa = PBXBuildFile; fileRef = 3C56C98422FA2B620054AD21 /* TransferCreateController.swift */; };
		3C5C02392212035B0052E010 /* libresolv.tbd in Frameworks */ = {isa = PBXBuildFile; fileRef = 3CEF5FC9220513FC0010A811 /* libresolv.tbd */; };
		3C5E1770232D461500A558C7 /* README.md in Resources */ = {isa = PBXBuildFile; fileRef = 3C5E176E232D461500A558C7 /* README.md */; };
		3C5E1771232D461500A558C7 /* LICENSE in Resources */ = {isa = PBXBuildFile; fileRef = 3C5E176F232D461500A558C7 /* LICENSE */; };
		3C5E1773232D466700A558C7 /* CONTRIBUTORS in Resources */ = {isa = PBXBuildFile; fileRef = 3C5E1772232D466700A558C7 /* CONTRIBUTORS */; };
		3C5F5E75212C82310038B732 /* BREthereumMPT.c in Sources */ = {isa = PBXBuildFile; fileRef = 3C5F5E74212C82310038B732 /* BREthereumMPT.c */; };
		3C69A0EA233AC0FE005E7033 /* BREthereumEWMPersist.c in Sources */ = {isa = PBXBuildFile; fileRef = 3C69A0E9233AC0FE005E7033 /* BREthereumEWMPersist.c */; };
		3C69A0EB233AC0FE005E7033 /* BREthereumEWMPersist.c in Sources */ = {isa = PBXBuildFile; fileRef = 3C69A0E9233AC0FE005E7033 /* BREthereumEWMPersist.c */; };
		3C6AE12B2329855300016196 /* sqlite3.c in Sources */ = {isa = PBXBuildFile; fileRef = 3C6AE1272329855300016196 /* sqlite3.c */; settings = {COMPILER_FLAGS = "-D_HAVE_SQLITE_CONFIG_H=1 -Wno-ambiguous-macro -Wno-shorten-64-to-32 -Wno-unreachable-code -Wno-#warnings"; }; };
		3C6AE12D2329856F00016196 /* sqlite3.c in Sources */ = {isa = PBXBuildFile; fileRef = 3C6AE1272329855300016196 /* sqlite3.c */; settings = {COMPILER_FLAGS = "-D_HAVE_SQLITE_CONFIG_H=1 -Wno-ambiguous-macro -Wno-shorten-64-to-32 -Wno-unreachable-code -Wno-#warnings"; }; };
		3C6B172F2131CB5B003C313B /* main.c in Sources */ = {isa = PBXBuildFile; fileRef = 3C6B172E2131CB5B003C313B /* main.c */; };
		3C6B17392131CE12003C313B /* BREthereumEther.c in Sources */ = {isa = PBXBuildFile; fileRef = 3C2A53B320AF595400C430F6 /* BREthereumEther.c */; };
		3C6B173A2131CE12003C313B /* BREthereumGas.c in Sources */ = {isa = PBXBuildFile; fileRef = 3C2A53B520AF595400C430F6 /* BREthereumGas.c */; };
		3C6B173B2131CE12003C313B /* BREthereumHash.c in Sources */ = {isa = PBXBuildFile; fileRef = 3C2A53B020AF595400C430F6 /* BREthereumHash.c */; };
		3C6B173C2131CE12003C313B /* BREthereumAddress.c in Sources */ = {isa = PBXBuildFile; fileRef = 3C2A53B920AF595400C430F6 /* BREthereumAddress.c */; };
		3C6B173D2131CE12003C313B /* BREthereumSignature.c in Sources */ = {isa = PBXBuildFile; fileRef = 3C2A53AE20AF595400C430F6 /* BREthereumSignature.c */; };
		3C6B173E2131CE12003C313B /* BREthereumTransaction.c in Sources */ = {isa = PBXBuildFile; fileRef = 3C2A53BB20AF595500C430F6 /* BREthereumTransaction.c */; };
		3C6B173F2131CE12003C313B /* BREthereumBloomFilter.c in Sources */ = {isa = PBXBuildFile; fileRef = 3C2A53BF20AF595500C430F6 /* BREthereumBloomFilter.c */; };
		3C6B17402131CE12003C313B /* BREthereumNetwork.c in Sources */ = {isa = PBXBuildFile; fileRef = 3C2A53C120AF595500C430F6 /* BREthereumNetwork.c */; };
		3C6B17412131CE12003C313B /* BREthereumTransactionReceipt.c in Sources */ = {isa = PBXBuildFile; fileRef = 3C2A53C220AF595500C430F6 /* BREthereumTransactionReceipt.c */; };
		3C6B17422131CE12003C313B /* BREthereumAccountState.c in Sources */ = {isa = PBXBuildFile; fileRef = 3C2A53C520AF595500C430F6 /* BREthereumAccountState.c */; };
		3C6B17432131CE12003C313B /* BREthereumLog.c in Sources */ = {isa = PBXBuildFile; fileRef = 3C2A53C620AF595500C430F6 /* BREthereumLog.c */; };
		3C6B17442131CE12003C313B /* BREthereumTransactionStatus.c in Sources */ = {isa = PBXBuildFile; fileRef = 3C2A53C920AF595500C430F6 /* BREthereumTransactionStatus.c */; };
		3C6B17452131CE12003C313B /* BREthereumBlock.c in Sources */ = {isa = PBXBuildFile; fileRef = 3C2A53CB20AF595500C430F6 /* BREthereumBlock.c */; };
		3C6B17462131CE12003C313B /* BREthereumAmount.c in Sources */ = {isa = PBXBuildFile; fileRef = 3C2A53CD20AF595500C430F6 /* BREthereumAmount.c */; };
		3C6B17472131CE12003C313B /* BREthereumAccount.c in Sources */ = {isa = PBXBuildFile; fileRef = 3C2A537720AF595400C430F6 /* BREthereumAccount.c */; };
		3C6B17482131CE12003C313B /* BREthereumWallet.c in Sources */ = {isa = PBXBuildFile; fileRef = 3C2A539C20AF595400C430F6 /* BREthereumWallet.c */; };
		3C6B17492131CE12003C313B /* BREthereumBCS.c in Sources */ = {isa = PBXBuildFile; fileRef = 3C386DCA20C6F5E40065E355 /* BREthereumBCS.c */; };
		3C6B174A2131CE12003C313B /* BREthereumToken.c in Sources */ = {isa = PBXBuildFile; fileRef = 3C2A53AA20AF595400C430F6 /* BREthereumToken.c */; };
		3C6B174B2131CE12003C313B /* BREthereumContract.c in Sources */ = {isa = PBXBuildFile; fileRef = 3C2A53A920AF595400C430F6 /* BREthereumContract.c */; };
		3C6B174C2131CE12003C313B /* BREvent.c in Sources */ = {isa = PBXBuildFile; fileRef = 3C2A539220AF595400C430F6 /* BREvent.c */; };
		3C6B174D2131CE12003C313B /* BREventQueue.c in Sources */ = {isa = PBXBuildFile; fileRef = 3C2A539520AF595400C430F6 /* BREventQueue.c */; };
		3C6B174E2131CE12003C313B /* BREthereumLES.c in Sources */ = {isa = PBXBuildFile; fileRef = 3C2A538620AF595400C430F6 /* BREthereumLES.c */; };
		3C6B174F2131CE12003C313B /* BREthereumBCSEvent.c in Sources */ = {isa = PBXBuildFile; fileRef = 3C386DCD20C6F5E40065E355 /* BREthereumBCSEvent.c */; };
		3C6B17502131CE12003C313B /* BREventAlarm.c in Sources */ = {isa = PBXBuildFile; fileRef = 3C3B37FB20D82335004F9928 /* BREventAlarm.c */; };
		3C6B17512131CE12003C313B /* BREthereumLESFrameCoder.c in Sources */ = {isa = PBXBuildFile; fileRef = 3C2A538B20AF595400C430F6 /* BREthereumLESFrameCoder.c */; };
		3C6B17522131CE12003C313B /* BRKeccak.c in Sources */ = {isa = PBXBuildFile; fileRef = CA92F78F2100F9CA0015C966 /* BRKeccak.c */; };
		3C6B17532131CE12003C313B /* BREthereumEWM.c in Sources */ = {isa = PBXBuildFile; fileRef = 3C2A53A220AF595400C430F6 /* BREthereumEWM.c */; };
		3C6B17542131CE12003C313B /* BRRlpCoder.c in Sources */ = {isa = PBXBuildFile; fileRef = 3C2A539A20AF595400C430F6 /* BRRlpCoder.c */; };
		3C6B17552131CE12003C313B /* BRUtilMath.c in Sources */ = {isa = PBXBuildFile; fileRef = 3C2A537B20AF595400C430F6 /* BRUtilMath.c */; };
		3C6B17562131CE12003C313B /* BRUtilMathParse.c in Sources */ = {isa = PBXBuildFile; fileRef = 3C2A537C20AF595400C430F6 /* BRUtilMathParse.c */; };
		3C6B17572131CE12003C313B /* BRUtilHex.c in Sources */ = {isa = PBXBuildFile; fileRef = 3C2A537E20AF595400C430F6 /* BRUtilHex.c */; };
		3C6B17582131CE12003C313B /* BRBCashAddr.c in Sources */ = {isa = PBXBuildFile; fileRef = 3C590F3D20950C720005597B /* BRBCashAddr.c */; };
		3C6B17592131CE12003C313B /* BRAddress.c in Sources */ = {isa = PBXBuildFile; fileRef = 3C590F3420950C720005597B /* BRAddress.c */; };
		3C6B175A2131CE12003C313B /* BRBase58.c in Sources */ = {isa = PBXBuildFile; fileRef = 3C590F4A20950C730005597B /* BRBase58.c */; };
		3C6B175B2131CE12003C313B /* BREthereumBCSSync.c in Sources */ = {isa = PBXBuildFile; fileRef = 3C9025FC2108DDAE00143B69 /* BREthereumBCSSync.c */; };
		3C6B175C2131CE12003C313B /* BRBech32.c in Sources */ = {isa = PBXBuildFile; fileRef = 3C590F4420950C730005597B /* BRBech32.c */; };
		3C6B175D2131CE12003C313B /* BRBIP32Sequence.c in Sources */ = {isa = PBXBuildFile; fileRef = 3C590F3220950C720005597B /* BRBIP32Sequence.c */; };
		3C6B175E2131CE12003C313B /* BREthereumMessage.c in Sources */ = {isa = PBXBuildFile; fileRef = 3C54A7FE2121F1D200C57B1B /* BREthereumMessage.c */; };
		3C6B175F2131CE12003C313B /* BRBIP38Key.c in Sources */ = {isa = PBXBuildFile; fileRef = 3C590F5820950C750005597B /* BRBIP38Key.c */; };
		3C6B17602131CE12003C313B /* BREthereumMPT.c in Sources */ = {isa = PBXBuildFile; fileRef = 3C5F5E74212C82310038B732 /* BREthereumMPT.c */; };
		3C6B17612131CE12003C313B /* BREthereumTransfer.c in Sources */ = {isa = PBXBuildFile; fileRef = 3C902622210A7E9800143B69 /* BREthereumTransfer.c */; };
		3C6B17622131CE12003C313B /* BREthereumNode.c in Sources */ = {isa = PBXBuildFile; fileRef = 3C54A8012122284900C57B1B /* BREthereumNode.c */; };
		3C6B17632131CE12003C313B /* BRBIP39Mnemonic.c in Sources */ = {isa = PBXBuildFile; fileRef = 3C590F5920950C750005597B /* BRBIP39Mnemonic.c */; };
		3C6B17642131CE12003C313B /* BRBloomFilter.c in Sources */ = {isa = PBXBuildFile; fileRef = 3C590F4E20950C730005597B /* BRBloomFilter.c */; };
		3C6B17652131CE12003C313B /* BRCrypto.c in Sources */ = {isa = PBXBuildFile; fileRef = 3C590F5520950C740005597B /* BRCrypto.c */; };
		3C6B17662131CE12003C313B /* BRKeyECIES.c in Sources */ = {isa = PBXBuildFile; fileRef = 3CA74EA920AF622D00EDF3E7 /* BRKeyECIES.c */; };
		3C6B17682131CE12003C313B /* BRKey.c in Sources */ = {isa = PBXBuildFile; fileRef = 3C590F5420950C740005597B /* BRKey.c */; };
		3C6B17692131CE12003C313B /* BREthereumNodeEndpoint.c in Sources */ = {isa = PBXBuildFile; fileRef = 3C54A80421234C9700C57B1B /* BREthereumNodeEndpoint.c */; };
		3C6B176A2131CE12003C313B /* BRMerkleBlock.c in Sources */ = {isa = PBXBuildFile; fileRef = 3C590F3520950C720005597B /* BRMerkleBlock.c */; };
		3C6B176B2131CE12003C313B /* BRPaymentProtocol.c in Sources */ = {isa = PBXBuildFile; fileRef = 3C590F3A20950C720005597B /* BRPaymentProtocol.c */; };
		3C6B176C2131CE12003C313B /* BRPeer.c in Sources */ = {isa = PBXBuildFile; fileRef = 3C590F5120950C740005597B /* BRPeer.c */; };
		3C6B176D2131CE12003C313B /* BRPeerManager.c in Sources */ = {isa = PBXBuildFile; fileRef = 3C590F4B20950C730005597B /* BRPeerManager.c */; };
		3C6B176E2131CE12003C313B /* BRSet.c in Sources */ = {isa = PBXBuildFile; fileRef = 3C590F4D20950C730005597B /* BRSet.c */; };
		3C6B176F2131CE12003C313B /* BREthereumLESRandom.c in Sources */ = {isa = PBXBuildFile; fileRef = 3C386DC120C6F4AE0065E355 /* BREthereumLESRandom.c */; };
		3C6B17702131CE12003C313B /* BREthereumEWMEvent.c in Sources */ = {isa = PBXBuildFile; fileRef = 3C386DD220C6F6070065E355 /* BREthereumEWMEvent.c */; };
		3C6B17712131CE12003C313B /* BRTransaction.c in Sources */ = {isa = PBXBuildFile; fileRef = 3C590F5320950C740005597B /* BRTransaction.c */; };
		3C6B17722131CE12003C313B /* BREthereumEWMClient.c in Sources */ = {isa = PBXBuildFile; fileRef = 3C386DD120C6F6060065E355 /* BREthereumEWMClient.c */; };
		3C6B17732131CE12003C313B /* BRWallet.c in Sources */ = {isa = PBXBuildFile; fileRef = 3C590F5720950C740005597B /* BRWallet.c */; };
		3C6B177C2131CE70003C313B /* libCoreMacOS.a in Frameworks */ = {isa = PBXBuildFile; fileRef = 3C6B17792131CE12003C313B /* libCoreMacOS.a */; };
		3C7BE5A3230EFBBA005FD4CD /* testCrypto.c in Sources */ = {isa = PBXBuildFile; fileRef = 3CCB1354224D3F7500ADCDB9 /* testCrypto.c */; };
		3C7BE5A4230EFD0B005FD4CD /* BRCryptoFeeBasis.c in Sources */ = {isa = PBXBuildFile; fileRef = 3CCC61EA228C7FB500C0A13E /* BRCryptoFeeBasis.c */; };
		3C7BE5A5230EFD0F005FD4CD /* BRCryptoStatus.c in Sources */ = {isa = PBXBuildFile; fileRef = 3C56C97C22F8F8C20054AD21 /* BRCryptoStatus.c */; };
		3C7BE5A6230EFD14005FD4CD /* BRCryptoHash.c in Sources */ = {isa = PBXBuildFile; fileRef = 3CCC61E7228C6C2000C0A13E /* BRCryptoHash.c */; };
		3C7BE5A7230EFD25005FD4CD /* BRCryptoNetwork.c in Sources */ = {isa = PBXBuildFile; fileRef = 3C97E23922416AB1003FD88F /* BRCryptoNetwork.c */; };
		3C7BE5A8230EFD2E005FD4CD /* BRCryptoTransfer.c in Sources */ = {isa = PBXBuildFile; fileRef = 3C97E23B22416AB1003FD88F /* BRCryptoTransfer.c */; };
		3C7BE5A9230EFD2F005FD4CD /* BRCryptoTransfer.c in Sources */ = {isa = PBXBuildFile; fileRef = 3C97E23B22416AB1003FD88F /* BRCryptoTransfer.c */; };
		3C7BE5AA230EFD36005FD4CD /* BRCryptoWallet.c in Sources */ = {isa = PBXBuildFile; fileRef = 3C97E23A22416AB1003FD88F /* BRCryptoWallet.c */; };
		3C7BE5AB230EFD37005FD4CD /* BRCryptoWallet.c in Sources */ = {isa = PBXBuildFile; fileRef = 3C97E23A22416AB1003FD88F /* BRCryptoWallet.c */; };
		3C7BE5AC230EFD43005FD4CD /* BRCryptoWalletManager.c in Sources */ = {isa = PBXBuildFile; fileRef = 3C97E23D22416AB1003FD88F /* BRCryptoWalletManager.c */; };
		3C7BE5AE230F0BD0005FD4CD /* WalletManagersTableViewController.swift in Sources */ = {isa = PBXBuildFile; fileRef = 3C7BE5AD230F0BD0005FD4CD /* WalletManagersTableViewController.swift */; };
		3C7BE5B0230F0BFB005FD4CD /* WalletManagerViewController.swift in Sources */ = {isa = PBXBuildFile; fileRef = 3C7BE5AF230F0BFB005FD4CD /* WalletManagerViewController.swift */; };
		3C812EC22266721E0007D335 /* testRipple.c in Sources */ = {isa = PBXBuildFile; fileRef = 3C812EC12266721E0007D335 /* testRipple.c */; };
		3C9025EF21063AD200143B69 /* testUtil.c in Sources */ = {isa = PBXBuildFile; fileRef = 3C9025EE21063AD200143B69 /* testUtil.c */; };
		3C9025F121063BDC00143B69 /* testRlp.c in Sources */ = {isa = PBXBuildFile; fileRef = 3C9025F021063BDC00143B69 /* testRlp.c */; };
		3C9025F321064B6700143B69 /* testEvent.c in Sources */ = {isa = PBXBuildFile; fileRef = 3C9025F221064B6700143B69 /* testEvent.c */; };
		3C9025F521064E9F00143B69 /* testBc.c in Sources */ = {isa = PBXBuildFile; fileRef = 3C9025F421064E9F00143B69 /* testBc.c */; };
		3C9025F721064FF800143B69 /* testBase.c in Sources */ = {isa = PBXBuildFile; fileRef = 3C9025F621064FF800143B69 /* testBase.c */; };
		3C9025F92106511700143B69 /* testEwm.c in Sources */ = {isa = PBXBuildFile; fileRef = 3C9025F82106511700143B69 /* testEwm.c */; };
		3C9025FB2106613600143B69 /* testContract.c in Sources */ = {isa = PBXBuildFile; fileRef = 3C9025FA2106613600143B69 /* testContract.c */; };
		3C9025FD2108DDAE00143B69 /* BREthereumBCSSync.c in Sources */ = {isa = PBXBuildFile; fileRef = 3C9025FC2108DDAE00143B69 /* BREthereumBCSSync.c */; };
		3C902623210A7E9800143B69 /* BREthereumTransfer.c in Sources */ = {isa = PBXBuildFile; fileRef = 3C902622210A7E9800143B69 /* BREthereumTransfer.c */; };
		3C915B0922E0B66400AAD000 /* BRCryptoHasher.swift in Sources */ = {isa = PBXBuildFile; fileRef = 3C915B0822E0B66400AAD000 /* BRCryptoHasher.swift */; };
		3C915B0B22E0B6B000AAD000 /* BRCryptoCoder.swift in Sources */ = {isa = PBXBuildFile; fileRef = 3C915B0A22E0B6B000AAD000 /* BRCryptoCoder.swift */; };
		3C915B0D22E0B98D00AAD000 /* BRCryptoCipher.swift in Sources */ = {isa = PBXBuildFile; fileRef = 3C915B0C22E0B98D00AAD000 /* BRCryptoCipher.swift */; };
		3C915B0F22E0C67800AAD000 /* BRCryptoSigner.swift in Sources */ = {isa = PBXBuildFile; fileRef = 3C915B0E22E0C67800AAD000 /* BRCryptoSigner.swift */; };
		3C915B1122E0EBE900AAD000 /* BRCryptoCommonTests.swift in Sources */ = {isa = PBXBuildFile; fileRef = 3C915B1022E0EBE900AAD000 /* BRCryptoCommonTests.swift */; };
		3C92653B235A6D080063246E /* BRGenericRipple.c in Sources */ = {isa = PBXBuildFile; fileRef = 3C9B8DDE22BD52930060C3A9 /* BRGenericRipple.c */; };
		3C92653C235A6D090063246E /* BRGenericRipple.c in Sources */ = {isa = PBXBuildFile; fileRef = 3C9B8DDE22BD52930060C3A9 /* BRGenericRipple.c */; };
		3C92653D235A704D0063246E /* BRRippleAccount.c in Sources */ = {isa = PBXBuildFile; fileRef = C3C453E3226E4862004CC0C7 /* BRRippleAccount.c */; };
		3C92653E235A704D0063246E /* BRRippleAccount.c in Sources */ = {isa = PBXBuildFile; fileRef = C3C453E3226E4862004CC0C7 /* BRRippleAccount.c */; };
		3C92653F235A71610063246E /* BRRippleTransfer.c in Sources */ = {isa = PBXBuildFile; fileRef = C3169685232283A200743E45 /* BRRippleTransfer.c */; };
		3C926541235A74420063246E /* BRRippleWallet.c in Sources */ = {isa = PBXBuildFile; fileRef = C3C864A3227C6B490055120E /* BRRippleWallet.c */; };
		3C926542235A74430063246E /* BRRippleWallet.c in Sources */ = {isa = PBXBuildFile; fileRef = C3C864A3227C6B490055120E /* BRRippleWallet.c */; };
		3C926543235A766D0063246E /* BRRippleBase58.c in Sources */ = {isa = PBXBuildFile; fileRef = C3C864A6227CA28E0055120E /* BRRippleBase58.c */; };
		3C926544235A766D0063246E /* BRRippleBase58.c in Sources */ = {isa = PBXBuildFile; fileRef = C3C864A6227CA28E0055120E /* BRRippleBase58.c */; };
		3C926545235A768A0063246E /* BRRippleSerialize.c in Sources */ = {isa = PBXBuildFile; fileRef = C3C453DD226E2C62004CC0C7 /* BRRippleSerialize.c */; };
		3C926546235A768B0063246E /* BRRippleSerialize.c in Sources */ = {isa = PBXBuildFile; fileRef = C3C453DD226E2C62004CC0C7 /* BRRippleSerialize.c */; };
		3C926547235A76900063246E /* BRRippleSignature.c in Sources */ = {isa = PBXBuildFile; fileRef = C3C453E62270B39E004CC0C7 /* BRRippleSignature.c */; };
		3C926548235A76910063246E /* BRRippleSignature.c in Sources */ = {isa = PBXBuildFile; fileRef = C3C453E62270B39E004CC0C7 /* BRRippleSignature.c */; };
		3C926549235A76950063246E /* BRRippleTransaction.c in Sources */ = {isa = PBXBuildFile; fileRef = C3C453DE226E2C62004CC0C7 /* BRRippleTransaction.c */; };
		3C92654A235A76960063246E /* BRRippleTransaction.c in Sources */ = {isa = PBXBuildFile; fileRef = C3C453DE226E2C62004CC0C7 /* BRRippleTransaction.c */; };
		3C926552235F5EBD0063246E /* BRRippleAddress.c in Sources */ = {isa = PBXBuildFile; fileRef = 3C926550235F5EBD0063246E /* BRRippleAddress.c */; };
		3C926553235F5EBD0063246E /* BRRippleAddress.c in Sources */ = {isa = PBXBuildFile; fileRef = 3C926550235F5EBD0063246E /* BRRippleAddress.c */; };
		3C97E2352241658E003FD88F /* BRCryptoCurrency.c in Sources */ = {isa = PBXBuildFile; fileRef = 3C97E2332241658E003FD88F /* BRCryptoCurrency.c */; };
		3C97E2362241658E003FD88F /* BRCryptoCurrency.c in Sources */ = {isa = PBXBuildFile; fileRef = 3C97E2332241658E003FD88F /* BRCryptoCurrency.c */; };
		3C97E24F22416AB1003FD88F /* BRCryptoUnit.c in Sources */ = {isa = PBXBuildFile; fileRef = 3C97E24022416AB1003FD88F /* BRCryptoUnit.c */; };
		3C97E25022416AB1003FD88F /* BRCryptoUnit.c in Sources */ = {isa = PBXBuildFile; fileRef = 3C97E24022416AB1003FD88F /* BRCryptoUnit.c */; };
		3C97E25122416AB1003FD88F /* BRCryptoAmount.c in Sources */ = {isa = PBXBuildFile; fileRef = 3C97E24422416AB1003FD88F /* BRCryptoAmount.c */; };
		3C97E25222416AB1003FD88F /* BRCryptoAmount.c in Sources */ = {isa = PBXBuildFile; fileRef = 3C97E24422416AB1003FD88F /* BRCryptoAmount.c */; };
		3C97E256224170B9003FD88F /* BRCryptoAccount.c in Sources */ = {isa = PBXBuildFile; fileRef = 3C97E255224170B9003FD88F /* BRCryptoAccount.c */; };
		3C97E257224170B9003FD88F /* BRCryptoAccount.c in Sources */ = {isa = PBXBuildFile; fileRef = 3C97E255224170B9003FD88F /* BRCryptoAccount.c */; };
		3C97E25A224170EC003FD88F /* BRCryptoAddress.c in Sources */ = {isa = PBXBuildFile; fileRef = 3C97E259224170EC003FD88F /* BRCryptoAddress.c */; };
		3C97E25B224170EC003FD88F /* BRCryptoAddress.c in Sources */ = {isa = PBXBuildFile; fileRef = 3C97E259224170EC003FD88F /* BRCryptoAddress.c */; };
		3C97E25F2243E589003FD88F /* BRCryptoAccountTests.swift in Sources */ = {isa = PBXBuildFile; fileRef = 3C97E25E2243E589003FD88F /* BRCryptoAccountTests.swift */; };
		3C97E2612243E5EE003FD88F /* BRCryptoNetworkTests.swift in Sources */ = {isa = PBXBuildFile; fileRef = 3C97E2602243E5EE003FD88F /* BRCryptoNetworkTests.swift */; };
		3C97E269224996C3003FD88F /* BRCryptoSystemTests.swift in Sources */ = {isa = PBXBuildFile; fileRef = 3C97E268224996C2003FD88F /* BRCryptoSystemTests.swift */; };
		3C9B8DE922BD52940060C3A9 /* BRGeneric.c in Sources */ = {isa = PBXBuildFile; fileRef = 3C9B8DE122BD52930060C3A9 /* BRGeneric.c */; };
		3C9B8DEA22BD52940060C3A9 /* BRGeneric.c in Sources */ = {isa = PBXBuildFile; fileRef = 3C9B8DE122BD52930060C3A9 /* BRGeneric.c */; };
		3C9B8DEB22BD52940060C3A9 /* BRGenericManager.c in Sources */ = {isa = PBXBuildFile; fileRef = 3C9B8DE222BD52930060C3A9 /* BRGenericManager.c */; };
		3C9B8DEC22BD52940060C3A9 /* BRGenericManager.c in Sources */ = {isa = PBXBuildFile; fileRef = 3C9B8DE222BD52930060C3A9 /* BRGenericManager.c */; };
		3C9B8DED22BD52940060C3A9 /* BRGenericHandlers.c in Sources */ = {isa = PBXBuildFile; fileRef = 3C9B8DE622BD52940060C3A9 /* BRGenericHandlers.c */; };
		3C9B8DEE22BD52940060C3A9 /* BRGenericHandlers.c in Sources */ = {isa = PBXBuildFile; fileRef = 3C9B8DE622BD52940060C3A9 /* BRGenericHandlers.c */; };
		3CA15F80221648D200C84E65 /* libresolv.tbd in Frameworks */ = {isa = PBXBuildFile; fileRef = 3CA15F7F221648D200C84E65 /* libresolv.tbd */; };
		3CA6396F2301FD97006DD57B /* BRSupportTests.swift in Sources */ = {isa = PBXBuildFile; fileRef = 3CA6396E2301FD97006DD57B /* BRSupportTests.swift */; };
		3CA63972230336D9006DD57B /* BREthereumFeeBasis.c in Sources */ = {isa = PBXBuildFile; fileRef = 3CA63971230336D9006DD57B /* BREthereumFeeBasis.c */; };
		3CA639742305B4DF006DD57B /* BRCryptoDebugSupport.swift in Sources */ = {isa = PBXBuildFile; fileRef = 3CA639732305B4DF006DD57B /* BRCryptoDebugSupport.swift */; };
		3CA7BA552350DDA600F40414 /* testHedera.c in Sources */ = {isa = PBXBuildFile; fileRef = C32ADCFD234FDF81000AB7DE /* testHedera.c */; };
		3CA7BA562350DDD600F40414 /* ge.c in Sources */ = {isa = PBXBuildFile; fileRef = C32ADCE9234FDE0C000AB7DE /* ge.c */; };
		3CA7BA572350DDD600F40414 /* keypair.c in Sources */ = {isa = PBXBuildFile; fileRef = C32ADCEB234FDE0C000AB7DE /* keypair.c */; };
		3CA7BA582350DDD600F40414 /* sc.c in Sources */ = {isa = PBXBuildFile; fileRef = C32ADCE5234FDE0C000AB7DE /* sc.c */; };
		3CA7BA592350DDD600F40414 /* sha512.c in Sources */ = {isa = PBXBuildFile; fileRef = C32ADCE8234FDE0C000AB7DE /* sha512.c */; };
		3CA7BA5A2350DDD600F40414 /* sign.c in Sources */ = {isa = PBXBuildFile; fileRef = C32ADCF2234FDE0D000AB7DE /* sign.c */; };
		3CA7BA5B2350DDD600F40414 /* verify.c in Sources */ = {isa = PBXBuildFile; fileRef = C32ADCE6234FDE0C000AB7DE /* verify.c */; };
		3CA7BA5C2350DDDE00F40414 /* fe.c in Sources */ = {isa = PBXBuildFile; fileRef = C32ADCE7234FDE0C000AB7DE /* fe.c */; };
		3CA8B7162346963A0076B8EB /* BREthereumFeeBasis.c in Sources */ = {isa = PBXBuildFile; fileRef = 3CA63971230336D9006DD57B /* BREthereumFeeBasis.c */; };
		3CAB60A920AF8C8500810CE4 /* CoreTests.swift in Sources */ = {isa = PBXBuildFile; fileRef = 3CAB60A820AF8C8500810CE4 /* CoreTests.swift */; };
		3CAB60AB20AF8C8500810CE4 /* libCore.a in Frameworks */ = {isa = PBXBuildFile; fileRef = 3CAB609B20AF8C5D00810CE4 /* libCore.a */; };
		3CAB60B120AF8D1A00810CE4 /* BREthereumEther.c in Sources */ = {isa = PBXBuildFile; fileRef = 3C2A53B320AF595400C430F6 /* BREthereumEther.c */; };
		3CAB60B220AF8D1A00810CE4 /* BREthereumGas.c in Sources */ = {isa = PBXBuildFile; fileRef = 3C2A53B520AF595400C430F6 /* BREthereumGas.c */; };
		3CAB60B320AF8D1A00810CE4 /* BREthereumHash.c in Sources */ = {isa = PBXBuildFile; fileRef = 3C2A53B020AF595400C430F6 /* BREthereumHash.c */; };
		3CAB60B420AF8D1A00810CE4 /* BREthereumAddress.c in Sources */ = {isa = PBXBuildFile; fileRef = 3C2A53B920AF595400C430F6 /* BREthereumAddress.c */; };
		3CAB60B520AF8D1A00810CE4 /* BREthereumSignature.c in Sources */ = {isa = PBXBuildFile; fileRef = 3C2A53AE20AF595400C430F6 /* BREthereumSignature.c */; };
		3CAB60B620AF8D1A00810CE4 /* BREthereumTransaction.c in Sources */ = {isa = PBXBuildFile; fileRef = 3C2A53BB20AF595500C430F6 /* BREthereumTransaction.c */; };
		3CAB60B720AF8D1A00810CE4 /* BREthereumBloomFilter.c in Sources */ = {isa = PBXBuildFile; fileRef = 3C2A53BF20AF595500C430F6 /* BREthereumBloomFilter.c */; };
		3CAB60B820AF8D1A00810CE4 /* BREthereumNetwork.c in Sources */ = {isa = PBXBuildFile; fileRef = 3C2A53C120AF595500C430F6 /* BREthereumNetwork.c */; };
		3CAB60B920AF8D1A00810CE4 /* BREthereumTransactionReceipt.c in Sources */ = {isa = PBXBuildFile; fileRef = 3C2A53C220AF595500C430F6 /* BREthereumTransactionReceipt.c */; };
		3CAB60BA20AF8D1A00810CE4 /* BREthereumAccountState.c in Sources */ = {isa = PBXBuildFile; fileRef = 3C2A53C520AF595500C430F6 /* BREthereumAccountState.c */; };
		3CAB60BB20AF8D1A00810CE4 /* BREthereumLog.c in Sources */ = {isa = PBXBuildFile; fileRef = 3C2A53C620AF595500C430F6 /* BREthereumLog.c */; };
		3CAB60BC20AF8D1A00810CE4 /* BREthereumTransactionStatus.c in Sources */ = {isa = PBXBuildFile; fileRef = 3C2A53C920AF595500C430F6 /* BREthereumTransactionStatus.c */; };
		3CAB60BD20AF8D1A00810CE4 /* BREthereumBlock.c in Sources */ = {isa = PBXBuildFile; fileRef = 3C2A53CB20AF595500C430F6 /* BREthereumBlock.c */; };
		3CAB60BE20AF8D1A00810CE4 /* BREthereumAmount.c in Sources */ = {isa = PBXBuildFile; fileRef = 3C2A53CD20AF595500C430F6 /* BREthereumAmount.c */; };
		3CAB60C020AF8D1A00810CE4 /* BREthereumAccount.c in Sources */ = {isa = PBXBuildFile; fileRef = 3C2A537720AF595400C430F6 /* BREthereumAccount.c */; };
		3CAB60C120AF8D1A00810CE4 /* BREthereumWallet.c in Sources */ = {isa = PBXBuildFile; fileRef = 3C2A539C20AF595400C430F6 /* BREthereumWallet.c */; };
		3CAB60C220AF8D1A00810CE4 /* BREthereumToken.c in Sources */ = {isa = PBXBuildFile; fileRef = 3C2A53AA20AF595400C430F6 /* BREthereumToken.c */; };
		3CAB60C320AF8D1A00810CE4 /* BREthereumContract.c in Sources */ = {isa = PBXBuildFile; fileRef = 3C2A53A920AF595400C430F6 /* BREthereumContract.c */; };
		3CAB60C420AF8D1A00810CE4 /* BREvent.c in Sources */ = {isa = PBXBuildFile; fileRef = 3C2A539220AF595400C430F6 /* BREvent.c */; };
		3CAB60C520AF8D1A00810CE4 /* BREventQueue.c in Sources */ = {isa = PBXBuildFile; fileRef = 3C2A539520AF595400C430F6 /* BREventQueue.c */; };
		3CAB60C820AF8D1A00810CE4 /* BREthereumLES.c in Sources */ = {isa = PBXBuildFile; fileRef = 3C2A538620AF595400C430F6 /* BREthereumLES.c */; };
		3CAB60CA20AF8D1A00810CE4 /* BREthereumLESFrameCoder.c in Sources */ = {isa = PBXBuildFile; fileRef = 3C2A538B20AF595400C430F6 /* BREthereumLESFrameCoder.c */; };
		3CAB60CD20AF8D1A00810CE4 /* BREthereumEWM.c in Sources */ = {isa = PBXBuildFile; fileRef = 3C2A53A220AF595400C430F6 /* BREthereumEWM.c */; };
		3CAB60D120AF8D1A00810CE4 /* BRRlpCoder.c in Sources */ = {isa = PBXBuildFile; fileRef = 3C2A539A20AF595400C430F6 /* BRRlpCoder.c */; };
		3CAB60D220AF8D1A00810CE4 /* BRUtilMath.c in Sources */ = {isa = PBXBuildFile; fileRef = 3C2A537B20AF595400C430F6 /* BRUtilMath.c */; };
		3CAB60D320AF8D1A00810CE4 /* BRUtilMathParse.c in Sources */ = {isa = PBXBuildFile; fileRef = 3C2A537C20AF595400C430F6 /* BRUtilMathParse.c */; };
		3CAB60D420AF8D1A00810CE4 /* BRUtilHex.c in Sources */ = {isa = PBXBuildFile; fileRef = 3C2A537E20AF595400C430F6 /* BRUtilHex.c */; };
		3CAB60D520AF8D1A00810CE4 /* BRBCashAddr.c in Sources */ = {isa = PBXBuildFile; fileRef = 3C590F3D20950C720005597B /* BRBCashAddr.c */; };
		3CAB60D620AF8D1A00810CE4 /* BRAddress.c in Sources */ = {isa = PBXBuildFile; fileRef = 3C590F3420950C720005597B /* BRAddress.c */; };
		3CAB60D720AF8D1A00810CE4 /* BRBase58.c in Sources */ = {isa = PBXBuildFile; fileRef = 3C590F4A20950C730005597B /* BRBase58.c */; };
		3CAB60D820AF8D1A00810CE4 /* BRBech32.c in Sources */ = {isa = PBXBuildFile; fileRef = 3C590F4420950C730005597B /* BRBech32.c */; };
		3CAB60D920AF8D1A00810CE4 /* BRBIP32Sequence.c in Sources */ = {isa = PBXBuildFile; fileRef = 3C590F3220950C720005597B /* BRBIP32Sequence.c */; };
		3CAB60DA20AF8D1A00810CE4 /* BRBIP38Key.c in Sources */ = {isa = PBXBuildFile; fileRef = 3C590F5820950C750005597B /* BRBIP38Key.c */; };
		3CAB60DB20AF8D1A00810CE4 /* BRBIP39Mnemonic.c in Sources */ = {isa = PBXBuildFile; fileRef = 3C590F5920950C750005597B /* BRBIP39Mnemonic.c */; };
		3CAB60DC20AF8D1A00810CE4 /* BRBloomFilter.c in Sources */ = {isa = PBXBuildFile; fileRef = 3C590F4E20950C730005597B /* BRBloomFilter.c */; };
		3CAB60DD20AF8D1A00810CE4 /* BRCrypto.c in Sources */ = {isa = PBXBuildFile; fileRef = 3C590F5520950C740005597B /* BRCrypto.c */; };
		3CAB60DE20AF8D1A00810CE4 /* BRKeyECIES.c in Sources */ = {isa = PBXBuildFile; fileRef = 3CA74EA920AF622D00EDF3E7 /* BRKeyECIES.c */; };
		3CAB60DF20AF8D1A00810CE4 /* BRKey.c in Sources */ = {isa = PBXBuildFile; fileRef = 3C590F5420950C740005597B /* BRKey.c */; };
		3CAB60E020AF8D1A00810CE4 /* BRMerkleBlock.c in Sources */ = {isa = PBXBuildFile; fileRef = 3C590F3520950C720005597B /* BRMerkleBlock.c */; };
		3CAB60E120AF8D1A00810CE4 /* BRPaymentProtocol.c in Sources */ = {isa = PBXBuildFile; fileRef = 3C590F3A20950C720005597B /* BRPaymentProtocol.c */; };
		3CAB60E220AF8D1A00810CE4 /* BRPeer.c in Sources */ = {isa = PBXBuildFile; fileRef = 3C590F5120950C740005597B /* BRPeer.c */; };
		3CAB60E320AF8D1A00810CE4 /* BRPeerManager.c in Sources */ = {isa = PBXBuildFile; fileRef = 3C590F4B20950C730005597B /* BRPeerManager.c */; };
		3CAB60E420AF8D1A00810CE4 /* BRSet.c in Sources */ = {isa = PBXBuildFile; fileRef = 3C590F4D20950C730005597B /* BRSet.c */; };
		3CAB60E520AF8D1A00810CE4 /* BRTransaction.c in Sources */ = {isa = PBXBuildFile; fileRef = 3C590F5320950C740005597B /* BRTransaction.c */; };
		3CAB60E620AF8D1A00810CE4 /* BRWallet.c in Sources */ = {isa = PBXBuildFile; fileRef = 3C590F5720950C740005597B /* BRWallet.c */; };
		3CAB60E720AF8ED800810CE4 /* test.c in Sources */ = {isa = PBXBuildFile; fileRef = 3C2A53A620AF595400C430F6 /* test.c */; };
		3CAB60E820AF8EE000810CE4 /* test.c in Sources */ = {isa = PBXBuildFile; fileRef = 3C42EF8E209763AB000E58E0 /* test.c */; };
		3CAB613320B3536000810CE4 /* testLES.c in Sources */ = {isa = PBXBuildFile; fileRef = 3C2A538920AF595400C430F6 /* testLES.c */; };
		3CBE455B22779F1D00A70C78 /* TransferCreateSendController.swift in Sources */ = {isa = PBXBuildFile; fileRef = 3CCD36B821AC90850032637A /* TransferCreateSendController.swift */; };
		3CCB1349224D1B1700ADCDB9 /* BRBlockChainDB.swift in Sources */ = {isa = PBXBuildFile; fileRef = 3CCB1343224D1B1700ADCDB9 /* BRBlockChainDB.swift */; };
		3CCB134C224D1B1700ADCDB9 /* BRCryptoSystem.swift in Sources */ = {isa = PBXBuildFile; fileRef = 3CCB1347224D1B1700ADCDB9 /* BRCryptoSystem.swift */; };
		3CCB1363224D94C300ADCDB9 /* BRCryptoBaseTests.swift in Sources */ = {isa = PBXBuildFile; fileRef = 3CCB1362224D94C300ADCDB9 /* BRCryptoBaseTests.swift */; };
		3CCC61E8228C6C2000C0A13E /* BRCryptoHash.c in Sources */ = {isa = PBXBuildFile; fileRef = 3CCC61E7228C6C2000C0A13E /* BRCryptoHash.c */; };
		3CCC61EB228C7FB500C0A13E /* BRCryptoFeeBasis.c in Sources */ = {isa = PBXBuildFile; fileRef = 3CCC61EA228C7FB500C0A13E /* BRCryptoFeeBasis.c */; };
		3CCD36B121A5BB8D0032637A /* BRWalletManager.c in Sources */ = {isa = PBXBuildFile; fileRef = 3CCD36B021A5BB8D0032637A /* BRWalletManager.c */; };
		3CCD36B221A5BB8D0032637A /* BRWalletManager.c in Sources */ = {isa = PBXBuildFile; fileRef = 3CCD36B021A5BB8D0032637A /* BRWalletManager.c */; };
		3CCD36BD21AC90860032637A /* WalletViewController.swift in Sources */ = {isa = PBXBuildFile; fileRef = 3CCD36B721AC90850032637A /* WalletViewController.swift */; };
		3CCD36C021AC90860032637A /* SummaryViewController.swift in Sources */ = {isa = PBXBuildFile; fileRef = 3CCD36BA21AC90850032637A /* SummaryViewController.swift */; };
		3CCD36C221AC90860032637A /* WalletTableViewCell.swift in Sources */ = {isa = PBXBuildFile; fileRef = 3CCD36BC21AC90850032637A /* WalletTableViewCell.swift */; };
		3CCD36C421AC92220032637A /* Support.swift in Sources */ = {isa = PBXBuildFile; fileRef = 3CCD36C321AC92210032637A /* Support.swift */; };
		3CD30494213B222A00A0CCED /* BREthereumMessagePIP.c in Sources */ = {isa = PBXBuildFile; fileRef = 3CD30493213B222A00A0CCED /* BREthereumMessagePIP.c */; };
		3CD30496213B226B00A0CCED /* BREthereumMessageP2P.c in Sources */ = {isa = PBXBuildFile; fileRef = 3CD30495213B226B00A0CCED /* BREthereumMessageP2P.c */; };
		3CD30498213B228900A0CCED /* BREthereumMessageDIS.c in Sources */ = {isa = PBXBuildFile; fileRef = 3CD30497213B228900A0CCED /* BREthereumMessageDIS.c */; };
		3CD3049A213B22AF00A0CCED /* BREthereumMessageLES.c in Sources */ = {isa = PBXBuildFile; fileRef = 3CD30499213B22AF00A0CCED /* BREthereumMessageLES.c */; };
		3CD3049D213F281500A0CCED /* BREthereumProvision.c in Sources */ = {isa = PBXBuildFile; fileRef = 3CD3049C213F281500A0CCED /* BREthereumProvision.c */; };
		3CD57F6D21F696C5003B0306 /* BREthereumProofOfWork.c in Sources */ = {isa = PBXBuildFile; fileRef = 3CF38E4721C4421600B771E6 /* BREthereumProofOfWork.c */; };
		3CE48BF521E937580067BFC9 /* BRCryptoTransferTests.swift in Sources */ = {isa = PBXBuildFile; fileRef = 3CE48BF421E937580067BFC9 /* BRCryptoTransferTests.swift */; };
		3CE48BF721E937F70067BFC9 /* BRCryptoWalletManagerTests.swift in Sources */ = {isa = PBXBuildFile; fileRef = 3CE48BF621E937F70067BFC9 /* BRCryptoWalletManagerTests.swift */; };
		3CE48BF921E938370067BFC9 /* BRCryptoWalletTests.swift in Sources */ = {isa = PBXBuildFile; fileRef = 3CE48BF821E938370067BFC9 /* BRCryptoWalletTests.swift */; };
		3CEE8EED216FAFF7008540C8 /* main.c in Sources */ = {isa = PBXBuildFile; fileRef = 3CEE8EEC216FAFF7008540C8 /* main.c */; };
		3CEE8EF3216FB025008540C8 /* libCoreMacOS.a in Frameworks */ = {isa = PBXBuildFile; fileRef = 3C6B17792131CE12003C313B /* libCoreMacOS.a */; };
		3CEF5FB121FB972B0010A811 /* testSup.c in Sources */ = {isa = PBXBuildFile; fileRef = 3CEF5FB021FB972B0010A811 /* testSup.c */; };
		3CEF5FB221FF9DC30010A811 /* BRFileService.c in Sources */ = {isa = PBXBuildFile; fileRef = 3C3DC5BA21DFCA7C004188BD /* BRFileService.c */; };
		3CEF5FD0220521DC0010A811 /* libresolv.tbd in Frameworks */ = {isa = PBXBuildFile; fileRef = 3CEF5FC9220513FC0010A811 /* libresolv.tbd */; };
		3CEF5FD1220521EC0010A811 /* libresolv.tbd in Frameworks */ = {isa = PBXBuildFile; fileRef = 3CEF5FC9220513FC0010A811 /* libresolv.tbd */; };
		3CEF5FD42208C6E40010A811 /* BRAssert.c in Sources */ = {isa = PBXBuildFile; fileRef = 3CEF5FD32208C6E30010A811 /* BRAssert.c */; };
		3CEF5FD52208C6E40010A811 /* BRAssert.c in Sources */ = {isa = PBXBuildFile; fileRef = 3CEF5FD32208C6E30010A811 /* BRAssert.c */; };
		3CF0FC9021657D7B000DE3FE /* BREthereumData.c in Sources */ = {isa = PBXBuildFile; fileRef = 3CF0FC8F21657D7A000DE3FE /* BREthereumData.c */; };
		3CF0FC9121657D7B000DE3FE /* BREthereumData.c in Sources */ = {isa = PBXBuildFile; fileRef = 3CF0FC8F21657D7A000DE3FE /* BREthereumData.c */; };
		3CF38E4821C4421600B771E6 /* BREthereumProofOfWork.c in Sources */ = {isa = PBXBuildFile; fileRef = 3CF38E4721C4421600B771E6 /* BREthereumProofOfWork.c */; };
		3CF66AE622A8342200C1E9BB /* BRCryptoWalletManager.c in Sources */ = {isa = PBXBuildFile; fileRef = 3C97E23D22416AB1003FD88F /* BRCryptoWalletManager.c */; };
		3CF66AE722A8358200C1E9BB /* BRCryptoNetwork.c in Sources */ = {isa = PBXBuildFile; fileRef = 3C97E23922416AB1003FD88F /* BRCryptoNetwork.c */; };
		3CF66B1122AAE45400C1E9BB /* BRCryptoNetwork.swift in Sources */ = {isa = PBXBuildFile; fileRef = 3CF66B0922AAE45300C1E9BB /* BRCryptoNetwork.swift */; };
		3CF66B1222AAE45400C1E9BB /* BRCryptoWallet.swift in Sources */ = {isa = PBXBuildFile; fileRef = 3CF66B0A22AAE45300C1E9BB /* BRCryptoWallet.swift */; };
		3CF66B1322AAE45400C1E9BB /* BRCryptoTransfer.swift in Sources */ = {isa = PBXBuildFile; fileRef = 3CF66B0B22AAE45300C1E9BB /* BRCryptoTransfer.swift */; };
		3CF66B1422AAE45400C1E9BB /* BRCryptoAmount.swift in Sources */ = {isa = PBXBuildFile; fileRef = 3CF66B0C22AAE45400C1E9BB /* BRCryptoAmount.swift */; };
		3CF66B1522AAE45400C1E9BB /* BRCryptoAccount.swift in Sources */ = {isa = PBXBuildFile; fileRef = 3CF66B0D22AAE45400C1E9BB /* BRCryptoAccount.swift */; };
		3CF66B1622AAE45400C1E9BB /* BRCryptoWalletManager.swift in Sources */ = {isa = PBXBuildFile; fileRef = 3CF66B0E22AAE45400C1E9BB /* BRCryptoWalletManager.swift */; };
		3CF66B1722AAE45400C1E9BB /* BRCryptoUnit.swift in Sources */ = {isa = PBXBuildFile; fileRef = 3CF66B0F22AAE45400C1E9BB /* BRCryptoUnit.swift */; };
		3CF66B1822AAE45400C1E9BB /* BRCryptoCurrency.swift in Sources */ = {isa = PBXBuildFile; fileRef = 3CF66B1022AAE45400C1E9BB /* BRCryptoCurrency.swift */; };
		3CF66B1A22AB14E100C1E9BB /* BRCryptoAddress.swift in Sources */ = {isa = PBXBuildFile; fileRef = 3CF66B1922AB14E100C1E9BB /* BRCryptoAddress.swift */; };
		3CF7683422E5F6DB0007BBDA /* BRCryptoKey.swift in Sources */ = {isa = PBXBuildFile; fileRef = 3CF7683322E5F6DB0007BBDA /* BRCryptoKey.swift */; };
		3CFEFE2322BC3AF20044153D /* BRCryptoWalletManagerClient.c in Sources */ = {isa = PBXBuildFile; fileRef = 3CFEFE2122BC3AF20044153D /* BRCryptoWalletManagerClient.c */; };
		3CFEFE2422BC3AF20044153D /* BRCryptoWalletManagerClient.c in Sources */ = {isa = PBXBuildFile; fileRef = 3CFEFE2122BC3AF20044153D /* BRCryptoWalletManagerClient.c */; };
		C30E223F2358FC0A00E584AC /* BRHederaSerialize.c in Sources */ = {isa = PBXBuildFile; fileRef = C30E223D2358FC0900E584AC /* BRHederaSerialize.c */; };
		C30E2245235CC97500E584AC /* BRHederaWallet.c in Sources */ = {isa = PBXBuildFile; fileRef = C30E2244235CC97500E584AC /* BRHederaWallet.c */; };
		C32ADCF4234FDE0D000AB7DE /* sc.c in Sources */ = {isa = PBXBuildFile; fileRef = C32ADCE5234FDE0C000AB7DE /* sc.c */; };
		C32ADCF5234FDE0D000AB7DE /* verify.c in Sources */ = {isa = PBXBuildFile; fileRef = C32ADCE6234FDE0C000AB7DE /* verify.c */; };
		C32ADCF6234FDE0D000AB7DE /* fe.c in Sources */ = {isa = PBXBuildFile; fileRef = C32ADCE7234FDE0C000AB7DE /* fe.c */; };
		C32ADCF7234FDE0D000AB7DE /* sha512.c in Sources */ = {isa = PBXBuildFile; fileRef = C32ADCE8234FDE0C000AB7DE /* sha512.c */; };
		C32ADCF8234FDE0D000AB7DE /* ge.c in Sources */ = {isa = PBXBuildFile; fileRef = C32ADCE9234FDE0C000AB7DE /* ge.c */; };
		C32ADCF9234FDE0D000AB7DE /* keypair.c in Sources */ = {isa = PBXBuildFile; fileRef = C32ADCEB234FDE0C000AB7DE /* keypair.c */; };
		C32ADCFA234FDE0D000AB7DE /* sign.c in Sources */ = {isa = PBXBuildFile; fileRef = C32ADCF2234FDE0D000AB7DE /* sign.c */; };
		C338C79E2356185D00DF3968 /* Transaction.pb-c.c in Sources */ = {isa = PBXBuildFile; fileRef = C338C79D2356185D00DF3968 /* Transaction.pb-c.c */; };
		C338C7A1235618E200DF3968 /* protobuf-c.c in Sources */ = {isa = PBXBuildFile; fileRef = C338C7A0235618E200DF3968 /* protobuf-c.c */; settings = {COMPILER_FLAGS = "-Wno-shorten-64-to-32"; }; };
		C338C7A42356190D00DF3968 /* BasicTypes.pb-c.c in Sources */ = {isa = PBXBuildFile; fileRef = C338C7A22356190D00DF3968 /* BasicTypes.pb-c.c */; };
		C338C7A72356192F00DF3968 /* Timestamp.pb-c.c in Sources */ = {isa = PBXBuildFile; fileRef = C338C7A62356192F00DF3968 /* Timestamp.pb-c.c */; };
		C338C7AA2356195E00DF3968 /* TransactionBody.pb-c.c in Sources */ = {isa = PBXBuildFile; fileRef = C338C7A92356195E00DF3968 /* TransactionBody.pb-c.c */; };
		C338C8122356198600DF3968 /* Duration.pb-c.c in Sources */ = {isa = PBXBuildFile; fileRef = C338C7BD2356198000DF3968 /* Duration.pb-c.c */; };
		C338C81E2356198600DF3968 /* CryptoTransfer.pb-c.c in Sources */ = {isa = PBXBuildFile; fileRef = C338C7DE2356198200DF3968 /* CryptoTransfer.pb-c.c */; };
		C338C83A23561DD900DF3968 /* BRHederaTransaction.c in Sources */ = {isa = PBXBuildFile; fileRef = C338C83923561DD900DF3968 /* BRHederaTransaction.c */; };
		C338C83E2357836700DF3968 /* BRHederaCrypto.c in Sources */ = {isa = PBXBuildFile; fileRef = C338C83C2357836600DF3968 /* BRHederaCrypto.c */; };
		C338C8472358DA0700DF3968 /* BRHederaAccount.c in Sources */ = {isa = PBXBuildFile; fileRef = C338C8462358DA0700DF3968 /* BRHederaAccount.c */; };
		C35019702360E2BA009AF0C3 /* BRHederaAddress.c in Sources */ = {isa = PBXBuildFile; fileRef = C350196F2360E2BA009AF0C3 /* BRHederaAddress.c */; };
		CA92F7902100F9CA0015C966 /* BRKeccak.c in Sources */ = {isa = PBXBuildFile; fileRef = CA92F78F2100F9CA0015C966 /* BRKeccak.c */; };
		CE0DBEB923032F1B00FC72BD /* BRSyncManager.c in Sources */ = {isa = PBXBuildFile; fileRef = CE0DBEB823032F1A00FC72BD /* BRSyncManager.c */; };
		CE179CA7233A4FF400633B97 /* BRCryptoCipher.c in Sources */ = {isa = PBXBuildFile; fileRef = CE179CA6233A4FF400633B97 /* BRCryptoCipher.c */; };
		CE179CA8233A4FF400633B97 /* BRCryptoCipher.c in Sources */ = {isa = PBXBuildFile; fileRef = CE179CA6233A4FF400633B97 /* BRCryptoCipher.c */; };
		CE5E43C0233902A4001E9238 /* BRCryptoHasher.c in Sources */ = {isa = PBXBuildFile; fileRef = CE5E43BE233902A4001E9238 /* BRCryptoHasher.c */; };
		CE5E43C1233902A4001E9238 /* BRCryptoHasher.c in Sources */ = {isa = PBXBuildFile; fileRef = CE5E43BE233902A4001E9238 /* BRCryptoHasher.c */; };
		CE5E43C423390FBB001E9238 /* BRCryptoCoder.c in Sources */ = {isa = PBXBuildFile; fileRef = CE5E43C223390FBB001E9238 /* BRCryptoCoder.c */; };
		CE5E43C523390FBB001E9238 /* BRCryptoCoder.c in Sources */ = {isa = PBXBuildFile; fileRef = CE5E43C223390FBB001E9238 /* BRCryptoCoder.c */; };
		CE5E43C8233930F1001E9238 /* BRCryptoSigner.c in Sources */ = {isa = PBXBuildFile; fileRef = CE5E43C6233930F1001E9238 /* BRCryptoSigner.c */; };
		CE5E43C9233930F1001E9238 /* BRCryptoSigner.c in Sources */ = {isa = PBXBuildFile; fileRef = CE5E43C6233930F1001E9238 /* BRCryptoSigner.c */; };
		CE6040C222BD69E40003967B /* BRWalletManagerEvent.c in Sources */ = {isa = PBXBuildFile; fileRef = CE6040C022BD69E40003967B /* BRWalletManagerEvent.c */; };
		CE6040C322BD69E40003967B /* BRWalletManagerEvent.c in Sources */ = {isa = PBXBuildFile; fileRef = CE6040C022BD69E40003967B /* BRWalletManagerEvent.c */; };
		CEE6CDE92305DDC8006724EB /* testBwm.c in Sources */ = {isa = PBXBuildFile; fileRef = CEE6CDE82305DDA6006724EB /* testBwm.c */; };
		CEF5E0EF2315C166009EF3C0 /* BRCryptoPayment.c in Sources */ = {isa = PBXBuildFile; fileRef = CEF5E0ED2315C166009EF3C0 /* BRCryptoPayment.c */; };
		CEF5E0F02315C166009EF3C0 /* BRCryptoPayment.c in Sources */ = {isa = PBXBuildFile; fileRef = CEF5E0ED2315C166009EF3C0 /* BRCryptoPayment.c */; };
		CEF5E0F22315C290009EF3C0 /* BRCryptoPayment.swift in Sources */ = {isa = PBXBuildFile; fileRef = CEF5E0F12315C290009EF3C0 /* BRCryptoPayment.swift */; };
/* End PBXBuildFile section */

/* Begin PBXContainerItemProxy section */
		3C0EADF52188D920000577A6 /* PBXContainerItemProxy */ = {
			isa = PBXContainerItemProxy;
			containerPortal = 3C590F0E20950C160005597B /* Project object */;
			proxyType = 1;
			remoteGlobalIDString = 3C0EADEA2188D91F000577A6;
			remoteInfo = BRCoreX;
		};
		3C18F8C321950760006F738F /* PBXContainerItemProxy */ = {
			isa = PBXContainerItemProxy;
			containerPortal = 3C590F0E20950C160005597B /* Project object */;
			proxyType = 1;
			remoteGlobalIDString = 3CAB609A20AF8C5D00810CE4;
			remoteInfo = Core;
		};
		3C18F8C521950765006F738F /* PBXContainerItemProxy */ = {
			isa = PBXContainerItemProxy;
			containerPortal = 3C590F0E20950C160005597B /* Project object */;
			proxyType = 1;
			remoteGlobalIDString = 3C0EADEA2188D91F000577A6;
			remoteInfo = BRCoreX;
		};
		3C6B177A2131CE60003C313B /* PBXContainerItemProxy */ = {
			isa = PBXContainerItemProxy;
			containerPortal = 3C590F0E20950C160005597B /* Project object */;
			proxyType = 1;
			remoteGlobalIDString = 3C6B17362131CE12003C313B;
			remoteInfo = CoreMacOS;
		};
		3CAB60AC20AF8C8500810CE4 /* PBXContainerItemProxy */ = {
			isa = PBXContainerItemProxy;
			containerPortal = 3C590F0E20950C160005597B /* Project object */;
			proxyType = 1;
			remoteGlobalIDString = 3CAB609A20AF8C5D00810CE4;
			remoteInfo = Core;
		};
		3CEE8EF1216FB00E008540C8 /* PBXContainerItemProxy */ = {
			isa = PBXContainerItemProxy;
			containerPortal = 3C590F0E20950C160005597B /* Project object */;
			proxyType = 1;
			remoteGlobalIDString = 3C6B17362131CE12003C313B;
			remoteInfo = CoreMacOS;
		};
/* End PBXContainerItemProxy section */

/* Begin PBXCopyFilesBuildPhase section */
		3C18F8CA21950797006F738F /* Embed Frameworks */ = {
			isa = PBXCopyFilesBuildPhase;
			buildActionMask = 2147483647;
			dstPath = "";
			dstSubfolderSpec = 10;
			files = (
				3C18F8C921950797006F738F /* BRCrypto.framework in Embed Frameworks */,
			);
			name = "Embed Frameworks";
			runOnlyForDeploymentPostprocessing = 0;
		};
		3C6B172A2131CB5B003C313B /* CopyFiles */ = {
			isa = PBXCopyFilesBuildPhase;
			buildActionMask = 2147483647;
			dstPath = /usr/share/man/man1/;
			dstSubfolderSpec = 0;
			files = (
			);
			runOnlyForDeploymentPostprocessing = 1;
		};
		3C6B17752131CE12003C313B /* CopyFiles */ = {
			isa = PBXCopyFilesBuildPhase;
			buildActionMask = 2147483647;
			dstPath = "include/$(PRODUCT_NAME)";
			dstSubfolderSpec = 16;
			files = (
			);
			runOnlyForDeploymentPostprocessing = 0;
		};
		3CAB609920AF8C5D00810CE4 /* CopyFiles */ = {
			isa = PBXCopyFilesBuildPhase;
			buildActionMask = 2147483647;
			dstPath = "include/$(PRODUCT_NAME)";
			dstSubfolderSpec = 16;
			files = (
			);
			runOnlyForDeploymentPostprocessing = 0;
		};
		3CEE8EE8216FAFF7008540C8 /* CopyFiles */ = {
			isa = PBXCopyFilesBuildPhase;
			buildActionMask = 2147483647;
			dstPath = /usr/share/man/man1/;
			dstSubfolderSpec = 0;
			files = (
			);
			runOnlyForDeploymentPostprocessing = 1;
		};
/* End PBXCopyFilesBuildPhase section */

/* Begin PBXFileReference section */
		3C0EADEB2188D91F000577A6 /* BRCrypto.framework */ = {isa = PBXFileReference; explicitFileType = wrapper.framework; includeInIndex = 0; path = BRCrypto.framework; sourceTree = BUILT_PRODUCTS_DIR; };
		3C0EADED2188D91F000577A6 /* BRCryptoVersion.h */ = {isa = PBXFileReference; lastKnownFileType = sourcecode.c.h; path = BRCryptoVersion.h; sourceTree = "<group>"; };
		3C0EADEE2188D91F000577A6 /* Info.plist */ = {isa = PBXFileReference; lastKnownFileType = text.plist.xml; path = Info.plist; sourceTree = "<group>"; };
		3C0EADF32188D91F000577A6 /* BRCryptoTests.xctest */ = {isa = PBXFileReference; explicitFileType = wrapper.cfbundle; includeInIndex = 0; path = BRCryptoTests.xctest; sourceTree = BUILT_PRODUCTS_DIR; };
		3C0EADF82188D920000577A6 /* BRCryptoAmountTests.swift */ = {isa = PBXFileReference; lastKnownFileType = sourcecode.swift; path = BRCryptoAmountTests.swift; sourceTree = "<group>"; };
		3C0EADFA2188D920000577A6 /* Info.plist */ = {isa = PBXFileReference; lastKnownFileType = text.plist.xml; path = Info.plist; sourceTree = "<group>"; };
		3C0EAE192191145A000577A6 /* BRSupport.swift */ = {isa = PBXFileReference; lastKnownFileType = sourcecode.swift; path = BRSupport.swift; sourceTree = "<group>"; };
		3C115A062354E8810075ACDA /* BRGenericClient.h */ = {isa = PBXFileReference; lastKnownFileType = sourcecode.c.h; path = BRGenericClient.h; sourceTree = "<group>"; };
		3C115A072354E8810075ACDA /* BRGenericClient.c */ = {isa = PBXFileReference; lastKnownFileType = sourcecode.c.c; path = BRGenericClient.c; sourceTree = "<group>"; };
		3C115A0A2354EB580075ACDA /* BRGenericPrivate.h */ = {isa = PBXFileReference; lastKnownFileType = sourcecode.c.h; path = BRGenericPrivate.h; sourceTree = "<group>"; };
		3C18F8AF21950746006F738F /* BRCryptoDemo.app */ = {isa = PBXFileReference; explicitFileType = wrapper.application; includeInIndex = 0; path = BRCryptoDemo.app; sourceTree = BUILT_PRODUCTS_DIR; };
		3C18F8B121950746006F738F /* CoreDemoAppDelegate.swift */ = {isa = PBXFileReference; lastKnownFileType = sourcecode.swift; path = CoreDemoAppDelegate.swift; sourceTree = "<group>"; };
		3C18F8B821950746006F738F /* Base */ = {isa = PBXFileReference; lastKnownFileType = file.storyboard; name = Base; path = Base.lproj/Main.storyboard; sourceTree = "<group>"; };
		3C18F8BA21950748006F738F /* Assets.xcassets */ = {isa = PBXFileReference; lastKnownFileType = folder.assetcatalog; path = Assets.xcassets; sourceTree = "<group>"; };
		3C18F8BD21950748006F738F /* Base */ = {isa = PBXFileReference; lastKnownFileType = file.storyboard; name = Base; path = Base.lproj/LaunchScreen.storyboard; sourceTree = "<group>"; };
		3C18F8BF21950748006F738F /* Info.plist */ = {isa = PBXFileReference; lastKnownFileType = text.plist.xml; path = Info.plist; sourceTree = "<group>"; };
		3C18F8CB219507E2006F738F /* CoreDemoListener.swift */ = {isa = PBXFileReference; lastKnownFileType = sourcecode.swift; path = CoreDemoListener.swift; sourceTree = "<group>"; };
		3C1C1D812264D01900597848 /* BRBlockChainDBTest.swift */ = {isa = PBXFileReference; lastKnownFileType = sourcecode.swift; path = BRBlockChainDBTest.swift; sourceTree = "<group>"; };
		3C1D1F2122ECDD760028B20C /* CoreTestsConfig.json */ = {isa = PBXFileReference; fileEncoding = 4; lastKnownFileType = text.json; path = CoreTestsConfig.json; sourceTree = "<group>"; };
		3C1D1F2422F0F1740028B20C /* BRCryptoKey.c */ = {isa = PBXFileReference; lastKnownFileType = sourcecode.c.c; path = BRCryptoKey.c; sourceTree = "<group>"; };
		3C2318EF23319424007A3EC1 /* BRCryptoPeer.c */ = {isa = PBXFileReference; lastKnownFileType = sourcecode.c.c; path = BRCryptoPeer.c; sourceTree = "<group>"; };
		3C25BF462236EE40004B093F /* BRBCashParams.c */ = {isa = PBXFileReference; fileEncoding = 4; lastKnownFileType = sourcecode.c.c; path = BRBCashParams.c; sourceTree = "<group>"; };
		3C25BF492236EE70004B093F /* BRChainParams.c */ = {isa = PBXFileReference; fileEncoding = 4; lastKnownFileType = sourcecode.c.c; path = BRChainParams.c; sourceTree = "<group>"; };
		3C2A537720AF595400C430F6 /* BREthereumAccount.c */ = {isa = PBXFileReference; fileEncoding = 4; lastKnownFileType = sourcecode.c.c; path = BREthereumAccount.c; sourceTree = "<group>"; };
		3C2A537920AF595400C430F6 /* BRUtilMath.h */ = {isa = PBXFileReference; fileEncoding = 4; lastKnownFileType = sourcecode.c.h; path = BRUtilMath.h; sourceTree = "<group>"; };
		3C2A537A20AF595400C430F6 /* BRUtilHex.h */ = {isa = PBXFileReference; fileEncoding = 4; lastKnownFileType = sourcecode.c.h; path = BRUtilHex.h; sourceTree = "<group>"; };
		3C2A537B20AF595400C430F6 /* BRUtilMath.c */ = {isa = PBXFileReference; fileEncoding = 4; lastKnownFileType = sourcecode.c.c; path = BRUtilMath.c; sourceTree = "<group>"; };
		3C2A537C20AF595400C430F6 /* BRUtilMathParse.c */ = {isa = PBXFileReference; fileEncoding = 4; lastKnownFileType = sourcecode.c.c; path = BRUtilMathParse.c; sourceTree = "<group>"; };
		3C2A537D20AF595400C430F6 /* BRUtil.h */ = {isa = PBXFileReference; fileEncoding = 4; lastKnownFileType = sourcecode.c.h; path = BRUtil.h; sourceTree = "<group>"; };
		3C2A537E20AF595400C430F6 /* BRUtilHex.c */ = {isa = PBXFileReference; fileEncoding = 4; lastKnownFileType = sourcecode.c.c; path = BRUtilHex.c; sourceTree = "<group>"; };
		3C2A538420AF595400C430F6 /* BREthereumLESFrameCoder.h */ = {isa = PBXFileReference; fileEncoding = 4; lastKnownFileType = sourcecode.c.h; path = BREthereumLESFrameCoder.h; sourceTree = "<group>"; };
		3C2A538620AF595400C430F6 /* BREthereumLES.c */ = {isa = PBXFileReference; fileEncoding = 4; lastKnownFileType = sourcecode.c.c; path = BREthereumLES.c; sourceTree = "<group>"; };
		3C2A538920AF595400C430F6 /* testLES.c */ = {isa = PBXFileReference; fileEncoding = 4; lastKnownFileType = sourcecode.c.c; path = testLES.c; sourceTree = "<group>"; };
		3C2A538B20AF595400C430F6 /* BREthereumLESFrameCoder.c */ = {isa = PBXFileReference; fileEncoding = 4; lastKnownFileType = sourcecode.c.c; path = BREthereumLESFrameCoder.c; sourceTree = "<group>"; };
		3C2A538E20AF595400C430F6 /* BREthereumLES.h */ = {isa = PBXFileReference; fileEncoding = 4; lastKnownFileType = sourcecode.c.h; path = BREthereumLES.h; sourceTree = "<group>"; };
		3C2A539020AF595400C430F6 /* BREthereumWallet.h */ = {isa = PBXFileReference; fileEncoding = 4; lastKnownFileType = sourcecode.c.h; path = BREthereumWallet.h; sourceTree = "<group>"; };
		3C2A539220AF595400C430F6 /* BREvent.c */ = {isa = PBXFileReference; fileEncoding = 4; lastKnownFileType = sourcecode.c.c; path = BREvent.c; sourceTree = "<group>"; };
		3C2A539320AF595400C430F6 /* BREventQueue.h */ = {isa = PBXFileReference; fileEncoding = 4; lastKnownFileType = sourcecode.c.h; path = BREventQueue.h; sourceTree = "<group>"; };
		3C2A539420AF595400C430F6 /* BREvent.h */ = {isa = PBXFileReference; fileEncoding = 4; lastKnownFileType = sourcecode.c.h; path = BREvent.h; sourceTree = "<group>"; };
		3C2A539520AF595400C430F6 /* BREventQueue.c */ = {isa = PBXFileReference; fileEncoding = 4; lastKnownFileType = sourcecode.c.c; path = BREventQueue.c; sourceTree = "<group>"; };
		3C2A539620AF595400C430F6 /* BREthereum.h */ = {isa = PBXFileReference; fileEncoding = 4; lastKnownFileType = sourcecode.c.h; path = BREthereum.h; sourceTree = "<group>"; };
		3C2A539820AF595400C430F6 /* BRRlp.h */ = {isa = PBXFileReference; fileEncoding = 4; lastKnownFileType = sourcecode.c.h; path = BRRlp.h; sourceTree = "<group>"; };
		3C2A539920AF595400C430F6 /* BRRlpCoder.h */ = {isa = PBXFileReference; fileEncoding = 4; lastKnownFileType = sourcecode.c.h; path = BRRlpCoder.h; sourceTree = "<group>"; };
		3C2A539A20AF595400C430F6 /* BRRlpCoder.c */ = {isa = PBXFileReference; fileEncoding = 4; lastKnownFileType = sourcecode.c.c; path = BRRlpCoder.c; sourceTree = "<group>"; };
		3C2A539C20AF595400C430F6 /* BREthereumWallet.c */ = {isa = PBXFileReference; fileEncoding = 4; lastKnownFileType = sourcecode.c.c; path = BREthereumWallet.c; sourceTree = "<group>"; };
		3C2A53A020AF595400C430F6 /* BREthereumEWM.h */ = {isa = PBXFileReference; fileEncoding = 4; lastKnownFileType = sourcecode.c.h; path = BREthereumEWM.h; sourceTree = "<group>"; };
		3C2A53A220AF595400C430F6 /* BREthereumEWM.c */ = {isa = PBXFileReference; fileEncoding = 4; lastKnownFileType = sourcecode.c.c; path = BREthereumEWM.c; sourceTree = "<group>"; };
		3C2A53A320AF595400C430F6 /* BREthereumEWMPrivate.h */ = {isa = PBXFileReference; fileEncoding = 4; lastKnownFileType = sourcecode.c.h; path = BREthereumEWMPrivate.h; sourceTree = "<group>"; };
		3C2A53A520AF595400C430F6 /* BREthereumAccount.h */ = {isa = PBXFileReference; fileEncoding = 4; lastKnownFileType = sourcecode.c.h; path = BREthereumAccount.h; sourceTree = "<group>"; };
		3C2A53A620AF595400C430F6 /* test.c */ = {isa = PBXFileReference; fileEncoding = 4; lastKnownFileType = sourcecode.c.c; path = test.c; sourceTree = "<group>"; };
		3C2A53A820AF595400C430F6 /* BREthereumToken.h */ = {isa = PBXFileReference; fileEncoding = 4; lastKnownFileType = sourcecode.c.h; path = BREthereumToken.h; sourceTree = "<group>"; };
		3C2A53A920AF595400C430F6 /* BREthereumContract.c */ = {isa = PBXFileReference; fileEncoding = 4; lastKnownFileType = sourcecode.c.c; path = BREthereumContract.c; sourceTree = "<group>"; };
		3C2A53AA20AF595400C430F6 /* BREthereumToken.c */ = {isa = PBXFileReference; fileEncoding = 4; lastKnownFileType = sourcecode.c.c; path = BREthereumToken.c; sourceTree = "<group>"; };
		3C2A53AB20AF595400C430F6 /* BREthereumContract.h */ = {isa = PBXFileReference; fileEncoding = 4; lastKnownFileType = sourcecode.c.h; path = BREthereumContract.h; sourceTree = "<group>"; };
		3C2A53AD20AF595400C430F6 /* BREthereumEther.h */ = {isa = PBXFileReference; fileEncoding = 4; lastKnownFileType = sourcecode.c.h; path = BREthereumEther.h; sourceTree = "<group>"; };
		3C2A53AE20AF595400C430F6 /* BREthereumSignature.c */ = {isa = PBXFileReference; fileEncoding = 4; lastKnownFileType = sourcecode.c.c; path = BREthereumSignature.c; sourceTree = "<group>"; };
		3C2A53AF20AF595400C430F6 /* BREthereumGas.h */ = {isa = PBXFileReference; fileEncoding = 4; lastKnownFileType = sourcecode.c.h; path = BREthereumGas.h; sourceTree = "<group>"; };
		3C2A53B020AF595400C430F6 /* BREthereumHash.c */ = {isa = PBXFileReference; fileEncoding = 4; lastKnownFileType = sourcecode.c.c; path = BREthereumHash.c; sourceTree = "<group>"; };
		3C2A53B120AF595400C430F6 /* BREthereumLogic.h */ = {isa = PBXFileReference; fileEncoding = 4; lastKnownFileType = sourcecode.c.h; path = BREthereumLogic.h; sourceTree = "<group>"; };
		3C2A53B220AF595400C430F6 /* BREthereumAddress.h */ = {isa = PBXFileReference; fileEncoding = 4; lastKnownFileType = sourcecode.c.h; path = BREthereumAddress.h; sourceTree = "<group>"; };
		3C2A53B320AF595400C430F6 /* BREthereumEther.c */ = {isa = PBXFileReference; fileEncoding = 4; lastKnownFileType = sourcecode.c.c; path = BREthereumEther.c; sourceTree = "<group>"; };
		3C2A53B420AF595400C430F6 /* BREthereumHash.h */ = {isa = PBXFileReference; fileEncoding = 4; lastKnownFileType = sourcecode.c.h; path = BREthereumHash.h; sourceTree = "<group>"; };
		3C2A53B520AF595400C430F6 /* BREthereumGas.c */ = {isa = PBXFileReference; fileEncoding = 4; lastKnownFileType = sourcecode.c.c; path = BREthereumGas.c; sourceTree = "<group>"; };
		3C2A53B620AF595400C430F6 /* BREthereumBase.h */ = {isa = PBXFileReference; fileEncoding = 4; lastKnownFileType = sourcecode.c.h; path = BREthereumBase.h; sourceTree = "<group>"; };
		3C2A53B720AF595400C430F6 /* BREthereumSignature.h */ = {isa = PBXFileReference; fileEncoding = 4; lastKnownFileType = sourcecode.c.h; path = BREthereumSignature.h; sourceTree = "<group>"; };
		3C2A53B920AF595400C430F6 /* BREthereumAddress.c */ = {isa = PBXFileReference; fileEncoding = 4; lastKnownFileType = sourcecode.c.c; path = BREthereumAddress.c; sourceTree = "<group>"; };
		3C2A53BB20AF595500C430F6 /* BREthereumTransaction.c */ = {isa = PBXFileReference; fileEncoding = 4; lastKnownFileType = sourcecode.c.c; path = BREthereumTransaction.c; sourceTree = "<group>"; };
		3C2A53BC20AF595500C430F6 /* BREthereumBlockChain.h */ = {isa = PBXFileReference; fileEncoding = 4; lastKnownFileType = sourcecode.c.h; path = BREthereumBlockChain.h; sourceTree = "<group>"; };
		3C2A53BD20AF595500C430F6 /* BREthereumLog.h */ = {isa = PBXFileReference; fileEncoding = 4; lastKnownFileType = sourcecode.c.h; path = BREthereumLog.h; sourceTree = "<group>"; };
		3C2A53BE20AF595500C430F6 /* BREthereumAccountState.h */ = {isa = PBXFileReference; fileEncoding = 4; lastKnownFileType = sourcecode.c.h; path = BREthereumAccountState.h; sourceTree = "<group>"; };
		3C2A53BF20AF595500C430F6 /* BREthereumBloomFilter.c */ = {isa = PBXFileReference; fileEncoding = 4; lastKnownFileType = sourcecode.c.c; path = BREthereumBloomFilter.c; sourceTree = "<group>"; };
		3C2A53C020AF595500C430F6 /* BREthereumTransactionStatus.h */ = {isa = PBXFileReference; fileEncoding = 4; lastKnownFileType = sourcecode.c.h; path = BREthereumTransactionStatus.h; sourceTree = "<group>"; };
		3C2A53C120AF595500C430F6 /* BREthereumNetwork.c */ = {isa = PBXFileReference; fileEncoding = 4; lastKnownFileType = sourcecode.c.c; path = BREthereumNetwork.c; sourceTree = "<group>"; };
		3C2A53C220AF595500C430F6 /* BREthereumTransactionReceipt.c */ = {isa = PBXFileReference; fileEncoding = 4; lastKnownFileType = sourcecode.c.c; path = BREthereumTransactionReceipt.c; sourceTree = "<group>"; };
		3C2A53C320AF595500C430F6 /* BREthereumBlock.h */ = {isa = PBXFileReference; fileEncoding = 4; lastKnownFileType = sourcecode.c.h; path = BREthereumBlock.h; sourceTree = "<group>"; };
		3C2A53C420AF595500C430F6 /* BREthereumAmount.h */ = {isa = PBXFileReference; fileEncoding = 4; lastKnownFileType = sourcecode.c.h; path = BREthereumAmount.h; sourceTree = "<group>"; };
		3C2A53C520AF595500C430F6 /* BREthereumAccountState.c */ = {isa = PBXFileReference; fileEncoding = 4; lastKnownFileType = sourcecode.c.c; path = BREthereumAccountState.c; sourceTree = "<group>"; };
		3C2A53C620AF595500C430F6 /* BREthereumLog.c */ = {isa = PBXFileReference; fileEncoding = 4; lastKnownFileType = sourcecode.c.c; path = BREthereumLog.c; sourceTree = "<group>"; };
		3C2A53C720AF595500C430F6 /* BREthereumTransaction.h */ = {isa = PBXFileReference; fileEncoding = 4; lastKnownFileType = sourcecode.c.h; path = BREthereumTransaction.h; sourceTree = "<group>"; };
		3C2A53C820AF595500C430F6 /* BREthereumNetwork.h */ = {isa = PBXFileReference; fileEncoding = 4; lastKnownFileType = sourcecode.c.h; path = BREthereumNetwork.h; sourceTree = "<group>"; };
		3C2A53C920AF595500C430F6 /* BREthereumTransactionStatus.c */ = {isa = PBXFileReference; fileEncoding = 4; lastKnownFileType = sourcecode.c.c; path = BREthereumTransactionStatus.c; sourceTree = "<group>"; };
		3C2A53CA20AF595500C430F6 /* BREthereumBloomFilter.h */ = {isa = PBXFileReference; fileEncoding = 4; lastKnownFileType = sourcecode.c.h; path = BREthereumBloomFilter.h; sourceTree = "<group>"; };
		3C2A53CB20AF595500C430F6 /* BREthereumBlock.c */ = {isa = PBXFileReference; fileEncoding = 4; lastKnownFileType = sourcecode.c.c; path = BREthereumBlock.c; sourceTree = "<group>"; };
		3C2A53CC20AF595500C430F6 /* BREthereumTransactionReceipt.h */ = {isa = PBXFileReference; fileEncoding = 4; lastKnownFileType = sourcecode.c.h; path = BREthereumTransactionReceipt.h; sourceTree = "<group>"; };
		3C2A53CD20AF595500C430F6 /* BREthereumAmount.c */ = {isa = PBXFileReference; fileEncoding = 4; lastKnownFileType = sourcecode.c.c; path = BREthereumAmount.c; sourceTree = "<group>"; };
		3C386DBD20C6F4AE0065E355 /* BREthereumLESRandom.h */ = {isa = PBXFileReference; fileEncoding = 4; lastKnownFileType = sourcecode.c.h; path = BREthereumLESRandom.h; sourceTree = "<group>"; };
		3C386DC120C6F4AE0065E355 /* BREthereumLESRandom.c */ = {isa = PBXFileReference; fileEncoding = 4; lastKnownFileType = sourcecode.c.c; path = BREthereumLESRandom.c; sourceTree = "<group>"; };
		3C386DCA20C6F5E40065E355 /* BREthereumBCS.c */ = {isa = PBXFileReference; fileEncoding = 4; lastKnownFileType = sourcecode.c.c; path = BREthereumBCS.c; sourceTree = "<group>"; };
		3C386DCB20C6F5E40065E355 /* BREthereumBlockChainSlice.h */ = {isa = PBXFileReference; fileEncoding = 4; lastKnownFileType = sourcecode.c.h; path = BREthereumBlockChainSlice.h; sourceTree = "<group>"; };
		3C386DCC20C6F5E40065E355 /* BREthereumBCSPrivate.h */ = {isa = PBXFileReference; fileEncoding = 4; lastKnownFileType = sourcecode.c.h; path = BREthereumBCSPrivate.h; sourceTree = "<group>"; };
		3C386DCD20C6F5E40065E355 /* BREthereumBCSEvent.c */ = {isa = PBXFileReference; fileEncoding = 4; lastKnownFileType = sourcecode.c.c; path = BREthereumBCSEvent.c; sourceTree = "<group>"; };
		3C386DCE20C6F5E40065E355 /* BREthereumBCS.h */ = {isa = PBXFileReference; fileEncoding = 4; lastKnownFileType = sourcecode.c.h; path = BREthereumBCS.h; sourceTree = "<group>"; };
		3C386DD120C6F6060065E355 /* BREthereumEWMClient.c */ = {isa = PBXFileReference; fileEncoding = 4; lastKnownFileType = sourcecode.c.c; path = BREthereumEWMClient.c; sourceTree = "<group>"; };
		3C386DD220C6F6070065E355 /* BREthereumEWMEvent.c */ = {isa = PBXFileReference; fileEncoding = 4; lastKnownFileType = sourcecode.c.c; path = BREthereumEWMEvent.c; sourceTree = "<group>"; };
		3C3B37FB20D82335004F9928 /* BREventAlarm.c */ = {isa = PBXFileReference; fileEncoding = 4; lastKnownFileType = sourcecode.c.c; path = BREventAlarm.c; sourceTree = "<group>"; };
		3C3B37FC20D82335004F9928 /* BREventAlarm.h */ = {isa = PBXFileReference; fileEncoding = 4; lastKnownFileType = sourcecode.c.h; path = BREventAlarm.h; sourceTree = "<group>"; };
		3C3DC5B921DFCA7C004188BD /* BRFileService.h */ = {isa = PBXFileReference; lastKnownFileType = sourcecode.c.h; path = BRFileService.h; sourceTree = "<group>"; };
		3C3DC5BA21DFCA7C004188BD /* BRFileService.c */ = {isa = PBXFileReference; lastKnownFileType = sourcecode.c.c; path = BRFileService.c; sourceTree = "<group>"; };
		3C42EF512095143D000E58E0 /* module.modulemap */ = {isa = PBXFileReference; fileEncoding = 4; lastKnownFileType = "sourcecode.module-map"; path = module.modulemap; sourceTree = "<group>"; };
		3C42EF8E209763AB000E58E0 /* test.c */ = {isa = PBXFileReference; fileEncoding = 4; lastKnownFileType = sourcecode.c.c; path = test.c; sourceTree = "<group>"; };
		3C45208623887AB400F98290 /* BRCryptoFeeBasis.h */ = {isa = PBXFileReference; fileEncoding = 4; lastKnownFileType = sourcecode.c.h; path = BRCryptoFeeBasis.h; sourceTree = "<group>"; };
		3C45208723887AB400F98290 /* BRCryptoCurrency.h */ = {isa = PBXFileReference; fileEncoding = 4; lastKnownFileType = sourcecode.c.h; path = BRCryptoCurrency.h; sourceTree = "<group>"; };
		3C45208823887AB400F98290 /* BRCryptoSigner.h */ = {isa = PBXFileReference; fileEncoding = 4; lastKnownFileType = sourcecode.c.h; path = BRCryptoSigner.h; sourceTree = "<group>"; };
		3C45208923887AB400F98290 /* BRCryptoAccount.h */ = {isa = PBXFileReference; fileEncoding = 4; lastKnownFileType = sourcecode.c.h; path = BRCryptoAccount.h; sourceTree = "<group>"; };
		3C45208A23887AB400F98290 /* BRCryptoWalletManagerClient.h */ = {isa = PBXFileReference; fileEncoding = 4; lastKnownFileType = sourcecode.c.h; path = BRCryptoWalletManagerClient.h; sourceTree = "<group>"; };
		3C45208B23887AB400F98290 /* BRCryptoUnit.h */ = {isa = PBXFileReference; fileEncoding = 4; lastKnownFileType = sourcecode.c.h; path = BRCryptoUnit.h; sourceTree = "<group>"; };
		3C45208D23887AB400F98290 /* BRCryptoAddress.h */ = {isa = PBXFileReference; fileEncoding = 4; lastKnownFileType = sourcecode.c.h; path = BRCryptoAddress.h; sourceTree = "<group>"; };
		3C45208E23887AB400F98290 /* BRCryptoWalletManager.h */ = {isa = PBXFileReference; fileEncoding = 4; lastKnownFileType = sourcecode.c.h; path = BRCryptoWalletManager.h; sourceTree = "<group>"; };
		3C45208F23887AB400F98290 /* BRCryptoPeer.h */ = {isa = PBXFileReference; fileEncoding = 4; lastKnownFileType = sourcecode.c.h; path = BRCryptoPeer.h; sourceTree = "<group>"; };
		3C45209023887AB400F98290 /* BRCryptoHasher.h */ = {isa = PBXFileReference; fileEncoding = 4; lastKnownFileType = sourcecode.c.h; path = BRCryptoHasher.h; sourceTree = "<group>"; };
		3C45209123887AB400F98290 /* BRCryptoPayment.h */ = {isa = PBXFileReference; fileEncoding = 4; lastKnownFileType = sourcecode.c.h; path = BRCryptoPayment.h; sourceTree = "<group>"; };
		3C45209223887AB400F98290 /* BRCryptoWallet.h */ = {isa = PBXFileReference; fileEncoding = 4; lastKnownFileType = sourcecode.c.h; path = BRCryptoWallet.h; sourceTree = "<group>"; };
		3C45209323887AB400F98290 /* BRCryptoCoder.h */ = {isa = PBXFileReference; fileEncoding = 4; lastKnownFileType = sourcecode.c.h; path = BRCryptoCoder.h; sourceTree = "<group>"; };
		3C45209423887AB400F98290 /* BRCryptoNetwork.h */ = {isa = PBXFileReference; fileEncoding = 4; lastKnownFileType = sourcecode.c.h; path = BRCryptoNetwork.h; sourceTree = "<group>"; };
		3C45209523887AB400F98290 /* BRCryptoTransfer.h */ = {isa = PBXFileReference; fileEncoding = 4; lastKnownFileType = sourcecode.c.h; path = BRCryptoTransfer.h; sourceTree = "<group>"; };
		3C45209623887AB400F98290 /* BRCryptoBase.h */ = {isa = PBXFileReference; fileEncoding = 4; lastKnownFileType = sourcecode.c.h; path = BRCryptoBase.h; sourceTree = "<group>"; };
		3C45209723887AB400F98290 /* BRCryptoCipher.h */ = {isa = PBXFileReference; fileEncoding = 4; lastKnownFileType = sourcecode.c.h; path = BRCryptoCipher.h; sourceTree = "<group>"; };
		3C45209823887AB400F98290 /* BRCryptoHash.h */ = {isa = PBXFileReference; fileEncoding = 4; lastKnownFileType = sourcecode.c.h; path = BRCryptoHash.h; sourceTree = "<group>"; };
		3C45209923887AB400F98290 /* BRCryptoKey.h */ = {isa = PBXFileReference; fileEncoding = 4; lastKnownFileType = sourcecode.c.h; path = BRCryptoKey.h; sourceTree = "<group>"; };
		3C45209A23887AB400F98290 /* BRCryptoAmount.h */ = {isa = PBXFileReference; fileEncoding = 4; lastKnownFileType = sourcecode.c.h; path = BRCryptoAmount.h; sourceTree = "<group>"; };
		3C45209B23887AB400F98290 /* BRCryptoStatus.h */ = {isa = PBXFileReference; fileEncoding = 4; lastKnownFileType = sourcecode.c.h; path = BRCryptoStatus.h; sourceTree = "<group>"; };
		3C45209C2388913400F98290 /* BRCryptoTransferP.h */ = {isa = PBXFileReference; lastKnownFileType = sourcecode.c.h; path = BRCryptoTransferP.h; sourceTree = "<group>"; };
		3C45209E2388942B00F98290 /* BRCryptoWalletP.h */ = {isa = PBXFileReference; lastKnownFileType = sourcecode.c.h; path = BRCryptoWalletP.h; sourceTree = "<group>"; };
		3C45209F2388954400F98290 /* BRCryptoNetworkP.h */ = {isa = PBXFileReference; lastKnownFileType = sourcecode.c.h; path = BRCryptoNetworkP.h; sourceTree = "<group>"; };
		3C4520A0238896F800F98290 /* BRCryptoAccountP.h */ = {isa = PBXFileReference; lastKnownFileType = sourcecode.c.h; path = BRCryptoAccountP.h; sourceTree = "<group>"; };
		3C4520A1238897E000F98290 /* BRCryptoFeeBasisP.h */ = {isa = PBXFileReference; lastKnownFileType = sourcecode.c.h; path = BRCryptoFeeBasisP.h; sourceTree = "<group>"; };
		3C4520AA238F173600F98290 /* BRCryptoSync.h */ = {isa = PBXFileReference; lastKnownFileType = sourcecode.c.h; path = BRCryptoSync.h; sourceTree = "<group>"; };
		3C4B1AA5234CDFA200189DD5 /* InstallCoreTestsConfig.sh */ = {isa = PBXFileReference; lastKnownFileType = text.script.sh; path = InstallCoreTestsConfig.sh; sourceTree = "<group>"; };
		3C54A7FD2121F1D200C57B1B /* BREthereumMessage.h */ = {isa = PBXFileReference; lastKnownFileType = sourcecode.c.h; path = BREthereumMessage.h; sourceTree = "<group>"; };
		3C54A7FE2121F1D200C57B1B /* BREthereumMessage.c */ = {isa = PBXFileReference; lastKnownFileType = sourcecode.c.c; path = BREthereumMessage.c; sourceTree = "<group>"; };
		3C54A8002122284900C57B1B /* BREthereumNode.h */ = {isa = PBXFileReference; lastKnownFileType = sourcecode.c.h; path = BREthereumNode.h; sourceTree = "<group>"; };
		3C54A8012122284900C57B1B /* BREthereumNode.c */ = {isa = PBXFileReference; lastKnownFileType = sourcecode.c.c; path = BREthereumNode.c; sourceTree = "<group>"; };
		3C54A80321234C9700C57B1B /* BREthereumNodeEndpoint.h */ = {isa = PBXFileReference; lastKnownFileType = sourcecode.c.h; path = BREthereumNodeEndpoint.h; sourceTree = "<group>"; };
		3C54A80421234C9700C57B1B /* BREthereumNodeEndpoint.c */ = {isa = PBXFileReference; lastKnownFileType = sourcecode.c.c; path = BREthereumNodeEndpoint.c; sourceTree = "<group>"; };
		3C56C97C22F8F8C20054AD21 /* BRCryptoStatus.c */ = {isa = PBXFileReference; fileEncoding = 4; lastKnownFileType = sourcecode.c.c; path = BRCryptoStatus.c; sourceTree = "<group>"; };
		3C56C97E22FA27DD0054AD21 /* TransferCreateRecvController.swift */ = {isa = PBXFileReference; lastKnownFileType = sourcecode.swift; path = TransferCreateRecvController.swift; sourceTree = "<group>"; };
		3C56C98022FA28190054AD21 /* TransferCreatePaymentController.swift */ = {isa = PBXFileReference; lastKnownFileType = sourcecode.swift; path = TransferCreatePaymentController.swift; sourceTree = "<group>"; };
		3C56C98222FA28310054AD21 /* TransferCreateSweepController.swift */ = {isa = PBXFileReference; lastKnownFileType = sourcecode.swift; path = TransferCreateSweepController.swift; sourceTree = "<group>"; };
		3C56C98422FA2B620054AD21 /* TransferCreateController.swift */ = {isa = PBXFileReference; lastKnownFileType = sourcecode.swift; path = TransferCreateController.swift; sourceTree = "<group>"; };
		3C590F3220950C720005597B /* BRBIP32Sequence.c */ = {isa = PBXFileReference; fileEncoding = 4; lastKnownFileType = sourcecode.c.c; path = BRBIP32Sequence.c; sourceTree = "<group>"; };
		3C590F3320950C720005597B /* BRBIP39Mnemonic.h */ = {isa = PBXFileReference; fileEncoding = 4; lastKnownFileType = sourcecode.c.h; path = BRBIP39Mnemonic.h; sourceTree = "<group>"; };
		3C590F3420950C720005597B /* BRAddress.c */ = {isa = PBXFileReference; fileEncoding = 4; lastKnownFileType = sourcecode.c.c; path = BRAddress.c; sourceTree = "<group>"; };
		3C590F3520950C720005597B /* BRMerkleBlock.c */ = {isa = PBXFileReference; fileEncoding = 4; lastKnownFileType = sourcecode.c.c; path = BRMerkleBlock.c; sourceTree = "<group>"; };
		3C590F3620950C720005597B /* BRCrypto.h */ = {isa = PBXFileReference; fileEncoding = 4; lastKnownFileType = sourcecode.c.h; path = BRCrypto.h; sourceTree = "<group>"; };
		3C590F3720950C720005597B /* BRAddress.h */ = {isa = PBXFileReference; fileEncoding = 4; lastKnownFileType = sourcecode.c.h; path = BRAddress.h; sourceTree = "<group>"; };
		3C590F3820950C720005597B /* BRArray.h */ = {isa = PBXFileReference; fileEncoding = 4; lastKnownFileType = sourcecode.c.h; path = BRArray.h; sourceTree = "<group>"; };
		3C590F3920950C720005597B /* BRBech32.h */ = {isa = PBXFileReference; fileEncoding = 4; lastKnownFileType = sourcecode.c.h; path = BRBech32.h; sourceTree = "<group>"; };
		3C590F3A20950C720005597B /* BRPaymentProtocol.c */ = {isa = PBXFileReference; fileEncoding = 4; lastKnownFileType = sourcecode.c.c; path = BRPaymentProtocol.c; sourceTree = "<group>"; };
		3C590F3C20950C720005597B /* BRBCashParams.h */ = {isa = PBXFileReference; fileEncoding = 4; lastKnownFileType = sourcecode.c.h; path = BRBCashParams.h; sourceTree = "<group>"; };
		3C590F3D20950C720005597B /* BRBCashAddr.c */ = {isa = PBXFileReference; fileEncoding = 4; lastKnownFileType = sourcecode.c.c; path = BRBCashAddr.c; sourceTree = "<group>"; };
		3C590F3E20950C720005597B /* BRBCashAddr.h */ = {isa = PBXFileReference; fileEncoding = 4; lastKnownFileType = sourcecode.c.h; path = BRBCashAddr.h; sourceTree = "<group>"; };
		3C590F3F20950C720005597B /* BRBIP39WordsEn.h */ = {isa = PBXFileReference; fileEncoding = 4; lastKnownFileType = sourcecode.c.h; path = BRBIP39WordsEn.h; sourceTree = "<group>"; };
		3C590F4020950C720005597B /* BRBloomFilter.h */ = {isa = PBXFileReference; fileEncoding = 4; lastKnownFileType = sourcecode.c.h; path = BRBloomFilter.h; sourceTree = "<group>"; };
		3C590F4120950C720005597B /* BRPaymentProtocol.h */ = {isa = PBXFileReference; fileEncoding = 4; lastKnownFileType = sourcecode.c.h; path = BRPaymentProtocol.h; sourceTree = "<group>"; };
		3C590F4220950C720005597B /* BRKey.h */ = {isa = PBXFileReference; fileEncoding = 4; lastKnownFileType = sourcecode.c.h; path = BRKey.h; sourceTree = "<group>"; };
		3C590F4320950C730005597B /* BRBIP38Key.h */ = {isa = PBXFileReference; fileEncoding = 4; lastKnownFileType = sourcecode.c.h; path = BRBIP38Key.h; sourceTree = "<group>"; };
		3C590F4420950C730005597B /* BRBech32.c */ = {isa = PBXFileReference; fileEncoding = 4; lastKnownFileType = sourcecode.c.c; path = BRBech32.c; sourceTree = "<group>"; };
		3C590F4520950C730005597B /* BRBIP32Sequence.h */ = {isa = PBXFileReference; fileEncoding = 4; lastKnownFileType = sourcecode.c.h; path = BRBIP32Sequence.h; sourceTree = "<group>"; };
		3C590F4620950C730005597B /* BRWallet.h */ = {isa = PBXFileReference; fileEncoding = 4; lastKnownFileType = sourcecode.c.h; path = BRWallet.h; sourceTree = "<group>"; };
		3C590F4720950C730005597B /* BRTransaction.h */ = {isa = PBXFileReference; fileEncoding = 4; lastKnownFileType = sourcecode.c.h; path = BRTransaction.h; sourceTree = "<group>"; };
		3C590F4820950C730005597B /* BRInt.h */ = {isa = PBXFileReference; fileEncoding = 4; lastKnownFileType = sourcecode.c.h; path = BRInt.h; sourceTree = "<group>"; };
		3C590F4920950C730005597B /* BRMerkleBlock.h */ = {isa = PBXFileReference; fileEncoding = 4; lastKnownFileType = sourcecode.c.h; path = BRMerkleBlock.h; sourceTree = "<group>"; };
		3C590F4A20950C730005597B /* BRBase58.c */ = {isa = PBXFileReference; fileEncoding = 4; lastKnownFileType = sourcecode.c.c; path = BRBase58.c; sourceTree = "<group>"; };
		3C590F4B20950C730005597B /* BRPeerManager.c */ = {isa = PBXFileReference; fileEncoding = 4; lastKnownFileType = sourcecode.c.c; path = BRPeerManager.c; sourceTree = "<group>"; };
		3C590F4C20950C730005597B /* BRPeerManager.h */ = {isa = PBXFileReference; fileEncoding = 4; lastKnownFileType = sourcecode.c.h; path = BRPeerManager.h; sourceTree = "<group>"; };
		3C590F4D20950C730005597B /* BRSet.c */ = {isa = PBXFileReference; fileEncoding = 4; lastKnownFileType = sourcecode.c.c; path = BRSet.c; sourceTree = "<group>"; };
		3C590F4E20950C730005597B /* BRBloomFilter.c */ = {isa = PBXFileReference; fileEncoding = 4; lastKnownFileType = sourcecode.c.c; path = BRBloomFilter.c; sourceTree = "<group>"; };
		3C590F4F20950C740005597B /* BRSet.h */ = {isa = PBXFileReference; fileEncoding = 4; lastKnownFileType = sourcecode.c.h; path = BRSet.h; sourceTree = "<group>"; };
		3C590F5020950C740005597B /* BRPeer.h */ = {isa = PBXFileReference; fileEncoding = 4; lastKnownFileType = sourcecode.c.h; path = BRPeer.h; sourceTree = "<group>"; };
		3C590F5120950C740005597B /* BRPeer.c */ = {isa = PBXFileReference; fileEncoding = 4; lastKnownFileType = sourcecode.c.c; path = BRPeer.c; sourceTree = "<group>"; };
		3C590F5220950C740005597B /* BRChainParams.h */ = {isa = PBXFileReference; fileEncoding = 4; lastKnownFileType = sourcecode.c.h; path = BRChainParams.h; sourceTree = "<group>"; };
		3C590F5320950C740005597B /* BRTransaction.c */ = {isa = PBXFileReference; fileEncoding = 4; lastKnownFileType = sourcecode.c.c; path = BRTransaction.c; sourceTree = "<group>"; };
		3C590F5420950C740005597B /* BRKey.c */ = {isa = PBXFileReference; fileEncoding = 4; lastKnownFileType = sourcecode.c.c; path = BRKey.c; sourceTree = "<group>"; };
		3C590F5520950C740005597B /* BRCrypto.c */ = {isa = PBXFileReference; fileEncoding = 4; lastKnownFileType = sourcecode.c.c; path = BRCrypto.c; sourceTree = "<group>"; };
		3C590F5620950C740005597B /* BRBase58.h */ = {isa = PBXFileReference; fileEncoding = 4; lastKnownFileType = sourcecode.c.h; path = BRBase58.h; sourceTree = "<group>"; };
		3C590F5720950C740005597B /* BRWallet.c */ = {isa = PBXFileReference; fileEncoding = 4; lastKnownFileType = sourcecode.c.c; path = BRWallet.c; sourceTree = "<group>"; };
		3C590F5820950C750005597B /* BRBIP38Key.c */ = {isa = PBXFileReference; fileEncoding = 4; lastKnownFileType = sourcecode.c.c; path = BRBIP38Key.c; sourceTree = "<group>"; };
		3C590F5920950C750005597B /* BRBIP39Mnemonic.c */ = {isa = PBXFileReference; fileEncoding = 4; lastKnownFileType = sourcecode.c.c; path = BRBIP39Mnemonic.c; sourceTree = "<group>"; };
		3C5E176E232D461500A558C7 /* README.md */ = {isa = PBXFileReference; fileEncoding = 4; lastKnownFileType = net.daringfireball.markdown; name = README.md; path = ../README.md; sourceTree = "<group>"; };
		3C5E176F232D461500A558C7 /* LICENSE */ = {isa = PBXFileReference; fileEncoding = 4; lastKnownFileType = text; name = LICENSE; path = ../LICENSE; sourceTree = "<group>"; };
		3C5E1772232D466700A558C7 /* CONTRIBUTORS */ = {isa = PBXFileReference; fileEncoding = 4; lastKnownFileType = text; name = CONTRIBUTORS; path = ../CONTRIBUTORS; sourceTree = "<group>"; };
		3C5E17F3232D55B800A558C7 /* secp256k1.c */ = {isa = PBXFileReference; fileEncoding = 4; lastKnownFileType = sourcecode.c.c; name = secp256k1.c; path = secp256k1/src/secp256k1.c; sourceTree = "<group>"; };
		3C5E17F5232D55D100A558C7 /* secp256k1.h */ = {isa = PBXFileReference; fileEncoding = 4; lastKnownFileType = sourcecode.c.h; name = secp256k1.h; path = secp256k1/include/secp256k1.h; sourceTree = "<group>"; };
		3C5E17F6232D55F000A558C7 /* basic-config.h */ = {isa = PBXFileReference; fileEncoding = 4; lastKnownFileType = sourcecode.c.h; name = "basic-config.h"; path = "secp256k1/src/basic-config.h"; sourceTree = "<group>"; };
		3C5E17F7232D566D00A558C7 /* field_impl.h */ = {isa = PBXFileReference; fileEncoding = 4; lastKnownFileType = sourcecode.c.h; name = field_impl.h; path = secp256k1/src/field_impl.h; sourceTree = "<group>"; };
		3C5E17F8232D566D00A558C7 /* group_impl.h */ = {isa = PBXFileReference; fileEncoding = 4; lastKnownFileType = sourcecode.c.h; name = group_impl.h; path = secp256k1/src/group_impl.h; sourceTree = "<group>"; };
		3C5E17F9232D566E00A558C7 /* util.h */ = {isa = PBXFileReference; fileEncoding = 4; lastKnownFileType = sourcecode.c.h; name = util.h; path = secp256k1/src/util.h; sourceTree = "<group>"; };
		3C5E17FA232D566E00A558C7 /* ecmult_impl.h */ = {isa = PBXFileReference; fileEncoding = 4; lastKnownFileType = sourcecode.c.h; name = ecmult_impl.h; path = secp256k1/src/ecmult_impl.h; sourceTree = "<group>"; };
		3C5E17FB232D566E00A558C7 /* hash_impl.h */ = {isa = PBXFileReference; fileEncoding = 4; lastKnownFileType = sourcecode.c.h; name = hash_impl.h; path = secp256k1/src/hash_impl.h; sourceTree = "<group>"; };
		3C5E17FC232D566E00A558C7 /* scratch_impl.h */ = {isa = PBXFileReference; fileEncoding = 4; lastKnownFileType = sourcecode.c.h; name = scratch_impl.h; path = secp256k1/src/scratch_impl.h; sourceTree = "<group>"; };
		3C5E17FD232D566E00A558C7 /* eckey_impl.h */ = {isa = PBXFileReference; fileEncoding = 4; lastKnownFileType = sourcecode.c.h; name = eckey_impl.h; path = secp256k1/src/eckey_impl.h; sourceTree = "<group>"; };
		3C5E17FE232D566E00A558C7 /* ecdsa_impl.h */ = {isa = PBXFileReference; fileEncoding = 4; lastKnownFileType = sourcecode.c.h; name = ecdsa_impl.h; path = secp256k1/src/ecdsa_impl.h; sourceTree = "<group>"; };
		3C5E17FF232D56A000A558C7 /* num_impl.h */ = {isa = PBXFileReference; fileEncoding = 4; lastKnownFileType = sourcecode.c.h; name = num_impl.h; path = secp256k1/src/num_impl.h; sourceTree = "<group>"; };
		3C5E1800232D56A000A558C7 /* scalar_impl.h */ = {isa = PBXFileReference; fileEncoding = 4; lastKnownFileType = sourcecode.c.h; name = scalar_impl.h; path = secp256k1/src/scalar_impl.h; sourceTree = "<group>"; };
		3C5E1801232D56C400A558C7 /* ecmult_gen_impl.h */ = {isa = PBXFileReference; fileEncoding = 4; lastKnownFileType = sourcecode.c.h; name = ecmult_gen_impl.h; path = secp256k1/src/ecmult_gen_impl.h; sourceTree = "<group>"; };
		3C5E1802232D56C400A558C7 /* ecmult_const_impl.h */ = {isa = PBXFileReference; fileEncoding = 4; lastKnownFileType = sourcecode.c.h; name = ecmult_const_impl.h; path = secp256k1/src/ecmult_const_impl.h; sourceTree = "<group>"; };
		3C5E1804232D574A00A558C7 /* README */ = {isa = PBXFileReference; fileEncoding = 4; lastKnownFileType = text; path = README; sourceTree = "<group>"; };
		3C5F5E73212C82310038B732 /* BREthereumMPT.h */ = {isa = PBXFileReference; lastKnownFileType = sourcecode.c.h; path = BREthereumMPT.h; sourceTree = "<group>"; };
		3C5F5E74212C82310038B732 /* BREthereumMPT.c */ = {isa = PBXFileReference; lastKnownFileType = sourcecode.c.c; path = BREthereumMPT.c; sourceTree = "<group>"; };
		3C69A0E9233AC0FE005E7033 /* BREthereumEWMPersist.c */ = {isa = PBXFileReference; lastKnownFileType = sourcecode.c.c; path = BREthereumEWMPersist.c; sourceTree = "<group>"; };
		3C6AE1272329855300016196 /* sqlite3.c */ = {isa = PBXFileReference; fileEncoding = 4; lastKnownFileType = sourcecode.c.c; path = sqlite3.c; sourceTree = "<group>"; };
		3C6AE1282329855300016196 /* shell.c */ = {isa = PBXFileReference; fileEncoding = 4; lastKnownFileType = sourcecode.c.c; path = shell.c; sourceTree = "<group>"; };
		3C6AE1292329855300016196 /* sqlite3.h */ = {isa = PBXFileReference; fileEncoding = 4; lastKnownFileType = sourcecode.c.h; path = sqlite3.h; sourceTree = "<group>"; };
		3C6AE12A2329855300016196 /* sqlite3ext.h */ = {isa = PBXFileReference; fileEncoding = 4; lastKnownFileType = sourcecode.c.h; path = sqlite3ext.h; sourceTree = "<group>"; };
		3C6B172C2131CB5B003C313B /* CoreExplore */ = {isa = PBXFileReference; explicitFileType = "compiled.mach-o.executable"; includeInIndex = 0; path = CoreExplore; sourceTree = BUILT_PRODUCTS_DIR; };
		3C6B172E2131CB5B003C313B /* main.c */ = {isa = PBXFileReference; lastKnownFileType = sourcecode.c.c; path = main.c; sourceTree = "<group>"; };
		3C6B17792131CE12003C313B /* libCoreMacOS.a */ = {isa = PBXFileReference; explicitFileType = archive.ar; includeInIndex = 0; path = libCoreMacOS.a; sourceTree = BUILT_PRODUCTS_DIR; };
		3C702C0F232AE39100A2CD5F /* config.h */ = {isa = PBXFileReference; fileEncoding = 4; lastKnownFileType = sourcecode.c.h; path = config.h; sourceTree = "<group>"; };
		3C7BE5AD230F0BD0005FD4CD /* WalletManagersTableViewController.swift */ = {isa = PBXFileReference; lastKnownFileType = sourcecode.swift; path = WalletManagersTableViewController.swift; sourceTree = "<group>"; };
		3C7BE5AF230F0BFB005FD4CD /* WalletManagerViewController.swift */ = {isa = PBXFileReference; lastKnownFileType = sourcecode.swift; path = WalletManagerViewController.swift; sourceTree = "<group>"; };
		3C812EBE2266675E0007D335 /* BRRipple.h */ = {isa = PBXFileReference; lastKnownFileType = sourcecode.c.h; path = BRRipple.h; sourceTree = "<group>"; };
		3C812EC12266721E0007D335 /* testRipple.c */ = {isa = PBXFileReference; lastKnownFileType = sourcecode.c.c; path = testRipple.c; sourceTree = "<group>"; };
		3C8F6C6B2399709100A1CFA7 /* BRCryptoAddressP.h */ = {isa = PBXFileReference; fileEncoding = 4; lastKnownFileType = sourcecode.c.h; path = BRCryptoAddressP.h; sourceTree = "<group>"; };
		3C9025EE21063AD200143B69 /* testUtil.c */ = {isa = PBXFileReference; lastKnownFileType = sourcecode.c.c; path = testUtil.c; sourceTree = "<group>"; };
		3C9025F021063BDC00143B69 /* testRlp.c */ = {isa = PBXFileReference; lastKnownFileType = sourcecode.c.c; path = testRlp.c; sourceTree = "<group>"; };
		3C9025F221064B6700143B69 /* testEvent.c */ = {isa = PBXFileReference; lastKnownFileType = sourcecode.c.c; path = testEvent.c; sourceTree = "<group>"; };
		3C9025F421064E9F00143B69 /* testBc.c */ = {isa = PBXFileReference; lastKnownFileType = sourcecode.c.c; path = testBc.c; sourceTree = "<group>"; };
		3C9025F621064FF800143B69 /* testBase.c */ = {isa = PBXFileReference; lastKnownFileType = sourcecode.c.c; path = testBase.c; sourceTree = "<group>"; };
		3C9025F82106511700143B69 /* testEwm.c */ = {isa = PBXFileReference; lastKnownFileType = sourcecode.c.c; path = testEwm.c; sourceTree = "<group>"; };
		3C9025FA2106613600143B69 /* testContract.c */ = {isa = PBXFileReference; lastKnownFileType = sourcecode.c.c; path = testContract.c; sourceTree = "<group>"; };
		3C9025FC2108DDAE00143B69 /* BREthereumBCSSync.c */ = {isa = PBXFileReference; lastKnownFileType = sourcecode.c.c; path = BREthereumBCSSync.c; sourceTree = "<group>"; };
		3C902621210A7E9800143B69 /* BREthereumTransfer.h */ = {isa = PBXFileReference; lastKnownFileType = sourcecode.c.h; path = BREthereumTransfer.h; sourceTree = "<group>"; };
		3C902622210A7E9800143B69 /* BREthereumTransfer.c */ = {isa = PBXFileReference; lastKnownFileType = sourcecode.c.c; path = BREthereumTransfer.c; sourceTree = "<group>"; };
		3C915B0822E0B66400AAD000 /* BRCryptoHasher.swift */ = {isa = PBXFileReference; lastKnownFileType = sourcecode.swift; path = BRCryptoHasher.swift; sourceTree = "<group>"; };
		3C915B0A22E0B6B000AAD000 /* BRCryptoCoder.swift */ = {isa = PBXFileReference; lastKnownFileType = sourcecode.swift; path = BRCryptoCoder.swift; sourceTree = "<group>"; };
		3C915B0C22E0B98D00AAD000 /* BRCryptoCipher.swift */ = {isa = PBXFileReference; lastKnownFileType = sourcecode.swift; path = BRCryptoCipher.swift; sourceTree = "<group>"; };
		3C915B0E22E0C67800AAD000 /* BRCryptoSigner.swift */ = {isa = PBXFileReference; lastKnownFileType = sourcecode.swift; path = BRCryptoSigner.swift; sourceTree = "<group>"; };
		3C915B1022E0EBE900AAD000 /* BRCryptoCommonTests.swift */ = {isa = PBXFileReference; lastKnownFileType = sourcecode.swift; path = BRCryptoCommonTests.swift; sourceTree = "<group>"; };
		3C926550235F5EBD0063246E /* BRRippleAddress.c */ = {isa = PBXFileReference; fileEncoding = 4; lastKnownFileType = sourcecode.c.c; path = BRRippleAddress.c; sourceTree = "<group>"; };
		3C926551235F5EBD0063246E /* BRRippleAddress.h */ = {isa = PBXFileReference; fileEncoding = 4; lastKnownFileType = sourcecode.c.h; path = BRRippleAddress.h; sourceTree = "<group>"; };
		3C97E2332241658E003FD88F /* BRCryptoCurrency.c */ = {isa = PBXFileReference; fileEncoding = 4; lastKnownFileType = sourcecode.c.c; path = BRCryptoCurrency.c; sourceTree = "<group>"; };
		3C97E23922416AB1003FD88F /* BRCryptoNetwork.c */ = {isa = PBXFileReference; fileEncoding = 4; lastKnownFileType = sourcecode.c.c; path = BRCryptoNetwork.c; sourceTree = "<group>"; };
		3C97E23A22416AB1003FD88F /* BRCryptoWallet.c */ = {isa = PBXFileReference; fileEncoding = 4; lastKnownFileType = sourcecode.c.c; path = BRCryptoWallet.c; sourceTree = "<group>"; };
		3C97E23B22416AB1003FD88F /* BRCryptoTransfer.c */ = {isa = PBXFileReference; fileEncoding = 4; lastKnownFileType = sourcecode.c.c; path = BRCryptoTransfer.c; sourceTree = "<group>"; };
		3C97E23D22416AB1003FD88F /* BRCryptoWalletManager.c */ = {isa = PBXFileReference; fileEncoding = 4; lastKnownFileType = sourcecode.c.c; path = BRCryptoWalletManager.c; sourceTree = "<group>"; };
		3C97E24022416AB1003FD88F /* BRCryptoUnit.c */ = {isa = PBXFileReference; fileEncoding = 4; lastKnownFileType = sourcecode.c.c; path = BRCryptoUnit.c; sourceTree = "<group>"; };
		3C97E24422416AB1003FD88F /* BRCryptoAmount.c */ = {isa = PBXFileReference; fileEncoding = 4; lastKnownFileType = sourcecode.c.c; path = BRCryptoAmount.c; sourceTree = "<group>"; };
		3C97E255224170B9003FD88F /* BRCryptoAccount.c */ = {isa = PBXFileReference; lastKnownFileType = sourcecode.c.c; path = BRCryptoAccount.c; sourceTree = "<group>"; };
		3C97E259224170EC003FD88F /* BRCryptoAddress.c */ = {isa = PBXFileReference; lastKnownFileType = sourcecode.c.c; path = BRCryptoAddress.c; sourceTree = "<group>"; };
		3C97E25D22430AA1003FD88F /* BRCryptoPrivate.h */ = {isa = PBXFileReference; lastKnownFileType = sourcecode.c.h; path = BRCryptoPrivate.h; sourceTree = "<group>"; };
		3C97E25E2243E589003FD88F /* BRCryptoAccountTests.swift */ = {isa = PBXFileReference; lastKnownFileType = sourcecode.swift; path = BRCryptoAccountTests.swift; sourceTree = "<group>"; };
		3C97E2602243E5EE003FD88F /* BRCryptoNetworkTests.swift */ = {isa = PBXFileReference; lastKnownFileType = sourcecode.swift; path = BRCryptoNetworkTests.swift; sourceTree = "<group>"; };
		3C97E268224996C2003FD88F /* BRCryptoSystemTests.swift */ = {isa = PBXFileReference; fileEncoding = 4; lastKnownFileType = sourcecode.swift; path = BRCryptoSystemTests.swift; sourceTree = "<group>"; };
		3C9B8DDE22BD52930060C3A9 /* BRGenericRipple.c */ = {isa = PBXFileReference; fileEncoding = 4; lastKnownFileType = sourcecode.c.c; path = BRGenericRipple.c; sourceTree = "<group>"; };
		3C9B8DDF22BD52930060C3A9 /* BRGenericRipple.h */ = {isa = PBXFileReference; fileEncoding = 4; lastKnownFileType = sourcecode.c.h; path = BRGenericRipple.h; sourceTree = "<group>"; };
		3C9B8DE022BD52930060C3A9 /* BRGeneric.h */ = {isa = PBXFileReference; fileEncoding = 4; lastKnownFileType = sourcecode.c.h; path = BRGeneric.h; sourceTree = "<group>"; };
		3C9B8DE122BD52930060C3A9 /* BRGeneric.c */ = {isa = PBXFileReference; fileEncoding = 4; lastKnownFileType = sourcecode.c.c; path = BRGeneric.c; sourceTree = "<group>"; };
		3C9B8DE222BD52930060C3A9 /* BRGenericManager.c */ = {isa = PBXFileReference; fileEncoding = 4; lastKnownFileType = sourcecode.c.c; path = BRGenericManager.c; sourceTree = "<group>"; };
		3C9B8DE322BD52930060C3A9 /* BRGenericHandlers.h */ = {isa = PBXFileReference; fileEncoding = 4; lastKnownFileType = sourcecode.c.h; path = BRGenericHandlers.h; sourceTree = "<group>"; };
		3C9B8DE422BD52930060C3A9 /* BRGenericBase.h */ = {isa = PBXFileReference; fileEncoding = 4; lastKnownFileType = sourcecode.c.h; path = BRGenericBase.h; sourceTree = "<group>"; };
		3C9B8DE622BD52940060C3A9 /* BRGenericHandlers.c */ = {isa = PBXFileReference; fileEncoding = 4; lastKnownFileType = sourcecode.c.c; path = BRGenericHandlers.c; sourceTree = "<group>"; };
		3CA15F7E221645B400C84E65 /* test.h */ = {isa = PBXFileReference; lastKnownFileType = sourcecode.c.h; path = test.h; sourceTree = "<group>"; };
		3CA15F7F221648D200C84E65 /* libresolv.tbd */ = {isa = PBXFileReference; lastKnownFileType = "sourcecode.text-based-dylib-definition"; name = libresolv.tbd; path = Platforms/MacOSX.platform/Developer/SDKs/MacOSX10.14.sdk/usr/lib/libresolv.tbd; sourceTree = DEVELOPER_DIR; };
		3CA6396E2301FD97006DD57B /* BRSupportTests.swift */ = {isa = PBXFileReference; lastKnownFileType = sourcecode.swift; path = BRSupportTests.swift; sourceTree = "<group>"; };
		3CA63970230336D9006DD57B /* BREthereumFeeBasis.h */ = {isa = PBXFileReference; lastKnownFileType = sourcecode.c.h; path = BREthereumFeeBasis.h; sourceTree = "<group>"; };
		3CA63971230336D9006DD57B /* BREthereumFeeBasis.c */ = {isa = PBXFileReference; lastKnownFileType = sourcecode.c.c; path = BREthereumFeeBasis.c; sourceTree = "<group>"; };
		3CA639732305B4DF006DD57B /* BRCryptoDebugSupport.swift */ = {isa = PBXFileReference; lastKnownFileType = sourcecode.swift; path = BRCryptoDebugSupport.swift; sourceTree = "<group>"; };
		3CA74EA920AF622D00EDF3E7 /* BRKeyECIES.c */ = {isa = PBXFileReference; fileEncoding = 4; lastKnownFileType = sourcecode.c.c; path = BRKeyECIES.c; sourceTree = "<group>"; };
		3CA74EAA20AF622D00EDF3E7 /* BRKeyECIES.h */ = {isa = PBXFileReference; fileEncoding = 4; lastKnownFileType = sourcecode.c.h; path = BRKeyECIES.h; sourceTree = "<group>"; };
		3CAB609B20AF8C5D00810CE4 /* libCore.a */ = {isa = PBXFileReference; explicitFileType = archive.ar; includeInIndex = 0; path = libCore.a; sourceTree = BUILT_PRODUCTS_DIR; };
		3CAB60A620AF8C8500810CE4 /* CoreTests.xctest */ = {isa = PBXFileReference; explicitFileType = wrapper.cfbundle; includeInIndex = 0; path = CoreTests.xctest; sourceTree = BUILT_PRODUCTS_DIR; };
		3CAB60A820AF8C8500810CE4 /* CoreTests.swift */ = {isa = PBXFileReference; lastKnownFileType = sourcecode.swift; path = CoreTests.swift; sourceTree = "<group>"; };
		3CAB60AA20AF8C8500810CE4 /* Info.plist */ = {isa = PBXFileReference; lastKnownFileType = text.plist.xml; path = Info.plist; sourceTree = "<group>"; };
		3CAB60E920AF8F3E00810CE4 /* CoreTests-Bridging-Header.h */ = {isa = PBXFileReference; lastKnownFileType = sourcecode.c.h; path = "CoreTests-Bridging-Header.h"; sourceTree = "<group>"; };
		3CC48D49221CD1F200067EFC /* CoreTestsConfig.json */ = {isa = PBXFileReference; lastKnownFileType = text.json; path = CoreTestsConfig.json; sourceTree = "<group>"; };
		3CCB1343224D1B1700ADCDB9 /* BRBlockChainDB.swift */ = {isa = PBXFileReference; fileEncoding = 4; lastKnownFileType = sourcecode.swift; path = BRBlockChainDB.swift; sourceTree = "<group>"; };
		3CCB1347224D1B1700ADCDB9 /* BRCryptoSystem.swift */ = {isa = PBXFileReference; fileEncoding = 4; lastKnownFileType = sourcecode.swift; path = BRCryptoSystem.swift; sourceTree = "<group>"; };
		3CCB1354224D3F7500ADCDB9 /* testCrypto.c */ = {isa = PBXFileReference; lastKnownFileType = sourcecode.c.c; path = testCrypto.c; sourceTree = "<group>"; };
		3CCB1362224D94C300ADCDB9 /* BRCryptoBaseTests.swift */ = {isa = PBXFileReference; lastKnownFileType = sourcecode.swift; path = BRCryptoBaseTests.swift; sourceTree = "<group>"; };
		3CCB13672252B58C00ADCDB9 /* README.md */ = {isa = PBXFileReference; lastKnownFileType = net.daringfireball.markdown; path = README.md; sourceTree = "<group>"; };
		3CCC61E7228C6C2000C0A13E /* BRCryptoHash.c */ = {isa = PBXFileReference; lastKnownFileType = sourcecode.c.c; path = BRCryptoHash.c; sourceTree = "<group>"; };
		3CCC61EA228C7FB500C0A13E /* BRCryptoFeeBasis.c */ = {isa = PBXFileReference; lastKnownFileType = sourcecode.c.c; path = BRCryptoFeeBasis.c; sourceTree = "<group>"; };
		3CCD36AA21A36B590032637A /* BREthereumBase.h */ = {isa = PBXFileReference; lastKnownFileType = sourcecode.c.h; path = BREthereumBase.h; sourceTree = "<group>"; };
		3CCD36AE21A4B1EB0032637A /* BREthereumClient.h */ = {isa = PBXFileReference; lastKnownFileType = sourcecode.c.h; path = BREthereumClient.h; sourceTree = "<group>"; };
		3CCD36AF21A5BB8D0032637A /* BRWalletManager.h */ = {isa = PBXFileReference; lastKnownFileType = sourcecode.c.h; path = BRWalletManager.h; sourceTree = "<group>"; };
		3CCD36B021A5BB8D0032637A /* BRWalletManager.c */ = {isa = PBXFileReference; lastKnownFileType = sourcecode.c.c; path = BRWalletManager.c; sourceTree = "<group>"; };
		3CCD36B721AC90850032637A /* WalletViewController.swift */ = {isa = PBXFileReference; fileEncoding = 4; lastKnownFileType = sourcecode.swift; path = WalletViewController.swift; sourceTree = "<group>"; };
		3CCD36B821AC90850032637A /* TransferCreateSendController.swift */ = {isa = PBXFileReference; fileEncoding = 4; lastKnownFileType = sourcecode.swift; path = TransferCreateSendController.swift; sourceTree = "<group>"; };
		3CCD36B921AC90850032637A /* TransferViewController.swift */ = {isa = PBXFileReference; fileEncoding = 4; lastKnownFileType = sourcecode.swift; path = TransferViewController.swift; sourceTree = "<group>"; };
		3CCD36BA21AC90850032637A /* SummaryViewController.swift */ = {isa = PBXFileReference; fileEncoding = 4; lastKnownFileType = sourcecode.swift; path = SummaryViewController.swift; sourceTree = "<group>"; };
		3CCD36BB21AC90850032637A /* TransferTableViewCell.swift */ = {isa = PBXFileReference; fileEncoding = 4; lastKnownFileType = sourcecode.swift; path = TransferTableViewCell.swift; sourceTree = "<group>"; };
		3CCD36BC21AC90850032637A /* WalletTableViewCell.swift */ = {isa = PBXFileReference; fileEncoding = 4; lastKnownFileType = sourcecode.swift; path = WalletTableViewCell.swift; sourceTree = "<group>"; };
		3CCD36C321AC92210032637A /* Support.swift */ = {isa = PBXFileReference; fileEncoding = 4; lastKnownFileType = sourcecode.swift; path = Support.swift; sourceTree = "<group>"; };
		3CD3048D213B12AE00A0CCED /* BREthereumLESBase.h */ = {isa = PBXFileReference; lastKnownFileType = sourcecode.c.h; path = BREthereumLESBase.h; sourceTree = "<group>"; };
		3CD3048E213B13D400A0CCED /* BREthereumMessageP2P.h */ = {isa = PBXFileReference; lastKnownFileType = sourcecode.c.h; path = BREthereumMessageP2P.h; sourceTree = "<group>"; };
		3CD3048F213B145600A0CCED /* BREthereumMessageLES.h */ = {isa = PBXFileReference; lastKnownFileType = sourcecode.c.h; path = BREthereumMessageLES.h; sourceTree = "<group>"; };
		3CD30490213B148900A0CCED /* BREthereumMessagePIP.h */ = {isa = PBXFileReference; lastKnownFileType = sourcecode.c.h; path = BREthereumMessagePIP.h; sourceTree = "<group>"; };
		3CD30491213B151300A0CCED /* BREthereumMessageDIS.h */ = {isa = PBXFileReference; lastKnownFileType = sourcecode.c.h; path = BREthereumMessageDIS.h; sourceTree = "<group>"; };
		3CD30492213B15A300A0CCED /* BREthereumMessageETH.h */ = {isa = PBXFileReference; lastKnownFileType = sourcecode.c.h; path = BREthereumMessageETH.h; sourceTree = "<group>"; };
		3CD30493213B222A00A0CCED /* BREthereumMessagePIP.c */ = {isa = PBXFileReference; lastKnownFileType = sourcecode.c.c; path = BREthereumMessagePIP.c; sourceTree = "<group>"; };
		3CD30495213B226B00A0CCED /* BREthereumMessageP2P.c */ = {isa = PBXFileReference; lastKnownFileType = sourcecode.c.c; path = BREthereumMessageP2P.c; sourceTree = "<group>"; };
		3CD30497213B228900A0CCED /* BREthereumMessageDIS.c */ = {isa = PBXFileReference; lastKnownFileType = sourcecode.c.c; path = BREthereumMessageDIS.c; sourceTree = "<group>"; };
		3CD30499213B22AF00A0CCED /* BREthereumMessageLES.c */ = {isa = PBXFileReference; lastKnownFileType = sourcecode.c.c; path = BREthereumMessageLES.c; sourceTree = "<group>"; };
		3CD3049B213D8C4200A0CCED /* BREthereumProvision.h */ = {isa = PBXFileReference; lastKnownFileType = sourcecode.c.h; path = BREthereumProvision.h; sourceTree = "<group>"; };
		3CD3049C213F281500A0CCED /* BREthereumProvision.c */ = {isa = PBXFileReference; lastKnownFileType = sourcecode.c.c; path = BREthereumProvision.c; sourceTree = "<group>"; };
		3CE48BF421E937580067BFC9 /* BRCryptoTransferTests.swift */ = {isa = PBXFileReference; lastKnownFileType = sourcecode.swift; path = BRCryptoTransferTests.swift; sourceTree = "<group>"; };
		3CE48BF621E937F70067BFC9 /* BRCryptoWalletManagerTests.swift */ = {isa = PBXFileReference; lastKnownFileType = sourcecode.swift; path = BRCryptoWalletManagerTests.swift; sourceTree = "<group>"; };
		3CE48BF821E938370067BFC9 /* BRCryptoWalletTests.swift */ = {isa = PBXFileReference; lastKnownFileType = sourcecode.swift; path = BRCryptoWalletTests.swift; sourceTree = "<group>"; };
		3CEE8EEA216FAFF7008540C8 /* CorePerf */ = {isa = PBXFileReference; explicitFileType = "compiled.mach-o.executable"; includeInIndex = 0; path = CorePerf; sourceTree = BUILT_PRODUCTS_DIR; };
		3CEE8EEC216FAFF7008540C8 /* main.c */ = {isa = PBXFileReference; lastKnownFileType = sourcecode.c.c; path = main.c; sourceTree = "<group>"; };
		3CEF5FB021FB972B0010A811 /* testSup.c */ = {isa = PBXFileReference; lastKnownFileType = sourcecode.c.c; path = testSup.c; sourceTree = "<group>"; };
		3CEF5FC9220513FC0010A811 /* libresolv.tbd */ = {isa = PBXFileReference; lastKnownFileType = "sourcecode.text-based-dylib-definition"; name = libresolv.tbd; path = usr/lib/libresolv.tbd; sourceTree = SDKROOT; };
		3CEF5FCB220514340010A811 /* libresolv.9.tbd */ = {isa = PBXFileReference; lastKnownFileType = "sourcecode.text-based-dylib-definition"; name = libresolv.9.tbd; path = usr/lib/libresolv.9.tbd; sourceTree = SDKROOT; };
		3CEF5FD22208C6E30010A811 /* BRAssert.h */ = {isa = PBXFileReference; lastKnownFileType = sourcecode.c.h; path = BRAssert.h; sourceTree = "<group>"; };
		3CEF5FD32208C6E30010A811 /* BRAssert.c */ = {isa = PBXFileReference; lastKnownFileType = sourcecode.c.c; path = BRAssert.c; sourceTree = "<group>"; };
		3CF0FC8E21657D7A000DE3FE /* BREthereumData.h */ = {isa = PBXFileReference; lastKnownFileType = sourcecode.c.h; path = BREthereumData.h; sourceTree = "<group>"; };
		3CF0FC8F21657D7A000DE3FE /* BREthereumData.c */ = {isa = PBXFileReference; lastKnownFileType = sourcecode.c.c; path = BREthereumData.c; sourceTree = "<group>"; };
		3CF38E4721C4421600B771E6 /* BREthereumProofOfWork.c */ = {isa = PBXFileReference; lastKnownFileType = sourcecode.c.c; path = BREthereumProofOfWork.c; sourceTree = "<group>"; };
		3CF66B0922AAE45300C1E9BB /* BRCryptoNetwork.swift */ = {isa = PBXFileReference; fileEncoding = 4; lastKnownFileType = sourcecode.swift; path = BRCryptoNetwork.swift; sourceTree = "<group>"; };
		3CF66B0A22AAE45300C1E9BB /* BRCryptoWallet.swift */ = {isa = PBXFileReference; fileEncoding = 4; lastKnownFileType = sourcecode.swift; path = BRCryptoWallet.swift; sourceTree = "<group>"; };
		3CF66B0B22AAE45300C1E9BB /* BRCryptoTransfer.swift */ = {isa = PBXFileReference; fileEncoding = 4; lastKnownFileType = sourcecode.swift; path = BRCryptoTransfer.swift; sourceTree = "<group>"; };
		3CF66B0C22AAE45400C1E9BB /* BRCryptoAmount.swift */ = {isa = PBXFileReference; fileEncoding = 4; lastKnownFileType = sourcecode.swift; path = BRCryptoAmount.swift; sourceTree = "<group>"; };
		3CF66B0D22AAE45400C1E9BB /* BRCryptoAccount.swift */ = {isa = PBXFileReference; fileEncoding = 4; lastKnownFileType = sourcecode.swift; path = BRCryptoAccount.swift; sourceTree = "<group>"; };
		3CF66B0E22AAE45400C1E9BB /* BRCryptoWalletManager.swift */ = {isa = PBXFileReference; fileEncoding = 4; lastKnownFileType = sourcecode.swift; path = BRCryptoWalletManager.swift; sourceTree = "<group>"; };
		3CF66B0F22AAE45400C1E9BB /* BRCryptoUnit.swift */ = {isa = PBXFileReference; fileEncoding = 4; lastKnownFileType = sourcecode.swift; path = BRCryptoUnit.swift; sourceTree = "<group>"; };
		3CF66B1022AAE45400C1E9BB /* BRCryptoCurrency.swift */ = {isa = PBXFileReference; fileEncoding = 4; lastKnownFileType = sourcecode.swift; path = BRCryptoCurrency.swift; sourceTree = "<group>"; };
		3CF66B1922AB14E100C1E9BB /* BRCryptoAddress.swift */ = {isa = PBXFileReference; lastKnownFileType = sourcecode.swift; path = BRCryptoAddress.swift; sourceTree = "<group>"; };
		3CF7683322E5F6DB0007BBDA /* BRCryptoKey.swift */ = {isa = PBXFileReference; lastKnownFileType = sourcecode.swift; path = BRCryptoKey.swift; sourceTree = "<group>"; };
		3CFEFE2022BC3AF20044153D /* BRCryptoWalletManagerP.h */ = {isa = PBXFileReference; fileEncoding = 4; lastKnownFileType = sourcecode.c.h; path = BRCryptoWalletManagerP.h; sourceTree = "<group>"; };
		3CFEFE2122BC3AF20044153D /* BRCryptoWalletManagerClient.c */ = {isa = PBXFileReference; fileEncoding = 4; lastKnownFileType = sourcecode.c.c; path = BRCryptoWalletManagerClient.c; sourceTree = "<group>"; };
<<<<<<< HEAD
		3CFEFE2222BC3AF20044153D /* BRCryptoWalletManagerClient.h */ = {isa = PBXFileReference; fileEncoding = 4; lastKnownFileType = sourcecode.c.h; path = BRCryptoWalletManagerClient.h; sourceTree = "<group>"; };
		C30E223C2358F5E700E584AC /* BRHederaBase.h */ = {isa = PBXFileReference; fileEncoding = 4; lastKnownFileType = sourcecode.c.h; path = BRHederaBase.h; sourceTree = "<group>"; };
		C30E223D2358FC0900E584AC /* BRHederaSerialize.c */ = {isa = PBXFileReference; fileEncoding = 4; lastKnownFileType = sourcecode.c.c; path = BRHederaSerialize.c; sourceTree = "<group>"; };
		C30E223E2358FC0A00E584AC /* BRHederaSerialize.h */ = {isa = PBXFileReference; fileEncoding = 4; lastKnownFileType = sourcecode.c.h; path = BRHederaSerialize.h; sourceTree = "<group>"; };
		C30E2243235CC97500E584AC /* BRHederaWallet.h */ = {isa = PBXFileReference; fileEncoding = 4; lastKnownFileType = sourcecode.c.h; path = BRHederaWallet.h; sourceTree = "<group>"; };
		C30E2244235CC97500E584AC /* BRHederaWallet.c */ = {isa = PBXFileReference; fileEncoding = 4; lastKnownFileType = sourcecode.c.c; path = BRHederaWallet.c; sourceTree = "<group>"; };
=======
>>>>>>> 4d1aa1fe
		C316968423218C2300743E45 /* BRRippleTransfer.h */ = {isa = PBXFileReference; fileEncoding = 4; lastKnownFileType = sourcecode.c.h; path = BRRippleTransfer.h; sourceTree = "<group>"; };
		C3169685232283A200743E45 /* BRRippleTransfer.c */ = {isa = PBXFileReference; fileEncoding = 4; lastKnownFileType = sourcecode.c.c; path = BRRippleTransfer.c; sourceTree = "<group>"; };
		C31696872322B0A800743E45 /* BRRippleUtils.c */ = {isa = PBXFileReference; fileEncoding = 4; lastKnownFileType = sourcecode.c.c; path = BRRippleUtils.c; sourceTree = "<group>"; };
		C31696882322B0A800743E45 /* BRRippleUtils.h */ = {isa = PBXFileReference; fileEncoding = 4; lastKnownFileType = sourcecode.c.h; path = BRRippleUtils.h; sourceTree = "<group>"; };
		C32ADCE5234FDE0C000AB7DE /* sc.c */ = {isa = PBXFileReference; fileEncoding = 4; lastKnownFileType = sourcecode.c.c; path = sc.c; sourceTree = "<group>"; };
		C32ADCE6234FDE0C000AB7DE /* verify.c */ = {isa = PBXFileReference; fileEncoding = 4; lastKnownFileType = sourcecode.c.c; path = verify.c; sourceTree = "<group>"; };
		C32ADCE7234FDE0C000AB7DE /* fe.c */ = {isa = PBXFileReference; fileEncoding = 4; lastKnownFileType = sourcecode.c.c; path = fe.c; sourceTree = "<group>"; };
		C32ADCE8234FDE0C000AB7DE /* sha512.c */ = {isa = PBXFileReference; fileEncoding = 4; lastKnownFileType = sourcecode.c.c; path = sha512.c; sourceTree = "<group>"; };
		C32ADCE9234FDE0C000AB7DE /* ge.c */ = {isa = PBXFileReference; fileEncoding = 4; lastKnownFileType = sourcecode.c.c; path = ge.c; sourceTree = "<group>"; };
		C32ADCEA234FDE0C000AB7DE /* precomp_data.h */ = {isa = PBXFileReference; fileEncoding = 4; lastKnownFileType = sourcecode.c.h; path = precomp_data.h; sourceTree = "<group>"; };
		C32ADCEB234FDE0C000AB7DE /* keypair.c */ = {isa = PBXFileReference; fileEncoding = 4; lastKnownFileType = sourcecode.c.c; path = keypair.c; sourceTree = "<group>"; };
		C32ADCEC234FDE0C000AB7DE /* ed25519.h */ = {isa = PBXFileReference; fileEncoding = 4; lastKnownFileType = sourcecode.c.h; path = ed25519.h; sourceTree = "<group>"; };
		C32ADCED234FDE0C000AB7DE /* ge.h */ = {isa = PBXFileReference; fileEncoding = 4; lastKnownFileType = sourcecode.c.h; path = ge.h; sourceTree = "<group>"; };
		C32ADCEE234FDE0C000AB7DE /* sc.h */ = {isa = PBXFileReference; fileEncoding = 4; lastKnownFileType = sourcecode.c.h; path = sc.h; sourceTree = "<group>"; };
		C32ADCEF234FDE0C000AB7DE /* license.txt */ = {isa = PBXFileReference; fileEncoding = 4; lastKnownFileType = text; path = license.txt; sourceTree = "<group>"; };
		C32ADCF0234FDE0D000AB7DE /* fe.h */ = {isa = PBXFileReference; fileEncoding = 4; lastKnownFileType = sourcecode.c.h; path = fe.h; sourceTree = "<group>"; };
		C32ADCF1234FDE0D000AB7DE /* sha512.h */ = {isa = PBXFileReference; fileEncoding = 4; lastKnownFileType = sourcecode.c.h; path = sha512.h; sourceTree = "<group>"; };
		C32ADCF2234FDE0D000AB7DE /* sign.c */ = {isa = PBXFileReference; fileEncoding = 4; lastKnownFileType = sourcecode.c.c; path = sign.c; sourceTree = "<group>"; };
		C32ADCF3234FDE0D000AB7DE /* fixedint.h */ = {isa = PBXFileReference; fileEncoding = 4; lastKnownFileType = sourcecode.c.h; path = fixedint.h; sourceTree = "<group>"; };
		C32ADCFD234FDF81000AB7DE /* testHedera.c */ = {isa = PBXFileReference; fileEncoding = 4; lastKnownFileType = sourcecode.c.c; path = testHedera.c; sourceTree = "<group>"; };
		C32DAD02233E7DCB005FDD54 /* BRRippleFeeBasis.h */ = {isa = PBXFileReference; fileEncoding = 4; lastKnownFileType = sourcecode.c.h; path = BRRippleFeeBasis.h; sourceTree = "<group>"; };
		C32DAD03233E7DCB005FDD54 /* BRRippleFeeBasis.c */ = {isa = PBXFileReference; fileEncoding = 4; lastKnownFileType = sourcecode.c.c; path = BRRippleFeeBasis.c; sourceTree = "<group>"; };
		C338C79C2356185D00DF3968 /* Transaction.pb-c.h */ = {isa = PBXFileReference; fileEncoding = 4; lastKnownFileType = sourcecode.c.h; path = "Transaction.pb-c.h"; sourceTree = "<group>"; };
		C338C79D2356185D00DF3968 /* Transaction.pb-c.c */ = {isa = PBXFileReference; fileEncoding = 4; lastKnownFileType = sourcecode.c.c; path = "Transaction.pb-c.c"; sourceTree = "<group>"; };
		C338C79F235618E200DF3968 /* protobuf-c.h */ = {isa = PBXFileReference; fileEncoding = 4; lastKnownFileType = sourcecode.c.h; path = "protobuf-c.h"; sourceTree = "<group>"; };
		C338C7A0235618E200DF3968 /* protobuf-c.c */ = {isa = PBXFileReference; fileEncoding = 4; lastKnownFileType = sourcecode.c.c; path = "protobuf-c.c"; sourceTree = "<group>"; };
		C338C7A22356190D00DF3968 /* BasicTypes.pb-c.c */ = {isa = PBXFileReference; fileEncoding = 4; lastKnownFileType = sourcecode.c.c; path = "BasicTypes.pb-c.c"; sourceTree = "<group>"; };
		C338C7A32356190D00DF3968 /* BasicTypes.pb-c.h */ = {isa = PBXFileReference; fileEncoding = 4; lastKnownFileType = sourcecode.c.h; path = "BasicTypes.pb-c.h"; sourceTree = "<group>"; };
		C338C7A52356192F00DF3968 /* Timestamp.pb-c.h */ = {isa = PBXFileReference; fileEncoding = 4; lastKnownFileType = sourcecode.c.h; path = "Timestamp.pb-c.h"; sourceTree = "<group>"; };
		C338C7A62356192F00DF3968 /* Timestamp.pb-c.c */ = {isa = PBXFileReference; fileEncoding = 4; lastKnownFileType = sourcecode.c.c; path = "Timestamp.pb-c.c"; sourceTree = "<group>"; };
		C338C7A82356195E00DF3968 /* TransactionBody.pb-c.h */ = {isa = PBXFileReference; fileEncoding = 4; lastKnownFileType = sourcecode.c.h; path = "TransactionBody.pb-c.h"; sourceTree = "<group>"; };
		C338C7A92356195E00DF3968 /* TransactionBody.pb-c.c */ = {isa = PBXFileReference; fileEncoding = 4; lastKnownFileType = sourcecode.c.c; path = "TransactionBody.pb-c.c"; sourceTree = "<group>"; };
		C338C7B02356197F00DF3968 /* Duration.pb-c.h */ = {isa = PBXFileReference; fileEncoding = 4; lastKnownFileType = sourcecode.c.h; path = "Duration.pb-c.h"; sourceTree = "<group>"; };
		C338C7BD2356198000DF3968 /* Duration.pb-c.c */ = {isa = PBXFileReference; fileEncoding = 4; lastKnownFileType = sourcecode.c.c; path = "Duration.pb-c.c"; sourceTree = "<group>"; };
		C338C7DC2356198200DF3968 /* CryptoTransfer.pb-c.h */ = {isa = PBXFileReference; fileEncoding = 4; lastKnownFileType = sourcecode.c.h; path = "CryptoTransfer.pb-c.h"; sourceTree = "<group>"; };
		C338C7DE2356198200DF3968 /* CryptoTransfer.pb-c.c */ = {isa = PBXFileReference; fileEncoding = 4; lastKnownFileType = sourcecode.c.c; path = "CryptoTransfer.pb-c.c"; sourceTree = "<group>"; };
		C338C83823561DD900DF3968 /* BRHederaTransaction.h */ = {isa = PBXFileReference; fileEncoding = 4; lastKnownFileType = sourcecode.c.h; path = BRHederaTransaction.h; sourceTree = "<group>"; };
		C338C83923561DD900DF3968 /* BRHederaTransaction.c */ = {isa = PBXFileReference; fileEncoding = 4; lastKnownFileType = sourcecode.c.c; path = BRHederaTransaction.c; sourceTree = "<group>"; };
		C338C83B235620E300DF3968 /* BRHedera.h */ = {isa = PBXFileReference; fileEncoding = 4; lastKnownFileType = sourcecode.c.h; path = BRHedera.h; sourceTree = "<group>"; };
		C338C83C2357836600DF3968 /* BRHederaCrypto.c */ = {isa = PBXFileReference; fileEncoding = 4; lastKnownFileType = sourcecode.c.c; path = BRHederaCrypto.c; sourceTree = "<group>"; };
		C338C83D2357836700DF3968 /* BRHederaCrypto.h */ = {isa = PBXFileReference; fileEncoding = 4; lastKnownFileType = sourcecode.c.h; path = BRHederaCrypto.h; sourceTree = "<group>"; };
		C338C8452358DA0700DF3968 /* BRHederaAccount.h */ = {isa = PBXFileReference; fileEncoding = 4; lastKnownFileType = sourcecode.c.h; path = BRHederaAccount.h; sourceTree = "<group>"; };
		C338C8462358DA0700DF3968 /* BRHederaAccount.c */ = {isa = PBXFileReference; fileEncoding = 4; lastKnownFileType = sourcecode.c.c; path = BRHederaAccount.c; sourceTree = "<group>"; };
		C350196E2360E2BA009AF0C3 /* BRHederaAddress.h */ = {isa = PBXFileReference; fileEncoding = 4; lastKnownFileType = sourcecode.c.h; path = BRHederaAddress.h; sourceTree = "<group>"; };
		C350196F2360E2BA009AF0C3 /* BRHederaAddress.c */ = {isa = PBXFileReference; fileEncoding = 4; lastKnownFileType = sourcecode.c.c; path = BRHederaAddress.c; sourceTree = "<group>"; };
		C370DC362295776000314FBB /* testRippleTxList1.h */ = {isa = PBXFileReference; fileEncoding = 4; lastKnownFileType = sourcecode.c.h; path = testRippleTxList1.h; sourceTree = "<group>"; };
		C370DC372295776000314FBB /* testRippleTxList2.h */ = {isa = PBXFileReference; fileEncoding = 4; lastKnownFileType = sourcecode.c.h; path = testRippleTxList2.h; sourceTree = "<group>"; };
		C3C453DD226E2C62004CC0C7 /* BRRippleSerialize.c */ = {isa = PBXFileReference; fileEncoding = 4; lastKnownFileType = sourcecode.c.c; path = BRRippleSerialize.c; sourceTree = "<group>"; };
		C3C453DE226E2C62004CC0C7 /* BRRippleTransaction.c */ = {isa = PBXFileReference; fileEncoding = 4; lastKnownFileType = sourcecode.c.c; path = BRRippleTransaction.c; sourceTree = "<group>"; };
		C3C453DF226E2C62004CC0C7 /* BRRippleSerialize.h */ = {isa = PBXFileReference; fileEncoding = 4; lastKnownFileType = sourcecode.c.h; path = BRRippleSerialize.h; sourceTree = "<group>"; };
		C3C453E0226E2C62004CC0C7 /* BRRippleBase.h */ = {isa = PBXFileReference; fileEncoding = 4; lastKnownFileType = sourcecode.c.h; path = BRRippleBase.h; sourceTree = "<group>"; };
		C3C453E3226E4862004CC0C7 /* BRRippleAccount.c */ = {isa = PBXFileReference; fileEncoding = 4; lastKnownFileType = sourcecode.c.c; path = BRRippleAccount.c; sourceTree = "<group>"; };
		C3C453E62270B39E004CC0C7 /* BRRippleSignature.c */ = {isa = PBXFileReference; fileEncoding = 4; lastKnownFileType = sourcecode.c.c; path = BRRippleSignature.c; sourceTree = "<group>"; };
		C3C453E82270B960004CC0C7 /* BRRippleSignature.h */ = {isa = PBXFileReference; fileEncoding = 4; lastKnownFileType = sourcecode.c.h; path = BRRippleSignature.h; sourceTree = "<group>"; };
		C3C864A0227B8CFE0055120E /* BRRippleAccount.h */ = {isa = PBXFileReference; fileEncoding = 4; lastKnownFileType = sourcecode.c.h; path = BRRippleAccount.h; sourceTree = "<group>"; };
		C3C864A1227B90530055120E /* BRRippleTransaction.h */ = {isa = PBXFileReference; fileEncoding = 4; lastKnownFileType = sourcecode.c.h; path = BRRippleTransaction.h; sourceTree = "<group>"; };
		C3C864A2227B92A80055120E /* BRRippleWallet.h */ = {isa = PBXFileReference; fileEncoding = 4; lastKnownFileType = sourcecode.c.h; path = BRRippleWallet.h; sourceTree = "<group>"; };
		C3C864A3227C6B490055120E /* BRRippleWallet.c */ = {isa = PBXFileReference; fileEncoding = 4; lastKnownFileType = sourcecode.c.c; path = BRRippleWallet.c; sourceTree = "<group>"; };
		C3C864A5227CA28E0055120E /* BRRippleBase58.h */ = {isa = PBXFileReference; fileEncoding = 4; lastKnownFileType = sourcecode.c.h; path = BRRippleBase58.h; sourceTree = "<group>"; };
		C3C864A6227CA28E0055120E /* BRRippleBase58.c */ = {isa = PBXFileReference; fileEncoding = 4; lastKnownFileType = sourcecode.c.c; path = BRRippleBase58.c; sourceTree = "<group>"; };
		C3C864B02284E8250055120E /* BRRipplePrivateStructs.h */ = {isa = PBXFileReference; fileEncoding = 4; lastKnownFileType = sourcecode.c.h; path = BRRipplePrivateStructs.h; sourceTree = "<group>"; };
		CA92F78E2100F9CA0015C966 /* BRKeccak.h */ = {isa = PBXFileReference; lastKnownFileType = sourcecode.c.h; path = BRKeccak.h; sourceTree = "<group>"; };
		CA92F78F2100F9CA0015C966 /* BRKeccak.c */ = {isa = PBXFileReference; lastKnownFileType = sourcecode.c.c; path = BRKeccak.c; sourceTree = "<group>"; };
		CE0DBEB723032F1A00FC72BD /* BRSyncManager.h */ = {isa = PBXFileReference; fileEncoding = 4; lastKnownFileType = sourcecode.c.h; path = BRSyncManager.h; sourceTree = "<group>"; };
		CE0DBEB823032F1A00FC72BD /* BRSyncManager.c */ = {isa = PBXFileReference; fileEncoding = 4; lastKnownFileType = sourcecode.c.c; path = BRSyncManager.c; sourceTree = "<group>"; };
		CE179CA6233A4FF400633B97 /* BRCryptoCipher.c */ = {isa = PBXFileReference; fileEncoding = 4; lastKnownFileType = sourcecode.c.c; path = BRCryptoCipher.c; sourceTree = "<group>"; };
		CE5E43BE233902A4001E9238 /* BRCryptoHasher.c */ = {isa = PBXFileReference; fileEncoding = 4; lastKnownFileType = sourcecode.c.c; path = BRCryptoHasher.c; sourceTree = "<group>"; };
		CE5E43C223390FBB001E9238 /* BRCryptoCoder.c */ = {isa = PBXFileReference; fileEncoding = 4; lastKnownFileType = sourcecode.c.c; path = BRCryptoCoder.c; sourceTree = "<group>"; };
		CE5E43C6233930F1001E9238 /* BRCryptoSigner.c */ = {isa = PBXFileReference; fileEncoding = 4; lastKnownFileType = sourcecode.c.c; path = BRCryptoSigner.c; sourceTree = "<group>"; };
		CE6040C022BD69E40003967B /* BRWalletManagerEvent.c */ = {isa = PBXFileReference; fileEncoding = 4; lastKnownFileType = sourcecode.c.c; path = BRWalletManagerEvent.c; sourceTree = "<group>"; };
		CE6040C122BD69E40003967B /* BRWalletManagerPrivate.h */ = {isa = PBXFileReference; fileEncoding = 4; lastKnownFileType = sourcecode.c.h; path = BRWalletManagerPrivate.h; sourceTree = "<group>"; };
		CEA3F92D22CB8282006A330E /* BRBase.h */ = {isa = PBXFileReference; fileEncoding = 4; lastKnownFileType = sourcecode.c.h; path = BRBase.h; sourceTree = "<group>"; };
		CEE6CDE82305DDA6006724EB /* testBwm.c */ = {isa = PBXFileReference; lastKnownFileType = sourcecode.c.c; path = testBwm.c; sourceTree = "<group>"; };
		CEF5E0ED2315C166009EF3C0 /* BRCryptoPayment.c */ = {isa = PBXFileReference; fileEncoding = 4; lastKnownFileType = sourcecode.c.c; path = BRCryptoPayment.c; sourceTree = "<group>"; };
		CEF5E0F12315C290009EF3C0 /* BRCryptoPayment.swift */ = {isa = PBXFileReference; lastKnownFileType = sourcecode.swift; path = BRCryptoPayment.swift; sourceTree = "<group>"; };
/* End PBXFileReference section */

/* Begin PBXFrameworksBuildPhase section */
		3C0EADE82188D91F000577A6 /* Frameworks */ = {
			isa = PBXFrameworksBuildPhase;
			buildActionMask = 2147483647;
			files = (
				3C5C02392212035B0052E010 /* libresolv.tbd in Frameworks */,
				3C0EAE022188D930000577A6 /* libCore.a in Frameworks */,
			);
			runOnlyForDeploymentPostprocessing = 0;
		};
		3C0EADF02188D91F000577A6 /* Frameworks */ = {
			isa = PBXFrameworksBuildPhase;
			buildActionMask = 2147483647;
			files = (
				3C0EADF42188D920000577A6 /* BRCrypto.framework in Frameworks */,
			);
			runOnlyForDeploymentPostprocessing = 0;
		};
		3C18F8AC21950746006F738F /* Frameworks */ = {
			isa = PBXFrameworksBuildPhase;
			buildActionMask = 2147483647;
			files = (
				3C0FF5332209243B0068A0AE /* libresolv.tbd in Frameworks */,
				3C18F8C821950797006F738F /* BRCrypto.framework in Frameworks */,
				3C18F8C721950781006F738F /* libCore.a in Frameworks */,
			);
			runOnlyForDeploymentPostprocessing = 0;
		};
		3C6B17292131CB5B003C313B /* Frameworks */ = {
			isa = PBXFrameworksBuildPhase;
			buildActionMask = 2147483647;
			files = (
				3C6B177C2131CE70003C313B /* libCoreMacOS.a in Frameworks */,
			);
			runOnlyForDeploymentPostprocessing = 0;
		};
		3C6B17742131CE12003C313B /* Frameworks */ = {
			isa = PBXFrameworksBuildPhase;
			buildActionMask = 2147483647;
			files = (
			);
			runOnlyForDeploymentPostprocessing = 0;
		};
		3CAB609820AF8C5D00810CE4 /* Frameworks */ = {
			isa = PBXFrameworksBuildPhase;
			buildActionMask = 2147483647;
			files = (
				3CEF5FD0220521DC0010A811 /* libresolv.tbd in Frameworks */,
			);
			runOnlyForDeploymentPostprocessing = 0;
		};
		3CAB60A320AF8C8500810CE4 /* Frameworks */ = {
			isa = PBXFrameworksBuildPhase;
			buildActionMask = 2147483647;
			files = (
				3CAB60AB20AF8C8500810CE4 /* libCore.a in Frameworks */,
				3CEF5FD1220521EC0010A811 /* libresolv.tbd in Frameworks */,
			);
			runOnlyForDeploymentPostprocessing = 0;
		};
		3CEE8EE7216FAFF7008540C8 /* Frameworks */ = {
			isa = PBXFrameworksBuildPhase;
			buildActionMask = 2147483647;
			files = (
				3CEE8EF3216FB025008540C8 /* libCoreMacOS.a in Frameworks */,
				3CA15F80221648D200C84E65 /* libresolv.tbd in Frameworks */,
			);
			runOnlyForDeploymentPostprocessing = 0;
		};
/* End PBXFrameworksBuildPhase section */

/* Begin PBXGroup section */
		3C0EADEC2188D91F000577A6 /* BRCrypto */ = {
			isa = PBXGroup;
			children = (
				3CF66B1022AAE45400C1E9BB /* BRCryptoCurrency.swift */,
				3CF66B0F22AAE45400C1E9BB /* BRCryptoUnit.swift */,
				3CF66B0C22AAE45400C1E9BB /* BRCryptoAmount.swift */,
				3CF66B0D22AAE45400C1E9BB /* BRCryptoAccount.swift */,
				3CF66B0922AAE45300C1E9BB /* BRCryptoNetwork.swift */,
				3CF66B1922AB14E100C1E9BB /* BRCryptoAddress.swift */,
				CEF5E0F12315C290009EF3C0 /* BRCryptoPayment.swift */,
				3CF66B0B22AAE45300C1E9BB /* BRCryptoTransfer.swift */,
				3CF66B0A22AAE45300C1E9BB /* BRCryptoWallet.swift */,
				3CF66B0E22AAE45400C1E9BB /* BRCryptoWalletManager.swift */,
				3CCB1347224D1B1700ADCDB9 /* BRCryptoSystem.swift */,
				3CCB135E224D5C7900ADCDB9 /* common */,
				3C0EADED2188D91F000577A6 /* BRCryptoVersion.h */,
				3C0EADEE2188D91F000577A6 /* Info.plist */,
			);
			path = BRCrypto;
			sourceTree = "<group>";
		};
		3C0EADF72188D920000577A6 /* BRCryptoTests */ = {
			isa = PBXGroup;
			children = (
				3CCB1362224D94C300ADCDB9 /* BRCryptoBaseTests.swift */,
				3C0EADF82188D920000577A6 /* BRCryptoAmountTests.swift */,
				3C97E25E2243E589003FD88F /* BRCryptoAccountTests.swift */,
				3C97E2602243E5EE003FD88F /* BRCryptoNetworkTests.swift */,
				3CE48BF421E937580067BFC9 /* BRCryptoTransferTests.swift */,
				3CE48BF821E938370067BFC9 /* BRCryptoWalletTests.swift */,
				3CE48BF621E937F70067BFC9 /* BRCryptoWalletManagerTests.swift */,
				3C97E268224996C2003FD88F /* BRCryptoSystemTests.swift */,
				3CA6396E2301FD97006DD57B /* BRSupportTests.swift */,
				3C1C1D812264D01900597848 /* BRBlockChainDBTest.swift */,
				3C915B1022E0EBE900AAD000 /* BRCryptoCommonTests.swift */,
				3CA639732305B4DF006DD57B /* BRCryptoDebugSupport.swift */,
				3C0EADFA2188D920000577A6 /* Info.plist */,
			);
			path = BRCryptoTests;
			sourceTree = "<group>";
		};
		3C18F8B021950746006F738F /* BRCryptoDemo */ = {
			isa = PBXGroup;
			children = (
				3C18F8B121950746006F738F /* CoreDemoAppDelegate.swift */,
				3C18F8CB219507E2006F738F /* CoreDemoListener.swift */,
				3CCD36BA21AC90850032637A /* SummaryViewController.swift */,
				3CCD36BC21AC90850032637A /* WalletTableViewCell.swift */,
				3CCD36B721AC90850032637A /* WalletViewController.swift */,
				3CCD36BB21AC90850032637A /* TransferTableViewCell.swift */,
				3CCD36B921AC90850032637A /* TransferViewController.swift */,
				3C56C98422FA2B620054AD21 /* TransferCreateController.swift */,
				3CCD36B821AC90850032637A /* TransferCreateSendController.swift */,
				3C56C97E22FA27DD0054AD21 /* TransferCreateRecvController.swift */,
				3C56C98022FA28190054AD21 /* TransferCreatePaymentController.swift */,
				3C56C98222FA28310054AD21 /* TransferCreateSweepController.swift */,
				3C7BE5AD230F0BD0005FD4CD /* WalletManagersTableViewController.swift */,
				3C7BE5AF230F0BFB005FD4CD /* WalletManagerViewController.swift */,
				3CCD36C321AC92210032637A /* Support.swift */,
				3C18F8B721950746006F738F /* Main.storyboard */,
				3C18F8BA21950748006F738F /* Assets.xcassets */,
				3C18F8BC21950748006F738F /* LaunchScreen.storyboard */,
				3C18F8BF21950748006F738F /* Info.plist */,
				3C1D1F2122ECDD760028B20C /* CoreTestsConfig.json */,
			);
			path = BRCryptoDemo;
			sourceTree = "<group>";
		};
		3C25BF322236DD73004B093F /* bitcoin */ = {
			isa = PBXGroup;
			children = (
				3C590F4320950C730005597B /* BRBIP38Key.h */,
				3C590F5820950C750005597B /* BRBIP38Key.c */,
				3C590F4020950C720005597B /* BRBloomFilter.h */,
				3C590F4E20950C730005597B /* BRBloomFilter.c */,
				3C590F5220950C740005597B /* BRChainParams.h */,
				3C25BF492236EE70004B093F /* BRChainParams.c */,
				3C590F4920950C730005597B /* BRMerkleBlock.h */,
				3C590F3520950C720005597B /* BRMerkleBlock.c */,
				3C590F4120950C720005597B /* BRPaymentProtocol.h */,
				3C590F3A20950C720005597B /* BRPaymentProtocol.c */,
				3C590F5020950C740005597B /* BRPeer.h */,
				3C590F5120950C740005597B /* BRPeer.c */,
				3C590F4C20950C730005597B /* BRPeerManager.h */,
				3C590F4B20950C730005597B /* BRPeerManager.c */,
				CE0DBEB723032F1A00FC72BD /* BRSyncManager.h */,
				CE0DBEB823032F1A00FC72BD /* BRSyncManager.c */,
				3C590F4720950C730005597B /* BRTransaction.h */,
				3C590F5320950C740005597B /* BRTransaction.c */,
				3C590F4620950C730005597B /* BRWallet.h */,
				3C590F5720950C740005597B /* BRWallet.c */,
				CE6040C122BD69E40003967B /* BRWalletManagerPrivate.h */,
				3CCD36B021A5BB8D0032637A /* BRWalletManager.c */,
				3CCD36AF21A5BB8D0032637A /* BRWalletManager.h */,
				CE6040C022BD69E40003967B /* BRWalletManagerEvent.c */,
				3C42EF8E209763AB000E58E0 /* test.c */,
				CEE6CDE82305DDA6006724EB /* testBwm.c */,
			);
			name = bitcoin;
			path = ../../bitcoin;
			sourceTree = "<group>";
		};
		3C2A537620AF592300C430F6 /* ethereum */ = {
			isa = PBXGroup;
			children = (
				3CCB13672252B58C00ADCDB9 /* README.md */,
				3C2A537820AF595400C430F6 /* util */,
				3C2A539720AF595400C430F6 /* rlp */,
				3C2A539120AF595400C430F6 /* event */,
				3C2A53AC20AF595400C430F6 /* base */,
				3C2A53A720AF595400C430F6 /* contract */,
				3C2A53BA20AF595500C430F6 /* blockchain */,
				3C5F5E72212C82170038B732 /* mpt */,
				3C2A537F20AF595400C430F6 /* les */,
				3C386DC920C6F5E40065E355 /* bcs */,
				3C2A539E20AF595400C430F6 /* ewm */,
				3C2A539620AF595400C430F6 /* BREthereum.h */,
				3CA15F7E221645B400C84E65 /* test.h */,
				3C2A53A620AF595400C430F6 /* test.c */,
			);
			name = ethereum;
			path = ../../ethereum;
			sourceTree = "<group>";
		};
		3C2A537820AF595400C430F6 /* util */ = {
			isa = PBXGroup;
			children = (
				3C2A537D20AF595400C430F6 /* BRUtil.h */,
				3C2A537920AF595400C430F6 /* BRUtilMath.h */,
				3C2A537B20AF595400C430F6 /* BRUtilMath.c */,
				3C2A537C20AF595400C430F6 /* BRUtilMathParse.c */,
				3C2A537A20AF595400C430F6 /* BRUtilHex.h */,
				3C2A537E20AF595400C430F6 /* BRUtilHex.c */,
				CA92F78E2100F9CA0015C966 /* BRKeccak.h */,
				CA92F78F2100F9CA0015C966 /* BRKeccak.c */,
				3C9025EE21063AD200143B69 /* testUtil.c */,
			);
			path = util;
			sourceTree = "<group>";
		};
		3C2A537F20AF595400C430F6 /* les */ = {
			isa = PBXGroup;
			children = (
				3C3CE04C214457DA00AA99D5 /* msg */,
				3CD3048D213B12AE00A0CCED /* BREthereumLESBase.h */,
				3C386DBD20C6F4AE0065E355 /* BREthereumLESRandom.h */,
				3C386DC120C6F4AE0065E355 /* BREthereumLESRandom.c */,
				3C2A538420AF595400C430F6 /* BREthereumLESFrameCoder.h */,
				3C2A538B20AF595400C430F6 /* BREthereumLESFrameCoder.c */,
				3C54A7FD2121F1D200C57B1B /* BREthereumMessage.h */,
				3C54A7FE2121F1D200C57B1B /* BREthereumMessage.c */,
				3CD3049B213D8C4200A0CCED /* BREthereumProvision.h */,
				3CD3049C213F281500A0CCED /* BREthereumProvision.c */,
				3C54A80321234C9700C57B1B /* BREthereumNodeEndpoint.h */,
				3C54A80421234C9700C57B1B /* BREthereumNodeEndpoint.c */,
				3C54A8002122284900C57B1B /* BREthereumNode.h */,
				3C54A8012122284900C57B1B /* BREthereumNode.c */,
				3C2A538E20AF595400C430F6 /* BREthereumLES.h */,
				3C2A538620AF595400C430F6 /* BREthereumLES.c */,
				3C2A538920AF595400C430F6 /* testLES.c */,
			);
			path = les;
			sourceTree = "<group>";
		};
		3C2A539120AF595400C430F6 /* event */ = {
			isa = PBXGroup;
			children = (
				3C2A539420AF595400C430F6 /* BREvent.h */,
				3C2A539220AF595400C430F6 /* BREvent.c */,
				3C2A539320AF595400C430F6 /* BREventQueue.h */,
				3C2A539520AF595400C430F6 /* BREventQueue.c */,
				3C3B37FC20D82335004F9928 /* BREventAlarm.h */,
				3C3B37FB20D82335004F9928 /* BREventAlarm.c */,
				3C9025F221064B6700143B69 /* testEvent.c */,
			);
			path = event;
			sourceTree = "<group>";
		};
		3C2A539720AF595400C430F6 /* rlp */ = {
			isa = PBXGroup;
			children = (
				3C2A539820AF595400C430F6 /* BRRlp.h */,
				3C2A539920AF595400C430F6 /* BRRlpCoder.h */,
				3C2A539A20AF595400C430F6 /* BRRlpCoder.c */,
				3C9025F021063BDC00143B69 /* testRlp.c */,
			);
			path = rlp;
			sourceTree = "<group>";
		};
		3C2A539E20AF595400C430F6 /* ewm */ = {
			isa = PBXGroup;
			children = (
				3CCD36AA21A36B590032637A /* BREthereumBase.h */,
				3C902621210A7E9800143B69 /* BREthereumTransfer.h */,
				3C902622210A7E9800143B69 /* BREthereumTransfer.c */,
				3C2A53C420AF595500C430F6 /* BREthereumAmount.h */,
				3C2A53CD20AF595500C430F6 /* BREthereumAmount.c */,
				3C2A53A520AF595400C430F6 /* BREthereumAccount.h */,
				3C2A537720AF595400C430F6 /* BREthereumAccount.c */,
				3C2A539020AF595400C430F6 /* BREthereumWallet.h */,
				3C2A539C20AF595400C430F6 /* BREthereumWallet.c */,
				3CCD36AE21A4B1EB0032637A /* BREthereumClient.h */,
				3C2A53A020AF595400C430F6 /* BREthereumEWM.h */,
				3C2A53A320AF595400C430F6 /* BREthereumEWMPrivate.h */,
				3C2A53A220AF595400C430F6 /* BREthereumEWM.c */,
				3C386DD220C6F6070065E355 /* BREthereumEWMEvent.c */,
				3C386DD120C6F6060065E355 /* BREthereumEWMClient.c */,
				3C69A0E9233AC0FE005E7033 /* BREthereumEWMPersist.c */,
				3C9025F82106511700143B69 /* testEwm.c */,
			);
			path = ewm;
			sourceTree = "<group>";
		};
		3C2A53A720AF595400C430F6 /* contract */ = {
			isa = PBXGroup;
			children = (
				3C2A53A820AF595400C430F6 /* BREthereumToken.h */,
				3C2A53AA20AF595400C430F6 /* BREthereumToken.c */,
				3C2A53AB20AF595400C430F6 /* BREthereumContract.h */,
				3C2A53A920AF595400C430F6 /* BREthereumContract.c */,
				3C9025FA2106613600143B69 /* testContract.c */,
			);
			path = contract;
			sourceTree = "<group>";
		};
		3C2A53AC20AF595400C430F6 /* base */ = {
			isa = PBXGroup;
			children = (
				3C2A53B620AF595400C430F6 /* BREthereumBase.h */,
				3C2A53B120AF595400C430F6 /* BREthereumLogic.h */,
				3C2A53AD20AF595400C430F6 /* BREthereumEther.h */,
				3C2A53B320AF595400C430F6 /* BREthereumEther.c */,
				3C2A53AF20AF595400C430F6 /* BREthereumGas.h */,
				3C2A53B520AF595400C430F6 /* BREthereumGas.c */,
				3CA63970230336D9006DD57B /* BREthereumFeeBasis.h */,
				3CA63971230336D9006DD57B /* BREthereumFeeBasis.c */,
				3C2A53B420AF595400C430F6 /* BREthereumHash.h */,
				3C2A53B020AF595400C430F6 /* BREthereumHash.c */,
				3CF0FC8E21657D7A000DE3FE /* BREthereumData.h */,
				3CF0FC8F21657D7A000DE3FE /* BREthereumData.c */,
				3C2A53B220AF595400C430F6 /* BREthereumAddress.h */,
				3C2A53B920AF595400C430F6 /* BREthereumAddress.c */,
				3C2A53B720AF595400C430F6 /* BREthereumSignature.h */,
				3C2A53AE20AF595400C430F6 /* BREthereumSignature.c */,
				3C9025F621064FF800143B69 /* testBase.c */,
			);
			path = base;
			sourceTree = "<group>";
		};
		3C2A53BA20AF595500C430F6 /* blockchain */ = {
			isa = PBXGroup;
			children = (
				3C2A53BC20AF595500C430F6 /* BREthereumBlockChain.h */,
				3C2A53C820AF595500C430F6 /* BREthereumNetwork.h */,
				3C2A53C120AF595500C430F6 /* BREthereumNetwork.c */,
				3C2A53BE20AF595500C430F6 /* BREthereumAccountState.h */,
				3C2A53C520AF595500C430F6 /* BREthereumAccountState.c */,
				3C2A53CA20AF595500C430F6 /* BREthereumBloomFilter.h */,
				3C2A53BF20AF595500C430F6 /* BREthereumBloomFilter.c */,
				3C2A53C020AF595500C430F6 /* BREthereumTransactionStatus.h */,
				3C2A53C920AF595500C430F6 /* BREthereumTransactionStatus.c */,
				3C2A53CC20AF595500C430F6 /* BREthereumTransactionReceipt.h */,
				3C2A53C220AF595500C430F6 /* BREthereumTransactionReceipt.c */,
				3C2A53C720AF595500C430F6 /* BREthereumTransaction.h */,
				3C2A53BB20AF595500C430F6 /* BREthereumTransaction.c */,
				3C2A53BD20AF595500C430F6 /* BREthereumLog.h */,
				3C2A53C620AF595500C430F6 /* BREthereumLog.c */,
				3C2A53C320AF595500C430F6 /* BREthereumBlock.h */,
				3C2A53CB20AF595500C430F6 /* BREthereumBlock.c */,
				3CF38E4721C4421600B771E6 /* BREthereumProofOfWork.c */,
				3C9025F421064E9F00143B69 /* testBc.c */,
			);
			path = blockchain;
			sourceTree = "<group>";
		};
		3C386DC920C6F5E40065E355 /* bcs */ = {
			isa = PBXGroup;
			children = (
				3C386DCB20C6F5E40065E355 /* BREthereumBlockChainSlice.h */,
				3C386DCE20C6F5E40065E355 /* BREthereumBCS.h */,
				3C386DCC20C6F5E40065E355 /* BREthereumBCSPrivate.h */,
				3C386DCA20C6F5E40065E355 /* BREthereumBCS.c */,
				3C9025FC2108DDAE00143B69 /* BREthereumBCSSync.c */,
				3C386DCD20C6F5E40065E355 /* BREthereumBCSEvent.c */,
			);
			path = bcs;
			sourceTree = "<group>";
		};
		3C3CE04C214457DA00AA99D5 /* msg */ = {
			isa = PBXGroup;
			children = (
				3CD3048E213B13D400A0CCED /* BREthereumMessageP2P.h */,
				3CD30495213B226B00A0CCED /* BREthereumMessageP2P.c */,
				3CD30491213B151300A0CCED /* BREthereumMessageDIS.h */,
				3CD30497213B228900A0CCED /* BREthereumMessageDIS.c */,
				3CD30492213B15A300A0CCED /* BREthereumMessageETH.h */,
				3CD3048F213B145600A0CCED /* BREthereumMessageLES.h */,
				3CD30499213B22AF00A0CCED /* BREthereumMessageLES.c */,
				3CD30490213B148900A0CCED /* BREthereumMessagePIP.h */,
				3CD30493213B222A00A0CCED /* BREthereumMessagePIP.c */,
			);
			path = msg;
			sourceTree = "<group>";
		};
		3C3DC5B821DFCA39004188BD /* support */ = {
			isa = PBXGroup;
			children = (
				CEA3F92D22CB8282006A330E /* BRBase.h */,
				3C590F4820950C730005597B /* BRInt.h */,
				3C590F3820950C720005597B /* BRArray.h */,
				3C590F4F20950C740005597B /* BRSet.h */,
				3C590F4D20950C730005597B /* BRSet.c */,
				3C590F3620950C720005597B /* BRCrypto.h */,
				3C590F5520950C740005597B /* BRCrypto.c */,
				3C590F5620950C740005597B /* BRBase58.h */,
				3C590F4A20950C730005597B /* BRBase58.c */,
				3C590F3720950C720005597B /* BRAddress.h */,
				3C590F3420950C720005597B /* BRAddress.c */,
				3C590F3920950C720005597B /* BRBech32.h */,
				3C590F4420950C730005597B /* BRBech32.c */,
				3C590F4520950C730005597B /* BRBIP32Sequence.h */,
				3C590F3220950C720005597B /* BRBIP32Sequence.c */,
				3C590F3320950C720005597B /* BRBIP39Mnemonic.h */,
				3C590F5920950C750005597B /* BRBIP39Mnemonic.c */,
				3C590F3F20950C720005597B /* BRBIP39WordsEn.h */,
				3C590F4220950C720005597B /* BRKey.h */,
				3C590F5420950C740005597B /* BRKey.c */,
				3CA74EAA20AF622D00EDF3E7 /* BRKeyECIES.h */,
				3CA74EA920AF622D00EDF3E7 /* BRKeyECIES.c */,
				3C3DC5B921DFCA7C004188BD /* BRFileService.h */,
				3C3DC5BA21DFCA7C004188BD /* BRFileService.c */,
				3CEF5FD22208C6E30010A811 /* BRAssert.h */,
				3CEF5FD32208C6E30010A811 /* BRAssert.c */,
				3CEF5FB021FB972B0010A811 /* testSup.c */,
			);
			name = support;
			path = ../../support;
			sourceTree = "<group>";
		};
		3C45208523887AB400F98290 /* include */ = {
			isa = PBXGroup;
			children = (
				3C45209623887AB400F98290 /* BRCryptoBase.h */,
				3C45209B23887AB400F98290 /* BRCryptoStatus.h */,
				3C45209823887AB400F98290 /* BRCryptoHash.h */,
				3C45208923887AB400F98290 /* BRCryptoAccount.h */,
				3C45208723887AB400F98290 /* BRCryptoCurrency.h */,
				3C45208B23887AB400F98290 /* BRCryptoUnit.h */,
				3C45209A23887AB400F98290 /* BRCryptoAmount.h */,
				3C45208623887AB400F98290 /* BRCryptoFeeBasis.h */,
				3C45209923887AB400F98290 /* BRCryptoKey.h */,
				3C45208D23887AB400F98290 /* BRCryptoAddress.h */,
				3C45209423887AB400F98290 /* BRCryptoNetwork.h */,
				3C45208F23887AB400F98290 /* BRCryptoPeer.h */,
				3C45209523887AB400F98290 /* BRCryptoTransfer.h */,
				3C45209123887AB400F98290 /* BRCryptoPayment.h */,
				3C45209223887AB400F98290 /* BRCryptoWallet.h */,
				3C4520AA238F173600F98290 /* BRCryptoSync.h */,
				3C45208A23887AB400F98290 /* BRCryptoWalletManagerClient.h */,
				3C45208E23887AB400F98290 /* BRCryptoWalletManager.h */,
				3C45209023887AB400F98290 /* BRCryptoHasher.h */,
				3C45209723887AB400F98290 /* BRCryptoCipher.h */,
				3C45209323887AB400F98290 /* BRCryptoCoder.h */,
				3C45208823887AB400F98290 /* BRCryptoSigner.h */,
			);
			name = include;
			path = ../../include;
			sourceTree = "<group>";
		};
		3C590F0D20950C160005597B = {
			isa = PBXGroup;
			children = (
				3C0EADEC2188D91F000577A6 /* BRCrypto */,
				3C0EADF72188D920000577A6 /* BRCryptoTests */,
				3C18F8B021950746006F738F /* BRCryptoDemo */,
				3C590F3120950C470005597B /* Core */,
				3CAB60A720AF8C8500810CE4 /* CoreTests */,
				3C6B172D2131CB5B003C313B /* CoreExplore */,
				3CEE8EEB216FAFF7008540C8 /* CorePerf */,
				3C5E176E232D461500A558C7 /* README.md */,
				3C5E176F232D461500A558C7 /* LICENSE */,
				3C5E1772232D466700A558C7 /* CONTRIBUTORS */,
				3C4B1AA5234CDFA200189DD5 /* InstallCoreTestsConfig.sh */,
				3C590F1820950C160005597B /* Products */,
				3CAB610A20AF938E00810CE4 /* Frameworks */,
			);
			sourceTree = "<group>";
		};
		3C590F1820950C160005597B /* Products */ = {
			isa = PBXGroup;
			children = (
				3CAB609B20AF8C5D00810CE4 /* libCore.a */,
				3CAB60A620AF8C8500810CE4 /* CoreTests.xctest */,
				3C6B172C2131CB5B003C313B /* CoreExplore */,
				3C6B17792131CE12003C313B /* libCoreMacOS.a */,
				3CEE8EEA216FAFF7008540C8 /* CorePerf */,
				3C0EADEB2188D91F000577A6 /* BRCrypto.framework */,
				3C0EADF32188D91F000577A6 /* BRCryptoTests.xctest */,
				3C18F8AF21950746006F738F /* BRCryptoDemo.app */,
			);
			name = Products;
			sourceTree = "<group>";
		};
		3C590F3120950C470005597B /* Core */ = {
			isa = PBXGroup;
			children = (
				3C45208523887AB400F98290 /* include */,
				3C42EF512095143D000E58E0 /* module.modulemap */,
				3C3DC5B821DFCA39004188BD /* support */,
				3C25BF322236DD73004B093F /* bitcoin */,
				3C590F3B20950C720005597B /* bcash */,
				3C2A537620AF592300C430F6 /* ethereum */,
				3C812EBD226666C50007D335 /* ripple */,
				C32ADCFC234FDEDF000AB7DE /* hedera */,
				3C97E231224164ED003FD88F /* generic */,
				3C97E2322241656B003FD88F /* crypto */,
				3C6AE1252329855300016196 /* vendor */,
			);
			path = Core;
			sourceTree = "<group>";
		};
		3C590F3B20950C720005597B /* bcash */ = {
			isa = PBXGroup;
			children = (
				3C25BF462236EE40004B093F /* BRBCashParams.c */,
				3C590F3C20950C720005597B /* BRBCashParams.h */,
				3C590F3D20950C720005597B /* BRBCashAddr.c */,
				3C590F3E20950C720005597B /* BRBCashAddr.h */,
			);
			name = bcash;
			path = ../../bcash;
			sourceTree = "<group>";
		};
		3C5E17F2232D55A000A558C7 /* secp256k1 */ = {
			isa = PBXGroup;
			children = (
				3C5E1803232D56DF00A558C7 /* include */,
				3C5E17F5232D55D100A558C7 /* secp256k1.h */,
				3C5E17F3232D55B800A558C7 /* secp256k1.c */,
			);
			name = secp256k1;
			sourceTree = "<group>";
		};
		3C5E1803232D56DF00A558C7 /* include */ = {
			isa = PBXGroup;
			children = (
				3C5E17F9232D566E00A558C7 /* util.h */,
				3C5E17FF232D56A000A558C7 /* num_impl.h */,
				3C5E17F7232D566D00A558C7 /* field_impl.h */,
				3C5E1800232D56A000A558C7 /* scalar_impl.h */,
				3C5E17F8232D566D00A558C7 /* group_impl.h */,
				3C5E17FA232D566E00A558C7 /* ecmult_impl.h */,
				3C5E1802232D56C400A558C7 /* ecmult_const_impl.h */,
				3C5E1801232D56C400A558C7 /* ecmult_gen_impl.h */,
				3C5E17FE232D566E00A558C7 /* ecdsa_impl.h */,
				3C5E17FD232D566E00A558C7 /* eckey_impl.h */,
				3C5E17FB232D566E00A558C7 /* hash_impl.h */,
				3C5E17FC232D566E00A558C7 /* scratch_impl.h */,
				3C5E17F6232D55F000A558C7 /* basic-config.h */,
			);
			name = include;
			sourceTree = "<group>";
		};
		3C5F5E72212C82170038B732 /* mpt */ = {
			isa = PBXGroup;
			children = (
				3C5F5E73212C82310038B732 /* BREthereumMPT.h */,
				3C5F5E74212C82310038B732 /* BREthereumMPT.c */,
			);
			path = mpt;
			sourceTree = "<group>";
		};
		3C6AE1252329855300016196 /* vendor */ = {
			isa = PBXGroup;
			children = (
				3C5E1804232D574A00A558C7 /* README */,
				C32ADCE4234FDD83000AB7DE /* ed25519 */,
				3C5E17F2232D55A000A558C7 /* secp256k1 */,
				3C6AE1262329855300016196 /* sqlite3 */,
			);
			name = vendor;
			path = ../../vendor;
			sourceTree = "<group>";
		};
		3C6AE1262329855300016196 /* sqlite3 */ = {
			isa = PBXGroup;
			children = (
				3C702C0F232AE39100A2CD5F /* config.h */,
				3C6AE1272329855300016196 /* sqlite3.c */,
				3C6AE1282329855300016196 /* shell.c */,
				3C6AE1292329855300016196 /* sqlite3.h */,
				3C6AE12A2329855300016196 /* sqlite3ext.h */,
			);
			path = sqlite3;
			sourceTree = "<group>";
		};
		3C6B172D2131CB5B003C313B /* CoreExplore */ = {
			isa = PBXGroup;
			children = (
				3C6B172E2131CB5B003C313B /* main.c */,
			);
			path = CoreExplore;
			sourceTree = "<group>";
		};
		3C812EBD226666C50007D335 /* ripple */ = {
			isa = PBXGroup;
			children = (
				3C812EBE2266675E0007D335 /* BRRipple.h */,
				C3C453E0226E2C62004CC0C7 /* BRRippleBase.h */,
				C3C864B02284E8250055120E /* BRRipplePrivateStructs.h */,
				C31696882322B0A800743E45 /* BRRippleUtils.h */,
				C31696872322B0A800743E45 /* BRRippleUtils.c */,
				C3C864A5227CA28E0055120E /* BRRippleBase58.h */,
				C3C864A6227CA28E0055120E /* BRRippleBase58.c */,
				3C926551235F5EBD0063246E /* BRRippleAddress.h */,
				3C926550235F5EBD0063246E /* BRRippleAddress.c */,
				C3C864A0227B8CFE0055120E /* BRRippleAccount.h */,
				C3C453E3226E4862004CC0C7 /* BRRippleAccount.c */,
				C32DAD02233E7DCB005FDD54 /* BRRippleFeeBasis.h */,
				C32DAD03233E7DCB005FDD54 /* BRRippleFeeBasis.c */,
				C3C453DF226E2C62004CC0C7 /* BRRippleSerialize.h */,
				C3C453DD226E2C62004CC0C7 /* BRRippleSerialize.c */,
				C3C453E82270B960004CC0C7 /* BRRippleSignature.h */,
				C3C453E62270B39E004CC0C7 /* BRRippleSignature.c */,
				C3C864A1227B90530055120E /* BRRippleTransaction.h */,
				C3C453DE226E2C62004CC0C7 /* BRRippleTransaction.c */,
				C316968423218C2300743E45 /* BRRippleTransfer.h */,
				C3169685232283A200743E45 /* BRRippleTransfer.c */,
				C3C864A2227B92A80055120E /* BRRippleWallet.h */,
				C3C864A3227C6B490055120E /* BRRippleWallet.c */,
				3C812EC12266721E0007D335 /* testRipple.c */,
				C370DC362295776000314FBB /* testRippleTxList1.h */,
				C370DC372295776000314FBB /* testRippleTxList2.h */,
			);
			name = ripple;
			path = ../../ripple;
			sourceTree = "<group>";
		};
		3C97E231224164ED003FD88F /* generic */ = {
			isa = PBXGroup;
			children = (
				3C9B8DE422BD52930060C3A9 /* BRGenericBase.h */,
				3C9B8DE322BD52930060C3A9 /* BRGenericHandlers.h */,
				3C9B8DE622BD52940060C3A9 /* BRGenericHandlers.c */,
				3C115A062354E8810075ACDA /* BRGenericClient.h */,
				3C115A072354E8810075ACDA /* BRGenericClient.c */,
				3C9B8DE022BD52930060C3A9 /* BRGeneric.h */,
				3C115A0A2354EB580075ACDA /* BRGenericPrivate.h */,
				3C9B8DE122BD52930060C3A9 /* BRGeneric.c */,
				3C9B8DE222BD52930060C3A9 /* BRGenericManager.c */,
				3C9B8DDF22BD52930060C3A9 /* BRGenericRipple.h */,
				3C9B8DDE22BD52930060C3A9 /* BRGenericRipple.c */,
			);
			name = generic;
			path = ../../generic;
			sourceTree = "<group>";
		};
		3C97E2322241656B003FD88F /* crypto */ = {
			isa = PBXGroup;
			children = (
				3C97E25D22430AA1003FD88F /* BRCryptoPrivate.h */,
				3C56C97C22F8F8C20054AD21 /* BRCryptoStatus.c */,
				3CCC61E7228C6C2000C0A13E /* BRCryptoHash.c */,
				3C97E2332241658E003FD88F /* BRCryptoCurrency.c */,
				3C97E24022416AB1003FD88F /* BRCryptoUnit.c */,
				3C97E24422416AB1003FD88F /* BRCryptoAmount.c */,
				3C1D1F2422F0F1740028B20C /* BRCryptoKey.c */,
				3C4520A0238896F800F98290 /* BRCryptoAccountP.h */,
				3C97E255224170B9003FD88F /* BRCryptoAccount.c */,
				3C4520A1238897E000F98290 /* BRCryptoFeeBasisP.h */,
				3CCC61EA228C7FB500C0A13E /* BRCryptoFeeBasis.c */,
				3C45209F2388954400F98290 /* BRCryptoNetworkP.h */,
				3C97E23922416AB1003FD88F /* BRCryptoNetwork.c */,
				3C8F6C6B2399709100A1CFA7 /* BRCryptoAddressP.h */,
				3C97E259224170EC003FD88F /* BRCryptoAddress.c */,
				3C2318EF23319424007A3EC1 /* BRCryptoPeer.c */,
				3C45209C2388913400F98290 /* BRCryptoTransferP.h */,
				3C97E23B22416AB1003FD88F /* BRCryptoTransfer.c */,
				CEF5E0ED2315C166009EF3C0 /* BRCryptoPayment.c */,
				3C45209E2388942B00F98290 /* BRCryptoWalletP.h */,
				3C97E23A22416AB1003FD88F /* BRCryptoWallet.c */,
				3CFEFE2122BC3AF20044153D /* BRCryptoWalletManagerClient.c */,
				3CFEFE2022BC3AF20044153D /* BRCryptoWalletManagerP.h */,
				3C97E23D22416AB1003FD88F /* BRCryptoWalletManager.c */,
				CE179CA6233A4FF400633B97 /* BRCryptoCipher.c */,
				CE5E43C223390FBB001E9238 /* BRCryptoCoder.c */,
				CE5E43BE233902A4001E9238 /* BRCryptoHasher.c */,
				CE5E43C6233930F1001E9238 /* BRCryptoSigner.c */,
				3CCB1354224D3F7500ADCDB9 /* testCrypto.c */,
			);
			name = crypto;
			path = ../../crypto;
			sourceTree = "<group>";
		};
		3CAB60A720AF8C8500810CE4 /* CoreTests */ = {
			isa = PBXGroup;
			children = (
				3CAB60E920AF8F3E00810CE4 /* CoreTests-Bridging-Header.h */,
				3CAB60A820AF8C8500810CE4 /* CoreTests.swift */,
				3CAB60AA20AF8C8500810CE4 /* Info.plist */,
				3CC48D49221CD1F200067EFC /* CoreTestsConfig.json */,
			);
			path = CoreTests;
			sourceTree = "<group>";
		};
		3CAB610A20AF938E00810CE4 /* Frameworks */ = {
			isa = PBXGroup;
			children = (
				3CA15F7F221648D200C84E65 /* libresolv.tbd */,
				3CEF5FCB220514340010A811 /* libresolv.9.tbd */,
				3CEF5FC9220513FC0010A811 /* libresolv.tbd */,
			);
			name = Frameworks;
			sourceTree = "<group>";
		};
		3CCB135E224D5C7900ADCDB9 /* common */ = {
			isa = PBXGroup;
			children = (
				3CCB1343224D1B1700ADCDB9 /* BRBlockChainDB.swift */,
				3C0EAE192191145A000577A6 /* BRSupport.swift */,
				3CF7683322E5F6DB0007BBDA /* BRCryptoKey.swift */,
				3C915B0822E0B66400AAD000 /* BRCryptoHasher.swift */,
				3C915B0A22E0B6B000AAD000 /* BRCryptoCoder.swift */,
				3C915B0C22E0B98D00AAD000 /* BRCryptoCipher.swift */,
				3C915B0E22E0C67800AAD000 /* BRCryptoSigner.swift */,
			);
			path = common;
			sourceTree = "<group>";
		};
		3CEE8EEB216FAFF7008540C8 /* CorePerf */ = {
			isa = PBXGroup;
			children = (
				3CEE8EEC216FAFF7008540C8 /* main.c */,
			);
			path = CorePerf;
			sourceTree = "<group>";
		};
		C32ADCE4234FDD83000AB7DE /* ed25519 */ = {
			isa = PBXGroup;
			children = (
				C32ADCEF234FDE0C000AB7DE /* license.txt */,
				C32ADCEC234FDE0C000AB7DE /* ed25519.h */,
				C32ADCEA234FDE0C000AB7DE /* precomp_data.h */,
				C32ADCF3234FDE0D000AB7DE /* fixedint.h */,
				C32ADCF0234FDE0D000AB7DE /* fe.h */,
				C32ADCE7234FDE0C000AB7DE /* fe.c */,
				C32ADCED234FDE0C000AB7DE /* ge.h */,
				C32ADCE9234FDE0C000AB7DE /* ge.c */,
				C32ADCEE234FDE0C000AB7DE /* sc.h */,
				C32ADCE5234FDE0C000AB7DE /* sc.c */,
				C32ADCF1234FDE0D000AB7DE /* sha512.h */,
				C32ADCE8234FDE0C000AB7DE /* sha512.c */,
				C32ADCEB234FDE0C000AB7DE /* keypair.c */,
				C32ADCF2234FDE0D000AB7DE /* sign.c */,
				C32ADCE6234FDE0C000AB7DE /* verify.c */,
			);
			path = ed25519;
			sourceTree = "<group>";
		};
		C32ADCFC234FDEDF000AB7DE /* hedera */ = {
			isa = PBXGroup;
			children = (
				C338C79B2356181700DF3968 /* proto */,
				C338C83B235620E300DF3968 /* BRHedera.h */,
				C350196E2360E2BA009AF0C3 /* BRHederaAddress.h */,
				C350196F2360E2BA009AF0C3 /* BRHederaAddress.c */,
				C338C8452358DA0700DF3968 /* BRHederaAccount.h */,
				C338C8462358DA0700DF3968 /* BRHederaAccount.c */,
				C30E223C2358F5E700E584AC /* BRHederaBase.h */,
				C338C83D2357836700DF3968 /* BRHederaCrypto.h */,
				C338C83C2357836600DF3968 /* BRHederaCrypto.c */,
				C30E223E2358FC0A00E584AC /* BRHederaSerialize.h */,
				C30E223D2358FC0900E584AC /* BRHederaSerialize.c */,
				C338C83823561DD900DF3968 /* BRHederaTransaction.h */,
				C338C83923561DD900DF3968 /* BRHederaTransaction.c */,
				C30E2243235CC97500E584AC /* BRHederaWallet.h */,
				C30E2244235CC97500E584AC /* BRHederaWallet.c */,
				C32ADCFD234FDF81000AB7DE /* testHedera.c */,
			);
			name = hedera;
			path = ../../hedera;
			sourceTree = "<group>";
		};
		C338C79B2356181700DF3968 /* proto */ = {
			isa = PBXGroup;
			children = (
				C338C7A32356190D00DF3968 /* BasicTypes.pb-c.h */,
				C338C7A22356190D00DF3968 /* BasicTypes.pb-c.c */,
				C338C7DC2356198200DF3968 /* CryptoTransfer.pb-c.h */,
				C338C7DE2356198200DF3968 /* CryptoTransfer.pb-c.c */,
				C338C7B02356197F00DF3968 /* Duration.pb-c.h */,
				C338C7BD2356198000DF3968 /* Duration.pb-c.c */,
				C338C79F235618E200DF3968 /* protobuf-c.h */,
				C338C7A0235618E200DF3968 /* protobuf-c.c */,
				C338C7A52356192F00DF3968 /* Timestamp.pb-c.h */,
				C338C7A62356192F00DF3968 /* Timestamp.pb-c.c */,
				C338C79C2356185D00DF3968 /* Transaction.pb-c.h */,
				C338C79D2356185D00DF3968 /* Transaction.pb-c.c */,
				C338C7A82356195E00DF3968 /* TransactionBody.pb-c.h */,
				C338C7A92356195E00DF3968 /* TransactionBody.pb-c.c */,
			);
			path = proto;
			sourceTree = "<group>";
		};
/* End PBXGroup section */

/* Begin PBXHeadersBuildPhase section */
		3C0EADE62188D91F000577A6 /* Headers */ = {
			isa = PBXHeadersBuildPhase;
			buildActionMask = 2147483647;
			files = (
				3C0EADFB2188D920000577A6 /* BRCryptoVersion.h in Headers */,
			);
			runOnlyForDeploymentPostprocessing = 0;
		};
/* End PBXHeadersBuildPhase section */

/* Begin PBXNativeTarget section */
		3C0EADEA2188D91F000577A6 /* BRCrypto */ = {
			isa = PBXNativeTarget;
			buildConfigurationList = 3C0EADFC2188D920000577A6 /* Build configuration list for PBXNativeTarget "BRCrypto" */;
			buildPhases = (
				3C0EADE62188D91F000577A6 /* Headers */,
				3C0EADE72188D91F000577A6 /* Sources */,
				3C0EADE82188D91F000577A6 /* Frameworks */,
				3C0EADE92188D91F000577A6 /* Resources */,
			);
			buildRules = (
			);
			dependencies = (
			);
			name = BRCrypto;
			productName = BRCoreX;
			productReference = 3C0EADEB2188D91F000577A6 /* BRCrypto.framework */;
			productType = "com.apple.product-type.framework";
		};
		3C0EADF22188D91F000577A6 /* BRCryptoTests */ = {
			isa = PBXNativeTarget;
			buildConfigurationList = 3C0EADFF2188D920000577A6 /* Build configuration list for PBXNativeTarget "BRCryptoTests" */;
			buildPhases = (
				3CCB1364224D97AF00ADCDB9 /* Ensure CoreTestsConfig.json */,
				3C0EADEF2188D91F000577A6 /* Sources */,
				3C0EADF02188D91F000577A6 /* Frameworks */,
				3CCB1365224D9B2600ADCDB9 /* Copy CoreTestsConfig as Resource */,
				3C0EADF12188D91F000577A6 /* Resources */,
			);
			buildRules = (
			);
			dependencies = (
				3C0EADF62188D920000577A6 /* PBXTargetDependency */,
			);
			name = BRCryptoTests;
			productName = BRCoreXTests;
			productReference = 3C0EADF32188D91F000577A6 /* BRCryptoTests.xctest */;
			productType = "com.apple.product-type.bundle.unit-test";
		};
		3C18F8AE21950746006F738F /* BRCryptoDemo */ = {
			isa = PBXNativeTarget;
			buildConfigurationList = 3C18F8C021950748006F738F /* Build configuration list for PBXNativeTarget "BRCryptoDemo" */;
			buildPhases = (
				3C1D1F2022ECDCC30028B20C /* Ensure CoreTestsConfig.json */,
				3C18F8AB21950746006F738F /* Sources */,
				3C18F8AC21950746006F738F /* Frameworks */,
				3C18F8AD21950746006F738F /* Resources */,
				3C18F8CA21950797006F738F /* Embed Frameworks */,
			);
			buildRules = (
			);
			dependencies = (
				3C18F8C621950765006F738F /* PBXTargetDependency */,
				3C18F8C421950760006F738F /* PBXTargetDependency */,
			);
			name = BRCryptoDemo;
			productName = CoreXDemo;
			productReference = 3C18F8AF21950746006F738F /* BRCryptoDemo.app */;
			productType = "com.apple.product-type.application";
		};
		3C6B172B2131CB5B003C313B /* CoreExplore */ = {
			isa = PBXNativeTarget;
			buildConfigurationList = 3C6B17322131CB5B003C313B /* Build configuration list for PBXNativeTarget "CoreExplore" */;
			buildPhases = (
				3C6B17282131CB5B003C313B /* Sources */,
				3C6B17292131CB5B003C313B /* Frameworks */,
				3C6B172A2131CB5B003C313B /* CopyFiles */,
			);
			buildRules = (
			);
			dependencies = (
				3C6B177B2131CE60003C313B /* PBXTargetDependency */,
			);
			name = CoreExplore;
			productName = CoreExplore;
			productReference = 3C6B172C2131CB5B003C313B /* CoreExplore */;
			productType = "com.apple.product-type.tool";
		};
		3C6B17362131CE12003C313B /* CoreMacOS */ = {
			isa = PBXNativeTarget;
			buildConfigurationList = 3C6B17762131CE12003C313B /* Build configuration list for PBXNativeTarget "CoreMacOS" */;
			buildPhases = (
				3C6B17372131CE12003C313B /* Sources */,
				3C6B17742131CE12003C313B /* Frameworks */,
				3C6B17752131CE12003C313B /* CopyFiles */,
			);
			buildRules = (
			);
			dependencies = (
			);
			name = CoreMacOS;
			productName = Core;
			productReference = 3C6B17792131CE12003C313B /* libCoreMacOS.a */;
			productType = "com.apple.product-type.library.static";
		};
		3CAB609A20AF8C5D00810CE4 /* Core */ = {
			isa = PBXNativeTarget;
			buildConfigurationList = 3CAB609F20AF8C5D00810CE4 /* Build configuration list for PBXNativeTarget "Core" */;
			buildPhases = (
				3C92654F235E616B0063246E /* Update Submodules */,
				3CAB609720AF8C5D00810CE4 /* Sources */,
				3CAB609820AF8C5D00810CE4 /* Frameworks */,
				3CAB609920AF8C5D00810CE4 /* CopyFiles */,
			);
			buildRules = (
			);
			dependencies = (
			);
			name = Core;
			productName = Core;
			productReference = 3CAB609B20AF8C5D00810CE4 /* libCore.a */;
			productType = "com.apple.product-type.library.static";
		};
		3CAB60A520AF8C8500810CE4 /* CoreTests */ = {
			isa = PBXNativeTarget;
			buildConfigurationList = 3CAB60AE20AF8C8500810CE4 /* Build configuration list for PBXNativeTarget "CoreTests" */;
			buildPhases = (
				3CC48D4D221CD7E000067EFC /* Ensure CoreTestsConfig */,
				3CAB60A220AF8C8500810CE4 /* Sources */,
				3CAB60A320AF8C8500810CE4 /* Frameworks */,
				3C8EDD042232F54900D5D146 /* Copy CoreTestsConfig As Bundle Resource */,
				3CAB60A420AF8C8500810CE4 /* Resources */,
			);
			buildRules = (
			);
			dependencies = (
				3CAB60AD20AF8C8500810CE4 /* PBXTargetDependency */,
			);
			name = CoreTests;
			productName = CoreTests;
			productReference = 3CAB60A620AF8C8500810CE4 /* CoreTests.xctest */;
			productType = "com.apple.product-type.bundle.unit-test";
		};
		3CEE8EE9216FAFF7008540C8 /* CorePerf */ = {
			isa = PBXNativeTarget;
			buildConfigurationList = 3CEE8EF0216FAFF7008540C8 /* Build configuration list for PBXNativeTarget "CorePerf" */;
			buildPhases = (
				3CEE8EE6216FAFF7008540C8 /* Sources */,
				3CEE8EE7216FAFF7008540C8 /* Frameworks */,
				3CEE8EE8216FAFF7008540C8 /* CopyFiles */,
			);
			buildRules = (
			);
			dependencies = (
				3CEE8EF2216FB00E008540C8 /* PBXTargetDependency */,
			);
			name = CorePerf;
			productName = CorePerf;
			productReference = 3CEE8EEA216FAFF7008540C8 /* CorePerf */;
			productType = "com.apple.product-type.tool";
		};
/* End PBXNativeTarget section */

/* Begin PBXProject section */
		3C590F0E20950C160005597B /* Project object */ = {
			isa = PBXProject;
			attributes = {
				LastSwiftUpdateCheck = 1000;
				LastUpgradeCheck = 1100;
				ORGANIZATIONNAME = "Breadwinner AG";
				TargetAttributes = {
					3C0EADEA2188D91F000577A6 = {
						CreatedOnToolsVersion = 10.0;
						LastSwiftMigration = 1020;
					};
					3C0EADF22188D91F000577A6 = {
						CreatedOnToolsVersion = 10.0;
						LastSwiftMigration = 1020;
					};
					3C18F8AE21950746006F738F = {
						CreatedOnToolsVersion = 10.0;
						LastSwiftMigration = 1020;
					};
					3C6B172B2131CB5B003C313B = {
						CreatedOnToolsVersion = 9.4.1;
					};
					3CAB609A20AF8C5D00810CE4 = {
						CreatedOnToolsVersion = 9.3.1;
					};
					3CAB60A520AF8C8500810CE4 = {
						CreatedOnToolsVersion = 9.3.1;
						LastSwiftMigration = 1020;
					};
					3CEE8EE9216FAFF7008540C8 = {
						CreatedOnToolsVersion = 10.0;
					};
				};
			};
			buildConfigurationList = 3C590F1120950C160005597B /* Build configuration list for PBXProject "BRCore" */;
			compatibilityVersion = "Xcode 9.3";
			developmentRegion = en;
			hasScannedForEncodings = 0;
			knownRegions = (
				en,
				Base,
			);
			mainGroup = 3C590F0D20950C160005597B;
			productRefGroup = 3C590F1820950C160005597B /* Products */;
			projectDirPath = "";
			projectRoot = "";
			targets = (
				3C0EADEA2188D91F000577A6 /* BRCrypto */,
				3C0EADF22188D91F000577A6 /* BRCryptoTests */,
				3C18F8AE21950746006F738F /* BRCryptoDemo */,
				3CAB609A20AF8C5D00810CE4 /* Core */,
				3C6B17362131CE12003C313B /* CoreMacOS */,
				3CAB60A520AF8C8500810CE4 /* CoreTests */,
				3C6B172B2131CB5B003C313B /* CoreExplore */,
				3CEE8EE9216FAFF7008540C8 /* CorePerf */,
			);
		};
/* End PBXProject section */

/* Begin PBXResourcesBuildPhase section */
		3C0EADE92188D91F000577A6 /* Resources */ = {
			isa = PBXResourcesBuildPhase;
			buildActionMask = 2147483647;
			files = (
				3C5E1773232D466700A558C7 /* CONTRIBUTORS in Resources */,
				3C5E1771232D461500A558C7 /* LICENSE in Resources */,
				3C5E1770232D461500A558C7 /* README.md in Resources */,
			);
			runOnlyForDeploymentPostprocessing = 0;
		};
		3C0EADF12188D91F000577A6 /* Resources */ = {
			isa = PBXResourcesBuildPhase;
			buildActionMask = 2147483647;
			files = (
				3C4B1AA7234CE14600189DD5 /* InstallCoreTestsConfig.sh in Resources */,
			);
			runOnlyForDeploymentPostprocessing = 0;
		};
		3C18F8AD21950746006F738F /* Resources */ = {
			isa = PBXResourcesBuildPhase;
			buildActionMask = 2147483647;
			files = (
				3C18F8BE21950748006F738F /* LaunchScreen.storyboard in Resources */,
				3C18F8BB21950748006F738F /* Assets.xcassets in Resources */,
				3C1D1F2222ECDD760028B20C /* CoreTestsConfig.json in Resources */,
				3C18F8B921950746006F738F /* Main.storyboard in Resources */,
				3C4B1AA8234CE14700189DD5 /* InstallCoreTestsConfig.sh in Resources */,
			);
			runOnlyForDeploymentPostprocessing = 0;
		};
		3CAB60A420AF8C8500810CE4 /* Resources */ = {
			isa = PBXResourcesBuildPhase;
			buildActionMask = 2147483647;
			files = (
				3C4B1AA6234CE14500189DD5 /* InstallCoreTestsConfig.sh in Resources */,
			);
			runOnlyForDeploymentPostprocessing = 0;
		};
/* End PBXResourcesBuildPhase section */

/* Begin PBXShellScriptBuildPhase section */
		3C1D1F2022ECDCC30028B20C /* Ensure CoreTestsConfig.json */ = {
			isa = PBXShellScriptBuildPhase;
			buildActionMask = 2147483647;
			files = (
			);
			inputFileListPaths = (
			);
			inputPaths = (
			);
			name = "Ensure CoreTestsConfig.json";
			outputFileListPaths = (
			);
			outputPaths = (
			);
			runOnlyForDeploymentPostprocessing = 0;
			shellPath = /bin/sh;
			shellScript = "# Type a script or drag a script file from your workspace to insert its path.\n${SOURCE_ROOT}/InstallCoreTestsConfig.sh \"${HOME}/.brdCoreTestsConfig.json\" \"${SOURCE_ROOT}/BRCryptoDemo/CoreTestsConfig.json\"\n";
		};
		3C8EDD042232F54900D5D146 /* Copy CoreTestsConfig As Bundle Resource */ = {
			isa = PBXShellScriptBuildPhase;
			buildActionMask = 2147483647;
			files = (
			);
			inputFileListPaths = (
			);
			inputPaths = (
			);
			name = "Copy CoreTestsConfig As Bundle Resource";
			outputFileListPaths = (
			);
			outputPaths = (
			);
			runOnlyForDeploymentPostprocessing = 0;
			shellPath = /bin/sh;
			shellScript = "RES_FILE=\"${SOURCE_ROOT}/CoreTests/CoreTestsConfig.json\"\nTGT_FILE=\"${CONFIGURATION_BUILD_DIR}/${UNLOCALIZED_RESOURCES_FOLDER_PATH}/CoreTestsConfig.json\"\ncp \"${RES_FILE}\" \"${TGT_FILE}\"\necho \"Copied \\\"${RES_FILE}\\\" to \\\"${TGT_FILE}\\\"\"\n";
			showEnvVarsInLog = 0;
		};
		3C92654F235E616B0063246E /* Update Submodules */ = {
			isa = PBXShellScriptBuildPhase;
			buildActionMask = 2147483647;
			files = (
			);
			inputFileListPaths = (
			);
			inputPaths = (
			);
			name = "Update Submodules";
			outputFileListPaths = (
			);
			outputPaths = (
			);
			runOnlyForDeploymentPostprocessing = 0;
			shellPath = /bin/sh;
			shellScript = "# All submodules updated.\ngit submodule update --init && echo \"Submodules Updated.\"\n";
		};
		3CC48D4D221CD7E000067EFC /* Ensure CoreTestsConfig */ = {
			isa = PBXShellScriptBuildPhase;
			buildActionMask = 2147483647;
			files = (
			);
			inputFileListPaths = (
			);
			inputPaths = (
			);
			name = "Ensure CoreTestsConfig";
			outputFileListPaths = (
			);
			outputPaths = (
			);
			runOnlyForDeploymentPostprocessing = 0;
			shellPath = /bin/sh;
			shellScript = "# Type a script or drag a script file from your workspace to insert its path.\n${SOURCE_ROOT}/InstallCoreTestsConfig.sh \"${HOME}/.brdCoreTestsConfig.json\" \"${SOURCE_ROOT}/CoreTests/CoreTestsConfig.json\"\n";
		};
		3CCB1364224D97AF00ADCDB9 /* Ensure CoreTestsConfig.json */ = {
			isa = PBXShellScriptBuildPhase;
			buildActionMask = 2147483647;
			files = (
			);
			inputFileListPaths = (
			);
			inputPaths = (
			);
			name = "Ensure CoreTestsConfig.json";
			outputFileListPaths = (
			);
			outputPaths = (
			);
			runOnlyForDeploymentPostprocessing = 0;
			shellPath = /bin/sh;
			shellScript = "# Type a script or drag a script file from your workspace to insert its path.\n${SOURCE_ROOT}/InstallCoreTestsConfig.sh \"${HOME}/.brdCoreTestsConfig.json\" \"${SOURCE_ROOT}/CoreTests/CoreTestsConfig.json\"\n";
		};
		3CCB1365224D9B2600ADCDB9 /* Copy CoreTestsConfig as Resource */ = {
			isa = PBXShellScriptBuildPhase;
			buildActionMask = 2147483647;
			files = (
			);
			inputFileListPaths = (
			);
			inputPaths = (
			);
			name = "Copy CoreTestsConfig as Resource";
			outputFileListPaths = (
			);
			outputPaths = (
			);
			runOnlyForDeploymentPostprocessing = 0;
			shellPath = /bin/sh;
			shellScript = "RES_FILE=\"${SOURCE_ROOT}/CoreTests/CoreTestsConfig.json\"\nTGT_FILE=\"${CONFIGURATION_BUILD_DIR}/${UNLOCALIZED_RESOURCES_FOLDER_PATH}/CoreTestsConfig.json\"\ncp \"${RES_FILE}\" \"${TGT_FILE}\"\necho \"Copied \\\"${RES_FILE}\\\" to \\\"${TGT_FILE}\\\"\"\n";
		};
/* End PBXShellScriptBuildPhase section */

/* Begin PBXSourcesBuildPhase section */
		3C0EADE72188D91F000577A6 /* Sources */ = {
			isa = PBXSourcesBuildPhase;
			buildActionMask = 2147483647;
			files = (
				3CF66B1622AAE45400C1E9BB /* BRCryptoWalletManager.swift in Sources */,
				3CF66B1722AAE45400C1E9BB /* BRCryptoUnit.swift in Sources */,
				3CF66B1222AAE45400C1E9BB /* BRCryptoWallet.swift in Sources */,
				3CF7683422E5F6DB0007BBDA /* BRCryptoKey.swift in Sources */,
				3C915B0F22E0C67800AAD000 /* BRCryptoSigner.swift in Sources */,
				3CF66B1322AAE45400C1E9BB /* BRCryptoTransfer.swift in Sources */,
				3C915B0922E0B66400AAD000 /* BRCryptoHasher.swift in Sources */,
				3CF66B1422AAE45400C1E9BB /* BRCryptoAmount.swift in Sources */,
				3CCB134C224D1B1700ADCDB9 /* BRCryptoSystem.swift in Sources */,
				3C0EAE1A2191145A000577A6 /* BRSupport.swift in Sources */,
				3CCB1349224D1B1700ADCDB9 /* BRBlockChainDB.swift in Sources */,
				CEF5E0F22315C290009EF3C0 /* BRCryptoPayment.swift in Sources */,
				3C915B0D22E0B98D00AAD000 /* BRCryptoCipher.swift in Sources */,
				3CF66B1822AAE45400C1E9BB /* BRCryptoCurrency.swift in Sources */,
				3CF66B1522AAE45400C1E9BB /* BRCryptoAccount.swift in Sources */,
				3CF66B1122AAE45400C1E9BB /* BRCryptoNetwork.swift in Sources */,
				3C915B0B22E0B6B000AAD000 /* BRCryptoCoder.swift in Sources */,
				3CF66B1A22AB14E100C1E9BB /* BRCryptoAddress.swift in Sources */,
			);
			runOnlyForDeploymentPostprocessing = 0;
		};
		3C0EADEF2188D91F000577A6 /* Sources */ = {
			isa = PBXSourcesBuildPhase;
			buildActionMask = 2147483647;
			files = (
				3CA6396F2301FD97006DD57B /* BRSupportTests.swift in Sources */,
				3CE48BF721E937F70067BFC9 /* BRCryptoWalletManagerTests.swift in Sources */,
				3CE48BF921E938370067BFC9 /* BRCryptoWalletTests.swift in Sources */,
				3C0EADF92188D920000577A6 /* BRCryptoAmountTests.swift in Sources */,
				3C97E2612243E5EE003FD88F /* BRCryptoNetworkTests.swift in Sources */,
				3CA639742305B4DF006DD57B /* BRCryptoDebugSupport.swift in Sources */,
				3C1C1D822264D01900597848 /* BRBlockChainDBTest.swift in Sources */,
				3C915B1122E0EBE900AAD000 /* BRCryptoCommonTests.swift in Sources */,
				3C97E269224996C3003FD88F /* BRCryptoSystemTests.swift in Sources */,
				3CCB1363224D94C300ADCDB9 /* BRCryptoBaseTests.swift in Sources */,
				3C97E25F2243E589003FD88F /* BRCryptoAccountTests.swift in Sources */,
				3CE48BF521E937580067BFC9 /* BRCryptoTransferTests.swift in Sources */,
			);
			runOnlyForDeploymentPostprocessing = 0;
		};
		3C18F8AB21950746006F738F /* Sources */ = {
			isa = PBXSourcesBuildPhase;
			buildActionMask = 2147483647;
			files = (
				3C18F8CC219507E2006F738F /* CoreDemoListener.swift in Sources */,
				3CCD36C021AC90860032637A /* SummaryViewController.swift in Sources */,
				3C7BE5B0230F0BFB005FD4CD /* WalletManagerViewController.swift in Sources */,
				3C56C97F22FA27DD0054AD21 /* TransferCreateRecvController.swift in Sources */,
				3C56C98522FA2B630054AD21 /* TransferCreateController.swift in Sources */,
				3C7BE5AE230F0BD0005FD4CD /* WalletManagersTableViewController.swift in Sources */,
				3C56C98322FA28310054AD21 /* TransferCreateSweepController.swift in Sources */,
				3CCD36C221AC90860032637A /* WalletTableViewCell.swift in Sources */,
				3C25ED382254079400CFB88D /* TransferViewController.swift in Sources */,
				3C18F8B221950746006F738F /* CoreDemoAppDelegate.swift in Sources */,
				3CCD36BD21AC90860032637A /* WalletViewController.swift in Sources */,
				3C25ED372254066000CFB88D /* TransferTableViewCell.swift in Sources */,
				3C56C98122FA28190054AD21 /* TransferCreatePaymentController.swift in Sources */,
				3CCD36C421AC92220032637A /* Support.swift in Sources */,
				3CBE455B22779F1D00A70C78 /* TransferCreateSendController.swift in Sources */,
			);
			runOnlyForDeploymentPostprocessing = 0;
		};
		3C6B17282131CB5B003C313B /* Sources */ = {
			isa = PBXSourcesBuildPhase;
			buildActionMask = 2147483647;
			files = (
				3C6B172F2131CB5B003C313B /* main.c in Sources */,
			);
			runOnlyForDeploymentPostprocessing = 0;
		};
		3C6B17372131CE12003C313B /* Sources */ = {
			isa = PBXSourcesBuildPhase;
			buildActionMask = 2147483647;
			files = (
				3CA7BA5C2350DDDE00F40414 /* fe.c in Sources */,
				3C0D297C216FD0DB003838E9 /* BREthereumMessagePIP.c in Sources */,
				3C7BE5AC230EFD43005FD4CD /* BRCryptoWalletManager.c in Sources */,
				3C926542235A74430063246E /* BRRippleWallet.c in Sources */,
				3C6B17392131CE12003C313B /* BREthereumEther.c in Sources */,
				3C6B173A2131CE12003C313B /* BREthereumGas.c in Sources */,
				3C6B173B2131CE12003C313B /* BREthereumHash.c in Sources */,
				3C6B173C2131CE12003C313B /* BREthereumAddress.c in Sources */,
				3C926553235F5EBD0063246E /* BRRippleAddress.c in Sources */,
				3C6B173D2131CE12003C313B /* BREthereumSignature.c in Sources */,
				3CF0FC9121657D7B000DE3FE /* BREthereumData.c in Sources */,
				3C6B173E2131CE12003C313B /* BREthereumTransaction.c in Sources */,
				3C6B173F2131CE12003C313B /* BREthereumBloomFilter.c in Sources */,
				3C9B8DEE22BD52940060C3A9 /* BRGenericHandlers.c in Sources */,
				3CA7BA592350DDD600F40414 /* sha512.c in Sources */,
				3C6B17402131CE12003C313B /* BREthereumNetwork.c in Sources */,
				CE5E43C523390FBB001E9238 /* BRCryptoCoder.c in Sources */,
				3C97E2362241658E003FD88F /* BRCryptoCurrency.c in Sources */,
				3CA7BA5B2350DDD600F40414 /* verify.c in Sources */,
				3C6B17412131CE12003C313B /* BREthereumTransactionReceipt.c in Sources */,
				3C926544235A766D0063246E /* BRRippleBase58.c in Sources */,
				3C0D297A216FD0DB003838E9 /* BREthereumMessageDIS.c in Sources */,
				3C6B17422131CE12003C313B /* BREthereumAccountState.c in Sources */,
				3C6B17432131CE12003C313B /* BREthereumLog.c in Sources */,
				3C6B17442131CE12003C313B /* BREthereumTransactionStatus.c in Sources */,
				3C6B17452131CE12003C313B /* BREthereumBlock.c in Sources */,
				3C6B17462131CE12003C313B /* BREthereumAmount.c in Sources */,
				3C7BE5A5230EFD0F005FD4CD /* BRCryptoStatus.c in Sources */,
				3C2318F123319424007A3EC1 /* BRCryptoPeer.c in Sources */,
				3C6B17472131CE12003C313B /* BREthereumAccount.c in Sources */,
				3C6B17482131CE12003C313B /* BREthereumWallet.c in Sources */,
				3C926548235A76910063246E /* BRRippleSignature.c in Sources */,
				3C92654A235A76960063246E /* BRRippleTransaction.c in Sources */,
				3C6B17492131CE12003C313B /* BREthereumBCS.c in Sources */,
				3CEF5FB221FF9DC30010A811 /* BRFileService.c in Sources */,
				3C6B174A2131CE12003C313B /* BREthereumToken.c in Sources */,
				3C115A092354E8810075ACDA /* BRGenericClient.c in Sources */,
				3C6B174B2131CE12003C313B /* BREthereumContract.c in Sources */,
				3C6B174C2131CE12003C313B /* BREvent.c in Sources */,
				3CD57F6D21F696C5003B0306 /* BREthereumProofOfWork.c in Sources */,
				3C6B174D2131CE12003C313B /* BREventQueue.c in Sources */,
				3C6B174E2131CE12003C313B /* BREthereumLES.c in Sources */,
				CE5E43C9233930F1001E9238 /* BRCryptoSigner.c in Sources */,
				3C6B174F2131CE12003C313B /* BREthereumBCSEvent.c in Sources */,
				3C9B8DEC22BD52940060C3A9 /* BRGenericManager.c in Sources */,
				3CA7BA572350DDD600F40414 /* keypair.c in Sources */,
				3CA7BA5A2350DDD600F40414 /* sign.c in Sources */,
				3C97E25222416AB1003FD88F /* BRCryptoAmount.c in Sources */,
				3C7BE5A6230EFD14005FD4CD /* BRCryptoHash.c in Sources */,
				3C6B17502131CE12003C313B /* BREventAlarm.c in Sources */,
				3C6B17512131CE12003C313B /* BREthereumLESFrameCoder.c in Sources */,
				CE179CA8233A4FF400633B97 /* BRCryptoCipher.c in Sources */,
				3C6B17522131CE12003C313B /* BRKeccak.c in Sources */,
				3CCD36B221A5BB8D0032637A /* BRWalletManager.c in Sources */,
				3C6B17532131CE12003C313B /* BREthereumEWM.c in Sources */,
				3C6B17542131CE12003C313B /* BRRlpCoder.c in Sources */,
				3CFEFE2422BC3AF20044153D /* BRCryptoWalletManagerClient.c in Sources */,
				3C25BF482236EE40004B093F /* BRBCashParams.c in Sources */,
				3C6B17552131CE12003C313B /* BRUtilMath.c in Sources */,
				3C69A0EB233AC0FE005E7033 /* BREthereumEWMPersist.c in Sources */,
				3C6B17562131CE12003C313B /* BRUtilMathParse.c in Sources */,
				3C6B17572131CE12003C313B /* BRUtilHex.c in Sources */,
				3C6B17582131CE12003C313B /* BRBCashAddr.c in Sources */,
				3C0D297B216FD0DB003838E9 /* BREthereumMessageLES.c in Sources */,
				3C6B17592131CE12003C313B /* BRAddress.c in Sources */,
				3C92653E235A704D0063246E /* BRRippleAccount.c in Sources */,
				3CA7BA562350DDD600F40414 /* ge.c in Sources */,
				3C6B175A2131CE12003C313B /* BRBase58.c in Sources */,
				3CEF5FD52208C6E40010A811 /* BRAssert.c in Sources */,
				3C6B175B2131CE12003C313B /* BREthereumBCSSync.c in Sources */,
				3C6B175C2131CE12003C313B /* BRBech32.c in Sources */,
				3C7BE5AB230EFD37005FD4CD /* BRCryptoWallet.c in Sources */,
				3C6B175D2131CE12003C313B /* BRBIP32Sequence.c in Sources */,
				3CA8B7162346963A0076B8EB /* BREthereumFeeBasis.c in Sources */,
				3C6AE12D2329856F00016196 /* sqlite3.c in Sources */,
				3C6B175E2131CE12003C313B /* BREthereumMessage.c in Sources */,
				CE6040C322BD69E40003967B /* BRWalletManagerEvent.c in Sources */,
				3C25BF4B2236EE71004B093F /* BRChainParams.c in Sources */,
				3C7BE5A9230EFD2F005FD4CD /* BRCryptoTransfer.c in Sources */,
				3C6B175F2131CE12003C313B /* BRBIP38Key.c in Sources */,
				3C6B17602131CE12003C313B /* BREthereumMPT.c in Sources */,
				3C6B17612131CE12003C313B /* BREthereumTransfer.c in Sources */,
				CEF5E0F02315C166009EF3C0 /* BRCryptoPayment.c in Sources */,
				3C7BE5A7230EFD25005FD4CD /* BRCryptoNetwork.c in Sources */,
				3C926546235A768B0063246E /* BRRippleSerialize.c in Sources */,
				3C6B17622131CE12003C313B /* BREthereumNode.c in Sources */,
				3C6B17632131CE12003C313B /* BRBIP39Mnemonic.c in Sources */,
				3C6B17642131CE12003C313B /* BRBloomFilter.c in Sources */,
				3CA7BA582350DDD600F40414 /* sc.c in Sources */,
				3C6B17652131CE12003C313B /* BRCrypto.c in Sources */,
				3C7BE5A4230EFD0B005FD4CD /* BRCryptoFeeBasis.c in Sources */,
				3C6B17662131CE12003C313B /* BRKeyECIES.c in Sources */,
				3C97E25B224170EC003FD88F /* BRCryptoAddress.c in Sources */,
				3C6B17682131CE12003C313B /* BRKey.c in Sources */,
				3C97E25022416AB1003FD88F /* BRCryptoUnit.c in Sources */,
				3C6B17692131CE12003C313B /* BREthereumNodeEndpoint.c in Sources */,
				3C6B176A2131CE12003C313B /* BRMerkleBlock.c in Sources */,
				3C6B176B2131CE12003C313B /* BRPaymentProtocol.c in Sources */,
				3C0D297D216FD0E0003838E9 /* BREthereumProvision.c in Sources */,
				3C0D2979216FD0DB003838E9 /* BREthereumMessageP2P.c in Sources */,
				3C6B176C2131CE12003C313B /* BRPeer.c in Sources */,
				3C9B8DEA22BD52940060C3A9 /* BRGeneric.c in Sources */,
				3C6B176D2131CE12003C313B /* BRPeerManager.c in Sources */,
				3C97E257224170B9003FD88F /* BRCryptoAccount.c in Sources */,
				3C6B176E2131CE12003C313B /* BRSet.c in Sources */,
				CE5E43C1233902A4001E9238 /* BRCryptoHasher.c in Sources */,
				3C6B176F2131CE12003C313B /* BREthereumLESRandom.c in Sources */,
				3C1D1F2622F0F1740028B20C /* BRCryptoKey.c in Sources */,
				3C92653C235A6D090063246E /* BRGenericRipple.c in Sources */,
				3C6B17702131CE12003C313B /* BREthereumEWMEvent.c in Sources */,
				3C6B17712131CE12003C313B /* BRTransaction.c in Sources */,
				3C6B17722131CE12003C313B /* BREthereumEWMClient.c in Sources */,
				3C6B17732131CE12003C313B /* BRWallet.c in Sources */,
			);
			runOnlyForDeploymentPostprocessing = 0;
		};
		3CAB609720AF8C5D00810CE4 /* Sources */ = {
			isa = PBXSourcesBuildPhase;
			buildActionMask = 2147483647;
			files = (
				3CD30496213B226B00A0CCED /* BREthereumMessageP2P.c in Sources */,
				CE6040C222BD69E40003967B /* BRWalletManagerEvent.c in Sources */,
				3C926552235F5EBD0063246E /* BRRippleAddress.c in Sources */,
				3C926547235A76900063246E /* BRRippleSignature.c in Sources */,
				C32ADCF4234FDE0D000AB7DE /* sc.c in Sources */,
				C32ADCFA234FDE0D000AB7DE /* sign.c in Sources */,
				3CAB60B120AF8D1A00810CE4 /* BREthereumEther.c in Sources */,
				3CF38E4821C4421600B771E6 /* BREthereumProofOfWork.c in Sources */,
				3CAB60B220AF8D1A00810CE4 /* BREthereumGas.c in Sources */,
				3CAB60B320AF8D1A00810CE4 /* BREthereumHash.c in Sources */,
				3CD30498213B228900A0CCED /* BREthereumMessageDIS.c in Sources */,
				3CCC61E8228C6C2000C0A13E /* BRCryptoHash.c in Sources */,
				3C92653F235A71610063246E /* BRRippleTransfer.c in Sources */,
				3CAB60B420AF8D1A00810CE4 /* BREthereumAddress.c in Sources */,
				3CAB60B520AF8D1A00810CE4 /* BREthereumSignature.c in Sources */,
				3CAB60B620AF8D1A00810CE4 /* BREthereumTransaction.c in Sources */,
				C32ADCF9234FDE0D000AB7DE /* keypair.c in Sources */,
				3C2318F023319424007A3EC1 /* BRCryptoPeer.c in Sources */,
				3CAB60B720AF8D1A00810CE4 /* BREthereumBloomFilter.c in Sources */,
				3C97E2352241658E003FD88F /* BRCryptoCurrency.c in Sources */,
				3CD3049A213B22AF00A0CCED /* BREthereumMessageLES.c in Sources */,
				C32ADCF6234FDE0D000AB7DE /* fe.c in Sources */,
				3CAB60B820AF8D1A00810CE4 /* BREthereumNetwork.c in Sources */,
				3CAB60B920AF8D1A00810CE4 /* BREthereumTransactionReceipt.c in Sources */,
				3CAB60BA20AF8D1A00810CE4 /* BREthereumAccountState.c in Sources */,
				3CD30494213B222A00A0CCED /* BREthereumMessagePIP.c in Sources */,
				3CAB60BB20AF8D1A00810CE4 /* BREthereumLog.c in Sources */,
				3CAB60BC20AF8D1A00810CE4 /* BREthereumTransactionStatus.c in Sources */,
				3CAB60BD20AF8D1A00810CE4 /* BREthereumBlock.c in Sources */,
				C338C7A42356190D00DF3968 /* BasicTypes.pb-c.c in Sources */,
				3CCC61EB228C7FB500C0A13E /* BRCryptoFeeBasis.c in Sources */,
				3CAB60BE20AF8D1A00810CE4 /* BREthereumAmount.c in Sources */,
				3CAB60C020AF8D1A00810CE4 /* BREthereumAccount.c in Sources */,
				3C3DC5BB21DFCA7C004188BD /* BRFileService.c in Sources */,
				CE5E43C423390FBB001E9238 /* BRCryptoCoder.c in Sources */,
				3CAB60C120AF8D1A00810CE4 /* BREthereumWallet.c in Sources */,
				3C7BE5AA230EFD36005FD4CD /* BRCryptoWallet.c in Sources */,
				3C386DCF20C6F5E40065E355 /* BREthereumBCS.c in Sources */,
				3CAB60C220AF8D1A00810CE4 /* BREthereumToken.c in Sources */,
				3CAB60C320AF8D1A00810CE4 /* BREthereumContract.c in Sources */,
				3CAB60C420AF8D1A00810CE4 /* BREvent.c in Sources */,
				3CFEFE2322BC3AF20044153D /* BRCryptoWalletManagerClient.c in Sources */,
				C338C81E2356198600DF3968 /* CryptoTransfer.pb-c.c in Sources */,
				3CAB60C520AF8D1A00810CE4 /* BREventQueue.c in Sources */,
				3CAB60C820AF8D1A00810CE4 /* BREthereumLES.c in Sources */,
				C338C83E2357836700DF3968 /* BRHederaCrypto.c in Sources */,
				3C97E25122416AB1003FD88F /* BRCryptoAmount.c in Sources */,
				CE0DBEB923032F1B00FC72BD /* BRSyncManager.c in Sources */,
				3C386DD020C6F5E40065E355 /* BREthereumBCSEvent.c in Sources */,
				3C3B37FD20D82335004F9928 /* BREventAlarm.c in Sources */,
<<<<<<< HEAD
				3CCB136A2253C84E00ADCDB9 /* BRSyncMode.c in Sources */,
				C32ADCF5234FDE0D000AB7DE /* verify.c in Sources */,
				C35019702360E2BA009AF0C3 /* BRHederaAddress.c in Sources */,
=======
>>>>>>> 4d1aa1fe
				3CA63972230336D9006DD57B /* BREthereumFeeBasis.c in Sources */,
				3CAB60CA20AF8D1A00810CE4 /* BREthereumLESFrameCoder.c in Sources */,
				3CCD36B121A5BB8D0032637A /* BRWalletManager.c in Sources */,
				C338C7A1235618E200DF3968 /* protobuf-c.c in Sources */,
				CA92F7902100F9CA0015C966 /* BRKeccak.c in Sources */,
				3CAB60CD20AF8D1A00810CE4 /* BREthereumEWM.c in Sources */,
				3C25BF472236EE40004B093F /* BRBCashParams.c in Sources */,
				3CAB60D120AF8D1A00810CE4 /* BRRlpCoder.c in Sources */,
				3C7BE5A8230EFD2E005FD4CD /* BRCryptoTransfer.c in Sources */,
				C30E2245235CC97500E584AC /* BRHederaWallet.c in Sources */,
				C338C7AA2356195E00DF3968 /* TransactionBody.pb-c.c in Sources */,
				3CAB60D220AF8D1A00810CE4 /* BRUtilMath.c in Sources */,
				3CF0FC9021657D7B000DE3FE /* BREthereumData.c in Sources */,
				C32ADCF7234FDE0D000AB7DE /* sha512.c in Sources */,
				3CF66AE722A8358200C1E9BB /* BRCryptoNetwork.c in Sources */,
				3CAB60D320AF8D1A00810CE4 /* BRUtilMathParse.c in Sources */,
				3CAB60D420AF8D1A00810CE4 /* BRUtilHex.c in Sources */,
				3C69A0EA233AC0FE005E7033 /* BREthereumEWMPersist.c in Sources */,
				3CAB60D520AF8D1A00810CE4 /* BRBCashAddr.c in Sources */,
				3CF66AE622A8342200C1E9BB /* BRCryptoWalletManager.c in Sources */,
				C32ADCF8234FDE0D000AB7DE /* ge.c in Sources */,
				C338C83A23561DD900DF3968 /* BRHederaTransaction.c in Sources */,
				3C6AE12B2329855300016196 /* sqlite3.c in Sources */,
				CE5E43C8233930F1001E9238 /* BRCryptoSigner.c in Sources */,
				3C92653D235A704D0063246E /* BRRippleAccount.c in Sources */,
				3CAB60D620AF8D1A00810CE4 /* BRAddress.c in Sources */,
				3CEF5FD42208C6E40010A811 /* BRAssert.c in Sources */,
				3C926549235A76950063246E /* BRRippleTransaction.c in Sources */,
				3CAB60D720AF8D1A00810CE4 /* BRBase58.c in Sources */,
				3C9025FD2108DDAE00143B69 /* BREthereumBCSSync.c in Sources */,
				C30E223F2358FC0A00E584AC /* BRHederaSerialize.c in Sources */,
				3CAB60D820AF8D1A00810CE4 /* BRBech32.c in Sources */,
				3CAB60D920AF8D1A00810CE4 /* BRBIP32Sequence.c in Sources */,
				CE179CA7233A4FF400633B97 /* BRCryptoCipher.c in Sources */,
				C338C8472358DA0700DF3968 /* BRHederaAccount.c in Sources */,
				3C25BF4A2236EE71004B093F /* BRChainParams.c in Sources */,
				3C54A7FF2121F1D200C57B1B /* BREthereumMessage.c in Sources */,
				3C1D1F2522F0F1740028B20C /* BRCryptoKey.c in Sources */,
				3CAB60DA20AF8D1A00810CE4 /* BRBIP38Key.c in Sources */,
				3C5F5E75212C82310038B732 /* BREthereumMPT.c in Sources */,
				CEF5E0EF2315C166009EF3C0 /* BRCryptoPayment.c in Sources */,
				3C902623210A7E9800143B69 /* BREthereumTransfer.c in Sources */,
				3C54A8022122284900C57B1B /* BREthereumNode.c in Sources */,
				3CAB60DB20AF8D1A00810CE4 /* BRBIP39Mnemonic.c in Sources */,
				3CAB60DC20AF8D1A00810CE4 /* BRBloomFilter.c in Sources */,
				3CAB60DD20AF8D1A00810CE4 /* BRCrypto.c in Sources */,
				3C9B8DEB22BD52940060C3A9 /* BRGenericManager.c in Sources */,
				3C97E25A224170EC003FD88F /* BRCryptoAddress.c in Sources */,
				CE5E43C0233902A4001E9238 /* BRCryptoHasher.c in Sources */,
				3CAB60DE20AF8D1A00810CE4 /* BRKeyECIES.c in Sources */,
				3C97E24F22416AB1003FD88F /* BRCryptoUnit.c in Sources */,
				3CAB60DF20AF8D1A00810CE4 /* BRKey.c in Sources */,
				3C115A082354E8810075ACDA /* BRGenericClient.c in Sources */,
				3C54A80521234C9700C57B1B /* BREthereumNodeEndpoint.c in Sources */,
				3CAB60E020AF8D1A00810CE4 /* BRMerkleBlock.c in Sources */,
				3C926545235A768A0063246E /* BRRippleSerialize.c in Sources */,
				3CAB60E120AF8D1A00810CE4 /* BRPaymentProtocol.c in Sources */,
				C338C79E2356185D00DF3968 /* Transaction.pb-c.c in Sources */,
				3CAB60E220AF8D1A00810CE4 /* BRPeer.c in Sources */,
				3C926541235A74420063246E /* BRRippleWallet.c in Sources */,
				3CAB60E320AF8D1A00810CE4 /* BRPeerManager.c in Sources */,
				3CAB60E420AF8D1A00810CE4 /* BRSet.c in Sources */,
				3C97E256224170B9003FD88F /* BRCryptoAccount.c in Sources */,
				3C386DC720C6F4AF0065E355 /* BREthereumLESRandom.c in Sources */,
				3C386DD420C6F6070065E355 /* BREthereumEWMEvent.c in Sources */,
				3C92653B235A6D080063246E /* BRGenericRipple.c in Sources */,
				C338C8122356198600DF3968 /* Duration.pb-c.c in Sources */,
				3CAB60E520AF8D1A00810CE4 /* BRTransaction.c in Sources */,
				3C56C97D22F8F8C20054AD21 /* BRCryptoStatus.c in Sources */,
				3CD3049D213F281500A0CCED /* BREthereumProvision.c in Sources */,
				3C386DD320C6F6070065E355 /* BREthereumEWMClient.c in Sources */,
				3C9B8DE922BD52940060C3A9 /* BRGeneric.c in Sources */,
				3C9B8DED22BD52940060C3A9 /* BRGenericHandlers.c in Sources */,
				C338C7A72356192F00DF3968 /* Timestamp.pb-c.c in Sources */,
				3CAB60E620AF8D1A00810CE4 /* BRWallet.c in Sources */,
				3C926543235A766D0063246E /* BRRippleBase58.c in Sources */,
			);
			runOnlyForDeploymentPostprocessing = 0;
		};
		3CAB60A220AF8C8500810CE4 /* Sources */ = {
			isa = PBXSourcesBuildPhase;
			buildActionMask = 2147483647;
			files = (
				3CAB613320B3536000810CE4 /* testLES.c in Sources */,
				3C9025F321064B6700143B69 /* testEvent.c in Sources */,
				3CEF5FB121FB972B0010A811 /* testSup.c in Sources */,
				3C9025FB2106613600143B69 /* testContract.c in Sources */,
				CEE6CDE92305DDC8006724EB /* testBwm.c in Sources */,
				3CAB60E820AF8EE000810CE4 /* test.c in Sources */,
				3CA7BA552350DDA600F40414 /* testHedera.c in Sources */,
				3C9025F92106511700143B69 /* testEwm.c in Sources */,
				3C812EC22266721E0007D335 /* testRipple.c in Sources */,
				3C9025F121063BDC00143B69 /* testRlp.c in Sources */,
				3CAB60A920AF8C8500810CE4 /* CoreTests.swift in Sources */,
				3C9025EF21063AD200143B69 /* testUtil.c in Sources */,
				3C9025F721064FF800143B69 /* testBase.c in Sources */,
				3C7BE5A3230EFBBA005FD4CD /* testCrypto.c in Sources */,
				3C9025F521064E9F00143B69 /* testBc.c in Sources */,
				3CAB60E720AF8ED800810CE4 /* test.c in Sources */,
			);
			runOnlyForDeploymentPostprocessing = 0;
		};
		3CEE8EE6216FAFF7008540C8 /* Sources */ = {
			isa = PBXSourcesBuildPhase;
			buildActionMask = 2147483647;
			files = (
				3CEE8EED216FAFF7008540C8 /* main.c in Sources */,
				3C1CD3C8216FD015001709A3 /* testEwm.c in Sources */,
				3C0D297E216FD12A003838E9 /* testContract.c in Sources */,
			);
			runOnlyForDeploymentPostprocessing = 0;
		};
/* End PBXSourcesBuildPhase section */

/* Begin PBXTargetDependency section */
		3C0EADF62188D920000577A6 /* PBXTargetDependency */ = {
			isa = PBXTargetDependency;
			target = 3C0EADEA2188D91F000577A6 /* BRCrypto */;
			targetProxy = 3C0EADF52188D920000577A6 /* PBXContainerItemProxy */;
		};
		3C18F8C421950760006F738F /* PBXTargetDependency */ = {
			isa = PBXTargetDependency;
			target = 3CAB609A20AF8C5D00810CE4 /* Core */;
			targetProxy = 3C18F8C321950760006F738F /* PBXContainerItemProxy */;
		};
		3C18F8C621950765006F738F /* PBXTargetDependency */ = {
			isa = PBXTargetDependency;
			target = 3C0EADEA2188D91F000577A6 /* BRCrypto */;
			targetProxy = 3C18F8C521950765006F738F /* PBXContainerItemProxy */;
		};
		3C6B177B2131CE60003C313B /* PBXTargetDependency */ = {
			isa = PBXTargetDependency;
			target = 3C6B17362131CE12003C313B /* CoreMacOS */;
			targetProxy = 3C6B177A2131CE60003C313B /* PBXContainerItemProxy */;
		};
		3CAB60AD20AF8C8500810CE4 /* PBXTargetDependency */ = {
			isa = PBXTargetDependency;
			target = 3CAB609A20AF8C5D00810CE4 /* Core */;
			targetProxy = 3CAB60AC20AF8C8500810CE4 /* PBXContainerItemProxy */;
		};
		3CEE8EF2216FB00E008540C8 /* PBXTargetDependency */ = {
			isa = PBXTargetDependency;
			target = 3C6B17362131CE12003C313B /* CoreMacOS */;
			targetProxy = 3CEE8EF1216FB00E008540C8 /* PBXContainerItemProxy */;
		};
/* End PBXTargetDependency section */

/* Begin PBXVariantGroup section */
		3C18F8B721950746006F738F /* Main.storyboard */ = {
			isa = PBXVariantGroup;
			children = (
				3C18F8B821950746006F738F /* Base */,
			);
			name = Main.storyboard;
			sourceTree = "<group>";
		};
		3C18F8BC21950748006F738F /* LaunchScreen.storyboard */ = {
			isa = PBXVariantGroup;
			children = (
				3C18F8BD21950748006F738F /* Base */,
			);
			name = LaunchScreen.storyboard;
			sourceTree = "<group>";
		};
/* End PBXVariantGroup section */

/* Begin XCBuildConfiguration section */
		3C0EADFD2188D920000577A6 /* Debug */ = {
			isa = XCBuildConfiguration;
			buildSettings = {
				CLANG_ENABLE_MODULES = YES;
				CLANG_WARN_DOCUMENTATION_COMMENTS = NO;
				CODE_SIGN_IDENTITY = "";
				CODE_SIGN_STYLE = Automatic;
				DEFINES_MODULE = YES;
				DEVELOPMENT_TEAM = 4R7S6N88W9;
				DYLIB_COMPATIBILITY_VERSION = 1;
				DYLIB_CURRENT_VERSION = 1;
				DYLIB_INSTALL_NAME_BASE = "@rpath";
				HEADER_SEARCH_PATHS = "$(SRCROOT)/..";
				INFOPLIST_FILE = BRCrypto/Info.plist;
				INSTALL_PATH = "$(LOCAL_LIBRARY_DIR)/Frameworks";
				IPHONEOS_DEPLOYMENT_TARGET = 11.4;
				LD_RUNPATH_SEARCH_PATHS = (
					"$(inherited)",
					"@executable_path/Frameworks",
					"@loader_path/Frameworks",
				);
				MARKETING_VERSION = 3.0;
				MTL_ENABLE_DEBUG_INFO = INCLUDE_SOURCE;
				MTL_FAST_MATH = YES;
				OTHER_CFLAGS = (
					"-DDEBUG",
					"-DBITCOIN_DEBUG",
				);
				OTHER_SWIFT_FLAGS = "";
				PRODUCT_BUNDLE_IDENTIFIER = com.breadwallet.BRCrypto;
				PRODUCT_NAME = "$(TARGET_NAME:c99extidentifier)";
				SKIP_INSTALL = YES;
				SWIFT_INCLUDE_PATHS = "$(SRCROOT)/Core/";
				SWIFT_OPTIMIZATION_LEVEL = "-Onone";
				SWIFT_VERSION = 5.0;
				TARGETED_DEVICE_FAMILY = "1,2";
			};
			name = Debug;
		};
		3C0EADFE2188D920000577A6 /* Release */ = {
			isa = XCBuildConfiguration;
			buildSettings = {
				CLANG_ENABLE_MODULES = YES;
				CLANG_WARN_DOCUMENTATION_COMMENTS = NO;
				CODE_SIGN_IDENTITY = "";
				CODE_SIGN_STYLE = Automatic;
				DEFINES_MODULE = YES;
				DEVELOPMENT_TEAM = 4R7S6N88W9;
				DYLIB_COMPATIBILITY_VERSION = 1;
				DYLIB_CURRENT_VERSION = 1;
				DYLIB_INSTALL_NAME_BASE = "@rpath";
				HEADER_SEARCH_PATHS = "$(SRCROOT)/..";
				INFOPLIST_FILE = BRCrypto/Info.plist;
				INSTALL_PATH = "$(LOCAL_LIBRARY_DIR)/Frameworks";
				IPHONEOS_DEPLOYMENT_TARGET = 11.4;
				LD_RUNPATH_SEARCH_PATHS = (
					"$(inherited)",
					"@executable_path/Frameworks",
					"@loader_path/Frameworks",
				);
				MARKETING_VERSION = 3.0;
				MTL_FAST_MATH = YES;
				OTHER_SWIFT_FLAGS = "";
				PRODUCT_BUNDLE_IDENTIFIER = com.breadwallet.BRCrypto;
				PRODUCT_NAME = "$(TARGET_NAME:c99extidentifier)";
				SKIP_INSTALL = YES;
				SWIFT_ACTIVE_COMPILATION_CONDITIONS = "";
				SWIFT_INCLUDE_PATHS = "$(SRCROOT)/Core/";
				SWIFT_VERSION = 5.0;
				TARGETED_DEVICE_FAMILY = "1,2";
			};
			name = Release;
		};
		3C0EAE002188D920000577A6 /* Debug */ = {
			isa = XCBuildConfiguration;
			buildSettings = {
				ALWAYS_EMBED_SWIFT_STANDARD_LIBRARIES = YES;
				CODE_SIGN_STYLE = Automatic;
				DEVELOPMENT_TEAM = 4R7S6N88W9;
				HEADER_SEARCH_PATHS = "$(SRCROOT)/..";
				INFOPLIST_FILE = BRCryptoTests/Info.plist;
				IPHONEOS_DEPLOYMENT_TARGET = 12.0;
				LD_RUNPATH_SEARCH_PATHS = (
					"$(inherited)",
					"@executable_path/Frameworks",
					"@loader_path/Frameworks",
				);
				MTL_ENABLE_DEBUG_INFO = INCLUDE_SOURCE;
				MTL_FAST_MATH = YES;
				OTHER_CFLAGS = (
					"-DDEBUG",
					"-DBITCOIN_DEBUG",
				);
				PRODUCT_BUNDLE_IDENTIFIER = com.breadwallet.BRCryptoTests;
				PRODUCT_NAME = "$(TARGET_NAME)";
				SWIFT_VERSION = 5.0;
				TARGETED_DEVICE_FAMILY = "1,2";
			};
			name = Debug;
		};
		3C0EAE012188D920000577A6 /* Release */ = {
			isa = XCBuildConfiguration;
			buildSettings = {
				ALWAYS_EMBED_SWIFT_STANDARD_LIBRARIES = YES;
				CODE_SIGN_STYLE = Automatic;
				DEVELOPMENT_TEAM = 4R7S6N88W9;
				HEADER_SEARCH_PATHS = "$(SRCROOT)/..";
				INFOPLIST_FILE = BRCryptoTests/Info.plist;
				IPHONEOS_DEPLOYMENT_TARGET = 12.0;
				LD_RUNPATH_SEARCH_PATHS = (
					"$(inherited)",
					"@executable_path/Frameworks",
					"@loader_path/Frameworks",
				);
				MTL_FAST_MATH = YES;
				PRODUCT_BUNDLE_IDENTIFIER = com.breadwallet.BRCryptoTests;
				PRODUCT_NAME = "$(TARGET_NAME)";
				SWIFT_VERSION = 5.0;
				TARGETED_DEVICE_FAMILY = "1,2";
			};
			name = Release;
		};
		3C18F8C121950748006F738F /* Debug */ = {
			isa = XCBuildConfiguration;
			buildSettings = {
				ALWAYS_EMBED_SWIFT_STANDARD_LIBRARIES = YES;
				ASSETCATALOG_COMPILER_APPICON_NAME = AppIcon;
				CODE_SIGN_STYLE = Automatic;
				DEVELOPMENT_TEAM = 4R7S6N88W9;
				HEADER_SEARCH_PATHS = "";
				INFOPLIST_FILE = BRCryptoDemo/Info.plist;
				IPHONEOS_DEPLOYMENT_TARGET = 11.4;
				LD_RUNPATH_SEARCH_PATHS = (
					"$(inherited)",
					"@executable_path/Frameworks",
				);
				MTL_ENABLE_DEBUG_INFO = INCLUDE_SOURCE;
				MTL_FAST_MATH = YES;
				OTHER_CFLAGS = (
					"-DDEBUG",
					"-DBITCOIN_DEBUG",
				);
				PRODUCT_BUNDLE_IDENTIFIER = com.breadwallet.BRCryptoDemo;
				PRODUCT_NAME = "$(TARGET_NAME)";
				SWIFT_VERSION = 5.0;
				TARGETED_DEVICE_FAMILY = "1,2";
				USER_HEADER_SEARCH_PATHS = "";
			};
			name = Debug;
		};
		3C18F8C221950748006F738F /* Release */ = {
			isa = XCBuildConfiguration;
			buildSettings = {
				ALWAYS_EMBED_SWIFT_STANDARD_LIBRARIES = YES;
				ASSETCATALOG_COMPILER_APPICON_NAME = AppIcon;
				CODE_SIGN_STYLE = Automatic;
				DEVELOPMENT_TEAM = 4R7S6N88W9;
				HEADER_SEARCH_PATHS = "";
				INFOPLIST_FILE = BRCryptoDemo/Info.plist;
				IPHONEOS_DEPLOYMENT_TARGET = 11.4;
				LD_RUNPATH_SEARCH_PATHS = (
					"$(inherited)",
					"@executable_path/Frameworks",
				);
				MTL_FAST_MATH = YES;
				PRODUCT_BUNDLE_IDENTIFIER = com.breadwallet.BRCryptoDemo;
				PRODUCT_NAME = "$(TARGET_NAME)";
				SWIFT_VERSION = 5.0;
				TARGETED_DEVICE_FAMILY = "1,2";
				USER_HEADER_SEARCH_PATHS = "";
			};
			name = Release;
		};
		3C590F2920950C160005597B /* Debug */ = {
			isa = XCBuildConfiguration;
			buildSettings = {
				ALWAYS_SEARCH_USER_PATHS = NO;
				CLANG_ANALYZER_NONNULL = YES;
				CLANG_ANALYZER_NUMBER_OBJECT_CONVERSION = YES_AGGRESSIVE;
				CLANG_CXX_LANGUAGE_STANDARD = "gnu++14";
				CLANG_CXX_LIBRARY = "libc++";
				CLANG_ENABLE_MODULES = YES;
				CLANG_ENABLE_OBJC_ARC = YES;
				CLANG_ENABLE_OBJC_WEAK = YES;
				CLANG_WARN_BLOCK_CAPTURE_AUTORELEASING = YES;
				CLANG_WARN_BOOL_CONVERSION = YES;
				CLANG_WARN_COMMA = YES;
				CLANG_WARN_CONSTANT_CONVERSION = YES;
				CLANG_WARN_DEPRECATED_OBJC_IMPLEMENTATIONS = YES;
				CLANG_WARN_DIRECT_OBJC_ISA_USAGE = YES_ERROR;
				CLANG_WARN_DOCUMENTATION_COMMENTS = YES;
				CLANG_WARN_EMPTY_BODY = YES;
				CLANG_WARN_ENUM_CONVERSION = YES;
				CLANG_WARN_INFINITE_RECURSION = YES;
				CLANG_WARN_INT_CONVERSION = YES;
				CLANG_WARN_NON_LITERAL_NULL_CONVERSION = YES;
				CLANG_WARN_OBJC_IMPLICIT_RETAIN_SELF = YES;
				CLANG_WARN_OBJC_LITERAL_CONVERSION = YES;
				CLANG_WARN_OBJC_ROOT_CLASS = YES_ERROR;
				CLANG_WARN_RANGE_LOOP_ANALYSIS = YES;
				CLANG_WARN_STRICT_PROTOTYPES = YES;
				CLANG_WARN_SUSPICIOUS_MOVE = YES;
				CLANG_WARN_UNGUARDED_AVAILABILITY = YES_AGGRESSIVE;
				CLANG_WARN_UNREACHABLE_CODE = YES;
				CLANG_WARN__DUPLICATE_METHOD_MATCH = YES;
				CODE_SIGN_IDENTITY = "iPhone Developer";
				COPY_PHASE_STRIP = NO;
				CURRENT_PROJECT_VERSION = 1;
				DEBUG_INFORMATION_FORMAT = dwarf;
				ENABLE_STRICT_OBJC_MSGSEND = YES;
				ENABLE_TESTABILITY = YES;
				GCC_C_LANGUAGE_STANDARD = gnu11;
				GCC_DYNAMIC_NO_PIC = NO;
				GCC_NO_COMMON_BLOCKS = YES;
				GCC_OPTIMIZATION_LEVEL = 0;
				GCC_PREPROCESSOR_DEFINITIONS = (
					"DEBUG=1",
					"BITCOIN_DEBUG=1",
					"$(inherited)",
				);
				GCC_WARN_64_TO_32_BIT_CONVERSION = YES;
				GCC_WARN_ABOUT_RETURN_TYPE = YES_ERROR;
				GCC_WARN_UNDECLARED_SELECTOR = YES;
				GCC_WARN_UNINITIALIZED_AUTOS = YES_AGGRESSIVE;
				GCC_WARN_UNUSED_FUNCTION = YES;
				GCC_WARN_UNUSED_VARIABLE = YES;
				HEADER_SEARCH_PATHS = (
					"$(SRCROOT)/../include",
					"$(SRCROOT)/..",
					"$(SRCROOT)/../vendor/secp256k1",
				);
				IPHONEOS_DEPLOYMENT_TARGET = 11.4;
				MTL_ENABLE_DEBUG_INFO = YES;
				ONLY_ACTIVE_ARCH = YES;
				OTHER_SWIFT_FLAGS = "";
				SDKROOT = iphoneos;
				SWIFT_ACTIVE_COMPILATION_CONDITIONS = DEBUG;
				SWIFT_OPTIMIZATION_LEVEL = "-Onone";
				VERSIONING_SYSTEM = "apple-generic";
				VERSION_INFO_PREFIX = "";
			};
			name = Debug;
		};
		3C590F2A20950C160005597B /* Release */ = {
			isa = XCBuildConfiguration;
			buildSettings = {
				ALWAYS_SEARCH_USER_PATHS = NO;
				CLANG_ANALYZER_NONNULL = YES;
				CLANG_ANALYZER_NUMBER_OBJECT_CONVERSION = YES_AGGRESSIVE;
				CLANG_CXX_LANGUAGE_STANDARD = "gnu++14";
				CLANG_CXX_LIBRARY = "libc++";
				CLANG_ENABLE_MODULES = YES;
				CLANG_ENABLE_OBJC_ARC = YES;
				CLANG_ENABLE_OBJC_WEAK = YES;
				CLANG_WARN_BLOCK_CAPTURE_AUTORELEASING = YES;
				CLANG_WARN_BOOL_CONVERSION = YES;
				CLANG_WARN_COMMA = YES;
				CLANG_WARN_CONSTANT_CONVERSION = YES;
				CLANG_WARN_DEPRECATED_OBJC_IMPLEMENTATIONS = YES;
				CLANG_WARN_DIRECT_OBJC_ISA_USAGE = YES_ERROR;
				CLANG_WARN_DOCUMENTATION_COMMENTS = YES;
				CLANG_WARN_EMPTY_BODY = YES;
				CLANG_WARN_ENUM_CONVERSION = YES;
				CLANG_WARN_INFINITE_RECURSION = YES;
				CLANG_WARN_INT_CONVERSION = YES;
				CLANG_WARN_NON_LITERAL_NULL_CONVERSION = YES;
				CLANG_WARN_OBJC_IMPLICIT_RETAIN_SELF = YES;
				CLANG_WARN_OBJC_LITERAL_CONVERSION = YES;
				CLANG_WARN_OBJC_ROOT_CLASS = YES_ERROR;
				CLANG_WARN_RANGE_LOOP_ANALYSIS = YES;
				CLANG_WARN_STRICT_PROTOTYPES = YES;
				CLANG_WARN_SUSPICIOUS_MOVE = YES;
				CLANG_WARN_UNGUARDED_AVAILABILITY = YES_AGGRESSIVE;
				CLANG_WARN_UNREACHABLE_CODE = YES;
				CLANG_WARN__DUPLICATE_METHOD_MATCH = YES;
				CODE_SIGN_IDENTITY = "iPhone Developer";
				COPY_PHASE_STRIP = NO;
				CURRENT_PROJECT_VERSION = 1;
				DEBUG_INFORMATION_FORMAT = "dwarf-with-dsym";
				ENABLE_NS_ASSERTIONS = NO;
				ENABLE_STRICT_OBJC_MSGSEND = YES;
				GCC_C_LANGUAGE_STANDARD = gnu11;
				GCC_NO_COMMON_BLOCKS = YES;
				GCC_WARN_64_TO_32_BIT_CONVERSION = YES;
				GCC_WARN_ABOUT_RETURN_TYPE = YES_ERROR;
				GCC_WARN_UNDECLARED_SELECTOR = YES;
				GCC_WARN_UNINITIALIZED_AUTOS = YES_AGGRESSIVE;
				GCC_WARN_UNUSED_FUNCTION = YES;
				GCC_WARN_UNUSED_VARIABLE = YES;
				HEADER_SEARCH_PATHS = (
					"$(SRCROOT)/../include",
					"$(SRCROOT)/..",
					"$(SRCROOT)/../vendor/secp256k1",
				);
				IPHONEOS_DEPLOYMENT_TARGET = 11.4;
				MTL_ENABLE_DEBUG_INFO = NO;
				SDKROOT = iphoneos;
				SWIFT_ACTIVE_COMPILATION_CONDITIONS = "";
				SWIFT_COMPILATION_MODE = wholemodule;
				SWIFT_OPTIMIZATION_LEVEL = "-O";
				VALIDATE_PRODUCT = YES;
				VERSIONING_SYSTEM = "apple-generic";
				VERSION_INFO_PREFIX = "";
			};
			name = Release;
		};
		3C6B17302131CB5B003C313B /* Debug */ = {
			isa = XCBuildConfiguration;
			buildSettings = {
				CLANG_WARN_DOCUMENTATION_COMMENTS = NO;
				CODE_SIGN_IDENTITY = "Mac Developer";
				CODE_SIGN_STYLE = Automatic;
				DEVELOPMENT_TEAM = 4R7S6N88W9;
				ENABLE_HARDENED_RUNTIME = YES;
				MACOSX_DEPLOYMENT_TARGET = 10.13;
				PRODUCT_NAME = "$(TARGET_NAME)";
				SDKROOT = macosx;
			};
			name = Debug;
		};
		3C6B17312131CB5B003C313B /* Release */ = {
			isa = XCBuildConfiguration;
			buildSettings = {
				CLANG_WARN_DOCUMENTATION_COMMENTS = NO;
				CODE_SIGN_IDENTITY = "Mac Developer";
				CODE_SIGN_STYLE = Automatic;
				DEVELOPMENT_TEAM = 4R7S6N88W9;
				ENABLE_HARDENED_RUNTIME = YES;
				MACOSX_DEPLOYMENT_TARGET = 10.13;
				PRODUCT_NAME = "$(TARGET_NAME)";
				SDKROOT = macosx;
			};
			name = Release;
		};
		3C6B17772131CE12003C313B /* Debug */ = {
			isa = XCBuildConfiguration;
			buildSettings = {
				CLANG_WARN_COMMA = NO;
				CLANG_WARN_DOCUMENTATION_COMMENTS = NO;
				CODE_SIGN_STYLE = Automatic;
				DEVELOPMENT_TEAM = 4R7S6N88W9;
				IPHONEOS_DEPLOYMENT_TARGET = 11.4;
				MACOSX_DEPLOYMENT_TARGET = 10.13;
				OTHER_CFLAGS = (
					"-DDEBUG",
					"-DBITCOIN_DEBUG",
				);
				OTHER_LDFLAGS = "-ObjC";
				PRODUCT_NAME = "$(TARGET_NAME)";
				SDKROOT = macosx;
				SKIP_INSTALL = YES;
				SWIFT_VERSION = 4.0;
				TARGETED_DEVICE_FAMILY = "1,2";
			};
			name = Debug;
		};
		3C6B17782131CE12003C313B /* Release */ = {
			isa = XCBuildConfiguration;
			buildSettings = {
				CLANG_WARN_COMMA = NO;
				CLANG_WARN_DOCUMENTATION_COMMENTS = NO;
				CODE_SIGN_STYLE = Automatic;
				DEVELOPMENT_TEAM = 4R7S6N88W9;
				IPHONEOS_DEPLOYMENT_TARGET = 11.4;
				MACOSX_DEPLOYMENT_TARGET = 10.13;
				OTHER_CFLAGS = "";
				OTHER_LDFLAGS = "-ObjC";
				PRODUCT_NAME = "$(TARGET_NAME)";
				SDKROOT = macosx;
				SKIP_INSTALL = YES;
				SWIFT_VERSION = 4.0;
				TARGETED_DEVICE_FAMILY = "1,2";
			};
			name = Release;
		};
		3CAB60A020AF8C5D00810CE4 /* Debug */ = {
			isa = XCBuildConfiguration;
			buildSettings = {
				CLANG_WARN_COMMA = NO;
				CLANG_WARN_DOCUMENTATION_COMMENTS = NO;
				CODE_SIGN_STYLE = Automatic;
				DEFINES_MODULE = YES;
				DEVELOPMENT_TEAM = 4R7S6N88W9;
				IPHONEOS_DEPLOYMENT_TARGET = 11.4;
				MODULEMAP_FILE = "$(PROJECT_DIR)/Core/module.modulemap";
				OTHER_CFLAGS = (
					"-DDEBUG",
					"-DBITCOIN_DEBUG",
				);
				OTHER_LDFLAGS = "-ObjC";
				PRODUCT_NAME = "$(TARGET_NAME)";
				SKIP_INSTALL = YES;
				SWIFT_VERSION = 4.0;
				TARGETED_DEVICE_FAMILY = "1,2";
			};
			name = Debug;
		};
		3CAB60A120AF8C5D00810CE4 /* Release */ = {
			isa = XCBuildConfiguration;
			buildSettings = {
				CLANG_WARN_COMMA = NO;
				CLANG_WARN_DOCUMENTATION_COMMENTS = NO;
				CODE_SIGN_STYLE = Automatic;
				DEFINES_MODULE = YES;
				DEVELOPMENT_TEAM = 4R7S6N88W9;
				IPHONEOS_DEPLOYMENT_TARGET = 11.4;
				MODULEMAP_FILE = "$(PROJECT_DIR)/Core/module.modulemap";
				OTHER_CFLAGS = "";
				OTHER_LDFLAGS = "-ObjC";
				PRODUCT_NAME = "$(TARGET_NAME)";
				SKIP_INSTALL = YES;
				SWIFT_VERSION = 4.0;
				TARGETED_DEVICE_FAMILY = "1,2";
			};
			name = Release;
		};
		3CAB60AF20AF8C8500810CE4 /* Debug */ = {
			isa = XCBuildConfiguration;
			buildSettings = {
				CLANG_WARN_COMMA = NO;
				CLANG_WARN_DOCUMENTATION_COMMENTS = NO;
				CODE_SIGN_STYLE = Automatic;
				DEVELOPMENT_TEAM = 4R7S6N88W9;
				INFOPLIST_FILE = CoreTests/Info.plist;
				IPHONEOS_DEPLOYMENT_TARGET = 11.4;
				LD_RUNPATH_SEARCH_PATHS = (
					"$(inherited)",
					"@executable_path/Frameworks",
					"@loader_path/Frameworks",
				);
				OTHER_CFLAGS = (
					"-DDEBUG",
					"-DBITCOIN_DEBUG",
				);
				PRODUCT_BUNDLE_IDENTIFIER = com.breadwallet.CoreTests;
				PRODUCT_NAME = "$(TARGET_NAME)";
				SWIFT_OBJC_BRIDGING_HEADER = "CoreTests/CoreTests-Bridging-Header.h";
				SWIFT_VERSION = 5.0;
				TARGETED_DEVICE_FAMILY = "1,2";
			};
			name = Debug;
		};
		3CAB60B020AF8C8500810CE4 /* Release */ = {
			isa = XCBuildConfiguration;
			buildSettings = {
				CLANG_WARN_COMMA = NO;
				CLANG_WARN_DOCUMENTATION_COMMENTS = NO;
				CODE_SIGN_STYLE = Automatic;
				DEVELOPMENT_TEAM = 4R7S6N88W9;
				INFOPLIST_FILE = CoreTests/Info.plist;
				IPHONEOS_DEPLOYMENT_TARGET = 11.4;
				LD_RUNPATH_SEARCH_PATHS = (
					"$(inherited)",
					"@executable_path/Frameworks",
					"@loader_path/Frameworks",
				);
				OTHER_CFLAGS = "";
				PRODUCT_BUNDLE_IDENTIFIER = com.breadwallet.CoreTests;
				PRODUCT_NAME = "$(TARGET_NAME)";
				SWIFT_OBJC_BRIDGING_HEADER = "CoreTests/CoreTests-Bridging-Header.h";
				SWIFT_VERSION = 5.0;
				TARGETED_DEVICE_FAMILY = "1,2";
			};
			name = Release;
		};
		3CEE8EEE216FAFF7008540C8 /* Debug */ = {
			isa = XCBuildConfiguration;
			buildSettings = {
				CLANG_WARN_DOCUMENTATION_COMMENTS = NO;
				CODE_SIGN_IDENTITY = "Mac Developer";
				CODE_SIGN_STYLE = Automatic;
				DEVELOPMENT_TEAM = 4R7S6N88W9;
				ENABLE_HARDENED_RUNTIME = YES;
				MACOSX_DEPLOYMENT_TARGET = 10.13;
				MTL_ENABLE_DEBUG_INFO = INCLUDE_SOURCE;
				MTL_FAST_MATH = YES;
				PRODUCT_NAME = "$(TARGET_NAME)";
				SDKROOT = macosx;
			};
			name = Debug;
		};
		3CEE8EEF216FAFF7008540C8 /* Release */ = {
			isa = XCBuildConfiguration;
			buildSettings = {
				CLANG_WARN_DOCUMENTATION_COMMENTS = NO;
				CODE_SIGN_IDENTITY = "Mac Developer";
				CODE_SIGN_STYLE = Automatic;
				DEVELOPMENT_TEAM = 4R7S6N88W9;
				ENABLE_HARDENED_RUNTIME = YES;
				MACOSX_DEPLOYMENT_TARGET = 10.13;
				MTL_FAST_MATH = YES;
				PRODUCT_NAME = "$(TARGET_NAME)";
				SDKROOT = macosx;
			};
			name = Release;
		};
/* End XCBuildConfiguration section */

/* Begin XCConfigurationList section */
		3C0EADFC2188D920000577A6 /* Build configuration list for PBXNativeTarget "BRCrypto" */ = {
			isa = XCConfigurationList;
			buildConfigurations = (
				3C0EADFD2188D920000577A6 /* Debug */,
				3C0EADFE2188D920000577A6 /* Release */,
			);
			defaultConfigurationIsVisible = 0;
			defaultConfigurationName = Release;
		};
		3C0EADFF2188D920000577A6 /* Build configuration list for PBXNativeTarget "BRCryptoTests" */ = {
			isa = XCConfigurationList;
			buildConfigurations = (
				3C0EAE002188D920000577A6 /* Debug */,
				3C0EAE012188D920000577A6 /* Release */,
			);
			defaultConfigurationIsVisible = 0;
			defaultConfigurationName = Release;
		};
		3C18F8C021950748006F738F /* Build configuration list for PBXNativeTarget "BRCryptoDemo" */ = {
			isa = XCConfigurationList;
			buildConfigurations = (
				3C18F8C121950748006F738F /* Debug */,
				3C18F8C221950748006F738F /* Release */,
			);
			defaultConfigurationIsVisible = 0;
			defaultConfigurationName = Release;
		};
		3C590F1120950C160005597B /* Build configuration list for PBXProject "BRCore" */ = {
			isa = XCConfigurationList;
			buildConfigurations = (
				3C590F2920950C160005597B /* Debug */,
				3C590F2A20950C160005597B /* Release */,
			);
			defaultConfigurationIsVisible = 0;
			defaultConfigurationName = Release;
		};
		3C6B17322131CB5B003C313B /* Build configuration list for PBXNativeTarget "CoreExplore" */ = {
			isa = XCConfigurationList;
			buildConfigurations = (
				3C6B17302131CB5B003C313B /* Debug */,
				3C6B17312131CB5B003C313B /* Release */,
			);
			defaultConfigurationIsVisible = 0;
			defaultConfigurationName = Release;
		};
		3C6B17762131CE12003C313B /* Build configuration list for PBXNativeTarget "CoreMacOS" */ = {
			isa = XCConfigurationList;
			buildConfigurations = (
				3C6B17772131CE12003C313B /* Debug */,
				3C6B17782131CE12003C313B /* Release */,
			);
			defaultConfigurationIsVisible = 0;
			defaultConfigurationName = Release;
		};
		3CAB609F20AF8C5D00810CE4 /* Build configuration list for PBXNativeTarget "Core" */ = {
			isa = XCConfigurationList;
			buildConfigurations = (
				3CAB60A020AF8C5D00810CE4 /* Debug */,
				3CAB60A120AF8C5D00810CE4 /* Release */,
			);
			defaultConfigurationIsVisible = 0;
			defaultConfigurationName = Release;
		};
		3CAB60AE20AF8C8500810CE4 /* Build configuration list for PBXNativeTarget "CoreTests" */ = {
			isa = XCConfigurationList;
			buildConfigurations = (
				3CAB60AF20AF8C8500810CE4 /* Debug */,
				3CAB60B020AF8C8500810CE4 /* Release */,
			);
			defaultConfigurationIsVisible = 0;
			defaultConfigurationName = Release;
		};
		3CEE8EF0216FAFF7008540C8 /* Build configuration list for PBXNativeTarget "CorePerf" */ = {
			isa = XCConfigurationList;
			buildConfigurations = (
				3CEE8EEE216FAFF7008540C8 /* Debug */,
				3CEE8EEF216FAFF7008540C8 /* Release */,
			);
			defaultConfigurationIsVisible = 0;
			defaultConfigurationName = Release;
		};
/* End XCConfigurationList section */
	};
	rootObject = 3C590F0E20950C160005597B /* Project object */;
}<|MERGE_RESOLUTION|>--- conflicted
+++ resolved
@@ -755,15 +755,12 @@
 		3CF7683322E5F6DB0007BBDA /* BRCryptoKey.swift */ = {isa = PBXFileReference; lastKnownFileType = sourcecode.swift; path = BRCryptoKey.swift; sourceTree = "<group>"; };
 		3CFEFE2022BC3AF20044153D /* BRCryptoWalletManagerP.h */ = {isa = PBXFileReference; fileEncoding = 4; lastKnownFileType = sourcecode.c.h; path = BRCryptoWalletManagerP.h; sourceTree = "<group>"; };
 		3CFEFE2122BC3AF20044153D /* BRCryptoWalletManagerClient.c */ = {isa = PBXFileReference; fileEncoding = 4; lastKnownFileType = sourcecode.c.c; path = BRCryptoWalletManagerClient.c; sourceTree = "<group>"; };
-<<<<<<< HEAD
 		3CFEFE2222BC3AF20044153D /* BRCryptoWalletManagerClient.h */ = {isa = PBXFileReference; fileEncoding = 4; lastKnownFileType = sourcecode.c.h; path = BRCryptoWalletManagerClient.h; sourceTree = "<group>"; };
 		C30E223C2358F5E700E584AC /* BRHederaBase.h */ = {isa = PBXFileReference; fileEncoding = 4; lastKnownFileType = sourcecode.c.h; path = BRHederaBase.h; sourceTree = "<group>"; };
 		C30E223D2358FC0900E584AC /* BRHederaSerialize.c */ = {isa = PBXFileReference; fileEncoding = 4; lastKnownFileType = sourcecode.c.c; path = BRHederaSerialize.c; sourceTree = "<group>"; };
 		C30E223E2358FC0A00E584AC /* BRHederaSerialize.h */ = {isa = PBXFileReference; fileEncoding = 4; lastKnownFileType = sourcecode.c.h; path = BRHederaSerialize.h; sourceTree = "<group>"; };
 		C30E2243235CC97500E584AC /* BRHederaWallet.h */ = {isa = PBXFileReference; fileEncoding = 4; lastKnownFileType = sourcecode.c.h; path = BRHederaWallet.h; sourceTree = "<group>"; };
 		C30E2244235CC97500E584AC /* BRHederaWallet.c */ = {isa = PBXFileReference; fileEncoding = 4; lastKnownFileType = sourcecode.c.c; path = BRHederaWallet.c; sourceTree = "<group>"; };
-=======
->>>>>>> 4d1aa1fe
 		C316968423218C2300743E45 /* BRRippleTransfer.h */ = {isa = PBXFileReference; fileEncoding = 4; lastKnownFileType = sourcecode.c.h; path = BRRippleTransfer.h; sourceTree = "<group>"; };
 		C3169685232283A200743E45 /* BRRippleTransfer.c */ = {isa = PBXFileReference; fileEncoding = 4; lastKnownFileType = sourcecode.c.c; path = BRRippleTransfer.c; sourceTree = "<group>"; };
 		C31696872322B0A800743E45 /* BRRippleUtils.c */ = {isa = PBXFileReference; fileEncoding = 4; lastKnownFileType = sourcecode.c.c; path = BRRippleUtils.c; sourceTree = "<group>"; };
@@ -2245,12 +2242,8 @@
 				CE0DBEB923032F1B00FC72BD /* BRSyncManager.c in Sources */,
 				3C386DD020C6F5E40065E355 /* BREthereumBCSEvent.c in Sources */,
 				3C3B37FD20D82335004F9928 /* BREventAlarm.c in Sources */,
-<<<<<<< HEAD
 				3CCB136A2253C84E00ADCDB9 /* BRSyncMode.c in Sources */,
-				C32ADCF5234FDE0D000AB7DE /* verify.c in Sources */,
 				C35019702360E2BA009AF0C3 /* BRHederaAddress.c in Sources */,
-=======
->>>>>>> 4d1aa1fe
 				3CA63972230336D9006DD57B /* BREthereumFeeBasis.c in Sources */,
 				3CAB60CA20AF8D1A00810CE4 /* BREthereumLESFrameCoder.c in Sources */,
 				3CCD36B121A5BB8D0032637A /* BRWalletManager.c in Sources */,
