--- conflicted
+++ resolved
@@ -536,7 +536,9 @@
 		3C590F5720950C740005597B /* BRWallet.c */ = {isa = PBXFileReference; fileEncoding = 4; lastKnownFileType = sourcecode.c.c; path = BRWallet.c; sourceTree = "<group>"; };
 		3C590F5820950C750005597B /* BRBIP38Key.c */ = {isa = PBXFileReference; fileEncoding = 4; lastKnownFileType = sourcecode.c.c; path = BRBIP38Key.c; sourceTree = "<group>"; };
 		3C590F5920950C750005597B /* BRBIP39Mnemonic.c */ = {isa = PBXFileReference; fileEncoding = 4; lastKnownFileType = sourcecode.c.c; path = BRBIP39Mnemonic.c; sourceTree = "<group>"; };
-<<<<<<< HEAD
+		3C5E176E232D461500A558C7 /* README.md */ = {isa = PBXFileReference; fileEncoding = 4; lastKnownFileType = net.daringfireball.markdown; name = README.md; path = ../README.md; sourceTree = "<group>"; };
+		3C5E176F232D461500A558C7 /* LICENSE */ = {isa = PBXFileReference; fileEncoding = 4; lastKnownFileType = text; name = LICENSE; path = ../LICENSE; sourceTree = "<group>"; };
+		3C5E1772232D466700A558C7 /* CONTRIBUTORS */ = {isa = PBXFileReference; fileEncoding = 4; lastKnownFileType = text; name = CONTRIBUTORS; path = ../CONTRIBUTORS; sourceTree = "<group>"; };
 		3C5E17F3232D55B800A558C7 /* secp256k1.c */ = {isa = PBXFileReference; fileEncoding = 4; lastKnownFileType = sourcecode.c.c; name = secp256k1.c; path = secp256k1/src/secp256k1.c; sourceTree = "<group>"; };
 		3C5E17F5232D55D100A558C7 /* secp256k1.h */ = {isa = PBXFileReference; fileEncoding = 4; lastKnownFileType = sourcecode.c.h; name = secp256k1.h; path = secp256k1/include/secp256k1.h; sourceTree = "<group>"; };
 		3C5E17F6232D55F000A558C7 /* basic-config.h */ = {isa = PBXFileReference; fileEncoding = 4; lastKnownFileType = sourcecode.c.h; name = "basic-config.h"; path = "secp256k1/src/basic-config.h"; sourceTree = "<group>"; };
@@ -553,11 +555,6 @@
 		3C5E1801232D56C400A558C7 /* ecmult_gen_impl.h */ = {isa = PBXFileReference; fileEncoding = 4; lastKnownFileType = sourcecode.c.h; name = ecmult_gen_impl.h; path = secp256k1/src/ecmult_gen_impl.h; sourceTree = "<group>"; };
 		3C5E1802232D56C400A558C7 /* ecmult_const_impl.h */ = {isa = PBXFileReference; fileEncoding = 4; lastKnownFileType = sourcecode.c.h; name = ecmult_const_impl.h; path = secp256k1/src/ecmult_const_impl.h; sourceTree = "<group>"; };
 		3C5E1804232D574A00A558C7 /* README */ = {isa = PBXFileReference; fileEncoding = 4; lastKnownFileType = text; path = README; sourceTree = "<group>"; };
-=======
-		3C5E176E232D461500A558C7 /* README.md */ = {isa = PBXFileReference; fileEncoding = 4; lastKnownFileType = net.daringfireball.markdown; name = README.md; path = ../README.md; sourceTree = "<group>"; };
-		3C5E176F232D461500A558C7 /* LICENSE */ = {isa = PBXFileReference; fileEncoding = 4; lastKnownFileType = text; name = LICENSE; path = ../LICENSE; sourceTree = "<group>"; };
-		3C5E1772232D466700A558C7 /* CONTRIBUTORS */ = {isa = PBXFileReference; fileEncoding = 4; lastKnownFileType = text; name = CONTRIBUTORS; path = ../CONTRIBUTORS; sourceTree = "<group>"; };
->>>>>>> 7bf1da57
 		3C5F5E73212C82310038B732 /* BREthereumMPT.h */ = {isa = PBXFileReference; lastKnownFileType = sourcecode.c.h; path = BREthereumMPT.h; sourceTree = "<group>"; };
 		3C5F5E74212C82310038B732 /* BREthereumMPT.c */ = {isa = PBXFileReference; lastKnownFileType = sourcecode.c.c; path = BREthereumMPT.c; sourceTree = "<group>"; };
 		3C6AE1272329855300016196 /* sqlite3.c */ = {isa = PBXFileReference; fileEncoding = 4; lastKnownFileType = sourcecode.c.c; path = sqlite3.c; sourceTree = "<group>"; };
