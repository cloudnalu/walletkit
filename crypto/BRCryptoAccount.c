--- conflicted
+++ resolved
@@ -166,8 +166,6 @@
     // Confirm checksum, otherwise done
     if (checksum != checksumFletcher16 (&bytes[chkSize], (bytesCount - chkSize))) return NULL;
 
-<<<<<<< HEAD
-=======
     // Size
     uint32_t size = UInt32GetBE(bytesPtr);
     bytesPtr += szSize;
@@ -212,7 +210,6 @@
 #undef BYTES_PTR_INCR_AND_CHECK
 }
 
->>>>>>> 53270806
 static void
 cryptoAccountRelease (BRCryptoAccount account) {
 //    printf ("Account: Release\n");
