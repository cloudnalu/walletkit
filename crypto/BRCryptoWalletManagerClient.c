//
//  BRCryptoWalletManagerClient.c
//  BRCrypto
//
//  Created by Michael Carrara on 6/19/19.
//  Copyright © 2019 breadwallet. All rights reserved.
//
//  See the LICENSE file at the project root for license information.
//  See the CONTRIBUTORS file at the project root for a list of contributors.

#include <errno.h>
#include <math.h>  // round()

#include "BRCryptoBase.h"
#include "BRCryptoStatus.h"
#include "BRCryptoPrivate.h"
#include "BRCryptoNetwork.h"
#include "BRCryptoWalletManager.h"
#include "BRCryptoWalletManagerClient.h"
#include "BRCryptoWalletManagerPrivate.h"

#include "bitcoin/BRWalletManager.h"
#include "ethereum/BREthereum.h"
#include "support/BRBase.h"
#include "support/BRSyncMode.h"

typedef enum  {
    CWM_CALLBACK_TYPE_BTC_GET_BLOCK_NUMBER,
    CWM_CALLBACK_TYPE_BTC_GET_TRANSACTIONS,
    CWM_CALLBACK_TYPE_BTC_SUBMIT_TRANSACTION,

    CWM_CALLBACK_TYPE_ETH_GET_BALANCE,
    CWM_CALLBACK_TYPE_ETH_GET_GAS_PRICE,
    CWM_CALLBACK_TYPE_ETH_ESTIMATE_GAS,
    CWM_CALLBACK_TYPE_ETH_SUBMIT_TRANSACTION,
    CWM_CALLBACK_TYPE_ETH_GET_TRANSACTIONS,
    CWM_CALLBACK_TYPE_ETH_GET_LOGS,
    CWM_CALLBACK_TYPE_ETH_GET_BLOCKS,
    CWM_CALLBACK_TYPE_ETH_GET_TOKENS,
    CWM_CALLBACK_TYPE_ETH_GET_BLOCK_NUMBER,
    CWM_CALLBACK_TYPE_ETH_GET_NONCE,

    CWM_CALLBACK_TYPE_GEN_GET_BLOCK_NUMBER,
    CWM_CALLBACK_TYPE_GEN_GET_TRANSACTIONS,
    CWM_CALLBACK_TYPE_GEN_GET_TRANSFERS,
    CWM_CALLBACK_TYPE_GEN_SUBMIT_TRANSACTION,

} BRCryptoCWMCallbackType;

struct BRCryptoCWMClientCallbackStateRecord {
    BRCryptoCWMCallbackType type;
    union {
        struct {
            UInt256 txHash;
        } btcSubmit;
        struct {
            BREthereumWallet wid;
        } ethWithWallet;
        struct {
            BREthereumWallet wid;
            BREthereumCookie cookie;
        } ethWithWalletAndCookie;
        struct {
            BREthereumWallet wid;
            BREthereumTransfer tid;
        } ethWithTransaction;

        struct {
            BRGenericWallet wid;
        } genWithWallet;
        struct {
            BRGenericWallet wid;
            BRGenericTransfer tid;
        } genWithTransaction;
    } u;
    int rid;
};

/// MARK: - BTC Callbacks

static void
cwmGetBlockNumberAsBTC (BRWalletManagerClientContext context,
                        BRWalletManager manager,
                        int rid) {
    // Extract CWM, checking to make sure it still lives
    BRCryptoWalletManager cwm = cryptoWalletManagerTakeWeak(context);
    if (NULL == cwm) return;

    BRCryptoCWMClientCallbackState callbackState = calloc (1, sizeof(struct BRCryptoCWMClientCallbackStateRecord));
    callbackState->type = CWM_CALLBACK_TYPE_BTC_GET_BLOCK_NUMBER;
    callbackState->rid = rid;

    cwm->client.btc.funcGetBlockNumber (cwm->client.context,
                                        cryptoWalletManagerTake (cwm),
                                        callbackState);

    cryptoWalletManagerGive (cwm);
}

static void
cwmGetTransactionsAsBTC (BRWalletManagerClientContext context,
                         BRWalletManager manager,
                         OwnershipKept const char **addresses,
                         size_t addressCount,
                         uint64_t begBlockNumber,
                         uint64_t endBlockNumber,
                         int rid) {
    // Extract CWM, checking to make sure it still lives
    BRCryptoWalletManager cwm = cryptoWalletManagerTakeWeak(context);
    if (NULL == cwm) return;

    BRCryptoCWMClientCallbackState callbackState = calloc (1, sizeof(struct BRCryptoCWMClientCallbackStateRecord));
    callbackState->type = CWM_CALLBACK_TYPE_BTC_GET_TRANSACTIONS;
    callbackState->rid = rid;

    cwm->client.btc.funcGetTransactions (cwm->client.context,
                                         cryptoWalletManagerTake (cwm),
                                         callbackState,
                                         addresses,
                                         addressCount,
                                         begBlockNumber,
                                         endBlockNumber);

    cryptoWalletManagerGive (cwm);
}

static void
cwmSubmitTransactionAsBTC (BRWalletManagerClientContext context,
                           BRWalletManager manager,
                           BRWallet *wallet,
                           OwnershipKept uint8_t *transaction,
                           size_t transactionLength,
                           UInt256 transactionHash,
                           int rid) {
    // Extract CWM, checking to make sure it still lives
    BRCryptoWalletManager cwm = cryptoWalletManagerTakeWeak(context);
    if (NULL == cwm) return;

    BRCryptoCWMClientCallbackState callbackState = calloc (1, sizeof(struct BRCryptoCWMClientCallbackStateRecord));
    callbackState->type = CWM_CALLBACK_TYPE_BTC_SUBMIT_TRANSACTION;
    callbackState->u.btcSubmit.txHash = transactionHash;
    callbackState->rid = rid;

    UInt256 txHash = UInt256Reverse (transactionHash);
    char *hashAsHex = encodeHexCreate (NULL, txHash.u8, sizeof(txHash.u8));

    cwm->client.btc.funcSubmitTransaction (cwm->client.context,
                                           cryptoWalletManagerTake (cwm),
                                           callbackState,
                                           transaction,
                                           transactionLength,
                                           hashAsHex);

    free (hashAsHex);
    cryptoWalletManagerGive (cwm);
}

static void
cwmWalletManagerEventAsBTC (BRWalletManagerClientContext context,
                            OwnershipKept BRWalletManager btcManager,
                            BRWalletManagerEvent event) {
    // Extract CWM, checking to make sure it still lives
    BRCryptoWalletManager cwm = cryptoWalletManagerTakeWeak(context);
    if (NULL == cwm) return;

    // Avoid a race condition by ensuring cwm->u.btc
    if (NULL == cwm->u.btc) cwm->u.btc = btcManager;

    assert (BLOCK_CHAIN_TYPE_BTC == cwm->type);

    int needEvent = 1;
    BRCryptoWalletManagerEvent cwmEvent = { CRYPTO_WALLET_MANAGER_EVENT_CREATED };

    switch (event.type) {
        case BITCOIN_WALLET_MANAGER_CREATED: {
            // Demand a 'wallet'
            BRCryptoWallet wallet = cryptoWalletManagerFindWalletAsBTC (cwm, BRWalletManagerGetWallet (btcManager));
            assert (NULL != wallet);
            cryptoWalletGive (wallet);

            // Clear need for event as we propagate them here
            needEvent = 0;

            // Generate a CRYPTO wallet manager event for CREATED...
            cwm->listener.walletManagerEventCallback (cwm->listener.context,
                                                      cryptoWalletManagerTake (cwm),
                                                      (BRCryptoWalletManagerEvent) {
                                                          CRYPTO_WALLET_MANAGER_EVENT_CREATED
                                                      });

            // Generate a CRYPTO wallet event for CREATED...
            cwm->listener.walletEventCallback (cwm->listener.context,
                                               cryptoWalletManagerTake (cwm),
                                               cryptoWalletTake (cwm->wallet),
                                               (BRCryptoWalletEvent) {
                                                   CRYPTO_WALLET_EVENT_CREATED
                                               });

            // ... and then a CRYPTO wallet manager event for WALLET_ADDED
            cwm->listener.walletManagerEventCallback (cwm->listener.context,
                                                      cryptoWalletManagerTake (cwm),
                                                      (BRCryptoWalletManagerEvent) {
                                                          CRYPTO_WALLET_MANAGER_EVENT_WALLET_ADDED,
                                                          { .wallet = { cryptoWalletTake (cwm->wallet) }}
                                                      });
            break;
        }

        case BITCOIN_WALLET_MANAGER_CONNECTED: {
            BRCryptoWalletManagerState state = cryptoWalletManagerStateInit (CRYPTO_WALLET_MANAGER_STATE_CONNECTED);
            cwmEvent = (BRCryptoWalletManagerEvent) {
                CRYPTO_WALLET_MANAGER_EVENT_CHANGED,
                { .state = { cwm->state, state }}
            };
            cryptoWalletManagerSetState (cwm, state);
            break;
        }
        case BITCOIN_WALLET_MANAGER_DISCONNECTED: {
            BRCryptoWalletManagerState state = cryptoWalletManagerStateDisconnectedInit (event.u.disconnected.reason);
            cwmEvent = (BRCryptoWalletManagerEvent) {
                CRYPTO_WALLET_MANAGER_EVENT_CHANGED,
                { .state = { cwm->state, state }}
            };
            cryptoWalletManagerSetState (cwm, state);
            break;
        }
        case BITCOIN_WALLET_MANAGER_SYNC_STARTED: {
            cwmEvent = (BRCryptoWalletManagerEvent) {
                CRYPTO_WALLET_MANAGER_EVENT_SYNC_STARTED
            };
            cwm->listener.walletManagerEventCallback (cwm->listener.context,
                                                      cryptoWalletManagerTake (cwm),
                                                      cwmEvent);

            BRCryptoWalletManagerState state = cryptoWalletManagerStateInit (CRYPTO_WALLET_MANAGER_STATE_SYNCING);
            cwmEvent = (BRCryptoWalletManagerEvent) {
                CRYPTO_WALLET_MANAGER_EVENT_CHANGED,
                { .state = { cwm->state, state }}
            };
            cryptoWalletManagerSetState (cwm, state);
            break;
        }
        case BITCOIN_WALLET_MANAGER_SYNC_PROGRESS: {
            cwmEvent = (BRCryptoWalletManagerEvent) {
                CRYPTO_WALLET_MANAGER_EVENT_SYNC_CONTINUES,
                { .syncContinues = {
                    event.u.syncProgress.timestamp,
                    event.u.syncProgress.percentComplete
                }}
            };
            break;
        }
        case BITCOIN_WALLET_MANAGER_SYNC_STOPPED: {
            cwmEvent = (BRCryptoWalletManagerEvent) {
                CRYPTO_WALLET_MANAGER_EVENT_SYNC_STOPPED,
                { .syncStopped = {
                    event.u.syncStopped.reason,
                }}
            };
            cwm->listener.walletManagerEventCallback (cwm->listener.context,
                                                      cryptoWalletManagerTake (cwm),
                                                      cwmEvent);

            BRCryptoWalletManagerState state = cryptoWalletManagerStateInit (CRYPTO_WALLET_MANAGER_STATE_CONNECTED);
            cwmEvent = (BRCryptoWalletManagerEvent) {
                CRYPTO_WALLET_MANAGER_EVENT_CHANGED,
                { .state = { cwm->state, state }}
            };
            cryptoWalletManagerSetState (cwm, state);
            break;
        }
        case BITCOIN_WALLET_MANAGER_SYNC_RECOMMENDED: {
            cwmEvent = (BRCryptoWalletManagerEvent) {
                CRYPTO_WALLET_MANAGER_EVENT_SYNC_RECOMMENDED,
                { .syncRecommended = {
                    event.u.syncRecommended.depth,
                }}
            };
            break;
        }
        case BITCOIN_WALLET_MANAGER_BLOCK_HEIGHT_UPDATED: {
            cwmEvent = (BRCryptoWalletManagerEvent) {
                CRYPTO_WALLET_MANAGER_EVENT_BLOCK_HEIGHT_UPDATED,
                { .blockHeight = { event.u.blockHeightUpdated.value }}
            };
            BRCryptoNetwork network = cryptoWalletManagerGetNetwork (cwm);
            cryptoNetworkSetHeight (network, event.u.blockHeightUpdated.value);
            cryptoNetworkGive (network);
            break;
        }
    }

    if (needEvent)
        cwm->listener.walletManagerEventCallback (cwm->listener.context,
                                                  cryptoWalletManagerTake (cwm),
                                                  cwmEvent);

    cryptoWalletManagerGive (cwm);
}

static void
cwmWalletEventAsBTC (BRWalletManagerClientContext context,
                     OwnershipKept BRWalletManager btcManager,
                     OwnershipKept BRWallet *btcWallet,
                     BRWalletEvent event) {
    // Extract CWM, checking to make sure it still lives
    BRCryptoWalletManager cwm = cryptoWalletManagerTakeWeak(context);
    if (NULL == cwm) return;

    // Avoid a race condition by ensuring cwm->u.btc
    if (NULL == cwm->u.btc) cwm->u.btc = btcManager;

    assert (BLOCK_CHAIN_TYPE_BTC == cwm->type);

    switch (event.type) {
        case BITCOIN_WALLET_CREATED: {
            // Demand 'wallet'
            BRCryptoWallet wallet = cryptoWalletManagerFindWalletAsBTC (cwm, btcWallet);
            assert (NULL != wallet);

            cryptoWalletGive (wallet);
            break;
        }

        case BITCOIN_WALLET_BALANCE_UPDATED: {
            // Get `currency` (it is 'taken')
            BRCryptoCurrency currency = cryptoNetworkGetCurrency (cwm->network);

            // The balance value will be 'SATOSHI', so use the currency's base unit.
            BRCryptoUnit unit = cryptoNetworkGetUnitAsBase (cwm->network, currency);

            // Demand 'wallet'
            BRCryptoWallet wallet = cryptoWalletManagerFindWalletAsBTC (cwm, btcWallet);
            assert (NULL != wallet);

            // Get the amount (it is 'taken')
            BRCryptoAmount amount = cryptoAmountCreateInteger (event.u.balance.satoshi, unit); // taken

            // Generate BALANCE_UPDATED with 'amount' (taken)
            cwm->listener.walletEventCallback (cwm->listener.context,
                                               cryptoWalletManagerTake (cwm),
                                               cryptoWalletTake (wallet),
                                               (BRCryptoWalletEvent) {
                                                   CRYPTO_WALLET_EVENT_BALANCE_UPDATED,
                                                   { .balanceUpdated = { cryptoAmountTake (amount) }}
                                               });

            // ... and then a CRYPTO wallet manager event for WALLET_CHANGED
            cwm->listener.walletManagerEventCallback (cwm->listener.context,
                                                      cryptoWalletManagerTake (cwm),
                                                      (BRCryptoWalletManagerEvent) {
                                                          CRYPTO_WALLET_MANAGER_EVENT_WALLET_CHANGED,
                                                          { .wallet = { cryptoWalletTake (wallet) }}
                                                      });

            cryptoAmountGive (amount);
            cryptoWalletGive (wallet);
            cryptoUnitGive (unit);
            cryptoCurrencyGive (currency);
            break;
        }

        case BITCOIN_WALLET_FEE_PER_KB_UPDATED: {
            // Demand 'wallet'
            BRCryptoWallet wallet = cryptoWalletManagerFindWalletAsBTC (cwm, btcWallet);
            assert (NULL != wallet);

            // Use the wallet's fee unit
            BRCryptoUnit feeUnit = cryptoWalletGetUnitForFee(wallet);

            // Create the fee basis using a default transaction size, in bytes, and the new fee per KB
            BRCryptoFeeBasis feeBasis = cryptoFeeBasisCreateAsBTC (feeUnit,
                                                                   (uint32_t) event.u.feePerKb.value,
                                                                   1000);

            // Generate FEE_BASIS_UPDATED for default fee basis change
            cwm->listener.walletEventCallback (cwm->listener.context,
                                               cryptoWalletManagerTake (cwm),
                                               cryptoWalletTake (wallet),
                                               (BRCryptoWalletEvent) {
                                                   CRYPTO_WALLET_EVENT_FEE_BASIS_UPDATED,
                                                   { .feeBasisUpdated = { cryptoFeeBasisTake (feeBasis) }}
                                               });

            // ... and then a CRYPTO wallet manager event for WALLET_CHANGED
            cwm->listener.walletManagerEventCallback (cwm->listener.context,
                                                      cryptoWalletManagerTake (cwm),
                                                      (BRCryptoWalletManagerEvent) {
                                                          CRYPTO_WALLET_MANAGER_EVENT_WALLET_CHANGED,
                                                          { .wallet = { cryptoWalletTake (wallet) }}
                                                      });

            cryptoFeeBasisGive (feeBasis);
            cryptoUnitGive (feeUnit);
            cryptoWalletGive (wallet);
            break;
        }

        case BITCOIN_WALLET_TRANSACTION_SUBMIT_SUCCEEDED: {
            // Demand 'wallet'
            BRCryptoWallet wallet = cryptoWalletManagerFindWalletAsBTC (cwm, btcWallet);
            assert (NULL != wallet);

            // Find the wallet's transfer for 'btc'. (it is 'taken'); it must exist already in wallet (otherwise how
            // could it have been submitted?)
            BRCryptoTransfer transfer = cryptoWalletFindTransferAsBTC (wallet, event.u.submitSucceeded.transaction);
            assert (NULL != transfer);

            BRCryptoTransferState oldState = cryptoTransferGetState (transfer);
            assert (CRYPTO_TRANSFER_STATE_SUBMITTED != oldState.type);

            BRCryptoTransferState newState = cryptoTransferStateInit (CRYPTO_TRANSFER_STATE_SUBMITTED);
            cryptoTransferSetState (transfer, newState);

            cwm->listener.transferEventCallback (cwm->listener.context,
                                                 cryptoWalletManagerTake (cwm),
                                                 cryptoWalletTake (wallet),
                                                 cryptoTransferTake (transfer),
                                                 (BRCryptoTransferEvent) {
                                                     CRYPTO_TRANSFER_EVENT_CHANGED,
                                                     { .state = { oldState, newState }}
                                                 });

            cryptoTransferGive (transfer);
            cryptoWalletGive (wallet);
            break;
        }

        case BITCOIN_WALLET_TRANSACTION_SUBMIT_FAILED: {
            // Demand 'wallet'
            BRCryptoWallet wallet = cryptoWalletManagerFindWalletAsBTC (cwm, btcWallet);
            assert (NULL != wallet);

            // Find the wallet's transfer for 'btc'. (it is 'taken'); it must exist already in wallet (otherwise how
            // could it have been submitted?)
            BRCryptoTransfer transfer = cryptoWalletFindTransferAsBTC (wallet, event.u.submitFailed.transaction);
            assert (NULL != transfer);

            BRCryptoTransferState oldState = cryptoTransferGetState (transfer);
            // allow changes to different error states? don't assert (CRYPTO_TRANSFER_STATE_ERRORED != oldState.type);

            BRCryptoTransferState newState = cryptoTransferStateErroredInit (event.u.submitFailed.error);
            cryptoTransferSetState (transfer, newState);

            cwm->listener.transferEventCallback (cwm->listener.context,
                                                 cryptoWalletManagerTake (cwm),
                                                 cryptoWalletTake (wallet),
                                                 cryptoTransferTake (transfer),
                                                 (BRCryptoTransferEvent) {
                                                     CRYPTO_TRANSFER_EVENT_CHANGED,
                                                     { .state = { oldState, newState }}
                                                 });

            cryptoTransferGive (transfer);
            cryptoWalletGive (wallet);
            break;
        }

        case BITCOIN_WALLET_FEE_ESTIMATED: {
            // Demand 'wallet'
            BRCryptoWallet wallet = cryptoWalletManagerFindWalletAsBTC (cwm, btcWallet);
            assert (NULL != wallet);

            // Use the wallet's fee unit
            BRCryptoUnit feeUnit = cryptoWalletGetUnitForFee (wallet);

            // Create the fee basis using the transaction size, in bytes, and the fee per KB
            BRCryptoFeeBasis feeBasis = cryptoFeeBasisCreateAsBTC (feeUnit,
                                                                   (uint32_t) event.u.feeEstimated.feePerKb,
                                                                   event.u.feeEstimated.sizeInByte);

            // Generate FEE_BASIS_ESTIMATED
            cwm->listener.walletEventCallback (cwm->listener.context,
                                               cryptoWalletManagerTake (cwm),
                                               cryptoWalletTake (wallet),
                                               (BRCryptoWalletEvent) {
                                                   CRYPTO_WALLET_EVENT_FEE_BASIS_ESTIMATED,
                                                   { .feeBasisEstimated = {
                                                       CRYPTO_SUCCESS,
                                                       event.u.feeEstimated.cookie,
                                                       cryptoFeeBasisTake(feeBasis)
                                                   }}
                                               });

            cryptoFeeBasisGive (feeBasis);
            cryptoUnitGive (feeUnit);
            cryptoWalletGive (wallet);
            break;
        }

        case BITCOIN_WALLET_DELETED: {
            // Demand 'wallet' ...
            BRCryptoWallet wallet = cryptoWalletManagerFindWalletAsBTC (cwm, btcWallet);
            assert (NULL != wallet);

            // ...and CWM holding 'wallet'
            assert (CRYPTO_TRUE == cryptoWalletManagerHasWallet (cwm, wallet));

            // Update cwm to remove 'wallet'
            cryptoWalletManagerRemWallet (cwm, wallet);

            // Generate a CRYPTO wallet manager event for WALLET_DELETED...
            cwm->listener.walletManagerEventCallback (cwm->listener.context,
                                                      cryptoWalletManagerTake (cwm),
                                                      (BRCryptoWalletManagerEvent) {
                                                          CRYPTO_WALLET_MANAGER_EVENT_WALLET_DELETED,
                                                          { .wallet = { cryptoWalletTake (wallet) }}
                                                      });

            // ... and then a CRYPTO wallet event for DELETED.
            cwm->listener.walletEventCallback (cwm->listener.context,
                                               cryptoWalletManagerTake (cwm),
                                               cryptoWalletTake (wallet),
                                               (BRCryptoWalletEvent) {
                                                   CRYPTO_WALLET_EVENT_DELETED
                                               });

            cryptoWalletGive (wallet);
            break;
        }
    }

    cryptoWalletManagerGive (cwm);
}

static void
cwmTransactionEventAsBTC (BRWalletManagerClientContext context,
                          OwnershipKept BRWalletManager btcManager,
                          OwnershipKept BRWallet *btcWallet,
                          OwnershipKept BRTransaction *btcTransaction,
                          BRTransactionEvent event) {
    // Extract CWM, checking to make sure it still lives
    BRCryptoWalletManager cwm = cryptoWalletManagerTakeWeak(context);
    if (NULL == cwm) return;

    // Avoid a race condition by ensuring cwm->u.btc
    if (NULL == cwm->u.btc) cwm->u.btc = btcManager;

    assert (BLOCK_CHAIN_TYPE_BTC == cwm->type);

    // Find 'wallet' based on BTC... (it is taken)
    BRCryptoWallet wallet = cryptoWalletManagerFindWalletAsBTC (cwm, btcWallet);

    // ... and demand 'wallet'
    assert (NULL != wallet && btcWallet == cryptoWalletAsBTC (wallet));

    switch (event.type) {

        case BITCOIN_TRANSACTION_CREATED: {
            // See the comments on the BRTransactionEventType type definition for details
            // on when this occurs.

            BRCryptoTransfer transfer = cryptoWalletFindTransferAsBTC (wallet, btcTransaction); // taken
            assert (NULL == transfer);

            BRCryptoUnit unit         = cryptoWalletGetUnit (wallet);
            BRCryptoUnit unitForFee   = cryptoWalletGetUnitForFee(wallet);
            BRCryptoBoolean isBTC     = AS_CRYPTO_BOOLEAN (BRWalletManagerHandlesBTC(btcManager));

            // The transfer finally - based on the wallet's currency (BTC)
            transfer = cryptoTransferCreateAsBTC (unit,
                                                  unitForFee,
                                                  cryptoWalletAsBTC (wallet),
                                                  btcTransaction,
                                                  isBTC);

            // Generate a CRYPTO transfer event for CREATED'...
            cwm->listener.transferEventCallback (cwm->listener.context,
                                                 cryptoWalletManagerTake (cwm),
                                                 cryptoWalletTake (wallet),
                                                 cryptoTransferTake (transfer),
                                                 (BRCryptoTransferEvent) {
                                                     CRYPTO_TRANSFER_EVENT_CREATED
                                                 });

            // ... add 'transfer' to 'wallet' (argubaly late... but to prove a point)...
            cryptoWalletAddTransfer (wallet, transfer);

            // ... and then generate a CRYPTO wallet event for 'TRANSFER_ADDED'
            cwm->listener.walletEventCallback (cwm->listener.context,
                                               cryptoWalletManagerTake (cwm),
                                               cryptoWalletTake (wallet),
                                               (BRCryptoWalletEvent) {
                                                   CRYPTO_WALLET_EVENT_TRANSFER_ADDED,
                                                   { .transfer = { cryptoTransferTake (transfer) }}
                                               });

            cryptoTransferGive (transfer);
            cryptoUnitGive (unitForFee);
            cryptoUnitGive (unit);
            break;
        }

        case BITCOIN_TRANSACTION_SIGNED: {
            // See the comments on the BRTransactionEventType type definition for details
            // on when this occurs.

            BRCryptoTransfer transfer = cryptoWalletFindTransferAsBTC (wallet, btcTransaction); // taken
            assert (NULL != transfer);

            BRCryptoTransferState oldState = cryptoTransferGetState (transfer);
            assert (CRYPTO_TRANSFER_STATE_SIGNED != oldState.type);

            BRCryptoTransferState newState = cryptoTransferStateInit (CRYPTO_TRANSFER_STATE_SIGNED);
            cryptoTransferSetState (transfer, newState);

            cwm->listener.transferEventCallback (cwm->listener.context,
                                                 cryptoWalletManagerTake (cwm),
                                                 cryptoWalletTake (wallet),
                                                 cryptoTransferTake (transfer ),
                                                 (BRCryptoTransferEvent) {
                                                     CRYPTO_TRANSFER_EVENT_CHANGED,
                                                     { .state = { oldState, newState }}
                                                 });

            cryptoTransferGive (transfer);
            break;
        }

        case BITCOIN_TRANSACTION_ADDED: {
            // This event occurs when either a user created transaction has been submitted
            // or if the transaction arrived during a sync. If it came from a sync, this is
            // the first we will have seen it. If this is a user-generated transfer, we already
            // have a crypto transfer for it.
            //
            // See the comments on the BRTransactionEventType type definition for more details
            // on when this occurs.

            BRCryptoTransfer transfer = cryptoWalletFindTransferAsBTC (wallet, btcTransaction); // taken
            if (NULL == transfer) {
                BRCryptoUnit unit         = cryptoWalletGetUnit (wallet);
                BRCryptoUnit unitForFee   = cryptoWalletGetUnitForFee(wallet);
                BRCryptoBoolean isBTC     = AS_CRYPTO_BOOLEAN (BRWalletManagerHandlesBTC(btcManager));

                // The transfer finally - based on the wallet's currency (BTC)
                transfer = cryptoTransferCreateAsBTC (unit,
                                                      unitForFee,
                                                      cryptoWalletAsBTC (wallet),
                                                      btcTransaction,
                                                      isBTC);

                // Generate a CRYPTO transfer event for CREATED'...
                cwm->listener.transferEventCallback (cwm->listener.context,
                                                     cryptoWalletManagerTake (cwm),
                                                     cryptoWalletTake (wallet),
                                                     cryptoTransferTake (transfer),
                                                     (BRCryptoTransferEvent) {
                                                         CRYPTO_TRANSFER_EVENT_CREATED
                                                     });

                // ... add 'transfer' to 'wallet' (argubaly late... but to prove a point)...
                cryptoWalletAddTransfer (wallet, transfer);

                // ... and then generate a CRYPTO wallet event for 'TRANSFER_ADDED'
                cwm->listener.walletEventCallback (cwm->listener.context,
                                                   cryptoWalletManagerTake (cwm),
                                                   cryptoWalletTake (wallet),
                                                   (BRCryptoWalletEvent) {
                                                       CRYPTO_WALLET_EVENT_TRANSFER_ADDED,
                                                       { .transfer = { cryptoTransferTake (transfer) }}
                                                   });

                cryptoUnitGive (unitForFee);
                cryptoUnitGive (unit);
<<<<<<< HEAD
           }

            // ... update state to reflect included if the timestamp and block height are already set
            if (0 != btcTransaction->timestamp && TX_UNCONFIRMED != btcTransaction->blockHeight) {

                BRCryptoTransferState oldState = cryptoTransferGetState (transfer);
                assert (CRYPTO_TRANSFER_STATE_INCLUDED != oldState.type);

                // The transfer is included and thus we now have a feeBasisConfirmed.  For BTC
                // the feeBasisConfirmed is identical to feeBasisEstimated
                BRCryptoFeeBasis feeBasisConfirmed = cryptoTransferGetEstimatedFeeBasis (transfer);

                BRCryptoTransferState newState = cryptoTransferStateIncludedInit (btcTransaction->blockHeight,
                                                                                  0,
                                                                                  btcTransaction->timestamp,
                                                                                  feeBasisConfirmed);

                cryptoFeeBasisGive (feeBasisConfirmed);

                cryptoTransferSetState (transfer, newState);

                cwm->listener.transferEventCallback (cwm->listener.context,
                                                     cryptoWalletManagerTake (cwm),
                                                     cryptoWalletTake (wallet),
                                                     cryptoTransferTake (transfer),
                                                     (BRCryptoTransferEvent) {
                                                         CRYPTO_TRANSFER_EVENT_CHANGED,
                                                         { .state = { oldState, newState }}
                                                     });
=======
>>>>>>> 0b3d705e
            }

            // We do NOT announce a state change here because the BTC logic will send a
            // BITCOIN_TRANSACTION_UPDATED event to announce the transaction's height and
            // timestamp

            cryptoTransferGive (transfer);
            break;
        }

        case BITCOIN_TRANSACTION_UPDATED: {
            // This event occurs when the timestamp and/or blockHeight have been changed
            // due to the transaction being confirmed or unconfirmed (in the case of a blockchain
            // reorg).
            //
            // See the comments on the BRTransactionEventType type definition for more details
            // on when this occurs.

            BRCryptoTransfer transfer = cryptoWalletFindTransferAsBTC (wallet, btcTransaction); // taken
            assert (NULL != transfer);

            BRCryptoTransferState oldState = cryptoTransferGetState (transfer);

            // We will update the state in two cases:
            //     - If we are NOT in the SUBMITTED state and receive an event indicating that the
            //       transaction is UNCONFIRMED; then set the state to SUBMITTED
            //     - If we are NOT in the INCLDUED state and receive an event indicated that the
            //       transaction is CONFIRMED; then set the state to INCLUDED
            //     - Otherwise, ignore
            if (CRYPTO_TRANSFER_STATE_SUBMITTED != oldState.type &&
                (0 == event.u.updated.timestamp || TX_UNCONFIRMED == event.u.updated.blockHeight)) {
                BRCryptoTransferState newState = cryptoTransferStateInit (CRYPTO_TRANSFER_STATE_SUBMITTED);

                cryptoTransferSetState (transfer, newState);

                cwm->listener.transferEventCallback (cwm->listener.context,
                                                     cryptoWalletManagerTake (cwm),
                                                     cryptoWalletTake (wallet),
                                                     cryptoTransferTake (transfer),
                                                     (BRCryptoTransferEvent) {
                                                         CRYPTO_TRANSFER_EVENT_CHANGED,
                                                         { .state = { oldState, newState }}
                                                     });

            } else if (CRYPTO_TRANSFER_STATE_INCLUDED != oldState.type &&
                       0 != event.u.updated.timestamp && TX_UNCONFIRMED != event.u.updated.blockHeight) {
                // The transfer is included and thus we now have a feeBasisConfirmed.  For BTC
                // the feeBasisConfirmed is identical to feeBasisEstimated
                BRCryptoFeeBasis feeBasisConfirmed = cryptoTransferGetEstimatedFeeBasis (transfer);

                BRCryptoTransferState newState = cryptoTransferStateIncludedInit (event.u.updated.blockHeight,
                                                                                  0,
                                                                                  event.u.updated.timestamp,
                                                                                  feeBasisConfirmed);

                cryptoFeeBasisGive(feeBasisConfirmed);

                cryptoTransferSetState (transfer, newState);

                cwm->listener.transferEventCallback (cwm->listener.context,
                                                     cryptoWalletManagerTake (cwm),
                                                     cryptoWalletTake (wallet),
                                                     cryptoTransferTake (transfer),
                                                     (BRCryptoTransferEvent) {
                                                         CRYPTO_TRANSFER_EVENT_CHANGED,
                                                         { .state = { oldState, newState }}
                                                     });
            } else {
                // no change; just release the old state and carry on
                cryptoTransferStateRelease (&oldState);
            }

            cryptoTransferGive (transfer);
            break;
        }

        case BITCOIN_TRANSACTION_DELETED: {
            // This event occurs when a transaction has been deleted from a wallet.
            //
            // See the comments on the BRTransactionEventType type definition for more details
            // on when this occurs.

            BRCryptoTransfer transfer = cryptoWalletFindTransferAsBTC (wallet, btcTransaction); // taken
            assert (NULL != transfer);

            // Generate a CRYPTO wallet event for 'TRANSFER_DELETED'...
            cwm->listener.walletEventCallback (cwm->listener.context,
                                               cryptoWalletManagerTake (cwm),
                                               cryptoWalletTake (wallet),
                                               (BRCryptoWalletEvent) {
                                                   CRYPTO_WALLET_EVENT_TRANSFER_DELETED,
                                                   { .transfer = { cryptoTransferTake (transfer) }}
                                               });

            // ... Remove 'transfer' from 'wallet'
            cryptoWalletRemTransfer (wallet, transfer);

            // ... and then follow up with a CRYPTO transfer event for 'DELETED'
            cwm->listener.transferEventCallback (cwm->listener.context,
                                                 cryptoWalletManagerTake (cwm),
                                                 cryptoWalletTake (wallet),
                                                 cryptoTransferTake (transfer),
                                                 (BRCryptoTransferEvent) {
                                                     CRYPTO_TRANSFER_EVENT_DELETED
                                                 });

            cryptoTransferGive (transfer);
            break;
        }
    }

    cryptoWalletGive (wallet);
    cryptoWalletManagerGive (cwm);
}

/// MARK: ETH Callbacks

static BRCryptoWalletManagerState
cwmStateFromETH (BREthereumEWMState state) {
    switch (state) {
        case EWM_STATE_CREATED:      return cryptoWalletManagerStateInit (CRYPTO_WALLET_MANAGER_STATE_CREATED);
        case EWM_STATE_CONNECTED:    return cryptoWalletManagerStateInit (CRYPTO_WALLET_MANAGER_STATE_CONNECTED);
        case EWM_STATE_SYNCING:      return cryptoWalletManagerStateInit (CRYPTO_WALLET_MANAGER_STATE_SYNCING);
        case EWM_STATE_DISCONNECTED: return cryptoWalletManagerStateDisconnectedInit (BRDisconnectReasonUnknown());
        case EWM_STATE_DELETED:      return cryptoWalletManagerStateInit (CRYPTO_WALLET_MANAGER_STATE_DELETED);
    }
}

static void
cwmWalletManagerEventAsETH (BREthereumClientContext context,
                            BREthereumEWM ewm,
                            BREthereumEWMEvent event) {
    // Extract CWM, checking to make sure it still lives
    BRCryptoWalletManager cwm = cryptoWalletManagerTakeWeak(context);
    if (NULL == cwm) return;

    // Avoid a race condition by ensuring cwm->u.eth
    if (NULL == cwm->u.eth) cwm->u.eth = ewm;

    int needEvent = 1;
    BRCryptoWalletManagerEvent cwmEvent = { CRYPTO_WALLET_MANAGER_EVENT_CREATED };  // avoid warning

    switch (event.type) {
        case EWM_EVENT_CREATED: {
            // Demand a 'wallet'
            BRCryptoWallet wallet = cryptoWalletManagerFindWalletAsETH (cwm, ewmGetWallet (ewm));
            assert (NULL != wallet);
            cryptoWalletGive (wallet);

            // Clear need for event as we propagate them here
            needEvent = 0;

            // Generate a CRYPTO wallet manager event for CREATED...
            cwm->listener.walletManagerEventCallback (cwm->listener.context,
                                                      cryptoWalletManagerTake (cwm),
                                                      (BRCryptoWalletManagerEvent) {
                                                          CRYPTO_WALLET_MANAGER_EVENT_CREATED
                                                      });

            // Generate a CRYPTO wallet event for CREATED...
            cwm->listener.walletEventCallback (cwm->listener.context,
                                               cryptoWalletManagerTake (cwm),
                                               cryptoWalletTake (cwm->wallet),
                                               (BRCryptoWalletEvent) {
                                                   CRYPTO_WALLET_EVENT_CREATED
                                               });

            // ... and then a CRYPTO wallet manager event for WALLET_ADDED
            cwm->listener.walletManagerEventCallback (cwm->listener.context,
                                                      cryptoWalletManagerTake (cwm),
                                                      (BRCryptoWalletManagerEvent) {
                                                          CRYPTO_WALLET_MANAGER_EVENT_WALLET_ADDED,
                                                          { .wallet = { cryptoWalletTake (cwm->wallet) }}
                                                      });

            break;
        }

        case EWM_EVENT_CHANGED:
            // If the newState is `syncing` we want a syncStarted event
            if (EWM_STATE_SYNCING == event.u.changed.newState) {
                assert (EWM_STATE_CONNECTED == event.u.changed.oldState);
                cwm->listener.walletManagerEventCallback (cwm->listener.context,
                                                          cryptoWalletManagerTake(cwm),
                                                          (BRCryptoWalletManagerEvent) {
                                                              CRYPTO_WALLET_MANAGER_EVENT_SYNC_STARTED
                                                          });
            }

            // If the oldState is `syncing` we want a syncEnded event
            if (EWM_STATE_SYNCING == event.u.changed.oldState) {
                assert (EWM_STATE_CONNECTED == event.u.changed.newState);
                cwm->listener.walletManagerEventCallback (cwm->listener.context,
                                                          cryptoWalletManagerTake(cwm),
                                                          (BRCryptoWalletManagerEvent) {
                                                              CRYPTO_WALLET_MANAGER_EVENT_SYNC_STOPPED,
                                                              { .syncStopped = { BRSyncStoppedReasonComplete() } }
                                                          });
            }

            cwmEvent = (BRCryptoWalletManagerEvent) {
                CRYPTO_WALLET_MANAGER_EVENT_CHANGED,
                { .state = {
                    cwmStateFromETH (event.u.changed.oldState),
                    cwmStateFromETH (event.u.changed.newState)
                }}};

            break;

        case EWM_EVENT_SYNC_PROGRESS:
            cwmEvent = (BRCryptoWalletManagerEvent) {
                CRYPTO_WALLET_MANAGER_EVENT_SYNC_CONTINUES,
                { .syncContinues = {
                    event.u.syncProgress.timestamp,
                    event.u.syncProgress.percentComplete }}
            };
            break;

        case EWM_EVENT_NETWORK_UNAVAILABLE:
            cwmEvent = (BRCryptoWalletManagerEvent) {
                CRYPTO_WALLET_MANAGER_EVENT_CHANGED,
                { .state = { cwm->state, CRYPTO_WALLET_MANAGER_STATE_DISCONNECTED }}
            };
            cryptoWalletManagerSetState (cwm, cryptoWalletManagerStateDisconnectedInit ( BRDisconnectReasonUnknown() ));
            break;

        case EWM_EVENT_BLOCK_HEIGHT_UPDATED: {
            cwmEvent = (BRCryptoWalletManagerEvent) {
                CRYPTO_WALLET_MANAGER_EVENT_BLOCK_HEIGHT_UPDATED,
                { .blockHeight = { event.u.blockHeight.value }}
            };
            BRCryptoNetwork network = cryptoWalletManagerGetNetwork (cwm);
            cryptoNetworkSetHeight (network, event.u.blockHeight.value);
            cryptoNetworkGive (network);
            break;
        }
        case EWM_EVENT_DELETED:
            cwmEvent = (BRCryptoWalletManagerEvent) {
                CRYPTO_WALLET_MANAGER_EVENT_DELETED
            };
            break;
    }

    if (needEvent)
        cwm->listener.walletManagerEventCallback (cwm->listener.context,
                                                  cryptoWalletManagerTake (cwm),
                                                  cwmEvent);

    cryptoWalletManagerGive (cwm);
}

static void
cwmPeerEventAsETH (BREthereumClientContext context,
                   BREthereumEWM ewm,
                   BREthereumPeerEvent event) {
    // Extract CWM, checking to make sure it still lives
    BRCryptoWalletManager cwm = cryptoWalletManagerTakeWeak(context);
    if (NULL == cwm) return;

    // Avoid a race condition by ensuring cwm->u.eth
    if (NULL == cwm->u.eth) cwm->u.eth = ewm;

    cryptoWalletManagerGive (cwm);
}

static void
cwmWalletEventAsETH (BREthereumClientContext context,
                     BREthereumEWM ewm,
                     BREthereumWallet wid,
                     BREthereumWalletEvent event) {
    // Extract CWM, checking to make sure it still lives
    BRCryptoWalletManager cwm = cryptoWalletManagerTakeWeak(context);
    if (NULL == cwm) return;

    // Avoid a race condition by ensuring cwm->u.eth
    if (NULL == cwm->u.eth) cwm->u.eth = ewm;

    BRCryptoWallet wallet = cryptoWalletManagerFindWalletAsETH (cwm, wid); // taken

    switch (event.type) {
        case WALLET_EVENT_CREATED: {
            // The primary wallet was created/added in the EWM_EVENT_CREATED handler
            if (NULL != wallet) {
                cryptoWalletGive (wallet);

            // We only need to handle newly observed token wallets here
            } else  {
                BREthereumToken token = ewmWalletGetToken (ewm, wid);
                assert (NULL != token);

                // Find the wallet's currency.
                BRCryptoCurrency currency = cryptoNetworkGetCurrencyforTokenETH (cwm->network, token);

                // The currency might not exist.  We installed all tokens announced by
                // `ewmGetTokens()` but, at least during debugging, not all of those tokens will
                // have a corresponding currency.
                //
                // If a currency does exit, then when we get the EWM TOKEN_CREATED event we'll
                // 'ping' the EWM wallet which will create the EWM wallet and bring us here where
                // we'll create the CRYPTO wallet (based on having the token+currency).  However,
                // if we installed token X, don't have Currency X BUT FOUND A LOG during sync, then
                // the EWM wallet gets created automaticaly and we end up here w/o a Currency.
                //
                // Thus:
                if (NULL == currency) return;

                // Find the default unit; it too must exist.
                BRCryptoUnit    unit = cryptoNetworkGetUnitAsDefault (cwm->network, currency);
                assert (NULL != unit);

                // Find the fee Unit
                BRCryptoCurrency feeCurrency = cryptoNetworkGetCurrency (cwm->network);
                assert (NULL != feeCurrency);

                BRCryptoUnit     feeUnit     = cryptoNetworkGetUnitAsDefault (cwm->network, feeCurrency);
                assert (NULL != feeUnit);

                // Create the appropriate wallet based on currency
                wallet = cryptoWalletCreateAsETH (unit, feeUnit, cwm->u.eth, wid); // taken

                cryptoWalletManagerAddWallet (cwm, wallet);

                cryptoUnitGive (feeUnit);
                cryptoCurrencyGive (feeCurrency);

                cryptoUnitGive (unit);
                cryptoCurrencyGive (currency);

                // This is invoked directly on an EWM thread. (as is all this function's code).
                cwm->listener.walletEventCallback (cwm->listener.context,
                                                   cryptoWalletManagerTake (cwm),
                                                   cryptoWalletTake (wallet),
                                                   (BRCryptoWalletEvent) {
                                                       CRYPTO_WALLET_EVENT_CREATED
                                                   });

                cwm->listener.walletManagerEventCallback (cwm->listener.context,
                                                          cryptoWalletManagerTake (cwm),
                                                          (BRCryptoWalletManagerEvent) {
                                                              CRYPTO_WALLET_MANAGER_EVENT_WALLET_ADDED,
                                                              { .wallet = { wallet }}
                                                          });
            }
            break;
        }

        case WALLET_EVENT_BALANCE_UPDATED: {
            if (NULL != wallet) {
                BRCryptoUnit unit = cryptoWalletGetUnit(wallet);

                // Get the wallet's amount...
                BREthereumAmount amount = ewmWalletGetBalance(cwm->u.eth, wid);

                // ... and then the 'raw integer' (UInt256) value
                UInt256 value = (AMOUNT_ETHER == amountGetType(amount)
                                 ? amountGetEther(amount).valueInWEI
                                 : amountGetTokenQuantity(amount).valueAsInteger);

                // Create a cryptoAmount in the wallet's unit.
                BRCryptoAmount cryptoAmount = cryptoAmountCreate (unit, CRYPTO_FALSE, value);

                cryptoUnitGive(unit);

                // Generate a BALANCE_UPDATED for the wallet
                cwm->listener.walletEventCallback(cwm->listener.context,
                                                  cryptoWalletManagerTake(cwm),
                                                  cryptoWalletTake (wallet),
                                                  (BRCryptoWalletEvent) {
                                                      CRYPTO_WALLET_EVENT_BALANCE_UPDATED,
                                                      {.balanceUpdated = {cryptoAmount}}
                                                  });

                // ... and then a CRYPTO wallet manager event for WALLET_CHANGED
                cwm->listener.walletManagerEventCallback (cwm->listener.context,
                                                          cryptoWalletManagerTake (cwm),
                                                          (BRCryptoWalletManagerEvent) {
                                                              CRYPTO_WALLET_MANAGER_EVENT_WALLET_CHANGED,
                                                              { .wallet = { wallet }}
                                                          });
            }
            break;
        }

        case WALLET_EVENT_DEFAULT_GAS_LIMIT_UPDATED:
        case WALLET_EVENT_DEFAULT_GAS_PRICE_UPDATED:
            if (NULL != wallet) {
                BRCryptoUnit feeUnit = cryptoWalletGetUnitForFee(wallet);

                BRCryptoFeeBasis feeBasis = cryptoFeeBasisCreateAsETH (feeUnit,
                                                                       ewmWalletGetDefaultGasLimit(cwm->u.eth, wid),
                                                                       ewmWalletGetDefaultGasPrice(cwm->u.eth,wid));
                // Generate a FEE_BASIS_UPDATED for the wallet
                cwm->listener.walletEventCallback(cwm->listener.context,
                                                  cryptoWalletManagerTake(cwm),
                                                  cryptoWalletTake (wallet),
                                                  (BRCryptoWalletEvent) {
                                                      CRYPTO_WALLET_EVENT_FEE_BASIS_UPDATED,
                                                      {.feeBasisUpdated = {feeBasis}}
                                                  });

                // ... and then a CRYPTO wallet manager event for WALLET_CHANGED
                cwm->listener.walletManagerEventCallback (cwm->listener.context,
                                                          cryptoWalletManagerTake (cwm),
                                                          (BRCryptoWalletManagerEvent) {
                                                              CRYPTO_WALLET_MANAGER_EVENT_WALLET_CHANGED,
                                                              { .wallet = { wallet }}
                                                          });
                cryptoUnitGive (feeUnit);
            }
            break;

        case WALLET_EVENT_FEE_ESTIMATED:
            if (NULL != wallet) {
                if (SUCCESS == event.status) {
                    BRCryptoUnit feeUnit = cryptoWalletGetUnitForFee(wallet);

                    BRCryptoFeeBasis feeBasis = cryptoFeeBasisCreateAsETH (feeUnit, event.u.feeEstimate.gasEstimate, event.u.feeEstimate.gasPrice);

                    cwm->listener.walletEventCallback(cwm->listener.context,
                                                      cryptoWalletManagerTake(cwm),
                                                      wallet,
                                                      (BRCryptoWalletEvent) {
                                                           CRYPTO_WALLET_EVENT_FEE_BASIS_ESTIMATED,
                                                           { .feeBasisEstimated = {
                                                               CRYPTO_SUCCESS,
                                                               event.u.feeEstimate.cookie,
                                                               feeBasis
                                                           }}
                                                       });

                    cryptoUnitGive (feeUnit);
                } else {
                    cwm->listener.walletEventCallback(cwm->listener.context,
                                                      cryptoWalletManagerTake(cwm),
                                                      wallet,
                                                      (BRCryptoWalletEvent) {
                                                           CRYPTO_WALLET_EVENT_FEE_BASIS_ESTIMATED,
                                                           { .feeBasisEstimated = {
                                                               cryptoStatusFromETH (event.status),
                                                               event.u.feeEstimate.cookie,
                                                           }}
                                                       });
                }
            }
            break;

        case WALLET_EVENT_DELETED:
            if (NULL != wallet) {
                // Generate a CRYPTO wallet manager event for WALLET_DELETED...
                cwm->listener.walletManagerEventCallback (cwm->listener.context,
                                                          cryptoWalletManagerTake (cwm),
                                                          (BRCryptoWalletManagerEvent) {
                                                              CRYPTO_WALLET_MANAGER_EVENT_WALLET_DELETED,
                                                              { .wallet = { cryptoWalletTake (wallet) }}
                                                          });

                // ... and then a CRYPTO wallet event for DELETED.
                cwm->listener.walletEventCallback (cwm->listener.context,
                                                   cryptoWalletManagerTake (cwm),
                                                   wallet,
                                                   (BRCryptoWalletEvent) {
                                                       CRYPTO_WALLET_EVENT_DELETED
                                                   });
            }
            break;
    }

    cryptoWalletManagerGive (cwm);
}

static void
cwmEventTokenAsETH (BREthereumClientContext context,
                    BREthereumEWM ewm,
                    BREthereumToken token,
                    BREthereumTokenEvent event) {
    // Extract CWM, checking to make sure it still lives
    BRCryptoWalletManager cwm = cryptoWalletManagerTakeWeak(context);
    if (NULL == cwm) return;

    // Avoid a race condition by ensuring cwm->u.eth
    if (NULL == cwm->u.eth) cwm->u.eth = ewm;

    switch (event.type) {
        case TOKEN_EVENT_CREATED: {
            BRCryptoNetwork network = cryptoWalletManagerGetNetwork (cwm);

            // A token was created.  We want a corresponding EWM wallet to be created as well; it
            // will be created automatically by simply 'pinging' the wallet for token.  However,
            // only create the token's wallet if we know about the currency.

            BRCryptoCurrency currency = cryptoNetworkGetCurrencyforTokenETH (network, token);

            if (NULL != currency) {
                ewmGetWalletHoldingToken (ewm, token);
                cryptoCurrencyGive (currency);
            }

            cryptoNetworkGive(network);

            // This will cascade into a WALLET_EVENT_CREATED which will in turn create a
            // BRCryptoWallet too

            // Nothing more
            break;
        }
        case TOKEN_EVENT_DELETED:
            // Nothing more (for now)
            break;
    }

    cryptoWalletManagerGive (cwm);
}


static void
cwmTransactionEventAsETH (BREthereumClientContext context,
                          BREthereumEWM ewm,
                          BREthereumWallet wid,
                          BREthereumTransfer tid,
                          BREthereumTransferEvent event) {
    // Extract CWM, checking to make sure it still lives
    BRCryptoWalletManager cwm = cryptoWalletManagerTakeWeak(context);
    if (NULL == cwm) return;

    // Avoid a race condition by ensuring cwm->u.eth
    if (NULL == cwm->u.eth) cwm->u.eth = ewm;

    BRCryptoWallet wallet     = cryptoWalletManagerFindWalletAsETH (cwm, wid); // taken
    // TODO: Wallet may be NULL for a sync-discovered transfer w/o a currency.
    if (NULL == wallet) return;

    BRCryptoTransfer transfer = cryptoWalletFindTransferAsETH (wallet, tid);   // taken

    switch (event.type) {
        case TRANSFER_EVENT_CREATED: {
            assert (NULL == transfer);
            if (NULL == transfer) {
                BRCryptoUnit unit       = cryptoWalletGetUnit (wallet);
                BRCryptoUnit unitForFee = cryptoWalletGetUnitForFee(wallet);

                transfer = cryptoTransferCreateAsETH (unit,
                                                      unitForFee,
                                                      cwm->u.eth,
                                                      tid,
                                                      NULL); // taken

                cwm->listener.transferEventCallback (cwm->listener.context,
                                                     cryptoWalletManagerTake (cwm),
                                                     cryptoWalletTake (wallet),
                                                     cryptoTransferTake (transfer),
                                                     (BRCryptoTransferEvent) {
                                                         CRYPTO_TRANSFER_EVENT_CREATED
                                                     });

                cryptoWalletAddTransfer (wallet, transfer);

                cwm->listener.walletEventCallback (cwm->listener.context,
                                                   cryptoWalletManagerTake (cwm),
                                                   cryptoWalletTake (wallet),
                                                   (BRCryptoWalletEvent) {
                                                       CRYPTO_WALLET_EVENT_TRANSFER_ADDED,
                                                       { .transfer = { cryptoTransferTake (transfer) }}
                                                   });

                cryptoUnitGive (unitForFee);
                cryptoUnitGive (unit);
            }
            break;
        }

        case TRANSFER_EVENT_SIGNED: {
            assert (NULL != transfer);
            if (NULL != transfer) {
                BRCryptoTransferState oldState = cryptoTransferGetState (transfer);
                BRCryptoTransferState newState = cryptoTransferStateInit (CRYPTO_TRANSFER_STATE_SIGNED);

                cryptoTransferSetState (transfer, newState);

                cwm->listener.transferEventCallback (cwm->listener.context,
                                                     cryptoWalletManagerTake (cwm),
                                                     cryptoWalletTake (wallet),
                                                     cryptoTransferTake (transfer),
                                                     (BRCryptoTransferEvent) {
                                                         CRYPTO_TRANSFER_EVENT_CHANGED,
                                                         { .state = { oldState, newState }}
                                                     });
            }
            break;
        }

        case TRANSFER_EVENT_SUBMITTED: {
            assert (NULL != transfer);
            if (NULL != transfer) {
                BRCryptoTransferState oldState = cryptoTransferGetState (transfer);
                BRCryptoTransferState newState = cryptoTransferStateInit (CRYPTO_TRANSFER_STATE_SUBMITTED);

                cryptoTransferSetState (transfer, newState);

                cwm->listener.transferEventCallback (cwm->listener.context,
                                                     cryptoWalletManagerTake (cwm),
                                                     cryptoWalletTake (wallet),
                                                     cryptoTransferTake (transfer),
                                                     (BRCryptoTransferEvent) {
                                                         CRYPTO_TRANSFER_EVENT_CHANGED,
                                                         { .state = { oldState, newState }}
                                                     });
            }
            break;
        }

        case TRANSFER_EVENT_INCLUDED: {
            assert (NULL != transfer);
            if (NULL != transfer ){
                uint64_t blockNumber, blockTransactionIndex, blockTimestamp;
                BREthereumGas gasUsed;

                BRCryptoTransferState oldState = cryptoTransferGetState (transfer);

                BREthereumFeeBasis ethFeeBasis = ewmTransferGetFeeBasis (ewm, tid);

                BRCryptoUnit unit = cryptoTransferGetUnitForFee(transfer);
                BRCryptoFeeBasis feeBasisConfirmed = cryptoFeeBasisCreateAsETH (unit,
                                                                                feeBasisGetGasLimit(ethFeeBasis),
                                                                                feeBasisGetGasPrice(ethFeeBasis));

                ewmTransferExtractStatusIncluded(ewm, tid, NULL, &blockNumber, &blockTransactionIndex, &blockTimestamp, &gasUsed);
                BRCryptoTransferState newState = cryptoTransferStateIncludedInit (blockNumber,
                                                                                  blockTransactionIndex,
                                                                                  blockTimestamp,
                                                                                  feeBasisConfirmed);

                cryptoFeeBasisGive (feeBasisConfirmed);
                cryptoUnitGive (unit);

                cryptoTransferSetState (transfer, newState);

                cwm->listener.transferEventCallback (cwm->listener.context,
                                                     cryptoWalletManagerTake (cwm),
                                                     cryptoWalletTake (wallet),
                                                     cryptoTransferTake (transfer),
                                                     (BRCryptoTransferEvent) {
                                                         CRYPTO_TRANSFER_EVENT_CHANGED,
                                                         { .state = { oldState, newState }}
                                                     });
            }
            break;
        }

        case TRANSFER_EVENT_ERRORED: {
            assert (NULL != transfer);
            if (NULL != transfer) {
                BRCryptoTransferState oldState = cryptoTransferGetState (transfer);
                BRCryptoTransferState newState = cryptoTransferStateErroredInit (BRTransferSubmitErrorUnknown ());

                cryptoTransferSetState (transfer, newState);

                cwm->listener.transferEventCallback (cwm->listener.context,
                                                     cryptoWalletManagerTake (cwm),
                                                     cryptoWalletTake (wallet),
                                                     cryptoTransferTake (transfer),
                                                     (BRCryptoTransferEvent) {
                                                         CRYPTO_TRANSFER_EVENT_CHANGED,
                                                         { .state = { oldState, newState }}
                                                     });
            }
            break;
        }

        case TRANSFER_EVENT_GAS_ESTIMATE_UPDATED: {
            assert (NULL != transfer);
            break;
        }

        case TRANSFER_EVENT_DELETED: {
            assert (NULL != transfer);
            if (NULL != transfer) {
                cryptoWalletRemTransfer (wallet, transfer);

                // Deleted from wallet
                cwm->listener.walletEventCallback (cwm->listener.context,
                                                   cryptoWalletManagerTake (cwm),
                                                   cryptoWalletTake (wallet),
                                                   (BRCryptoWalletEvent) {
                                                       CRYPTO_WALLET_EVENT_TRANSFER_DELETED,
                                                       { .transfer = { cryptoTransferTake (transfer) }}
                                                   });

                // State changed
                BRCryptoTransferState oldState = cryptoTransferGetState (transfer);
                BRCryptoTransferState newState = cryptoTransferStateInit (CRYPTO_TRANSFER_STATE_DELETED);

                cryptoTransferSetState (transfer, newState);

                cwm->listener.transferEventCallback (cwm->listener.context,
                                                     cryptoWalletManagerTake (cwm),
                                                     cryptoWalletTake (wallet),
                                                     cryptoTransferTake (transfer),
                                                     (BRCryptoTransferEvent) {
                                                         CRYPTO_TRANSFER_EVENT_CHANGED,
                                                         { .state = { oldState, newState }}
                                                     });

                cwm->listener.transferEventCallback (cwm->listener.context,
                                                     cryptoWalletManagerTake (cwm),
                                                     cryptoWalletTake (wallet),
                                                     cryptoTransferTake (transfer),
                                                     (BRCryptoTransferEvent) {
                                                         CRYPTO_TRANSFER_EVENT_DELETED
                                                     });
            }
            break;
        }
    }

    if (NULL != transfer) {
        cryptoTransferGive (transfer);
    }

    if (NULL != wallet) {
        cryptoWalletGive (wallet);
    }

    cryptoWalletManagerGive (cwm);
}

static void
cwmGetBalanceAsETH (BREthereumClientContext context,
                    BREthereumEWM ewm,
                    BREthereumWallet wid,
                    const char *address,
                    int rid) {
    // Extract CWM, checking to make sure it still lives
    BRCryptoWalletManager cwm = cryptoWalletManagerTakeWeak(context);
    if (NULL == cwm) return;

    BRCryptoCWMClientCallbackState callbackState = calloc (1, sizeof(struct BRCryptoCWMClientCallbackStateRecord));
    callbackState->type = CWM_CALLBACK_TYPE_ETH_GET_BALANCE;
    callbackState->u.ethWithWallet.wid = wid;
    callbackState->rid = rid;

    BREthereumNetwork network = ewmGetNetwork (ewm);
    char *networkName = networkCopyNameAsLowercase (network);

    BREthereumToken token = ewmWalletGetToken (ewm, wid);
    if (NULL == token) {
        cwm->client.eth.funcGetEtherBalance (cwm->client.context,
                                             cryptoWalletManagerTake (cwm),
                                             callbackState,
                                             networkName,
                                             address);
    } else {
        cwm->client.eth.funcGetTokenBalance (cwm->client.context,
                                             cryptoWalletManagerTake (cwm),
                                             callbackState,
                                             networkName,
                                             address,
                                             tokenGetAddress (token));
    }

    free (networkName);
    cryptoWalletManagerGive (cwm);
}

static void
cwmGetGasPriceAsETH (BREthereumClientContext context,
                     BREthereumEWM ewm,
                     BREthereumWallet wid,
                     int rid) {
    // Extract CWM, checking to make sure it still lives
    BRCryptoWalletManager cwm = cryptoWalletManagerTakeWeak(context);
    if (NULL == cwm) return;

    BRCryptoCWMClientCallbackState callbackState = calloc (1, sizeof(struct BRCryptoCWMClientCallbackStateRecord));
    callbackState->type = CWM_CALLBACK_TYPE_ETH_GET_GAS_PRICE;
    callbackState->u.ethWithWallet.wid = wid;
    callbackState->rid = rid;

    BREthereumNetwork network = ewmGetNetwork (ewm);
    char *networkName = networkCopyNameAsLowercase (network);

    cwm->client.eth.funcGetGasPrice (cwm->client.context,
                                     cryptoWalletManagerTake (cwm),
                                     callbackState,
                                     networkName);

    free (networkName);
    cryptoWalletManagerGive (cwm);
}

static void
cwmGetGasEstimateAsETH (BREthereumClientContext context,
                        BREthereumEWM ewm,
                        BREthereumWallet wid,
                        BREthereumCookie cookie,
                        const char *from,
                        const char *to,
                        const char *amount,
                        const char *price,
                        const char *data,
                        int rid) {
    // Extract CWM, checking to make sure it still lives
    BRCryptoWalletManager cwm = cryptoWalletManagerTakeWeak(context);
    if (NULL == cwm) return;

    BRCryptoCWMClientCallbackState callbackState = calloc (1, sizeof(struct BRCryptoCWMClientCallbackStateRecord));
    callbackState->type = CWM_CALLBACK_TYPE_ETH_ESTIMATE_GAS;
    callbackState->u.ethWithWalletAndCookie.wid = wid;
    callbackState->u.ethWithWalletAndCookie.cookie = cookie;
    callbackState->rid = rid;

    BREthereumNetwork network = ewmGetNetwork (ewm);
    char *networkName = networkCopyNameAsLowercase (network);

    cwm->client.eth.funcEstimateGas (cwm->client.context,
                                     cryptoWalletManagerTake (cwm),
                                     callbackState,
                                     networkName,
                                     from,
                                     to,
                                     amount,
                                     price,
                                     data);

    free (networkName);
    cryptoWalletManagerGive (cwm);
}

static void
cwmSubmitTransactionAsETH (BREthereumClientContext context,
                           BREthereumEWM ewm,
                           BREthereumWallet wid,
                           BREthereumTransfer tid,
                           const char *transaction,
                           int rid) {
    // Extract CWM, checking to make sure it still lives
    BRCryptoWalletManager cwm = cryptoWalletManagerTakeWeak(context);
    if (NULL == cwm) return;

    BRCryptoCWMClientCallbackState callbackState = calloc (1, sizeof(struct BRCryptoCWMClientCallbackStateRecord));
    callbackState->type = CWM_CALLBACK_TYPE_ETH_SUBMIT_TRANSACTION;
    callbackState->u.ethWithTransaction.wid = wid;
    callbackState->u.ethWithTransaction.tid = tid;
    callbackState->rid = rid;

    BREthereumNetwork network = ewmGetNetwork (ewm);
    char *networkName = networkCopyNameAsLowercase (network);

    cwm->client.eth.funcSubmitTransaction (cwm->client.context,
                                           cryptoWalletManagerTake (cwm),
                                           callbackState,
                                           networkName,
                                           transaction);

    free (networkName);
    cryptoWalletManagerGive (cwm);
}

static void
cwmGetTransactionsAsETH (BREthereumClientContext context,
                         BREthereumEWM ewm,
                         const char *account,
                         uint64_t begBlockNumber,
                         uint64_t endBlockNumber,
                         int rid) {
    // Extract CWM, checking to make sure it still lives
    BRCryptoWalletManager cwm = cryptoWalletManagerTakeWeak(context);
    if (NULL == cwm) return;

    BRCryptoCWMClientCallbackState callbackState = calloc (1, sizeof(struct BRCryptoCWMClientCallbackStateRecord));
    callbackState->type = CWM_CALLBACK_TYPE_ETH_GET_TRANSACTIONS;
    callbackState->rid = rid;

    BREthereumNetwork network = ewmGetNetwork (ewm);
    char *networkName = networkCopyNameAsLowercase (network);

    cwm->client.eth.funcGetTransactions (cwm->client.context,
                                         cryptoWalletManagerTake (cwm),
                                         callbackState,
                                         networkName,
                                         account,
                                         begBlockNumber,
                                         endBlockNumber);

    free (networkName);
    cryptoWalletManagerGive (cwm);
}

static void
cwmGetLogsAsETH (BREthereumClientContext context,
                 BREthereumEWM ewm,
                 const char *contract,
                 const char *addressIgnore,
                 const char *event,
                 uint64_t begBlockNumber,
                 uint64_t endBlockNumber,
                 int rid) {
    // Extract CWM, checking to make sure it still lives
    BRCryptoWalletManager cwm = cryptoWalletManagerTakeWeak(context);
    if (NULL == cwm) return;

    BRCryptoCWMClientCallbackState callbackState = calloc (1, sizeof(struct BRCryptoCWMClientCallbackStateRecord));
    callbackState->type = CWM_CALLBACK_TYPE_ETH_GET_LOGS;
    callbackState->rid = rid;

    BREthereumNetwork network = ewmGetNetwork (ewm);
    char *networkName = networkCopyNameAsLowercase (network);

    cwm->client.eth.funcGetLogs (cwm->client.context,
                                 cryptoWalletManagerTake (cwm),
                                 callbackState,
                                 networkName,
                                 contract,
                                 addressIgnore,
                                 event,
                                 begBlockNumber,
                                 endBlockNumber);

    free (networkName);
    cryptoWalletManagerGive (cwm);
}

static void
cwmGetBlocksAsETH (BREthereumClientContext context,
                   BREthereumEWM ewm,
                   const char *address,
                   BREthereumSyncInterestSet interests,
                   uint64_t blockNumberStart,
                   uint64_t blockNumberStop,
                   int rid) {
    // Extract CWM, checking to make sure it still lives
    BRCryptoWalletManager cwm = cryptoWalletManagerTakeWeak(context);
    if (NULL == cwm) return;

    BRCryptoCWMClientCallbackState callbackState = calloc (1, sizeof(struct BRCryptoCWMClientCallbackStateRecord));
    callbackState->type = CWM_CALLBACK_TYPE_ETH_GET_BLOCKS;
    callbackState->rid = rid;

    BREthereumNetwork network = ewmGetNetwork (ewm);
    char *networkName = networkCopyNameAsLowercase (network);

    cwm->client.eth.funcGetBlocks (cwm->client.context,
                                   cryptoWalletManagerTake (cwm),
                                   callbackState,
                                   networkName,
                                   address,
                                   interests,
                                   blockNumberStart,
                                   blockNumberStop);

    free (networkName);
    cryptoWalletManagerGive (cwm);
}

static void
cwmGetTokensAsETH (BREthereumClientContext context,
                   BREthereumEWM ewm,
                   int rid) {
    // Extract CWM, checking to make sure it still lives
    BRCryptoWalletManager cwm = cryptoWalletManagerTakeWeak(context);
    if (NULL == cwm) return;

    BRCryptoCWMClientCallbackState callbackState = calloc (1, sizeof(struct BRCryptoCWMClientCallbackStateRecord));
    callbackState->type = CWM_CALLBACK_TYPE_ETH_GET_TOKENS;
    callbackState->rid = rid;

    cwm->client.eth.funcGetTokens (cwm->client.context,
                                   cryptoWalletManagerTake (cwm),
                                   callbackState);

    cryptoWalletManagerGive (cwm);
}

static void
cwmGetBlockNumberAsETH (BREthereumClientContext context,
                        BREthereumEWM ewm,
                        int rid) {
    // Extract CWM, checking to make sure it still lives
    BRCryptoWalletManager cwm = cryptoWalletManagerTakeWeak(context);
    if (NULL == cwm) return;

    BRCryptoCWMClientCallbackState callbackState = calloc (1, sizeof(struct BRCryptoCWMClientCallbackStateRecord));
    callbackState->type = CWM_CALLBACK_TYPE_ETH_GET_BLOCK_NUMBER;
    callbackState->rid = rid;

    BREthereumNetwork network = ewmGetNetwork (ewm);
    char *networkName = networkCopyNameAsLowercase (network);

    cwm->client.eth.funcGetBlockNumber (cwm->client.context,
                                        cryptoWalletManagerTake (cwm),
                                        callbackState,
                                        networkName);

    free (networkName);
    cryptoWalletManagerGive (cwm);
}

static void
cwmGetNonceAsETH (BREthereumClientContext context,
                  BREthereumEWM ewm,
                  const char *address,
                  int rid) {
    // Extract CWM, checking to make sure it still lives
    BRCryptoWalletManager cwm = cryptoWalletManagerTakeWeak(context);
    if (NULL == cwm) return;

    BRCryptoCWMClientCallbackState callbackState = calloc (1, sizeof(struct BRCryptoCWMClientCallbackStateRecord));
    callbackState->type = CWM_CALLBACK_TYPE_ETH_GET_NONCE;
    callbackState->rid = rid;

    BREthereumNetwork network = ewmGetNetwork (ewm);
    char *networkName = networkCopyNameAsLowercase (network);

    cwm->client.eth.funcGetNonce (cwm->client.context,
                                  cryptoWalletManagerTake (cwm),
                                  callbackState,
                                  networkName,
                                  address);

    free (networkName);
    cryptoWalletManagerGive (cwm);
}

// MARK: - GEN Callbacks

static void
cwmGetBlockNumberAsGEN (BRGenericClientContext context,
                        BRGenericManager manager,
                        int rid) {
    // Extract CWM, checking to make sure it still lives
    BRCryptoWalletManager cwm = cryptoWalletManagerTakeWeak(context);
    if (NULL == cwm) return;

    BRCryptoCWMClientCallbackState callbackState = calloc (1, sizeof(struct BRCryptoCWMClientCallbackStateRecord));
    callbackState->type = CWM_CALLBACK_TYPE_GEN_GET_BLOCK_NUMBER;
    callbackState->rid = rid;

    cwm->client.gen.funcGetBlockNumber (cwm->client.context,
                                        cryptoWalletManagerTake (cwm),
                                        callbackState);

    cryptoWalletManagerGive (cwm);
}

static void
cwmGetTransactionsAsGEN (BRGenericClientContext context,
                         BRGenericManager manager,
                         const char *address,
                         uint64_t begBlockNumber,
                         uint64_t endBlockNumber,
                         int rid) {
    // Extract CWM, checking to make sure it still lives
    BRCryptoWalletManager cwm = cryptoWalletManagerTakeWeak(context);
    if (NULL == cwm) return;

    BRCryptoCWMClientCallbackState callbackState = calloc (1, sizeof(struct BRCryptoCWMClientCallbackStateRecord));
    callbackState->type = CWM_CALLBACK_TYPE_GEN_GET_TRANSACTIONS;
    callbackState->rid = rid;

    cwm->client.gen.funcGetTransactions (cwm->client.context,
                                         cryptoWalletManagerTake (cwm),
                                         callbackState,
                                         address,
                                         begBlockNumber, endBlockNumber);

    cryptoWalletManagerGive (cwm);
}

static void
cwmGetTransfersAsGEN (BRGenericClientContext context,
                      BRGenericManager manager,
                      const char *address,
                      uint64_t begBlockNumber,
                      uint64_t endBlockNumber,
                      int rid) {
    BRCryptoWalletManager cwm = cryptoWalletManagerTake (context);

    BRCryptoCWMClientCallbackState callbackState = calloc (1, sizeof(struct BRCryptoCWMClientCallbackStateRecord));
    callbackState->type = CWM_CALLBACK_TYPE_GEN_GET_TRANSFERS;
    callbackState->rid = rid;

    cwm->client.gen.funcGetTransfers (cwm->client.context,
                                      cryptoWalletManagerTake (cwm),
                                      callbackState,
                                      address,
                                      begBlockNumber, endBlockNumber);

    cryptoWalletManagerGive (cwm);
}

static void
cwmSubmitTransactionAsGEN (BRGenericClientContext context,
                           BRGenericManager manager,
                           BRGenericWallet wallet,
                           BRGenericTransfer transfer,
                           uint8_t *tx,
                           size_t txLength,
                           BRGenericHash hash,
                           int rid) {
    // Extract CWM, checking to make sure it still lives
    BRCryptoWalletManager cwm = cryptoWalletManagerTakeWeak(context);
    if (NULL == cwm) return;

    BRCryptoCWMClientCallbackState callbackState = calloc (1, sizeof(struct BRCryptoCWMClientCallbackStateRecord));
    callbackState->type = CWM_CALLBACK_TYPE_GEN_SUBMIT_TRANSACTION;
    callbackState->u.genWithTransaction.wid = wallet;
    callbackState->u.genWithTransaction.tid = transfer;
    callbackState->rid = rid;

    char *hashAsHex = genericHashAsString (hash);

    cwm->client.gen.funcSubmitTransaction (cwm->client.context,
                                           cryptoWalletManagerTake (cwm),
                                           callbackState,
                                           tx, txLength,
                                           hashAsHex);

    free (hashAsHex);

    cryptoWalletManagerGive (cwm);
}

// MARK: - Client Creation Functions

// The below client functions pass a BRCryptoWalletManager reference to the underlying
// currency-specific wallet managers WITHOUT incrementing the reference count. This
// is because if we incremented the count, the CWM's reference count would have no
// way (currently) of being set back to zero as this particular reference would never
// be given.
//
// So, now that we've given a reference without incrementing the count, we have a
// situation where one of these callbacks can occur whilst `cryptoWalletManagerRelease`
// is executing. To handle that issue, each callback uses `cryptoWalletManagerTakeWeak`
// to check if the release is currently happening (i.e. reference count of 0). If so,
// they have an early exit and the release can proceed as usual. If it is not releasing,
// the reference count is incremented for the duration of the call.
//
// The natural question is, can these callbacks occur *after* `cryptoWalletManagerRelease`?
// The answer, thankfully, is NO. The callbacks are called as by A) a thread
// owned by the currency-specific wallet manager, which will be cleaned up gracefully as
// part of `cryptoWalletManagerRelease`; or B) an app thread, which necessitates the CWM
// reference count not being 0. In either case, the BRCryptoWalletManager's memory
// has not yet been freed.
//
// TLDR; use `cryptoWalletManagerTakeWeak` in *ALL* BRWalletManagerClient,
//       BREthereumClient and cryptoWalletManagerClientCreateGENClient callbacks.

extern BRWalletManagerClient
cryptoWalletManagerClientCreateBTCClient (OwnershipKept BRCryptoWalletManager cwm) {
    return (BRWalletManagerClient) {
        cwm,
        cwmGetBlockNumberAsBTC,
        cwmGetTransactionsAsBTC,
        cwmSubmitTransactionAsBTC,
        cwmTransactionEventAsBTC,
        cwmWalletEventAsBTC,
        cwmWalletManagerEventAsBTC
    };
}

extern BREthereumClient
cryptoWalletManagerClientCreateETHClient (OwnershipKept BRCryptoWalletManager cwm) {
    // All these client callbacks are invoked directly on an ETH thread.
    return (BREthereumClient) {
        cwm,
        cwmGetBalanceAsETH,
        cwmGetGasPriceAsETH,
        cwmGetGasEstimateAsETH,
        cwmSubmitTransactionAsETH,
        cwmGetTransactionsAsETH,
        cwmGetLogsAsETH,
        cwmGetBlocksAsETH,
        cwmGetTokensAsETH,
        cwmGetBlockNumberAsETH,
        cwmGetNonceAsETH,

        // Events - Announce changes to entities that normally impact the UI.
        cwmWalletManagerEventAsETH,
        cwmPeerEventAsETH,
        cwmWalletEventAsETH,
        cwmEventTokenAsETH,
        //       BREthereumClientHandlerBlockEvent funcBlockEvent;
        cwmTransactionEventAsETH
    };
}

extern BRGenericClient
cryptoWalletManagerClientCreateGENClient (BRCryptoWalletManager cwm) {
    return (BRGenericClient) {
        cwm,
        cwmGetBlockNumberAsGEN,
        cwmGetTransactionsAsGEN,
        cwmGetTransfersAsGEN,
        cwmSubmitTransactionAsGEN
    };
}

/// MARK: - Announce Functions

extern void
cwmAnnounceGetBlockNumberSuccessAsInteger (OwnershipKept BRCryptoWalletManager cwm,
                                           OwnershipGiven BRCryptoCWMClientCallbackState callbackState,
                                           uint64_t blockNumber) {
    assert (cwm); assert (callbackState);
    assert (CWM_CALLBACK_TYPE_BTC_GET_BLOCK_NUMBER == callbackState->type ||
            CWM_CALLBACK_TYPE_GEN_GET_BLOCK_NUMBER == callbackState->type);

    cwm = cryptoWalletManagerTake (cwm);

    switch (callbackState->type) {
        case CWM_CALLBACK_TYPE_BTC_GET_BLOCK_NUMBER:
            bwmAnnounceBlockNumber (cwm->u.btc,
                                    callbackState->rid,
                                    blockNumber);
            break;

        case CWM_CALLBACK_TYPE_GEN_GET_BLOCK_NUMBER:
            genManagerAnnounceBlockNumber (cwm->u.gen,
                                           callbackState->rid,
                                           blockNumber);
            break;

        default:
            break;
    }
    cryptoWalletManagerGive (cwm);
    free (callbackState);
}

extern void
cwmAnnounceGetBlockNumberSuccessAsString (OwnershipKept BRCryptoWalletManager cwm,
                                          OwnershipGiven BRCryptoCWMClientCallbackState callbackState,
                                          OwnershipKept const char *blockNumber) {
    assert (cwm); assert (callbackState); assert (CWM_CALLBACK_TYPE_ETH_GET_BLOCK_NUMBER == callbackState->type);
    cwm = cryptoWalletManagerTake (cwm);

    ewmAnnounceBlockNumber (cwm->u.eth,
                            blockNumber,
                            callbackState->rid);

    cryptoWalletManagerGive (cwm);
    free (callbackState);
}

extern void
cwmAnnounceGetBlockNumberFailure (OwnershipKept BRCryptoWalletManager cwm,
                                  OwnershipGiven BRCryptoCWMClientCallbackState callbackState) {
    assert (cwm); assert (callbackState);
    assert (CWM_CALLBACK_TYPE_BTC_GET_BLOCK_NUMBER == callbackState->type ||
            CWM_CALLBACK_TYPE_ETH_GET_BLOCK_NUMBER == callbackState->type ||
            CWM_CALLBACK_TYPE_GEN_GET_BLOCK_NUMBER == callbackState->type);
    free (callbackState);
}

extern void
cwmAnnounceGetTransactionsItemBTC (OwnershipKept BRCryptoWalletManager cwm,
                                   OwnershipGiven BRCryptoCWMClientCallbackState callbackState,
                                   OwnershipKept uint8_t *transaction,
                                   size_t transactionLength,
                                   uint64_t timestamp,
                                   uint64_t blockHeight) {
    assert (cwm); assert (callbackState); assert (CWM_CALLBACK_TYPE_BTC_GET_TRANSACTIONS == callbackState->type);
    cwm = cryptoWalletManagerTake (cwm);

    bwmAnnounceTransaction (cwm->u.btc,
                            callbackState->rid,
                            transaction,
                            transactionLength,
                            timestamp,
                            blockHeight);

    cryptoWalletManagerGive (cwm);
    // DON'T free (callbackState);
}

extern void
cwmAnnounceGetTransactionsItemETH (OwnershipKept BRCryptoWalletManager cwm,
                                   OwnershipGiven BRCryptoCWMClientCallbackState callbackState,
                                   OwnershipKept const char *hash,
                                   OwnershipKept const char *from,
                                   OwnershipKept const char *to,
                                   OwnershipKept const char *contract,
                                   OwnershipKept const char *amount, // value
                                   OwnershipKept const char *gasLimit,
                                   OwnershipKept const char *gasPrice,
                                   OwnershipKept const char *data,
                                   OwnershipKept const char *nonce,
                                   OwnershipKept const char *gasUsed,
                                   OwnershipKept const char *blockNumber,
                                   OwnershipKept const char *blockHash,
                                   OwnershipKept const char *blockConfirmations,
                                   OwnershipKept const char *blockTransactionIndex,
                                   OwnershipKept const char *blockTimestamp,
                                   // cumulative gas used,
                                   // confirmations
                                   // txreceipt_status
                                   OwnershipKept const char *isError) {
    assert (cwm); assert (callbackState); assert (CWM_CALLBACK_TYPE_ETH_GET_TRANSACTIONS == callbackState->type);
    cwm = cryptoWalletManagerTake (cwm);

    ewmAnnounceTransaction (cwm->u.eth,
                            callbackState->rid,
                            hash,
                            from,
                            to,
                            contract,
                            amount,
                            gasLimit,
                            gasPrice,
                            data,
                            nonce,
                            gasUsed,
                            blockNumber,
                            blockHash,
                            blockConfirmations,
                            blockTransactionIndex,
                            blockTimestamp,
                            isError);

    cryptoWalletManagerGive (cwm);
    // DON'T free (callbackState);
}

extern void
cwmAnnounceGetTransactionsItemGEN (BRCryptoWalletManager cwm,
                                   BRCryptoCWMClientCallbackState callbackState,
                                   uint8_t *transaction,
                                   size_t transactionLength,
                                   uint64_t timestamp,
                                   uint64_t blockHeight) {
    assert (cwm); assert (callbackState); assert (CWM_CALLBACK_TYPE_GEN_GET_TRANSACTIONS == callbackState->type);
    cwm = cryptoWalletManagerTake (cwm);

    BRArrayOf(BRGenericTransfer) transfers = genManagerRecoverTransfersFromRawTransaction (cwm->u.gen,
                                                                                           transaction, transactionLength,
                                                                                           timestamp,
                                                                                           blockHeight);
    // Announce to GWM.  Note: the equivalent BTC+ETH announce transaction is going to
    // create BTC+ETH wallet manager + wallet + transfer events that we'll handle by incorporating
    // the BTC+ETH transfer into 'crypto'.  However, GEN does not generate similar events.

    if (transfers != NULL) {
        pthread_mutex_lock (&cwm->lock);
        for (size_t index = 0; index < array_count (transfers); index++) {
            // TODO: A BRGenericTransfer must allow us to determine the Wallet (via a Currency).
            cryptoWalletManagerHandleTransferGEN (cwm, transfers[index]);
        }
        pthread_mutex_unlock (&cwm->lock);

        // The wallet manager takes ownership of the actual transfers - so just
        // delete the array of pointers
        array_free(transfers);
    }

    cryptoWalletManagerGive (cwm);
    // DON'T free (callbackState);
}

extern void
cwmAnnounceGetTransactionsComplete (OwnershipKept BRCryptoWalletManager cwm,
                                    OwnershipGiven BRCryptoCWMClientCallbackState callbackState,
                                    BRCryptoBoolean success) {
    assert (cwm); assert (callbackState);
    assert (CWM_CALLBACK_TYPE_BTC_GET_TRANSACTIONS == callbackState->type ||
            CWM_CALLBACK_TYPE_ETH_GET_TRANSACTIONS == callbackState->type ||
            CWM_CALLBACK_TYPE_GEN_GET_TRANSACTIONS == callbackState->type);
    cwm = cryptoWalletManagerTake (cwm);

    if (CWM_CALLBACK_TYPE_BTC_GET_TRANSACTIONS == callbackState->type && BLOCK_CHAIN_TYPE_BTC == cwm->type) {
        bwmAnnounceTransactionComplete (cwm->u.btc,
                                        callbackState->rid,
                                        success);

    } else if (CWM_CALLBACK_TYPE_ETH_GET_TRANSACTIONS == callbackState->type && BLOCK_CHAIN_TYPE_ETH == cwm->type) {
        ewmAnnounceTransactionComplete (cwm->u.eth,
                                        callbackState->rid,
                                        AS_ETHEREUM_BOOLEAN (success));

    } else if (CWM_CALLBACK_TYPE_GEN_GET_TRANSACTIONS == callbackState->type && BLOCK_CHAIN_TYPE_GEN== cwm->type) {
        genManagerAnnounceTransferComplete (cwm->u.gen,
                                            callbackState->rid,
                                            CRYPTO_TRUE == success);
    } else {
        assert (0);
    }

    cryptoWalletManagerGive (cwm);
    free (callbackState);
}

extern void
cwmAnnounceGetTransferItemGEN (BRCryptoWalletManager cwm,
                               BRCryptoCWMClientCallbackState callbackState,
                               OwnershipKept const char *hash,
                               OwnershipKept const char *uids,
                               OwnershipKept const char *from,
                               OwnershipKept const char *to,
                               OwnershipKept const char *amount,
                               OwnershipKept const char *currency,
                               OwnershipKept const char *fee,
                               uint64_t timestamp,
                               uint64_t blockHeight) {
    assert (cwm); assert (callbackState);
    assert (CWM_CALLBACK_TYPE_GEN_GET_TRANSFERS == callbackState->type);
    cwm = cryptoWalletManagerTake (cwm);

    // Lookup the network's currency
    BRCryptoNetwork network = cryptoWalletManagerGetNetwork (cwm);
    BRCryptoCurrency walletCurrency = cryptoNetworkGetCurrencyForUids (network, currency);

    // Find the corresponding wallet.
    BRCryptoWallet wallet = (NULL == walletCurrency
                             ? NULL
                             : cryptoWalletManagerGetWalletForCurrency (cwm, walletCurrency));

    // If we have a wallet, then proceed
    if (NULL != wallet) {
        // Create a 'GEN' transfer
        BRGenericWallet   genWallet   = cryptoWalletAsGEN(wallet);
        BRGenericTransfer genTransfer = genManagerRecoverTransfer (cwm->u.gen, genWallet, hash, uids,
                                                                   from, to,
                                                                   amount, currency, fee,
                                                                   timestamp, blockHeight);

        // Announce to GWM.  Note: the equivalent BTC+ETH announce transaction is going to
        // create BTC+ETH wallet manager + wallet + transfer events that we'll handle by
        // incorporating the BTC+ETH transfer into 'crypto'.  However, GEN does not generate
        // similar events.
        //
        // genManagerAnnounceTransfer (cwm->u.gen, callbackState->rid, transfer);
        cryptoWalletManagerHandleTransferGEN (cwm, genTransfer);
    }

    if (NULL != wallet) cryptoWalletGive (wallet);
    if (NULL != walletCurrency) cryptoCurrencyGive (walletCurrency);

    cryptoNetworkGive (network);
    cryptoWalletManagerGive (cwm);
    // DON'T free (callbackState);
}

extern void
cwmAnnounceGetTransfersComplete (OwnershipKept BRCryptoWalletManager cwm,
                                 OwnershipGiven BRCryptoCWMClientCallbackState callbackState,
                                 BRCryptoBoolean success) {
    assert (cwm); assert (callbackState);
    assert (CWM_CALLBACK_TYPE_GEN_GET_TRANSFERS == callbackState->type);

    cwm = cryptoWalletManagerTake (cwm);

    if (CWM_CALLBACK_TYPE_GEN_GET_TRANSFERS == callbackState->type && BLOCK_CHAIN_TYPE_GEN== cwm->type) {
        genManagerAnnounceTransferComplete (cwm->u.gen, callbackState->rid, CRYPTO_TRUE == success);
    } else {
        assert (0);
    }

    // TODO: This even occurs even when the balance doesn't change (no new transfers).

    // Synchronizing of transfers is complete - calculate the new balance
    BRCryptoAmount balance = cryptoWalletGetBalance(cwm->wallet);
    // ... and announce the balance
    cwm->listener.walletEventCallback (cwm->listener.context,
                                       cryptoWalletManagerTake (cwm),
                                       cryptoWalletTake (cwm->wallet),
                                       (BRCryptoWalletEvent) {
                                           CRYPTO_WALLET_EVENT_BALANCE_UPDATED,
                                           { .balanceUpdated = { cryptoAmountTake(balance) }}
                                       });

    cryptoAmountGive(balance);
    cryptoWalletManagerGive (cwm);
    free (callbackState);
}

static void
cwmAnnounceSubmitTransferResultGEN (OwnershipKept BRCryptoWalletManager cwm,
                                    OwnershipKept BRCryptoCWMClientCallbackState callbackState,
                                    int error) {
    assert (cwm); assert(callbackState);
    assert (CWM_CALLBACK_TYPE_GEN_SUBMIT_TRANSACTION == callbackState->type);
    // Assume cwm taken already;

    genManagerAnnounceSubmit (cwm->u.gen,
                              callbackState->rid,
                              callbackState->u.genWithTransaction.tid,
                              error);

    BRCryptoWallet   wallet   = cryptoWalletManagerFindWalletAsGEN (cwm, callbackState->u.genWithTransaction.wid);
    BRCryptoTransfer transfer = (NULL == wallet ? NULL : cryptoWalletFindTransferAsGEN (wallet, callbackState->u.genWithTransaction.tid));

    // TODO: Assert on these?
    if (NULL != wallet && NULL != transfer) {
        cryptoWalletManagerSetTransferStateGEN (cwm,
                                                wallet,
                                                transfer,
                                                (error
                                                 ? genTransferStateCreateErrored (GENERIC_TRANSFER_SUBMIT_ERROR_ONE)
                                                 : genTransferStateCreateOther (GENERIC_TRANSFER_STATE_SUBMITTED)));
    }

    if (NULL != wallet)   cryptoWalletGive(wallet);
    if (NULL != transfer) cryptoTransferGive(transfer);
}

extern void
cwmAnnounceSubmitTransferSuccess (OwnershipKept BRCryptoWalletManager cwm,
                                  OwnershipGiven BRCryptoCWMClientCallbackState callbackState) {
    assert (cwm); assert (callbackState);
    assert (CWM_CALLBACK_TYPE_BTC_SUBMIT_TRANSACTION == callbackState->type ||
            CWM_CALLBACK_TYPE_GEN_SUBMIT_TRANSACTION == callbackState->type);
    cwm = cryptoWalletManagerTake (cwm);

    if (CWM_CALLBACK_TYPE_BTC_SUBMIT_TRANSACTION == callbackState->type && BLOCK_CHAIN_TYPE_BTC == cwm->type) {
        bwmAnnounceSubmit (cwm->u.btc,
                           callbackState->rid,
                           callbackState->u.btcSubmit.txHash,
                           0);
    }

    else if (CWM_CALLBACK_TYPE_GEN_SUBMIT_TRANSACTION == callbackState->type && BLOCK_CHAIN_TYPE_GEN == cwm->type) {
        cwmAnnounceSubmitTransferResultGEN (cwm, callbackState, 0);
    }

    cryptoWalletManagerGive (cwm);
    free (callbackState);
}

extern void
cwmAnnounceSubmitTransferSuccessForHash (OwnershipKept BRCryptoWalletManager cwm,
                                         OwnershipGiven BRCryptoCWMClientCallbackState callbackState,
                                         OwnershipKept const char *hash) {
    assert (cwm); assert (callbackState); assert (CWM_CALLBACK_TYPE_ETH_SUBMIT_TRANSACTION == callbackState->type);
    cwm = cryptoWalletManagerTake (cwm);

    ewmAnnounceSubmitTransfer (cwm->u.eth,
                               callbackState->u.ethWithTransaction.wid,
                               callbackState->u.ethWithTransaction.tid,
                               hash,
                               -1,
                               NULL,
                               callbackState->rid);

    cryptoWalletManagerGive (cwm);
    free (callbackState);
}

extern void
cwmAnnounceSubmitTransferFailure (OwnershipKept BRCryptoWalletManager cwm,
                                  OwnershipGiven BRCryptoCWMClientCallbackState callbackState) {
    assert (cwm); assert (callbackState);
    assert (CWM_CALLBACK_TYPE_BTC_SUBMIT_TRANSACTION == callbackState->type ||
            CWM_CALLBACK_TYPE_ETH_SUBMIT_TRANSACTION == callbackState->type ||
            CWM_CALLBACK_TYPE_GEN_SUBMIT_TRANSACTION == callbackState->type);
    cwm = cryptoWalletManagerTake (cwm);

    // TODO(fix): For BTC/GEN, we pass EIO as the posix error. For ETH, 0 and a made up message.
    //            We should receive error information (ideally not posix codes) from the platform layer

    if (CWM_CALLBACK_TYPE_BTC_SUBMIT_TRANSACTION == callbackState->type && BLOCK_CHAIN_TYPE_BTC == cwm->type) {
        bwmAnnounceSubmit (cwm->u.btc,
                           callbackState->rid,
                           callbackState->u.btcSubmit.txHash,
                           EIO);

    } else if (CWM_CALLBACK_TYPE_ETH_SUBMIT_TRANSACTION == callbackState->type && BLOCK_CHAIN_TYPE_ETH == cwm->type) {
        ewmAnnounceSubmitTransfer (cwm->u.eth,
                                   callbackState->u.ethWithTransaction.wid,
                                   callbackState->u.ethWithTransaction.tid,
                                   NULL,
                                   0,
                                   "unknown failure",
                                   callbackState->rid);

    } else if (CWM_CALLBACK_TYPE_GEN_SUBMIT_TRANSACTION == callbackState->type && BLOCK_CHAIN_TYPE_GEN == cwm->type) {
        cwmAnnounceSubmitTransferResultGEN (cwm, callbackState, EIO);
    } else {
        assert (0);
    }

    cryptoWalletManagerGive (cwm);
    free (callbackState);
}

extern void
cwmAnnounceGetBalanceSuccess (OwnershipKept BRCryptoWalletManager cwm,
                              OwnershipGiven BRCryptoCWMClientCallbackState callbackState,
                              OwnershipKept const char *balance) {
    assert (cwm); assert (callbackState); assert (CWM_CALLBACK_TYPE_ETH_GET_BALANCE == callbackState->type);
    cwm = cryptoWalletManagerTake (cwm);

    ewmAnnounceWalletBalance (cwm->u.eth,
                              callbackState->u.ethWithWallet.wid,
                              balance,
                              callbackState->rid);

    cryptoWalletManagerGive (cwm);
    free (callbackState);
}

extern void
cwmAnnounceGetBalanceFailure (OwnershipKept BRCryptoWalletManager cwm,
                              OwnershipGiven BRCryptoCWMClientCallbackState callbackState) {
    assert (cwm); assert (callbackState); assert (CWM_CALLBACK_TYPE_ETH_GET_BALANCE == callbackState->type);
    free (callbackState);
}

extern void
cwmAnnounceGetGasPriceSuccess (OwnershipKept BRCryptoWalletManager cwm,
                               OwnershipGiven BRCryptoCWMClientCallbackState callbackState,
                               OwnershipKept const char *gasPrice) {
    assert (cwm); assert (callbackState); assert (CWM_CALLBACK_TYPE_ETH_GET_GAS_PRICE == callbackState->type);
    cwm = cryptoWalletManagerTake (cwm);

    ewmAnnounceGasPrice (cwm->u.eth,
                         callbackState->u.ethWithWallet.wid,
                         gasPrice,
                         callbackState->rid);

    cryptoWalletManagerGive (cwm);
    free (callbackState);
}

extern void
cwmAnnounceGetGasPriceFailure (OwnershipKept BRCryptoWalletManager cwm,
                               OwnershipGiven BRCryptoCWMClientCallbackState callbackState) {
    assert (cwm); assert (callbackState); assert (CWM_CALLBACK_TYPE_ETH_GET_GAS_PRICE == callbackState->type);
    free (callbackState);
}

extern void
cwmAnnounceGetGasEstimateSuccess (OwnershipKept BRCryptoWalletManager cwm,
                                  OwnershipGiven BRCryptoCWMClientCallbackState callbackState,
                                  OwnershipKept const char *gasEstimate,
                                  OwnershipKept const char *gasPrice) {
    assert (cwm); assert (callbackState); assert (CWM_CALLBACK_TYPE_ETH_ESTIMATE_GAS == callbackState->type);
    cwm = cryptoWalletManagerTake (cwm);

    ewmAnnounceGasEstimateSuccess (cwm->u.eth,
                                   callbackState->u.ethWithWalletAndCookie.wid,
                                   callbackState->u.ethWithWalletAndCookie.cookie,
                                   gasEstimate,
                                   gasPrice,
                                   callbackState->rid);

    cryptoWalletManagerGive (cwm);
    free (callbackState);
}

extern void
cwmAnnounceGetGasEstimateFailure (OwnershipKept BRCryptoWalletManager cwm,
                                  OwnershipGiven BRCryptoCWMClientCallbackState callbackState,
                                  BRCryptoStatus status) {
    assert (cwm); assert (callbackState); assert (CWM_CALLBACK_TYPE_ETH_ESTIMATE_GAS == callbackState->type);

    ewmAnnounceGasEstimateFailure (cwm->u.eth,
                                   callbackState->u.ethWithWalletAndCookie.wid,
                                   callbackState->u.ethWithWalletAndCookie.cookie,
                                   cryptoStatusAsETH (status),
                                   callbackState->rid);
    free (callbackState);
}

extern void
cwmAnnounceGetLogsItem(OwnershipKept BRCryptoWalletManager cwm,
                       OwnershipGiven BRCryptoCWMClientCallbackState callbackState,
                       OwnershipKept const char *strHash,
                       OwnershipKept const char *strContract,
                       int topicCount,
                       OwnershipKept const char **arrayTopics,
                       OwnershipKept const char *strData,
                       OwnershipKept const char *strGasPrice,
                       OwnershipKept const char *strGasUsed,
                       OwnershipKept const char *strLogIndex,
                       OwnershipKept const char *strBlockNumber,
                       OwnershipKept const char *strBlockTransactionIndex,
                       OwnershipKept const char *strBlockTimestamp) {
    assert (cwm); assert (callbackState); assert (CWM_CALLBACK_TYPE_ETH_GET_LOGS == callbackState->type);
    cwm = cryptoWalletManagerTake (cwm);

    ewmAnnounceLog (cwm->u.eth,
                    callbackState->rid,
                    strHash,
                    strContract,
                    topicCount,
                    arrayTopics,
                    strData,
                    strGasPrice,
                    strGasUsed,
                    strLogIndex,
                    strBlockNumber,
                    strBlockTransactionIndex,
                    strBlockTimestamp);

    cryptoWalletManagerGive (cwm);
    // don't free (callbackState);
}

extern void
cwmAnnounceGetLogsComplete(OwnershipKept BRCryptoWalletManager cwm,
                           OwnershipGiven BRCryptoCWMClientCallbackState callbackState,
                           BRCryptoBoolean success) {
    assert (cwm); assert (callbackState); assert (CWM_CALLBACK_TYPE_ETH_GET_LOGS == callbackState->type);
    cwm = cryptoWalletManagerTake (cwm);

    ewmAnnounceLogComplete (cwm->u.eth,
                            callbackState->rid,
                            AS_ETHEREUM_BOOLEAN (success));

    cryptoWalletManagerGive (cwm);
    free (callbackState);
}

extern void
cwmAnnounceGetBlocksSuccess (OwnershipKept BRCryptoWalletManager cwm,
                             OwnershipGiven BRCryptoCWMClientCallbackState callbackState,
                             int blockNumbersCount,
                             OwnershipKept uint64_t *blockNumbers) {
    assert (cwm); assert (callbackState); assert (CWM_CALLBACK_TYPE_ETH_GET_BLOCKS == callbackState->type);
    cwm = cryptoWalletManagerTake (cwm);

    ewmAnnounceBlocks (cwm->u.eth,
                       callbackState->rid,
                       blockNumbersCount,
                       blockNumbers);

    cryptoWalletManagerGive (cwm);
    free (callbackState);
}

extern void
cwmAnnounceGetBlocksFailure (OwnershipKept BRCryptoWalletManager cwm,
                             OwnershipGiven BRCryptoCWMClientCallbackState callbackState) {
    assert (cwm); assert (callbackState); assert (CWM_CALLBACK_TYPE_ETH_GET_BLOCKS == callbackState->type);
    free (callbackState);
}

extern void
cwmAnnounceGetTokensItem(OwnershipKept BRCryptoWalletManager cwm,
                         OwnershipGiven BRCryptoCWMClientCallbackState callbackState,
                         OwnershipKept const char *address,
                         OwnershipKept const char *symbol,
                         OwnershipKept const char *name,
                         OwnershipKept const char *description,
                         unsigned int decimals,
                         OwnershipKept const char *strDefaultGasLimit,
                         OwnershipKept const char *strDefaultGasPrice) {
    assert (cwm); assert (callbackState); assert (CWM_CALLBACK_TYPE_ETH_GET_TOKENS == callbackState->type);
    cwm = cryptoWalletManagerTake (cwm);

    ewmAnnounceToken (cwm->u.eth,
                      callbackState->rid,
                      address,
                      symbol,
                      name,
                      description,
                      decimals,
                      strDefaultGasLimit,
                      strDefaultGasPrice);

    cryptoWalletManagerGive (cwm);
    // don't free (callbackState);
}

extern void
cwmAnnounceGetTokensComplete(OwnershipKept BRCryptoWalletManager cwm,
                             OwnershipGiven BRCryptoCWMClientCallbackState callbackState,
                             BRCryptoBoolean success) {
    assert (cwm); assert (callbackState); assert (CWM_CALLBACK_TYPE_ETH_GET_TOKENS == callbackState->type);
    cwm = cryptoWalletManagerTake (cwm);

    ewmAnnounceTokenComplete (cwm->u.eth,
                              callbackState->rid,
                              AS_ETHEREUM_BOOLEAN (success));

    cryptoWalletManagerGive (cwm);
    free (callbackState);
}

extern void
cwmAnnounceGetNonceSuccess (OwnershipKept BRCryptoWalletManager cwm,
                            OwnershipGiven BRCryptoCWMClientCallbackState callbackState,
                            OwnershipKept const char *address,
                            OwnershipKept const char *nonce) {
    assert (cwm); assert (callbackState); assert (CWM_CALLBACK_TYPE_ETH_GET_NONCE == callbackState->type);
    cwm = cryptoWalletManagerTake (cwm);

    ewmAnnounceNonce (cwm->u.eth,
                      address,
                      nonce,
                      callbackState->rid);

    cryptoWalletManagerGive (cwm);
    free (callbackState);
}

extern void
cwmAnnounceGetNonceFailure (OwnershipKept BRCryptoWalletManager cwm,
                            OwnershipGiven BRCryptoCWMClientCallbackState callbackState) {
    assert (cwm); assert (callbackState); assert (CWM_CALLBACK_TYPE_ETH_GET_NONCE == callbackState->type);
    free (callbackState);
}<|MERGE_RESOLUTION|>--- conflicted
+++ resolved
@@ -662,38 +662,6 @@
 
                 cryptoUnitGive (unitForFee);
                 cryptoUnitGive (unit);
-<<<<<<< HEAD
-           }
-
-            // ... update state to reflect included if the timestamp and block height are already set
-            if (0 != btcTransaction->timestamp && TX_UNCONFIRMED != btcTransaction->blockHeight) {
-
-                BRCryptoTransferState oldState = cryptoTransferGetState (transfer);
-                assert (CRYPTO_TRANSFER_STATE_INCLUDED != oldState.type);
-
-                // The transfer is included and thus we now have a feeBasisConfirmed.  For BTC
-                // the feeBasisConfirmed is identical to feeBasisEstimated
-                BRCryptoFeeBasis feeBasisConfirmed = cryptoTransferGetEstimatedFeeBasis (transfer);
-
-                BRCryptoTransferState newState = cryptoTransferStateIncludedInit (btcTransaction->blockHeight,
-                                                                                  0,
-                                                                                  btcTransaction->timestamp,
-                                                                                  feeBasisConfirmed);
-
-                cryptoFeeBasisGive (feeBasisConfirmed);
-
-                cryptoTransferSetState (transfer, newState);
-
-                cwm->listener.transferEventCallback (cwm->listener.context,
-                                                     cryptoWalletManagerTake (cwm),
-                                                     cryptoWalletTake (wallet),
-                                                     cryptoTransferTake (transfer),
-                                                     (BRCryptoTransferEvent) {
-                                                         CRYPTO_TRANSFER_EVENT_CHANGED,
-                                                         { .state = { oldState, newState }}
-                                                     });
-=======
->>>>>>> 0b3d705e
             }
 
             // We do NOT announce a state change here because the BTC logic will send a
