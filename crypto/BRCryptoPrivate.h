--- conflicted
+++ resolved
@@ -172,13 +172,10 @@
     cryptoFeeBasisCreateAsETH (BREthereumGas gas,
                                BREthereumGasPrice gasPrice);
 
-<<<<<<< HEAD
     private_extern BRCryptoFeeBasis
     cryptoFeeBasisCreateAsGEN (BRGenericWalletManager gwm,
                                BRGenericFeeBasis bid);
 
-=======
->>>>>>> e92fc5a8
     /// MARK: Transfer
 
     private_extern void
@@ -375,13 +372,10 @@
     cryptoWalletManagerRemWallet (BRCryptoWalletManager cwm,
                                   BRCryptoWallet wallet);
 
-<<<<<<< HEAD
     extern void
     cryptoWalletManagerHandleTransferGEN (BRCryptoWalletManager cwm,
                                           BRGenericTransfer transferGeneric);
     
-=======
->>>>>>> e92fc5a8
 #ifdef __cplusplus
 }
 #endif
