--- conflicted
+++ resolved
@@ -175,21 +175,21 @@
     
     typedef void
     (*BRCryptoCWMGenGetBlockNumberCallback) (BRCryptoCWMClientContext context,
-                                             BRCryptoWalletManager manager,
-                                             BRCryptoCWMClientCallbackState callbackState);
+                                             OwnershipGiven BRCryptoWalletManager manager,
+                                             OwnershipGiven BRCryptoCWMClientCallbackState callbackState);
     
     typedef void
     (*BRCryptoCWMGenGetTransactionsCallback) (BRCryptoCWMClientContext context,
-                                              BRCryptoWalletManager manager,
-                                              BRCryptoCWMClientCallbackState callbackState,
+                                              OwnershipGiven BRCryptoWalletManager manager,
+                                              OwnershipGiven BRCryptoCWMClientCallbackState callbackState,
                                               uint64_t begBlockNumber,
                                               uint64_t endBlockNumber);
     
     typedef void
     (*BRCryptoCWMGenSubmitTransactionCallback) (BRCryptoCWMClientContext context,
-                                                BRCryptoWalletManager manager,
-                                                BRCryptoCWMClientCallbackState callbackState,
-                                                uint8_t *transaction,
+                                                OwnershipGiven BRCryptoWalletManager manager,
+                                                OwnershipGiven BRCryptoCWMClientCallbackState callbackState,
+                                                OwnershipKept uint8_t *transaction,
                                                 size_t transactionLength);
 
     typedef struct {
@@ -260,7 +260,6 @@
                                        OwnershipKept const char *isError);
 
     extern void
-<<<<<<< HEAD
     cwmAnnounceGetTransactionsItemGEN (BRCryptoWalletManager cwm,
                                        BRCryptoCWMClientCallbackState callbackState,
                                        uint8_t *transaction,
@@ -269,12 +268,8 @@
                                        uint64_t blockHeight);
     
     extern void
-    cwmAnnounceGetTransactionsComplete (BRCryptoWalletManager cwm,
-                                        BRCryptoCWMClientCallbackState callbackState,
-=======
     cwmAnnounceGetTransactionsComplete (OwnershipKept BRCryptoWalletManager cwm,
                                         OwnershipGiven BRCryptoCWMClientCallbackState callbackState,
->>>>>>> e92fc5a8
                                         BRCryptoBoolean success);
 
     extern void
