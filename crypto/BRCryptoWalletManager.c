//
//  BRCryptoWalletManager.c
//  BRCore
//
//  Created by Ed Gamble on 3/19/19.
//  Copyright © 2019 breadwallet. All rights reserved.
//
//  Permission is hereby granted, free of charge, to any person obtaining a copy
//  of this software and associated documentation files (the "Software"), to deal
//  in the Software without restriction, including without limitation the rights
//  to use, copy, modify, merge, publish, distribute, sublicense, and/or sell
//  copies of the Software, and to permit persons to whom the Software is
//  furnished to do so, subject to the following conditions:
//
//  The above copyright notice and this permission notice shall be included in
//  all copies or substantial portions of the Software.
//
//  THE SOFTWARE IS PROVIDED "AS IS", WITHOUT WARRANTY OF ANY KIND, EXPRESS OR
//  IMPLIED, INCLUDING BUT NOT LIMITED TO THE WARRANTIES OF MERCHANTABILITY,
//  FITNESS FOR A PARTICULAR PURPOSE AND NONINFRINGEMENT. IN NO EVENT SHALL THE
//  AUTHORS OR COPYRIGHT HOLDERS BE LIABLE FOR ANY CLAIM, DAMAGES OR OTHER
//  LIABILITY, WHETHER IN AN ACTION OF CONTRACT, TORT OR OTHERWISE, ARISING FROM,
//  OUT OF OR IN CONNECTION WITH THE SOFTWARE OR THE USE OR OTHER DEALINGS IN
//  THE SOFTWARE.

#include <pthread.h>

#include "BRCryptoBase.h"
#include "BRCryptoPrivate.h"
#include "BRCryptoWalletManager.h"
#include "BRCryptoWalletManagerClient.h"
#include "BRCryptoWalletManagerPrivate.h"

#include "bitcoin/BRWalletManager.h"
#include "ethereum/BREthereum.h"

static void
cryptoWalletManagerRelease (BRCryptoWalletManager cwm);

IMPLEMENT_CRYPTO_GIVE_TAKE (BRCryptoWalletManager, cryptoWalletManager)

/// =============================================================================================
///
/// MARK: - Wallet Manager
///
///
#pragma clang diagnostic push
#pragma GCC diagnostic push
#pragma clang diagnostic ignored "-Wunused-function"
#pragma GCC diagnostic ignored "-Wunused-function"
static BRArrayOf(BRCryptoCurrency)
cryptoWalletManagerGetCurrenciesOfIntereest (BRCryptoWalletManager cwm) {
    BRArrayOf(BRCryptoCurrency) currencies;

    array_new (currencies, 3);
    return currencies;
}

static void
cryptoWalletManagerReleaseCurrenciesOfIntereest (BRCryptoWalletManager cwm,
                                                 BRArrayOf(BRCryptoCurrency) currencies) {
    for (size_t index = 0; index < array_count(currencies); index++)
        cryptoCurrencyGive (currencies[index]);
    array_free (currencies);
}
#pragma clang diagnostic pop
#pragma GCC diagnostic pop

static BRCryptoWalletManager
cryptoWalletManagerCreateInternal (BRCryptoCWMListener listener,
                                   BRCryptoCWMClient client,
                                   BRCryptoAccount account,
                                   BRCryptoBlockChainType type,
                                   BRCryptoNetwork network,
                                   BRSyncMode mode,
                                   char *path) {
    BRCryptoWalletManager cwm = calloc (1, sizeof (struct BRCryptoWalletManagerRecord));

    cwm->type = type;
    cwm->listener = listener;
    cwm->client  = client;
    cwm->network = cryptoNetworkTake (network);
    cwm->account = cryptoAccountTake (account);
    cwm->state   = CRYPTO_WALLET_MANAGER_STATE_CREATED;
    cwm->mode = mode;
    cwm->path = strdup (path);

    cwm->wallet = NULL;
    array_new (cwm->wallets, 1);

    cwm->ref = CRYPTO_REF_ASSIGN (cryptoWalletManagerRelease);

    {
        pthread_mutexattr_t attr;
        pthread_mutexattr_init(&attr);
        pthread_mutexattr_settype(&attr, PTHREAD_MUTEX_RECURSIVE);

        pthread_mutex_init(&cwm->lock, &attr);
        pthread_mutexattr_destroy(&attr);
    }

    return cwm;
}

extern BRCryptoWalletManager
cryptoWalletManagerCreate (BRCryptoCWMListener listener,
                           BRCryptoCWMClient client,
                           BRCryptoAccount account,
                           BRCryptoNetwork network,
                           BRSyncMode mode,
                           const char *path) {

    // TODO: extend path... with network-type : network-name - or is that done by ewmCreate(), ...
    char *cwmPath = strdup (path);

    BRCryptoWalletManager  cwm  = cryptoWalletManagerCreateInternal (listener,
                                                                     client,
                                                                     account,
                                                                     cryptoNetworkGetBlockChainType (network),
                                                                     network,
                                                                     mode,
                                                                     cwmPath);

    switch (cwm->type) {
        case BLOCK_CHAIN_TYPE_BTC: {
            BRWalletManagerClient client = cryptoWalletManagerClientCreateBTCClient (cwm);

            // Race Here - WalletEvent before cwm->u.btc is assigned.
            cwm->u.btc = BRWalletManagerNew (client,
                                             cryptoAccountAsBTC (account),
                                             cryptoNetworkAsBTC (network),
                                             (uint32_t) cryptoAccountGetTimestamp(account),
                                             mode,
                                             cwmPath);

            break;
        }

        case BLOCK_CHAIN_TYPE_ETH: {
            BREthereumClient client = cryptoWalletManagerClientCreateETHClient (cwm);

            // Race Here - WalletEvent before cwm->u.eth is assigned.
            cwm->u.eth = ewmCreate (cryptoNetworkAsETH(network),
                                    cryptoAccountAsETH(account),
                                    (BREthereumTimestamp) cryptoAccountGetTimestamp(account),
                                    (BREthereumMode) mode,
                                    client,
                                    cwmPath);

            // During the creation of both the BTC and ETH wallet managers, the primary wallet will
            // be created and will have wallet events generated.  There will be a race on `cwm->wallet` but
            // that race is resolved in the BTC and ETH event handlers, respectively.
            //
            // There are others wallets to create.  Specifically, for the Ethereum network we'll want to
            // create wallets for each and every ERC20 token of interest.
            //
            // TODO: How to decide on tokens-of-interest and when to decide (CORE-291).
            //
            // We should pass in 'tokens-of-interest' as List<Currency-Code> and then add the tokens
            // one-by-one - specifically 'add them' not 'announce them'.  If we 'announce them' then the
            // install event gets queued until the wallet manager connects.  Or, we could query them,
            // as we do below, and have the BRD endpoint provide them asynchronously and handled w/
            // 'announce..
            //
            // When a token is announced, we'll create a CRYPTO wallet if-and-only-if the token has
            // a knonw currency.  EVERY TOKEN SHOULD, eventually - key word being 'eventually'.
            //
            // TODO: Only finds MAINNET tokens
            ewmUpdateTokens(cwm->u.eth);

            break;
        }

        case BLOCK_CHAIN_TYPE_GEN: {
#define GEN_DISPATCHER_PERIOD       (10)        // related to block proccessing

            BRGenericClient client = cryptoWalletManagerClientCreateGENClient (cwm);

            // Create CWM as 'GEN' based on the network's base currency.
            const char *type = cryptoNetworkGetCurrencyCode (network);


            cwm->u.gen = gwmCreate (client,
                                    type,
                                    cryptoAccountAsGEN (account, type),
                                    cryptoAccountGetTimestamp(account),
                                    cwmPath,
                                    GEN_DISPATCHER_PERIOD,
                                    cryptoNetworkGetHeight(network));

            // Announce the new wallet manager;
            cwm->listener.walletManagerEventCallback (cwm->listener.context,
                                                      cryptoWalletManagerTake (cwm),
                                                      (BRCryptoWalletManagerEvent) {
                                                          CRYPTO_WALLET_MANAGER_EVENT_CREATED
                                                      });

            // Create the primary wallet...
            BRCryptoCurrency currency = cryptoNetworkGetCurrency (cwm->network);
            BRCryptoUnit     unit     = cryptoNetworkGetUnitAsDefault (cwm->network, currency);

            cwm->wallet = cryptoWalletCreateAsGEN (unit, unit, cwm->u.gen, gwmCreatePrimaryWallet (cwm->u.gen));

            cryptoUnitGive(unit);
            cryptoCurrencyGive(currency);

            // ... and announce the created wallet.
            cwm->listener.walletEventCallback (cwm->listener.context,
                                               cryptoWalletManagerTake (cwm),
                                               cryptoWalletTake (cwm->wallet),
                                               (BRCryptoWalletEvent) {
                                                   CRYPTO_WALLET_EVENT_CREATED
                                               });

            // Add the primary wallet to the wallet manager...
            cryptoWalletManagerAddWallet (cwm, cwm->wallet);

            // ... and announce the manager's new wallet.
            cwm->listener.walletManagerEventCallback (cwm->listener.context,
                                                      cryptoWalletManagerTake (cwm),
                                                      (BRCryptoWalletManagerEvent) {
                                                          CRYPTO_WALLET_MANAGER_EVENT_WALLET_ADDED,
                                                          { .wallet = { cryptoWalletTake (cwm->wallet) }}
                                                      });

            // Load transfers from persistent storage
            BRArrayOf(BRGenericTransfer) transfers = gwmLoadTransfers (cwm->u.gen);
            for (size_t index = 0; index < array_count (transfers); index++) {
                cryptoWalletManagerHandleTransferGEN (cwm, transfers[index]);
            }

            // Having added the transfers, get the wallet balance...
            BRCryptoAmount balance = cryptoWalletGetBalance (cwm->wallet);

            // ... and announce the balance
            cwm->listener.walletEventCallback (cwm->listener.context,
                                               cryptoWalletManagerTake (cwm),
                                               cryptoWalletTake (cwm->wallet),
                                               (BRCryptoWalletEvent) {
                                                   CRYPTO_WALLET_EVENT_BALANCE_UPDATED,
                                                   { .balanceUpdated = { balance }}
                                               });
            
            break;
        }
    }

    // NOTE: Race on cwm->u.{btc,eth} is resolved in the event handlers


    free (cwmPath);

    //    listener.walletManagerEventCallback (listener.context, cwm);  // created
    //    listener.walletEventCallback (listener.context, cwm, cwm->wallet);

    return cwm;
}

static void
cryptoWalletManagerRelease (BRCryptoWalletManager cwm) {
    printf ("Wallet Manager: Release\n");
    cryptoAccountGive (cwm->account);
    cryptoNetworkGive (cwm->network);
    if (NULL != cwm->wallet) cryptoWalletGive (cwm->wallet);

    for (size_t index = 0; index < array_count(cwm->wallets); index++)
        cryptoWalletGive (cwm->wallets[index]);
    array_free (cwm->wallets);

    // TODO: btc, eth, gen
    
    free (cwm->path);

    pthread_mutex_destroy (&cwm->lock);
    free (cwm);
}

extern BRCryptoNetwork
cryptoWalletManagerGetNetwork (BRCryptoWalletManager cwm) {
    return cryptoNetworkTake (cwm->network);
}

extern BRCryptoAccount
cryptoWalletManagerGetAccount (BRCryptoWalletManager cwm) {
    return cryptoAccountTake (cwm->account);
}

extern BRSyncMode
cryptoWalletManagerGetMode (BRCryptoWalletManager cwm) {
    return cwm->mode;
}

extern BRCryptoWalletManagerState
cryptoWalletManagerGetState (BRCryptoWalletManager cwm) {
    return cwm->state;
}

private_extern void
cryptoWalletManagerSetState (BRCryptoWalletManager cwm,
                             BRCryptoWalletManagerState state) {
    cwm->state = state;
}

extern const char *
cryptoWalletManagerGetPath (BRCryptoWalletManager cwm) {
    return cwm->path;
}

extern BRCryptoWallet
cryptoWalletManagerGetWallet (BRCryptoWalletManager cwm) {
    return cryptoWalletTake (cwm->wallet);
}

extern BRCryptoWallet *
cryptoWalletManagerGetWallets (BRCryptoWalletManager cwm, size_t *count) {
    pthread_mutex_lock (&cwm->lock);
    *count = array_count (cwm->wallets);
    BRCryptoWallet *wallets = NULL;
    if (0 != *count) {
        wallets = calloc (*count, sizeof(BRCryptoWallet));
        for (size_t index = 0; index < *count; index++) {
            wallets[index] = cryptoWalletTake(cwm->wallets[index]);
        }
    }
    pthread_mutex_unlock (&cwm->lock);
    return wallets;
}


extern BRCryptoWallet
cryptoWalletManagerGetWalletForCurrency (BRCryptoWalletManager cwm,
                                         BRCryptoCurrency currency) {
    BRCryptoWallet wallet = NULL;
    pthread_mutex_lock (&cwm->lock);
    for (size_t index = 0; index < array_count(cwm->wallets); index++) {
        if (currency == cryptoWalletGetCurrency (cwm->wallets[index])) {
            wallet = cryptoWalletTake (cwm->wallets[index]);
            break;
        }
    }
    pthread_mutex_unlock (&cwm->lock);
    return wallet;
}

extern BRCryptoBoolean
cryptoWalletManagerHasWallet (BRCryptoWalletManager cwm,
                              BRCryptoWallet wallet) {
    BRCryptoBoolean r = CRYPTO_FALSE;
    pthread_mutex_lock (&cwm->lock);
    for (size_t index = 0; index < array_count (cwm->wallets) && CRYPTO_FALSE == r; index++) {
        r = cryptoWalletEqual(cwm->wallets[index], wallet);
    }
    pthread_mutex_unlock (&cwm->lock);
    return r;
}

private_extern void
cryptoWalletManagerAddWallet (BRCryptoWalletManager cwm,
                              BRCryptoWallet wallet) {
    pthread_mutex_lock (&cwm->lock);
    if (CRYPTO_FALSE == cryptoWalletManagerHasWallet (cwm, wallet)) {
        array_add (cwm->wallets, cryptoWalletTake (wallet));
    }
    pthread_mutex_unlock (&cwm->lock);
}

private_extern void
cryptoWalletManagerRemWallet (BRCryptoWalletManager cwm,
                              BRCryptoWallet wallet) {

    BRCryptoWallet managerWallet = NULL;
    pthread_mutex_lock (&cwm->lock);
    for (size_t index = 0; index < array_count (cwm->wallets); index++) {
        if (CRYPTO_TRUE == cryptoWalletEqual(cwm->wallets[index], wallet)) {
            managerWallet = cwm->wallets[index];
            array_rm (cwm->wallets, index);
            break;
        }
    }
    pthread_mutex_unlock (&cwm->lock);

    // drop reference outside of lock to avoid potential case where release function runs
    if (NULL != managerWallet) cryptoWalletGive (managerWallet);
}

/// MARK: - Connect/Disconnect/Sync

extern void
cryptoWalletManagerConnect (BRCryptoWalletManager cwm) {
    switch (cwm->type) {
        case BLOCK_CHAIN_TYPE_BTC:
            BRWalletManagerConnect (cwm->u.btc);
            break;
        case BLOCK_CHAIN_TYPE_ETH:
            ewmConnect (cwm->u.eth);
            break;
        case BLOCK_CHAIN_TYPE_GEN:
            gwmConnect(cwm->u.gen);
            break;
    }
}

extern void
cryptoWalletManagerDisconnect (BRCryptoWalletManager cwm) {
    switch (cwm->type) {
        case BLOCK_CHAIN_TYPE_BTC:
            BRWalletManagerDisconnect (cwm->u.btc);
            break;
        case BLOCK_CHAIN_TYPE_ETH:
            ewmDisconnect (cwm->u.eth);
            break;
        case BLOCK_CHAIN_TYPE_GEN:
            gwmDisconnect (cwm->u.gen);
            break;
    }
}

extern void
cryptoWalletManagerSync (BRCryptoWalletManager cwm) {
    switch (cwm->type) {
        case BLOCK_CHAIN_TYPE_BTC:
            BRWalletManagerScan (cwm->u.btc);
            break;
        case BLOCK_CHAIN_TYPE_ETH:
            ewmSync (cwm->u.eth);
            break;
        case BLOCK_CHAIN_TYPE_GEN:
            gwmSync(cwm->u.gen);
            break;
    }
}

extern void
cryptoWalletManagerSubmit (BRCryptoWalletManager cwm,
                           BRCryptoWallet wallet,
                           BRCryptoTransfer transfer,
                           const char *paperKey) {

    switch (cwm->type) {
        case BLOCK_CHAIN_TYPE_BTC: {
            UInt512 seed = cryptoAccountDeriveSeed(paperKey);

            if (BRWalletManagerSignTransaction (cwm->u.btc,
                                                cryptoTransferAsBTC(transfer),
                                                &seed,
                                                sizeof (seed))) {
                // Submit a copy of the transaction as we lose ownership of it once it has been submitted
                BRWalletManagerSubmitTransaction (cwm->u.btc,
                                                  BRTransactionCopy (cryptoTransferAsBTC(transfer)));
            }
            break;
        }

        case BLOCK_CHAIN_TYPE_ETH: {
            ewmWalletSignTransferWithPaperKey (cwm->u.eth,
                                               cryptoWalletAsETH (wallet),
                                               cryptoTransferAsETH (transfer),
                                               paperKey);

            ewmWalletSubmitTransfer (cwm->u.eth,
                                     cryptoWalletAsETH (wallet),
                                     cryptoTransferAsETH (transfer));
            break;
        }

<<<<<<< HEAD
        case BLOCK_CHAIN_TYPE_GEN:
            gwmWalletSubmitTransfer (cwm->u.gen,
                                     cryptoWalletAsGEN (wallet),
                                     cryptoTransferAsGEN (transfer),
                                     seed);
=======
        case BLOCK_CHAIN_TYPE_GEN: {
>>>>>>> e92fc5a8
            break;
        }
    }
}

private_extern BRWalletManager
cryptoWalletManagerAsBTC (BRCryptoWalletManager manager) {
    assert (BLOCK_CHAIN_TYPE_BTC == manager->type);
    return manager->u.btc;
}

private_extern BREthereumEWM
cryptoWalletManagerAsETH (BRCryptoWalletManager manager) {
    assert (BLOCK_CHAIN_TYPE_ETH == manager->type);
    return manager->u.eth;
}

private_extern BRCryptoBoolean
cryptoWalletManagerHasBTC (BRCryptoWalletManager manager,
                           BRWalletManager bwm) {
    return AS_CRYPTO_BOOLEAN (BLOCK_CHAIN_TYPE_BTC == manager->type && bwm == manager->u.btc);
}

private_extern BRCryptoBoolean
cryptoWalletManagerHasETH (BRCryptoWalletManager manager,
                           BREthereumEWM ewm) {
    return AS_CRYPTO_BOOLEAN (BLOCK_CHAIN_TYPE_ETH == manager->type && ewm == manager->u.eth);
}

private_extern BRCryptoBoolean
cryptoWalletManagerHasGEN (BRCryptoWalletManager manager,
                           BRGenericWalletManager gwm) {
    return AS_CRYPTO_BOOLEAN (BLOCK_CHAIN_TYPE_GEN == manager->type && gwm == manager->u.gen);
}

private_extern BRCryptoWallet
cryptoWalletManagerFindWalletAsBTC (BRCryptoWalletManager cwm,
                                    BRWallet *btc) {
    BRCryptoWallet wallet = NULL;
    pthread_mutex_lock (&cwm->lock);
    for (size_t index = 0; index < array_count (cwm->wallets); index++) {
        if (btc == cryptoWalletAsBTC (cwm->wallets[index])) {
            wallet = cryptoWalletTake (cwm->wallets[index]);
            break;
        }
    }
    pthread_mutex_unlock (&cwm->lock);
    return wallet;
}

private_extern BRCryptoWallet
cryptoWalletManagerFindWalletAsETH (BRCryptoWalletManager cwm,
                                    BREthereumWallet eth) {
<<<<<<< HEAD
    for (size_t index = 0; index < array_count (cwm->wallets); index++)
        if (eth == cryptoWalletAsETH (cwm->wallets[index]))
            return cryptoWalletTake (cwm->wallets[index]);
    return NULL;
}

private_extern BRCryptoWallet
cryptoWalletManagerFindWalletAsGEN (BRCryptoWalletManager cwm,
                                    BRGenericWallet gen) {
    for (size_t index = 0; index < array_count (cwm->wallets); index++)
        if (gen == cryptoWalletAsGEN (cwm->wallets[index]))
            return cryptoWalletTake (cwm->wallets[index]);
    return NULL;
}

extern void
cryptoWalletManagerHandleTransferGEN (BRCryptoWalletManager cwm,
                                      BRGenericTransfer transferGeneric) {

    // TODO: Determine the currency from `transferGeneric`
    BRCryptoCurrency currency = cryptoNetworkGetCurrency (cwm->network);

    // Create the generic transfers...
    BRCryptoTransfer transfer = cryptoTransferCreateAsGEN (currency, cwm->u.gen, transferGeneric);

    // TODO: Determine the wallet from transfer/transferGeneric
    BRCryptoWallet   wallet   = cwm->wallet;

    // .. and announce the newly created transfer.
    cwm->listener.transferEventCallback (cwm->listener.context,
                                         cryptoWalletManagerTake (cwm),
                                         cryptoWalletTake (wallet),
                                         cryptoTransferTake(transfer),
                                         (BRCryptoTransferEvent) {
                                             CRYPTO_TRANSFER_EVENT_CREATED
                                         });

    // Add the restored transfer to its wallet...
    cryptoWalletAddTransfer (cwm->wallet, transfer);

    // ... and announce the wallet's newly added transfer
    cwm->listener.walletEventCallback (cwm->listener.context,
                                       cryptoWalletManagerTake (cwm),
                                       cryptoWalletTake (wallet),
                                       (BRCryptoWalletEvent) {
                                           CRYPTO_WALLET_EVENT_TRANSFER_ADDED,
                                           { .transfer = { transfer }}
                                       });

}
=======
    BRCryptoWallet wallet = NULL;
    pthread_mutex_lock (&cwm->lock);
    for (size_t index = 0; index < array_count (cwm->wallets); index++) {
        if (eth == cryptoWalletAsETH (cwm->wallets[index])) {
            wallet = cryptoWalletTake (cwm->wallets[index]);
            break;
        }
    }
    pthread_mutex_unlock (&cwm->lock);
    return wallet;
}
>>>>>>> e92fc5a8
<|MERGE_RESOLUTION|>--- conflicted
+++ resolved
@@ -463,15 +463,13 @@
             break;
         }
 
-<<<<<<< HEAD
-        case BLOCK_CHAIN_TYPE_GEN:
+        case BLOCK_CHAIN_TYPE_GEN: {
+            UInt512 seed = cryptoAccountDeriveSeed(paperKey);
+            
             gwmWalletSubmitTransfer (cwm->u.gen,
                                      cryptoWalletAsGEN (wallet),
                                      cryptoTransferAsGEN (transfer),
                                      seed);
-=======
-        case BLOCK_CHAIN_TYPE_GEN: {
->>>>>>> e92fc5a8
             break;
         }
     }
@@ -525,20 +523,31 @@
 private_extern BRCryptoWallet
 cryptoWalletManagerFindWalletAsETH (BRCryptoWalletManager cwm,
                                     BREthereumWallet eth) {
-<<<<<<< HEAD
-    for (size_t index = 0; index < array_count (cwm->wallets); index++)
-        if (eth == cryptoWalletAsETH (cwm->wallets[index]))
-            return cryptoWalletTake (cwm->wallets[index]);
-    return NULL;
+    BRCryptoWallet wallet = NULL;
+    pthread_mutex_lock (&cwm->lock);
+    for (size_t index = 0; index < array_count (cwm->wallets); index++) {
+        if (eth == cryptoWalletAsETH (cwm->wallets[index])) {
+            wallet = cryptoWalletTake (cwm->wallets[index]);
+            break;
+        }
+    }
+    pthread_mutex_unlock (&cwm->lock);
+    return wallet;
 }
 
 private_extern BRCryptoWallet
 cryptoWalletManagerFindWalletAsGEN (BRCryptoWalletManager cwm,
                                     BRGenericWallet gen) {
-    for (size_t index = 0; index < array_count (cwm->wallets); index++)
-        if (gen == cryptoWalletAsGEN (cwm->wallets[index]))
-            return cryptoWalletTake (cwm->wallets[index]);
-    return NULL;
+    BRCryptoWallet wallet = NULL;
+    pthread_mutex_lock (&cwm->lock);
+    for (size_t index = 0; index < array_count (cwm->wallets); index++) {
+        if (gen == cryptoWalletAsGEN (cwm->wallets[index])) {
+            wallet = cryptoWalletTake (cwm->wallets[index]);
+            break;
+        }
+    }
+    pthread_mutex_unlock (&cwm->lock);
+    return wallet;
 }
 
 extern void
@@ -576,16 +585,3 @@
                                        });
 
 }
-=======
-    BRCryptoWallet wallet = NULL;
-    pthread_mutex_lock (&cwm->lock);
-    for (size_t index = 0; index < array_count (cwm->wallets); index++) {
-        if (eth == cryptoWalletAsETH (cwm->wallets[index])) {
-            wallet = cryptoWalletTake (cwm->wallets[index]);
-            break;
-        }
-    }
-    pthread_mutex_unlock (&cwm->lock);
-    return wallet;
-}
->>>>>>> e92fc5a8
