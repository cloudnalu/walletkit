//
//  BRCryptoWalletManager.c
//  BRCore
//
//  Created by Ed Gamble on 3/19/19.
//  Copyright © 2019 breadwallet. All rights reserved.
//
//  Permission is hereby granted, free of charge, to any person obtaining a copy
//  of this software and associated documentation files (the "Software"), to deal
//  in the Software without restriction, including without limitation the rights
//  to use, copy, modify, merge, publish, distribute, sublicense, and/or sell
//  copies of the Software, and to permit persons to whom the Software is
//  furnished to do so, subject to the following conditions:
//
//  The above copyright notice and this permission notice shall be included in
//  all copies or substantial portions of the Software.
//
//  THE SOFTWARE IS PROVIDED "AS IS", WITHOUT WARRANTY OF ANY KIND, EXPRESS OR
//  IMPLIED, INCLUDING BUT NOT LIMITED TO THE WARRANTIES OF MERCHANTABILITY,
//  FITNESS FOR A PARTICULAR PURPOSE AND NONINFRINGEMENT. IN NO EVENT SHALL THE
//  AUTHORS OR COPYRIGHT HOLDERS BE LIABLE FOR ANY CLAIM, DAMAGES OR OTHER
//  LIABILITY, WHETHER IN AN ACTION OF CONTRACT, TORT OR OTHERWISE, ARISING FROM,
//  OUT OF OR IN CONNECTION WITH THE SOFTWARE OR THE USE OR OTHER DEALINGS IN
//  THE SOFTWARE.

#include <pthread.h>

#include "BRCryptoBase.h"
#include "BRCryptoPrivate.h"
#include "BRCryptoWalletManager.h"
#include "BRCryptoWalletManagerClient.h"
#include "BRCryptoWalletManagerPrivate.h"

#include "bitcoin/BRWalletManager.h"
#include "ethereum/BREthereum.h"

static void
cryptoWalletManagerRelease (BRCryptoWalletManager cwm);

IMPLEMENT_CRYPTO_GIVE_TAKE (BRCryptoWalletManager, cryptoWalletManager)

/// =============================================================================================
///
/// MARK: - Wallet Manager
///
///
#pragma clang diagnostic push
#pragma GCC diagnostic push
#pragma clang diagnostic ignored "-Wunused-function"
#pragma GCC diagnostic ignored "-Wunused-function"
static BRArrayOf(BRCryptoCurrency)
cryptoWalletManagerGetCurrenciesOfIntereest (BRCryptoWalletManager cwm) {
    BRArrayOf(BRCryptoCurrency) currencies;

    array_new (currencies, 3);
    return currencies;
}

static void
cryptoWalletManagerReleaseCurrenciesOfIntereest (BRCryptoWalletManager cwm,
                                                 BRArrayOf(BRCryptoCurrency) currencies) {
    for (size_t index = 0; index < array_count(currencies); index++)
        cryptoCurrencyGive (currencies[index]);
    array_free (currencies);
}
#pragma clang diagnostic pop
#pragma GCC diagnostic pop

static BRCryptoWalletManager
cryptoWalletManagerCreateInternal (BRCryptoCWMListener listener,
                                   BRCryptoCWMClient client,
                                   BRCryptoAccount account,
                                   BRCryptoBlockChainType type,
                                   BRCryptoNetwork network,
                                   BRCryptoAddressScheme scheme,
                                   char *path) {
    BRCryptoWalletManager cwm = calloc (1, sizeof (struct BRCryptoWalletManagerRecord));

    cwm->type = type;
    cwm->listener = listener;
    cwm->client  = client;
    cwm->network = cryptoNetworkTake (network);
    cwm->account = cryptoAccountTake (account);
    cwm->state   = CRYPTO_WALLET_MANAGER_STATE_CREATED;
    cwm->addressScheme = scheme;
    cwm->path = strdup (path);

    cwm->wallet = NULL;
    array_new (cwm->wallets, 1);

    cwm->ref = CRYPTO_REF_ASSIGN (cryptoWalletManagerRelease);

    {
        pthread_mutexattr_t attr;
        pthread_mutexattr_init(&attr);
        pthread_mutexattr_settype(&attr, PTHREAD_MUTEX_RECURSIVE);

        pthread_mutex_init(&cwm->lock, &attr);
        pthread_mutexattr_destroy(&attr);
    }

    return cwm;
}

extern BRCryptoWalletManager
cryptoWalletManagerCreate (BRCryptoCWMListener listener,
                           BRCryptoCWMClient client,
                           BRCryptoAccount account,
                           BRCryptoNetwork network,
                           BRSyncMode mode,
                           BRCryptoAddressScheme scheme,
                           const char *path) {

    // TODO: extend path... with network-type : network-name - or is that done by ewmCreate(), ...
    char *cwmPath = strdup (path);

    BRCryptoWalletManager  cwm  = cryptoWalletManagerCreateInternal (listener,
                                                                     client,
                                                                     account,
                                                                     cryptoNetworkGetBlockChainType (network),
                                                                     network,
                                                                     scheme,
                                                                     cwmPath);

    // Primary wallet currency and unit.
    BRCryptoCurrency currency = cryptoNetworkGetCurrency (cwm->network);
    BRCryptoUnit     unit     = cryptoNetworkGetUnitAsDefault (cwm->network, currency);

    switch (cwm->type) {
        case BLOCK_CHAIN_TYPE_BTC: {
            BRWalletManagerClient client = cryptoWalletManagerClientCreateBTCClient (cwm);

            // Create BWM - will also create the BWM primary wallet....
            cwm->u.btc = BRWalletManagerNew (client,
                                             cryptoAccountAsBTC (account),
                                             cryptoNetworkAsBTC (network),
                                             (uint32_t) cryptoAccountGetTimestamp(account),
                                             mode,
                                             cwmPath,
                                             cryptoNetworkGetHeight(network));

            // ... get the CWM primary wallet in place...
            cwm->wallet = cryptoWalletCreateAsBTC (unit, unit, cwm->u.btc, BRWalletManagerGetWallet (cwm->u.btc));

            // ... add the CWM primary wallet to CWM
            cryptoWalletManagerAddWallet (cwm, cwm->wallet);

            // ... and finally start the BWM event handling (with CWM fully in place).
            BRWalletManagerStart (cwm->u.btc);

            break;
        }

        case BLOCK_CHAIN_TYPE_ETH: {
            BREthereumClient client = cryptoWalletManagerClientCreateETHClient (cwm);

            // Create EWM - will also create the EWM primary wallet....
            cwm->u.eth = ewmCreate (cryptoNetworkAsETH(network),
                                    cryptoAccountAsETH(account),
                                    (BREthereumTimestamp) cryptoAccountGetTimestamp(account),
                                    (BREthereumMode) mode,
                                    client,
                                    cwmPath,
                                    cryptoNetworkGetHeight(network));

            // ... get the CWM primary wallet in place...
            cwm->wallet = cryptoWalletCreateAsETH (unit, unit, cwm->u.eth, ewmGetWallet(cwm->u.eth));

            // ... add the CWM primary wallet to CWM
            cryptoWalletManagerAddWallet (cwm, cwm->wallet);

            // ... and finally start the EWM event handling (with CWM fully in place).
            ewmStart (cwm->u.eth);

            // During the creation of both the BTC and ETH wallet managers, the primary wallet will
            // be created and will have wallet events generated.  There will be a race on `cwm->wallet` but
            // that race is resolved in the BTC and ETH event handlers, respectively.
            //
            // There are others wallets to create.  Specifically, for the Ethereum network we'll want to
            // create wallets for each and every ERC20 token of interest.
            //
            // TODO: How to decide on tokens-of-interest and when to decide (CORE-291).
            //
            // We should pass in 'tokens-of-interest' as List<Currency-Code> and then add the tokens
            // one-by-one - specifically 'add them' not 'announce them'.  If we 'announce them' then the
            // install event gets queued until the wallet manager connects.  Or, we could query them,
            // as we do below, and have the BRD endpoint provide them asynchronously and handled w/
            // 'announce..
            //
            // When a token is announced, we'll create a CRYPTO wallet if-and-only-if the token has
            // a knonw currency.  EVERY TOKEN SHOULD, eventually - key word being 'eventually'.
            //
            // TODO: Only finds MAINNET tokens
            ewmUpdateTokens(cwm->u.eth);

            break;
        }

        case BLOCK_CHAIN_TYPE_GEN: {
#define GEN_DISPATCHER_PERIOD       (10)        // related to block proccessing

            BRGenericClient client = cryptoWalletManagerClientCreateGENClient (cwm);

            // Create CWM as 'GEN' based on the network's base currency.
            const char *type = cryptoNetworkGetCurrencyCode (network);


            cwm->u.gen = gwmCreate (client,
                                    type,
                                    cryptoAccountAsGEN (account, type),
                                    cryptoAccountGetTimestamp(account),
                                    cwmPath,
                                    GEN_DISPATCHER_PERIOD,
                                    cryptoNetworkGetHeight(network));

            // ... and create the primary wallet
            cwm->wallet = cryptoWalletCreateAsGEN (unit, unit, cwm->u.gen, gwmCreatePrimaryWallet (cwm->u.gen));

            // ... and add the primary wallet to the wallet manager...
            cryptoWalletManagerAddWallet (cwm, cwm->wallet);

            // Announce the new wallet manager;
            cwm->listener.walletManagerEventCallback (cwm->listener.context,
                                                      cryptoWalletManagerTake (cwm),
                                                      (BRCryptoWalletManagerEvent) {
                                                          CRYPTO_WALLET_MANAGER_EVENT_CREATED
                                                      });

            // ... and announce the created wallet.
            cwm->listener.walletEventCallback (cwm->listener.context,
                                               cryptoWalletManagerTake (cwm),
                                               cryptoWalletTake (cwm->wallet),
                                               (BRCryptoWalletEvent) {
                                                   CRYPTO_WALLET_EVENT_CREATED
                                               });

            // ... and announce the manager's new wallet.
            cwm->listener.walletManagerEventCallback (cwm->listener.context,
                                                      cryptoWalletManagerTake (cwm),
                                                      (BRCryptoWalletManagerEvent) {
                                                          CRYPTO_WALLET_MANAGER_EVENT_WALLET_ADDED,
                                                          { .wallet = { cryptoWalletTake (cwm->wallet) }}
                                                      });

            // Load transfers from persistent storage
            BRArrayOf(BRGenericTransfer) transfers = gwmLoadTransfers (cwm->u.gen);
            for (size_t index = 0; index < array_count (transfers); index++) {
                cryptoWalletManagerHandleTransferGEN (cwm, transfers[index]);
            }

            // Having added the transfers, get the wallet balance...
            BRCryptoAmount balance = cryptoWalletGetBalance (cwm->wallet);

            // ... and announce the balance
            cwm->listener.walletEventCallback (cwm->listener.context,
                                               cryptoWalletManagerTake (cwm),
                                               cryptoWalletTake (cwm->wallet),
                                               (BRCryptoWalletEvent) {
                                                   CRYPTO_WALLET_EVENT_BALANCE_UPDATED,
                                                   { .balanceUpdated = { balance }}
                                               });

            break;
        }
    }

    cryptoUnitGive(unit);
    cryptoCurrencyGive(currency);

    // NOTE: Race on cwm->u.{btc,eth} is resolved in the event handlers


    free (cwmPath);

    //    listener.walletManagerEventCallback (listener.context, cwm);  // created
    //    listener.walletEventCallback (listener.context, cwm, cwm->wallet);

    return cwm;
}

static void
cryptoWalletManagerRelease (BRCryptoWalletManager cwm) {
    printf ("Wallet Manager: Release\n");
    cryptoAccountGive (cwm->account);
    cryptoNetworkGive (cwm->network);
    if (NULL != cwm->wallet) cryptoWalletGive (cwm->wallet);

    for (size_t index = 0; index < array_count(cwm->wallets); index++)
        cryptoWalletGive (cwm->wallets[index]);
    array_free (cwm->wallets);

    switch (cwm->type) {
        case BLOCK_CHAIN_TYPE_BTC:
            BRWalletManagerStop (cwm->u.btc);
            BRWalletManagerFree (cwm->u.btc);
            break;
        case BLOCK_CHAIN_TYPE_ETH:
            ewmDestroy (cwm->u.eth);
            break;
        case BLOCK_CHAIN_TYPE_GEN:
            gwmRelease (cwm->u.gen);
            break;
    }

    free (cwm->path);

    pthread_mutex_destroy (&cwm->lock);

    memset (cwm, 0, sizeof(*cwm));
    free (cwm);
}

extern BRCryptoNetwork
cryptoWalletManagerGetNetwork (BRCryptoWalletManager cwm) {
    return cryptoNetworkTake (cwm->network);
}

extern BRCryptoAccount
cryptoWalletManagerGetAccount (BRCryptoWalletManager cwm) {
    return cryptoAccountTake (cwm->account);
}

extern void
cryptoWalletManagerSetMode (BRCryptoWalletManager cwm, BRSyncMode mode) {
    switch (cwm->type) {
        case BLOCK_CHAIN_TYPE_BTC:
            BRWalletManagerSetMode (cwm->u.btc, mode);
            break;
        case BLOCK_CHAIN_TYPE_ETH:
        case BLOCK_CHAIN_TYPE_GEN:
        default:
            assert (0);
            break;
    }
}

extern BRSyncMode
cryptoWalletManagerGetMode (BRCryptoWalletManager cwm) {
    BRSyncMode mode = SYNC_MODE_BRD_ONLY;
    switch (cwm->type) {
        case BLOCK_CHAIN_TYPE_BTC:
            mode = BRWalletManagerGetMode (cwm->u.btc);
            break;
        case BLOCK_CHAIN_TYPE_ETH:
        case BLOCK_CHAIN_TYPE_GEN:
        default:
            assert (0);
            break;
    }
    return mode;
}

extern BRCryptoWalletManagerState
cryptoWalletManagerGetState (BRCryptoWalletManager cwm) {
    return cwm->state;
}

private_extern void
cryptoWalletManagerSetState (BRCryptoWalletManager cwm,
                             BRCryptoWalletManagerState state) {
    cwm->state = state;
}

extern BRCryptoAddressScheme
cryptoWalletManagerGetAddressScheme (BRCryptoWalletManager cwm) {
    return cwm->addressScheme;
}

extern void
cryptoWalletManagerSetAddressScheme (BRCryptoWalletManager cwm,
                                     BRCryptoAddressScheme scheme) {
    cwm->addressScheme = scheme;
}

extern const char *
cryptoWalletManagerGetPath (BRCryptoWalletManager cwm) {
    return cwm->path;
}

extern BRCryptoWallet
cryptoWalletManagerGetWallet (BRCryptoWalletManager cwm) {
    return cryptoWalletTake (cwm->wallet);
}

extern BRCryptoWallet *
cryptoWalletManagerGetWallets (BRCryptoWalletManager cwm, size_t *count) {
    pthread_mutex_lock (&cwm->lock);
    *count = array_count (cwm->wallets);
    BRCryptoWallet *wallets = NULL;
    if (0 != *count) {
        wallets = calloc (*count, sizeof(BRCryptoWallet));
        for (size_t index = 0; index < *count; index++) {
            wallets[index] = cryptoWalletTake(cwm->wallets[index]);
        }
    }
    pthread_mutex_unlock (&cwm->lock);
    return wallets;
}


extern BRCryptoWallet
cryptoWalletManagerGetWalletForCurrency (BRCryptoWalletManager cwm,
                                         BRCryptoCurrency currency) {
    BRCryptoWallet wallet = NULL;
    pthread_mutex_lock (&cwm->lock);
    for (size_t index = 0; index < array_count(cwm->wallets); index++) {
        if (currency == cryptoWalletGetCurrency (cwm->wallets[index])) {
            wallet = cryptoWalletTake (cwm->wallets[index]);
            break;
        }
    }
    pthread_mutex_unlock (&cwm->lock);
    return wallet;
}

extern BRCryptoBoolean
cryptoWalletManagerHasWallet (BRCryptoWalletManager cwm,
                              BRCryptoWallet wallet) {
    BRCryptoBoolean r = CRYPTO_FALSE;
    pthread_mutex_lock (&cwm->lock);
    for (size_t index = 0; index < array_count (cwm->wallets) && CRYPTO_FALSE == r; index++) {
        r = cryptoWalletEqual(cwm->wallets[index], wallet);
    }
    pthread_mutex_unlock (&cwm->lock);
    return r;
}

private_extern void
cryptoWalletManagerAddWallet (BRCryptoWalletManager cwm,
                              BRCryptoWallet wallet) {
    pthread_mutex_lock (&cwm->lock);
    if (CRYPTO_FALSE == cryptoWalletManagerHasWallet (cwm, wallet)) {
        array_add (cwm->wallets, cryptoWalletTake (wallet));
    }
    pthread_mutex_unlock (&cwm->lock);
}

private_extern void
cryptoWalletManagerRemWallet (BRCryptoWalletManager cwm,
                              BRCryptoWallet wallet) {

    BRCryptoWallet managerWallet = NULL;
    pthread_mutex_lock (&cwm->lock);
    for (size_t index = 0; index < array_count (cwm->wallets); index++) {
        if (CRYPTO_TRUE == cryptoWalletEqual(cwm->wallets[index], wallet)) {
            managerWallet = cwm->wallets[index];
            array_rm (cwm->wallets, index);
            break;
        }
    }
    pthread_mutex_unlock (&cwm->lock);

    // drop reference outside of lock to avoid potential case where release function runs
    if (NULL != managerWallet) cryptoWalletGive (managerWallet);
}

/// MARK: - Connect/Disconnect/Sync

extern void
cryptoWalletManagerConnect (BRCryptoWalletManager cwm) {
    switch (cwm->type) {
        case BLOCK_CHAIN_TYPE_BTC:
            BRWalletManagerConnect (cwm->u.btc);
            break;
        case BLOCK_CHAIN_TYPE_ETH:
            ewmConnect (cwm->u.eth);
            break;
        case BLOCK_CHAIN_TYPE_GEN:
            gwmConnect(cwm->u.gen);
            break;
    }
}

extern void
cryptoWalletManagerDisconnect (BRCryptoWalletManager cwm) {
    switch (cwm->type) {
        case BLOCK_CHAIN_TYPE_BTC:
            BRWalletManagerDisconnect (cwm->u.btc);
            break;
        case BLOCK_CHAIN_TYPE_ETH:
            ewmDisconnect (cwm->u.eth);
            break;
        case BLOCK_CHAIN_TYPE_GEN:
            gwmDisconnect (cwm->u.gen);
            break;
    }
}

extern void
cryptoWalletManagerSync (BRCryptoWalletManager cwm) {
    switch (cwm->type) {
        case BLOCK_CHAIN_TYPE_BTC:
            BRWalletManagerScan (cwm->u.btc);
            break;
        case BLOCK_CHAIN_TYPE_ETH:
            ewmSync (cwm->u.eth, ETHEREUM_BOOLEAN_FALSE);
            break;
        case BLOCK_CHAIN_TYPE_GEN:
            gwmSync(cwm->u.gen);
            break;
    }
}

extern void
cryptoWalletManagerSubmit (BRCryptoWalletManager cwm,
                           BRCryptoWallet wallet,
                           BRCryptoTransfer transfer,
                           const char *paperKey) {

    switch (cwm->type) {
        case BLOCK_CHAIN_TYPE_BTC: {
            UInt512 seed = cryptoAccountDeriveSeed(paperKey);

            if (BRWalletManagerSignTransaction (cwm->u.btc,
                                                cryptoWalletAsBTC (wallet),
                                                cryptoTransferAsBTC(transfer),
                                                &seed,
                                                sizeof (seed))) {
                BRWalletManagerSubmitTransaction (cwm->u.btc,
                                                  cryptoWalletAsBTC (wallet),
                                                  cryptoTransferAsBTC(transfer));
            }
            break;
        }

        case BLOCK_CHAIN_TYPE_ETH: {
            ewmWalletSignTransferWithPaperKey (cwm->u.eth,
                                               cryptoWalletAsETH (wallet),
                                               cryptoTransferAsETH (transfer),
                                               paperKey);

            ewmWalletSubmitTransfer (cwm->u.eth,
                                     cryptoWalletAsETH (wallet),
                                     cryptoTransferAsETH (transfer));
            break;
        }

        case BLOCK_CHAIN_TYPE_GEN: {
            UInt512 seed = cryptoAccountDeriveSeed(paperKey);

            gwmWalletSubmitTransfer (cwm->u.gen,
                                     cryptoWalletAsGEN (wallet),
                                     cryptoTransferAsGEN (transfer),
                                     seed);
            break;
        }
    }
}

private_extern BRWalletManager
cryptoWalletManagerAsBTC (BRCryptoWalletManager manager) {
    assert (BLOCK_CHAIN_TYPE_BTC == manager->type);
    return manager->u.btc;
}

private_extern BREthereumEWM
cryptoWalletManagerAsETH (BRCryptoWalletManager manager) {
    assert (BLOCK_CHAIN_TYPE_ETH == manager->type);
    return manager->u.eth;
}

private_extern BRCryptoBoolean
cryptoWalletManagerHasBTC (BRCryptoWalletManager manager,
                           BRWalletManager bwm) {
    return AS_CRYPTO_BOOLEAN (BLOCK_CHAIN_TYPE_BTC == manager->type && bwm == manager->u.btc);
}

private_extern BRCryptoBoolean
cryptoWalletManagerHasETH (BRCryptoWalletManager manager,
                           BREthereumEWM ewm) {
    return AS_CRYPTO_BOOLEAN (BLOCK_CHAIN_TYPE_ETH == manager->type && ewm == manager->u.eth);
}

private_extern BRCryptoBoolean
cryptoWalletManagerHasGEN (BRCryptoWalletManager manager,
                           BRGenericWalletManager gwm) {
    return AS_CRYPTO_BOOLEAN (BLOCK_CHAIN_TYPE_GEN == manager->type && gwm == manager->u.gen);
}

private_extern BRCryptoWallet
cryptoWalletManagerFindWalletAsBTC (BRCryptoWalletManager cwm,
                                    BRWallet *btc) {
    BRCryptoWallet wallet = NULL;
    pthread_mutex_lock (&cwm->lock);
    for (size_t index = 0; index < array_count (cwm->wallets); index++) {
        if (btc == cryptoWalletAsBTC (cwm->wallets[index])) {
            wallet = cryptoWalletTake (cwm->wallets[index]);
            break;
        }
    }
    pthread_mutex_unlock (&cwm->lock);
    return wallet;
}

private_extern BRCryptoWallet
cryptoWalletManagerFindWalletAsETH (BRCryptoWalletManager cwm,
                                    BREthereumWallet eth) {
    BRCryptoWallet wallet = NULL;
    pthread_mutex_lock (&cwm->lock);
    for (size_t index = 0; index < array_count (cwm->wallets); index++) {
        if (eth == cryptoWalletAsETH (cwm->wallets[index])) {
            wallet = cryptoWalletTake (cwm->wallets[index]);
            break;
        }
    }
    pthread_mutex_unlock (&cwm->lock);
    return wallet;
}

private_extern BRCryptoWallet
cryptoWalletManagerFindWalletAsGEN (BRCryptoWalletManager cwm,
                                    BRGenericWallet gen) {
    BRCryptoWallet wallet = NULL;
    pthread_mutex_lock (&cwm->lock);
    for (size_t index = 0; index < array_count (cwm->wallets); index++) {
        if (gen == cryptoWalletAsGEN (cwm->wallets[index])) {
            wallet = cryptoWalletTake (cwm->wallets[index]);
            break;
        }
    }
    pthread_mutex_unlock (&cwm->lock);
    return wallet;
}

extern void
cryptoWalletManagerHandleTransferGEN (BRCryptoWalletManager cwm,
                                      BRGenericTransfer transferGeneric) {

    // TODO: Determine the currency from `transferGeneric`
    BRCryptoCurrency currency = cryptoNetworkGetCurrency (cwm->network);

    BRCryptoUnit unit = cryptoNetworkGetUnitAsBase (cwm->network, currency);
    BRCryptoUnit unitForFee = cryptoNetworkGetUnitAsBase (cwm->network, currency);

    // Create the generic transfers...
    BRCryptoTransfer transfer = cryptoTransferCreateAsGEN (unit, unitForFee, cwm->u.gen, transferGeneric);

    // TODO: Determine the wallet from transfer/transferGeneric
    BRCryptoWallet   wallet   = cwm->wallet;

    // .. and announce the newly created transfer.
    cwm->listener.transferEventCallback (cwm->listener.context,
                                         cryptoWalletManagerTake (cwm),
                                         cryptoWalletTake (wallet),
                                         cryptoTransferTake(transfer),
                                         (BRCryptoTransferEvent) {
                                             CRYPTO_TRANSFER_EVENT_CREATED
                                         });

    // Add the restored transfer to its wallet...
    cryptoWalletAddTransfer (cwm->wallet, transfer);

    // ... and announce the wallet's newly added transfer
    cwm->listener.walletEventCallback (cwm->listener.context,
                                       cryptoWalletManagerTake (cwm),
                                       cryptoWalletTake (wallet),
                                       (BRCryptoWalletEvent) {
                                           CRYPTO_WALLET_EVENT_TRANSFER_ADDED,
                                           { .transfer = { transfer }}
                                       });

    cryptoUnitGive(unitForFee);
    cryptoUnitGive(unit);
    cryptoCurrencyGive(currency);
}

<<<<<<< HEAD
extern const char *
BRCryptoWalletManagerEventTypeString (BRCryptoWalletManagerEventType t) {
    switch (t) {
        case CRYPTO_WALLET_MANAGER_EVENT_CREATED:
        return "CRYPTO_WALLET_MANAGER_EVENT_CREATED";

        case CRYPTO_WALLET_MANAGER_EVENT_CHANGED:
        return "CRYPTO_WALLET_MANAGER_EVENT_CHANGED";

        case CRYPTO_WALLET_MANAGER_EVENT_DELETED:
        return "CRYPTO_WALLET_MANAGER_EVENT_DELETED";

        case CRYPTO_WALLET_MANAGER_EVENT_WALLET_ADDED:
        return "CRYPTO_WALLET_MANAGER_EVENT_WALLET_ADDED";

        case CRYPTO_WALLET_MANAGER_EVENT_WALLET_CHANGED:
        return "CRYPTO_WALLET_MANAGER_EVENT_WALLET_CHANGED";

        case CRYPTO_WALLET_MANAGER_EVENT_WALLET_DELETED:
        return "CRYPTO_WALLET_MANAGER_EVENT_WALLET_DELETED";

        case CRYPTO_WALLET_MANAGER_EVENT_SYNC_STARTED:
        return "CRYPTO_WALLET_MANAGER_EVENT_SYNC_STARTED";

        case CRYPTO_WALLET_MANAGER_EVENT_SYNC_CONTINUES:
        return "CRYPTO_WALLET_MANAGER_EVENT_SYNC_CONTINUES";

        case CRYPTO_WALLET_MANAGER_EVENT_SYNC_STOPPED:
        return "CRYPTO_WALLET_MANAGER_EVENT_SYNC_STOPPED";

        case CRYPTO_WALLET_MANAGER_EVENT_BLOCK_HEIGHT_UPDATED:
        return "CRYPTO_WALLET_MANAGER_EVENT_BLOCK_HEIGHT_UPDATED";
    }
    return "<CRYPTO_WALLET_MANAGER_EVENT_TYPE_UNKNOWN>";
=======
/// MARK: Wallet Migrator

struct BRCryptoWalletMigratorRecord {
    BRFileService fileService;
    const char *fileServiceTransactionType;
    const char *fileServiceBlockType;
    const char *fileServicePeerType;

    int theErrorHackHappened;
    BRFileServiceError theErrorHack;
};

static void theErrorHackReset (BRCryptoWalletMigrator migrator) {
    migrator->theErrorHackHappened = 0;
}

static void
cryptoWalletMigratorErrorHandler (BRFileServiceContext context,
                                 BRFileService fs,
                                 BRFileServiceError error) {
    // TODO: Racy on 'cryptoWalletMigratorRelease'?
    BRCryptoWalletMigrator migrator = (BRCryptoWalletMigrator) context;

    migrator->theErrorHackHappened = 1;
    migrator->theErrorHack = error;
}

extern BRCryptoWalletMigrator
cryptoWalletMigratorCreate (BRCryptoNetwork network,
                            const char *storagePath) {
    BRCryptoWalletMigrator migrator = calloc (1, sizeof (struct BRCryptoWalletMigratorRecord));

    migrator->fileService = BRWalletManagerCreateFileService (cryptoNetworkAsBTC(network),
                                                              storagePath,
                                                              migrator,
                                                              cryptoWalletMigratorErrorHandler);
    if (NULL == migrator->fileService) {
        cryptoWalletMigratorRelease(migrator);
        return NULL;
    }

    BRWalletManagerExtractFileServiceTypes (migrator->fileService,
                                            &migrator->fileServiceTransactionType,
                                            &migrator->fileServiceBlockType,
                                            &migrator->fileServicePeerType);

    return migrator;
}

extern void
cryptoWalletMigratorRelease (BRCryptoWalletMigrator migrator) {
    if (NULL != migrator->fileService) fileServiceRelease(migrator->fileService);
    free (migrator);
}

extern BRCryptoWalletMigratorStatus
cryptoWalletMigratorHandleTransactionAsBTC (BRCryptoWalletMigrator migrator,
                                            const uint8_t *bytes,
                                            size_t bytesCount,
                                            uint32_t blockHeight,
                                            uint32_t timestamp) {
    BRTransaction *tx = BRTransactionParse(bytes, bytesCount);
    if (NULL == tx)
        return (BRCryptoWalletMigratorStatus) {
            CRYPTO_WALLET_MIGRATOR_ERROR_TRANSACTION
        };

    tx->blockHeight = blockHeight;
    tx->timestamp   = timestamp;

    // Calls cryptoWalletMigratorErrorHandler on error.
    theErrorHackReset(migrator);
    fileServiceSave (migrator->fileService, migrator->fileServiceTransactionType, tx);
    BRTransactionFree(tx);

    if (migrator->theErrorHackHappened)
        return (BRCryptoWalletMigratorStatus) {
            CRYPTO_WALLET_MIGRATOR_ERROR_TRANSACTION
        };
    else
        return (BRCryptoWalletMigratorStatus) {
            CRYPTO_WALLET_MIGRATOR_SUCCESS
        };
}

extern BRCryptoWalletMigratorStatus
cryptoWalletMigratorHandleBlockAsBTC (BRCryptoWalletMigrator migrator,
                                      uint32_t height,
                                      uint32_t nonce,
                                      uint32_t target,
                                      uint32_t txCount,
                                      uint32_t version,
                                      uint32_t timestamp,
                                      uint8_t *flags,  size_t flagsLen,
                                      UInt256 *hashes, size_t hashesCount,
                                      UInt256 merkleRoot,
                                      UInt256 prevBlock) {
    BRMerkleBlock *block = BRMerkleBlockNew();
    block->height = height;
    block->nonce  = nonce;
    block->target = target;
    block->totalTx = txCount;
    block->version = version;
    if (0 != timestamp) block->timestamp = timestamp;

    BRMerkleBlockSetTxHashes (block, hashes, hashesCount, flags, flagsLen);

    block->merkleRoot = merkleRoot;
    block->prevBlock  = prevBlock;

    // ...
    theErrorHackReset(migrator);
    fileServiceSave (migrator->fileService, migrator->fileServiceBlockType, block);
    if (migrator->theErrorHackHappened)
        return (BRCryptoWalletMigratorStatus) {
            CRYPTO_WALLET_MIGRATOR_ERROR_BLOCK
        };
    else
        return (BRCryptoWalletMigratorStatus) {
            CRYPTO_WALLET_MIGRATOR_SUCCESS
        };
}

extern BRCryptoWalletMigratorStatus
cryptoWalletMigratorHandlePeerAsBTC (BRCryptoWalletMigrator migrator,
                                     uint32_t address,
                                     uint16_t port,
                                     uint64_t services,
                                     uint32_t timestamp) {
    BRPeer peer;

    peer.address = (UInt128) { .u32 = { 0, 0, 0xffff, address }};
    peer.port = port;
    peer.services = services;
    peer.timestamp = timestamp;
    peer.flags = 0;

    theErrorHackReset(migrator);
    fileServiceSave (migrator->fileService, migrator->fileServicePeerType, &peer);
    if (migrator->theErrorHackHappened)
        return (BRCryptoWalletMigratorStatus) {
            CRYPTO_WALLET_MIGRATOR_ERROR_PEER
        };
    else
        return (BRCryptoWalletMigratorStatus) {
            CRYPTO_WALLET_MIGRATOR_SUCCESS
        };
>>>>>>> eda95613
}<|MERGE_RESOLUTION|>--- conflicted
+++ resolved
@@ -664,7 +664,6 @@
     cryptoCurrencyGive(currency);
 }
 
-<<<<<<< HEAD
 extern const char *
 BRCryptoWalletManagerEventTypeString (BRCryptoWalletManagerEventType t) {
     switch (t) {
@@ -699,7 +698,8 @@
         return "CRYPTO_WALLET_MANAGER_EVENT_BLOCK_HEIGHT_UPDATED";
     }
     return "<CRYPTO_WALLET_MANAGER_EVENT_TYPE_UNKNOWN>";
-=======
+}
+
 /// MARK: Wallet Migrator
 
 struct BRCryptoWalletMigratorRecord {
@@ -847,5 +847,4 @@
         return (BRCryptoWalletMigratorStatus) {
             CRYPTO_WALLET_MIGRATOR_SUCCESS
         };
->>>>>>> eda95613
 }