--- conflicted
+++ resolved
@@ -1041,15 +1041,11 @@
         });
 
         // Add the restored transfer to its wallet...
-<<<<<<< HEAD
         cryptoWalletAddTransfer (wallet, transfer);
+        genManagerSaveTransfer (cwm->u.gen, transferGeneric);
 
         // ... tell 'generic wallet' about it.
         genWalletAddTransfer (cryptoWalletAsGEN(wallet), transferGeneric);
-=======
-        cryptoWalletAddTransfer (cwm->wallet, transfer);
-        genManagerSaveTransfer (cwm->u.gen, transferGeneric);
->>>>>>> 91fe7f29
 
         // ... and announce the wallet's newly added transfer
         cwm->listener.walletEventCallback (cwm->listener.context,
