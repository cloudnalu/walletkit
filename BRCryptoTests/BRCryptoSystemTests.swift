--- conflicted
+++ resolved
@@ -40,12 +40,9 @@
             let _ = system.createWalletManager (network: network,
                                                 mode: mode,
                                                 addressScheme: scheme)
-<<<<<<< HEAD
-=======
 
         case .managerAdded (let _):
             managerExpectation.fulfill()
->>>>>>> 58c88a6a
         }
     }
     
