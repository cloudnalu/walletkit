/*
 * Created by Michael Carrara <michael.carrara@breadwallet.com> on 7/1/19.
 * Copyright (c) 2019 Breadwinner AG.  All right reserved.
*
 * See the LICENSE file at the project root for license information.
 * See the CONTRIBUTORS file at the project root for a list of contributors.
 */
package com.breadwallet.crypto.blockchaindb;

import android.support.annotation.Nullable;

import com.breadwallet.crypto.BuildConfig;
import com.breadwallet.crypto.blockchaindb.apis.bdb.BlockApi;
import com.breadwallet.crypto.blockchaindb.apis.bdb.BlockchainApi;
import com.breadwallet.crypto.blockchaindb.apis.bdb.CurrencyApi;
import com.breadwallet.crypto.blockchaindb.apis.bdb.BdbApiClient;
import com.breadwallet.crypto.blockchaindb.apis.bdb.SubscriptionApi;
import com.breadwallet.crypto.blockchaindb.apis.bdb.TransactionApi;
import com.breadwallet.crypto.blockchaindb.apis.bdb.TransferApi;
import com.breadwallet.crypto.blockchaindb.apis.brd.EthBalanceApi;
import com.breadwallet.crypto.blockchaindb.apis.brd.BrdApiClient;
import com.breadwallet.crypto.blockchaindb.apis.brd.EthGasApi;
import com.breadwallet.crypto.blockchaindb.apis.brd.EthTokenApi;
import com.breadwallet.crypto.blockchaindb.apis.brd.EthBlockApi;
import com.breadwallet.crypto.blockchaindb.apis.brd.EthTransferApi;
import com.breadwallet.crypto.blockchaindb.errors.QueryError;
import com.breadwallet.crypto.blockchaindb.models.bdb.Block;
import com.breadwallet.crypto.blockchaindb.models.bdb.Blockchain;
import com.breadwallet.crypto.blockchaindb.models.bdb.Currency;
import com.breadwallet.crypto.blockchaindb.models.bdb.Subscription;
import com.breadwallet.crypto.blockchaindb.models.bdb.SubscriptionCurrency;
import com.breadwallet.crypto.blockchaindb.models.bdb.SubscriptionEndpoint;
import com.breadwallet.crypto.blockchaindb.models.bdb.Transaction;
import com.breadwallet.crypto.blockchaindb.models.bdb.Transfer;
import com.breadwallet.crypto.blockchaindb.models.brd.EthLog;
import com.breadwallet.crypto.blockchaindb.models.brd.EthToken;
import com.breadwallet.crypto.blockchaindb.models.brd.EthTransaction;
import com.breadwallet.crypto.utility.CompletionHandler;
import com.google.common.primitives.UnsignedInteger;
import com.google.common.primitives.UnsignedLong;

import java.util.List;
import java.util.concurrent.ExecutorService;
import java.util.concurrent.Executors;
import java.util.concurrent.atomic.AtomicInteger;

import okhttp3.OkHttpClient;
import okhttp3.Request;

public class BlockchainDb {

    private static final String DEFAULT_BDB_BASE_URL = BuildConfig.BDB_BASE_URL;
    private static final String DEFAULT_API_BASE_URL = BuildConfig.API_BASE_URL;
    private static final DataTask DEFAULT_DATA_TASK = (cli, request, callback) -> cli.newCall(request).enqueue(callback);

    private final AtomicInteger ridGenerator;

    private final BlockApi blockApi;
    private final BlockchainApi blockchainApi;
    private final CurrencyApi currencyApi;
    private final SubscriptionApi subscriptionApi;
    private final TransferApi transferApi;
    private final TransactionApi transactionApi;

    private final EthBalanceApi ethBalanceApi;
    private final EthBlockApi ethBlockApi;
    private final EthGasApi ethGasApi;
    private final EthTokenApi ethTokenApi;
    private final EthTransferApi ethTransferApi;

    public BlockchainDb(OkHttpClient client) {
        this(client, null, null, null, null);
    }

    public BlockchainDb(OkHttpClient client, String bdbBaseURL, String apiBaseURL) {
        this(client, bdbBaseURL, null, apiBaseURL, null);
    }

    public BlockchainDb(OkHttpClient client,
                        @Nullable String bdbBaseURL,
                        @Nullable DataTask bdbDataTask,
                        @Nullable String apiBaseURL,
                        @Nullable DataTask apiDataTask) {
        bdbBaseURL = bdbBaseURL == null ? DEFAULT_BDB_BASE_URL : bdbBaseURL;
        apiBaseURL = apiBaseURL == null ? DEFAULT_API_BASE_URL : apiBaseURL;

        bdbDataTask = bdbDataTask == null ? DEFAULT_DATA_TASK : bdbDataTask;
        apiDataTask = apiDataTask == null ? DEFAULT_DATA_TASK : apiDataTask;

        BdbApiClient bdbClient = new BdbApiClient(client, bdbBaseURL, bdbDataTask);
        BrdApiClient brdClient = new BrdApiClient(client, apiBaseURL, apiDataTask);

        ExecutorService executorService = Executors.newCachedThreadPool();

        this.ridGenerator = new AtomicInteger(0);

        this.blockApi = new BlockApi(bdbClient, executorService);
        this.blockchainApi = new BlockchainApi(bdbClient);
        this.currencyApi = new CurrencyApi(bdbClient);
        this.subscriptionApi = new SubscriptionApi(bdbClient);
        this.transferApi = new TransferApi(bdbClient, executorService);
        this.transactionApi = new TransactionApi(bdbClient, executorService);

        this.ethBalanceApi = new EthBalanceApi(brdClient);
        this.ethBlockApi = new EthBlockApi(brdClient);
        this.ethGasApi = new EthGasApi(brdClient);
        this.ethTokenApi = new EthTokenApi(brdClient);
        this.ethTransferApi = new EthTransferApi(brdClient);
    }

    public static BlockchainDb createForTest (OkHttpClient client,
                                              String bdbAuthToken) {
        return createForTest(client, bdbAuthToken, null, null);
    }

    public static BlockchainDb createForTest (OkHttpClient client,
                                              String bdbAuthToken,
                                              @Nullable String bdbBaseURL,
                                              @Nullable String apiBaseURL) {
        DataTask brdDataTask = (cli, request, callback) -> {
            Request decoratedRequest = request.newBuilder()
                    .header("Authorization", "Bearer " + bdbAuthToken)
                    .build();
            cli.newCall(decoratedRequest).enqueue(callback);
        };
        return new BlockchainDb (client, bdbBaseURL, brdDataTask, apiBaseURL, null);
    }

    // Blockchain

    public void getBlockchains(CompletionHandler<List<Blockchain>, QueryError> handler) {
        blockchainApi.getBlockchains(true, handler);
    }

    public void getBlockchains(boolean isMainnet, CompletionHandler<List<Blockchain>, QueryError> handler) {
        blockchainApi.getBlockchains(isMainnet, handler);
    }

    public void getBlockchain(String id, CompletionHandler<Blockchain, QueryError> handler) {
        blockchainApi.getBlockchain(id, handler);
    }

    // Currency

    public void getCurrencies(CompletionHandler<List<Currency>, QueryError> handler) {
        currencyApi.getCurrencies(handler);
    }

    public void getCurrencies(@Nullable String id, CompletionHandler<List<Currency>, QueryError> handler) {
        currencyApi.getCurrencies(id, handler);
    }

    public void getCurrency(String id, CompletionHandler<Currency, QueryError> handler) {
        currencyApi.getCurrency(id, handler);
    }

    // Subscription

    public void getOrCreateSubscription(Subscription subscription, CompletionHandler<Subscription, QueryError> handler) {
        subscriptionApi.getOrCreateSubscription(subscription, handler);
    }

    public void getSubscription(String id, CompletionHandler<Subscription, QueryError> handler) {
        subscriptionApi.getSubscription(id, handler);
    }

    public void getSubscriptions(CompletionHandler<List<Subscription>, QueryError> handler) {
        subscriptionApi.getSubscriptions(handler);
    }

    public void createSubscription(String deviceId, SubscriptionEndpoint endpoint, List<SubscriptionCurrency> currencies,
                                   CompletionHandler<Subscription, QueryError> handler) {
        subscriptionApi.createSubscription(deviceId, endpoint, currencies, handler);
    }

    public void updateSubscription(Subscription subscription, CompletionHandler<Subscription, QueryError> handler) {
        subscriptionApi.updateSubscription(subscription, handler);
    }

    public void deleteSubscription(String id, CompletionHandler<Void, QueryError> handler) {
        subscriptionApi.deleteSubscription(id, handler);
    }

    // Transfer

    public void getTransfers(String id, List<String> addresses,
                             UnsignedLong beginBlockNumber,
                             UnsignedLong endBlockNumber,
                             CompletionHandler<List<Transfer>, QueryError> handler) {
        getTransfers(id, addresses, beginBlockNumber, endBlockNumber, null, handler);
    }

    public void getTransfers(String id, List<String> addresses,
                             UnsignedLong beginBlockNumber,
                             UnsignedLong endBlockNumber,
                             @Nullable Integer maxPageSize,
                             CompletionHandler<List<Transfer>, QueryError> handler) {
        transferApi.getTransfers(id, addresses, beginBlockNumber, endBlockNumber, maxPageSize, handler);
    }

    public void getTransfer(String id, CompletionHandler<Transfer, QueryError> handler) {
        transferApi.getTransfer(id, handler);
    }

    // Transactions

    public void getTransactions(String id, List<String> addresses,
<<<<<<< HEAD
                                @Nullable UnsignedLong beginBlockNumber,
                                @Nullable UnsignedLong endBlockNumber,
                                boolean includeRaw,
                                boolean includeProof,
=======
                                UnsignedLong beginBlockNumber,
                                UnsignedLong endBlockNumber,
                                boolean includeRaw,
                                boolean includeProof,
                                CompletionHandler<List<Transaction>, QueryError> handler) {
        getTransactions(id, addresses, beginBlockNumber, endBlockNumber, includeRaw, includeProof,
                null, handler);
    }

    public void getTransactions(String id, List<String> addresses,
                                UnsignedLong beginBlockNumber,
                                UnsignedLong endBlockNumber,
                                boolean includeRaw,
                                boolean includeProof,
                                @Nullable Integer maxPageSize,
>>>>>>> 89718188
                                CompletionHandler<List<Transaction>, QueryError> handler) {
        transactionApi.getTransactions(id, addresses, beginBlockNumber, endBlockNumber, includeRaw, includeProof,
                maxPageSize, handler);
    }

    public void getTransaction(String id, boolean includeRaw, boolean includeProof,
                               CompletionHandler<Transaction, QueryError> handler) {
        transactionApi.getTransaction(id, includeRaw, includeProof, handler);
    }

    public void createTransaction(String id, String hashAsHex, byte[] tx, CompletionHandler<Void, QueryError> handler) {
        transactionApi.createTransaction(id, hashAsHex, tx, handler);
    }

    // Blocks

    public void getBlocks(String id, UnsignedLong beginBlockNumber, UnsignedLong endBlockNumber, boolean includeRaw,
                          boolean includeTx, boolean includeTxRaw, boolean includeTxProof,
                          CompletionHandler<List<Block>, QueryError> handler) {
        getBlocks(id, beginBlockNumber, endBlockNumber, includeRaw, includeTx, includeTxRaw, includeTxProof,
                null, handler);
    }

    public void getBlocks(String id, UnsignedLong beginBlockNumber, UnsignedLong endBlockNumber, boolean includeRaw,
                          boolean includeTx, boolean includeTxRaw, boolean includeTxProof, @Nullable Integer maxPageSize,
                          CompletionHandler<List<Block>, QueryError> handler) {
        blockApi.getBlocks(id, beginBlockNumber, endBlockNumber, includeRaw, includeTx, includeTxRaw, includeTxProof,
                maxPageSize, handler);
    }

    public void getBlock(String id, boolean includeRaw,
                         boolean includeTx, boolean includeTxRaw, boolean includeTxProof,
                         CompletionHandler<Block, QueryError> handler) {
        blockApi.getBlock(id, includeRaw, includeTx, includeTxRaw, includeTxProof, handler);
    }

    // ETH Balance

    public void getBalanceAsEth(String networkName, String address, CompletionHandler<String, QueryError> handler) {
        ethBalanceApi.getBalanceAsEth(networkName, address, ridGenerator.getAndIncrement(), handler);
    }

    public void getBalanceAsTok(String networkName, String address, String tokenAddress,
                                CompletionHandler<String, QueryError> handler) {
        ethBalanceApi.getBalanceAsTok(networkName, address, tokenAddress, ridGenerator.getAndIncrement(), handler);
    }

    // ETH Gas

    public void getGasPriceAsEth(String networkName, CompletionHandler<String, QueryError> handler) {
        ethGasApi.getGasPriceAsEth(networkName, ridGenerator.getAndIncrement(), handler);
    }

    public void getGasEstimateAsEth(String networkName, String from, String to, String amount, String data,
                                    CompletionHandler<String, QueryError> handler) {
        ethGasApi.getGasEstimateAsEth(networkName, from, to, amount, data, ridGenerator.getAndIncrement(), handler);
    }

    // ETH Token

    public void getTokensAsEth(CompletionHandler<List<EthToken>, QueryError> handler) {
        ethTokenApi.getTokensAsEth(ridGenerator.getAndIncrement(), handler);
    }

    // ETH Block

    public void getBlockNumberAsEth(String networkName, CompletionHandler<String, QueryError> handler) {
        ethBlockApi.getBlockNumberAsEth(networkName, ridGenerator.getAndIncrement(), handler);
    }

    // ETH Transfer

    public void submitTransactionAsEth(String networkName, String transaction,
                                       CompletionHandler<String, QueryError> handler) {
        ethTransferApi.submitTransactionAsEth(networkName, transaction, ridGenerator.getAndIncrement(), handler);
    }

    public void getTransactionsAsEth(String networkName, String address,
                                     UnsignedLong begBlockNumber, UnsignedLong endBlockNumber,
                                     CompletionHandler<List<EthTransaction>, QueryError> handler) {
        ethTransferApi.getTransactionsAsEth(networkName, address, begBlockNumber, endBlockNumber,
                ridGenerator.getAndIncrement(), handler);
    }

    public void getNonceAsEth(String networkName, String address, CompletionHandler<String, QueryError> handler) {
        ethTransferApi.getNonceAsEth(networkName, address, ridGenerator.getAndIncrement(), handler);
    }

    public void getLogsAsEth(String networkName, @Nullable String contract, String address, String event,
                             UnsignedLong begBlockNumber, UnsignedLong endBlockNumber,
                             CompletionHandler<List<EthLog>, QueryError> handler) {
        ethTransferApi.getLogsAsEth(networkName, contract, address, event, begBlockNumber, endBlockNumber,
                ridGenerator.getAndIncrement(), handler);
    }

    public void getBlocksAsEth(String networkName, String address, UnsignedInteger interests,
                               UnsignedLong blockStart, UnsignedLong blockEnd,
                               CompletionHandler<List<UnsignedLong>, QueryError> handler) {
        ethTransferApi.getBlocksAsEth(networkName, address, interests, blockStart, blockEnd,
                ridGenerator.getAndIncrement(), handler);
    }
}<|MERGE_RESOLUTION|>--- conflicted
+++ resolved
@@ -205,14 +205,8 @@
     // Transactions
 
     public void getTransactions(String id, List<String> addresses,
-<<<<<<< HEAD
                                 @Nullable UnsignedLong beginBlockNumber,
                                 @Nullable UnsignedLong endBlockNumber,
-                                boolean includeRaw,
-                                boolean includeProof,
-=======
-                                UnsignedLong beginBlockNumber,
-                                UnsignedLong endBlockNumber,
                                 boolean includeRaw,
                                 boolean includeProof,
                                 CompletionHandler<List<Transaction>, QueryError> handler) {
@@ -221,12 +215,11 @@
     }
 
     public void getTransactions(String id, List<String> addresses,
-                                UnsignedLong beginBlockNumber,
-                                UnsignedLong endBlockNumber,
+                                @Nullable UnsignedLong beginBlockNumber,
+                                @Nullable UnsignedLong endBlockNumber,
                                 boolean includeRaw,
                                 boolean includeProof,
                                 @Nullable Integer maxPageSize,
->>>>>>> 89718188
                                 CompletionHandler<List<Transaction>, QueryError> handler) {
         transactionApi.getTransactions(id, addresses, beginBlockNumber, endBlockNumber, includeRaw, includeProof,
                 maxPageSize, handler);
