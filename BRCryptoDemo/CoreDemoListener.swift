//
//  CoreXDemoBitcoinClient.swift
//  CoreXDemo
//
//  Created by Ed Gamble on 11/8/18.
//  Copyright © 2018 Breadwallet AG. All rights reserved.
//
//  See the LICENSE file at the project root for license information.
//  See the CONTRIBUTORS file at the project root for a list of contributors.
//

import Foundation
import BRCrypto

class CoreDemoListener: SystemListener {
    
    static let eventQueue: DispatchQueue = DispatchQueue.global()
    
    private var managerListeners: [WalletManagerListener] = []
    private var walletListeners: [WalletListener] = []
    private var transferListeners: [TransferListener] = []

    private let currencyCodesNeeded: [String]

    public init (currencyCodesNeeded: [String]) {
        self.currencyCodesNeeded = currencyCodesNeeded
    }

    private let currencyCodeToModeMap: [String : WalletManagerMode] = [
        Currency.codeAsBTC : WalletManagerMode.api_only,
        Currency.codeAsBCH : WalletManagerMode.p2p_only,
        Currency.codeAsETH : WalletManagerMode.api_only
        ]
    
    func add(managerListener: WalletManagerListener) {
        CoreDemoListener.eventQueue.async {
            if !self.managerListeners.contains (where: { $0 === managerListener }) {
                self.managerListeners.append (managerListener)
            }
        }
    }
    
    func remove(managerListener: WalletManagerListener) {
        CoreDemoListener.eventQueue.async {
            if let i = self.managerListeners.firstIndex (where: { $0 === managerListener }) {
                self.managerListeners.remove (at: i)
            }
        }
    }
    
    func add(walletListener: WalletListener) {
        CoreDemoListener.eventQueue.async {
            if !self.walletListeners.contains (where: { $0 === walletListener }) {
                self.walletListeners.append (walletListener)
            }
        }
    }
    
    func remove(walletListener: WalletListener) {
        CoreDemoListener.eventQueue.async {
            if let i = self.walletListeners.firstIndex (where: { $0 === walletListener }) {
                self.walletListeners.remove (at: i)
            }
        }
    }
    
    func add(transferListener: TransferListener) {
        CoreDemoListener.eventQueue.async {
            if !self.transferListeners.contains (where: { $0 === transferListener }) {
                self.transferListeners.append (transferListener)
            }
        }
    }

    func remove(transferListener: TransferListener) {
        CoreDemoListener.eventQueue.async {
            if let i = self.transferListeners.firstIndex (where: { $0 === transferListener }) {
                self.transferListeners.remove (at: i)
            }
        }
    }
    
    func handleSystemEvent(system: System, event: SystemEvent) {
        print ("APP: System: \(event)")
        switch event {
        case .created:
            break

        case .networkAdded(let network):
            var needMainnet = true

            #if TESTNET
            needMainnet = false
            #endif

            // A network was created; create the corresponding wallet manager.  Note: an actual
            // App might not be interested in having a wallet manager for every network -
            // specifically, test networks are announced and having a wallet manager for a
            // testnet won't happen in a deployed App.

            if needMainnet == network.isMainnet &&
                currencyCodesNeeded.contains (where: { nil != network.currencyBy (code: $0) }) {
                let mode = system.supportsMode (network: network, WalletManagerMode.api_only)
                    ? WalletManagerMode.api_only
                    : system.defaultMode(network: network)
                let scheme = system.defaultAddressScheme(network: network)

                let _ = system.createWalletManager (network: network,
                                                    mode: mode,
                                                    addressScheme: scheme)
            }
        case .managerAdded (let manager):
<<<<<<< HEAD
            //TODO: Don't connect here.
=======
            //TODO: Don't connect here. connect on touch...
>>>>>>> 58c88a6a
            manager.connect()

        }
    }

    func handleManagerEvent(system: System, manager: WalletManager, event: WalletManagerEvent) {
        CoreDemoListener.eventQueue.async {
            print ("APP: Manager (\(manager.name)): \(event)")
            self.managerListeners.forEach {
                $0.handleManagerEvent(system: system,
                                      manager: manager,
                                      event: event)
            }
        }
    }

    func handleWalletEvent(system: System, manager: WalletManager, wallet: Wallet, event: WalletEvent) {
        CoreDemoListener.eventQueue.async {
            print ("APP: Wallet (\(manager.name):\(wallet.name)): \(event)")
            self.walletListeners.forEach {
                $0.handleWalletEvent (system: system,
                                      manager: manager,
                                      wallet: wallet,
                                      event: event)
            }
        }
    }

    func handleTransferEvent(system: System, manager: WalletManager, wallet: Wallet, transfer: Transfer, event: TransferEvent) {
        CoreDemoListener.eventQueue.async {
            print ("APP: Transfer (\(manager.name):\(wallet.name)): \(event)")
            self.transferListeners.forEach {
                $0.handleTransferEvent (system: system,
                                        manager: manager,
                                        wallet: wallet,
                                        transfer: transfer,
                                        event: event)
            }
        }
    }

    func handleNetworkEvent(system: System, network: Network, event: NetworkEvent) {
        print ("APP: Network: \(event)")
    }
}
<|MERGE_RESOLUTION|>--- conflicted
+++ resolved
@@ -110,11 +110,7 @@
                                                     addressScheme: scheme)
             }
         case .managerAdded (let manager):
-<<<<<<< HEAD
-            //TODO: Don't connect here.
-=======
             //TODO: Don't connect here. connect on touch...
->>>>>>> 58c88a6a
             manager.connect()
 
         }
