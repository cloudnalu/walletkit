//
//  CoreXDemoBitcoinClient.swift
//  CoreXDemo
//
//  Created by Ed Gamble on 11/8/18.
//  Copyright © 2018 breadwallet. All rights reserved.
//

import Foundation
import BRCrypto

protocol WalletListener {
    func announceWalletEvent (manager: WalletManager,
                              wallet: Wallet,
                              event: WalletEvent)
}

protocol TransferListener {
    func announceTransferEvent (manager: WalletManager,
                                wallet: Wallet,
                                transfer: Transfer,
                                event: TransferEvent)
}


class CoreDemoListener : WalletManagerListener, BitcoinListener, EthereumListener {
    var wallets: [Wallet] = []

    public func handleManagerEvent(manager: WalletManager,
                                   event: WalletManagerEvent) {
        print ("TST: UI Handling WalletManager Event: \(manager.network): \(event)")
    }

    var walletListeners = [WalletListener]()

    func addWalletListener (listener: WalletListener) {
        walletListeners.append(listener)
    }

    public func handleWalletEvent (manager: WalletManager,
                                   wallet: Wallet,
                                   event: WalletEvent) -> Void {
        switch event {
        case .balanceUpdated: break
        default: print ("TST: UI Handling Wallet Event: \(wallet.currency.code): \(event)")
        }

        switch event {
        case .created:
            wallets.append (wallet)
        case .balanceUpdated(let amount):
            print("TST: UI Handling Wallet Event: BalanceUpdated: \(amount)")
            break
            /*
        case .transferAdded(let transfer):
            break
        case .transferChanged(let transfer):
            break
        case .transferDeleted(let transfer):
            break
        case .feeBasisUpdated(let feeBasis):
            break
 */
        case .deleted:
            if let index = wallets.firstIndex(where: { $0 === wallet}) {
                wallets.remove(at: index)
            }
        default:
            break
        }

        walletListeners.forEach {
            $0.announceWalletEvent(manager: manager, wallet: wallet, event: event)
        }
    }

    public func handleTransferEvent (manager: WalletManager,
                                     wallet: Wallet,
                                     transfer: Transfer,
                                     event: TransferEvent) -> Void {
<<<<<<< HEAD
        print ("TST: UI Handling Transfer Event: \(wallet.currency.code)")
=======
        print ("TST: UI Handling Transfer Event: \(wallet.currency.code) Hash: \(transfer.hash.map { $0.description} ?? "<none>") Status: \(transfer.state)")
>>>>>>> 8fcf3ada
    }

    func handleTokenEvent(manager: WalletManager,
                          token: EthereumToken,
                          event: EthereumTokenEvent) {
        print ("TST: UI Handling Token Event: \(token.currency.code): \(event)")
    }
}<|MERGE_RESOLUTION|>--- conflicted
+++ resolved
@@ -78,11 +78,7 @@
                                      wallet: Wallet,
                                      transfer: Transfer,
                                      event: TransferEvent) -> Void {
-<<<<<<< HEAD
-        print ("TST: UI Handling Transfer Event: \(wallet.currency.code)")
-=======
         print ("TST: UI Handling Transfer Event: \(wallet.currency.code) Hash: \(transfer.hash.map { $0.description} ?? "<none>") Status: \(transfer.state)")
->>>>>>> 8fcf3ada
     }
 
     func handleTokenEvent(manager: WalletManager,
