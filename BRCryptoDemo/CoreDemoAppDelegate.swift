--- conflicted
+++ resolved
@@ -105,13 +105,10 @@
         let subscription = BlockChainDB.Subscription (id: subscriptionId, endpoint: nil);
         self.system.subscribe (using: subscription)
 
-<<<<<<< HEAD
-        self.system.start (networksNeeded: [/* "bitcoin-mainnet"], "ethereum-mainnet"*/ "ripple-mainnet"])
-=======
         var networksNeeded: [String] = []
 
         #if TESTNET
-        networksNeeded += ["bitcoin-testnet"] // ...
+        networksNeeded += ["bitcoin-testnet", "ripple-testnet"] // ...
         #endif
 
         #if MAINNET
@@ -120,7 +117,6 @@
 
         print ("APP: Networks          : \(networksNeeded)")
         self.system.start (networksNeeded: networksNeeded) //, */"ethereum-mainnet"])
->>>>>>> 87e9d44c
 
         return true
     }
