//
//  AppDelegate.swift
//  CoreXDemo
//
//  Created by Ed Gamble on 11/8/18.
//  Copyright © 2018 Breadwallet AG. All rights reserved.
//
//  See the LICENSE file at the project root for license information.
//  See the CONTRIBUTORS file at the project root for a list of contributors.
//

import UIKit
import BRCrypto

protocol SharedSystem {
    static var sharedSystem: System { get }
}

extension UIApplication: SharedSystem {
    static var sharedSystem : System {
        return (UIApplication.shared.delegate as! CoreDemoAppDelegate).system
    }
}

@UIApplicationMain
class CoreDemoAppDelegate: UIResponder, UIApplicationDelegate, UISplitViewControllerDelegate {

    var window: UIWindow?
    var paperKey: String!

    var listener: CoreDemoListener!
    var system: System!

<<<<<<< HEAD
    var summaryController: SummaryViewController!

=======
>>>>>>> 58c88a6a
    #if TESTNET
    let mainnet = false
    #endif

    #if MAINNET
    let mainnet = true
    #endif

    func application(_ application: UIApplication, didFinishLaunchingWithOptions launchOptions: [UIApplication.LaunchOptionsKey: Any]?) -> Bool {
        // Override point for customization after application launch.
        let splitViewController = window!.rootViewController as! UISplitViewController

        let walletNavigationController  = splitViewController.viewControllers[1] as! UINavigationController
        walletNavigationController.topViewController!.navigationItem.leftBarButtonItem = splitViewController.displayModeButtonItem
        splitViewController.delegate = self

        let summaryNavigationController = splitViewController.viewControllers[0] as! UINavigationController
        summaryController = (summaryNavigationController.topViewController as! SummaryViewController)

        paperKey = (CommandLine.argc > 1
            ? CommandLine.arguments[1]
            : "0xa9de3dbd7d561e67527bc1ecb025c59d53b9f7ef");
        //                                         paperKey: "0xb0F225defEc7625C6B5E43126bdDE398bD90eF62")
        //                                         paperKey: "0x8975dbc1b8f25ec994815626d070899dda896511")
        //                                         paperKey: "0xb302B06FDB1348915599D21BD54A06832637E5E8")

        let dateFormatter = DateFormatter()
        dateFormatter.dateFormat = "yyyy-MM-dd"
        dateFormatter.locale = Locale(identifier: "en_US_POSIX") // set locale to reliable US_POSIX


        let walletId = UUID (uuidString: "5766b9fa-e9aa-4b6d-9b77-b5f1136e5e96")?.uuidString ?? "empty-wallet-id"
        let timestamp = dateFormatter.date (from: "2017-10-01")! // "loan ..."

        guard let account = Account.createFrom (phrase: paperKey, timestamp: timestamp, uids: walletId) else {
            precondition(false, "No account")
            return false
        }
//        account.timestamp = 1530403200 // loan: 2018-07-01
//        account.timestamp = 1514764800 // 2018-01-01
//        account.timestamp = 1543190400 // Tue, 26 Nov 2018 00:00:00 GMT

        // Ensure the storage path
        let storagePath = FileManager.default
            .urls(for: .documentDirectory, in: .userDomainMask)[0]
            .appendingPathComponent("Core").path

        do {
            if FileManager.default.fileExists(atPath: storagePath) {
                try FileManager.default.removeItem(atPath: storagePath)
            }

            try FileManager.default.createDirectory (atPath: storagePath,
                                                     withIntermediateDirectories: true,
                                                     attributes: nil)
        }
        catch let error as NSError {
            print("Error: \(error.localizedDescription)")
        }

        print ("APP: Account PaperKey  : \(paperKey.components(separatedBy: CharacterSet.whitespaces).first ?? "<missed>") ...")
        print ("APP: Account Timestamp : \(account.timestamp)")
        print ("APP: StoragePath       : \(storagePath)");
        print ("APP: Mainnet           : \(mainnet)")
        var currencies: [String] = ["btc", "eth", "brd" /*, "xrp"*/]

        if mainnet {

        }
        else {

        }

        print ("APP: Currencies        : \(currencies)")

        // Create the listener
        let listener = CoreDemoListener (currencyCodesNeeded: currencies)

        // Create the BlockChainDB
        let query = BlockChainDB ()

        // Create the system
        self.listener = listener
        self.system = System (listener: listener,
                              account: account,
                              path: storagePath,
                              query: query)
        
        // Subscribe to notificiations or not (Provide an endpoint if notifications are enabled).
        let subscriptionId = UIDevice.current.identifierForVendor!.uuidString
        let subscription = BlockChainDB.Subscription (id: subscriptionId, endpoint: nil);
        self.system.subscribe (using: subscription)

        self.system.configure()

        return true
    }

    func applicationWillResignActive(_ application: UIApplication) {
        // Sent when the application is about to move from active to inactive state. This can occur for certain types of temporary interruptions (such as an incoming phone call or SMS message) or when the user quits the application and it begins the transition to the background state.
        // Use this method to pause ongoing tasks, disable timers, and invalidate graphics rendering callbacks. Games should use this method to pause the game.
    }

    func applicationDidEnterBackground(_ application: UIApplication) {
        // Use this method to release shared resources, save user data, invalidate timers, and store enough application state information to restore your application to its current state in case it is terminated later.
        // If your application supports background execution, this method is called instead of applicationWillTerminate: when the user quits.
        system.stop()
    }

    func applicationWillEnterForeground(_ application: UIApplication) {
        // Called as part of the transition from the background to the active state; here you can
        // undo many of the changes made on entering the background.
        system.managers.forEach { $0.connect() }
    }

    func applicationDidBecomeActive(_ application: UIApplication) {
        // Restart any tasks that were paused (or not yet started) while the application was
        // inactive. If the application was previously in the background, optionally refresh the
        // user interface.
    }

    func applicationWillTerminate(_ application: UIApplication) {
        // Called when the application is about to terminate. Save data if appropriate. See also applicationDidEnterBackground:.
    }

    // MARK: - Split view

    func splitViewController(_ splitViewController: UISplitViewController, collapseSecondary secondaryViewController:UIViewController, onto primaryViewController:UIViewController) -> Bool {
        guard let secondaryAsNavController = secondaryViewController as? UINavigationController else { return false }
        guard let topAsDetailController = secondaryAsNavController.topViewController as? WalletViewController else { return false }
        if topAsDetailController.wallet == nil {
            // Return true to indicate that we have handled the collapse by doing nothing; the secondary controller will be discarded.
            return true
        }
        return false
    }

}


extension UIApplication {
    static var paperKey: String {
        return (UIApplication.shared.delegate as! CoreDemoAppDelegate).paperKey
    }

    static func sync () {
        guard let app = UIApplication.shared.delegate as? CoreDemoAppDelegate else { return }
        print ("APP: Syncing")
        app.system.managers.forEach { $0.sync() }
    }

    static func sleep() {
        guard let app = UIApplication.shared.delegate as? CoreDemoAppDelegate else { return }
        print ("APP: Disconnecting")
        app.system.managers.forEach { $0.disconnect() }
        DispatchQueue.main.asyncAfter(deadline: .now() + 15.0) {
            print ("APP: Connecting")
            app.system.managers.forEach { $0.connect() }
        }
    }

    static func reset () {
        guard let app = UIApplication.shared.delegate as? CoreDemoAppDelegate else { return }
        print ("APP: Resetting")

        // Create a new system
        let system = System (listener: app.system.listener!,
                             account: app.system.account,
                             path: app.system.path,
                             query: app.system.query)

        // Stop the existing system
        app.system.stop()
        app.summaryController.reset()

        
        // Assign and then configure the new system
        app.system = system
        app.system.configure()

        // Start
        system.start(networksNeeded: [])
    }
}
<|MERGE_RESOLUTION|>--- conflicted
+++ resolved
@@ -31,11 +31,8 @@
     var listener: CoreDemoListener!
     var system: System!
 
-<<<<<<< HEAD
     var summaryController: SummaryViewController!
 
-=======
->>>>>>> 58c88a6a
     #if TESTNET
     let mainnet = false
     #endif
