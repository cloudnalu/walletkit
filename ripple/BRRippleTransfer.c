--- conflicted
+++ resolved
@@ -37,15 +37,9 @@
                      BRRippleTransactionHash hash,
                      uint64_t timestamp, uint64_t blockHeight)
 {
-<<<<<<< HEAD
     BRRippleTransfer transfer = (BRRippleTransfer) genTransferAllocAndInit (XRP_CODE, sizeof (struct BRRippleTransferRecord));
-    transfer->sourceAddress = from;
-    transfer->targetAddress = to;
-=======
-    BRRippleTransfer transfer = calloc (1, sizeof (struct BRRippleTransferRecord));
     transfer->sourceAddress = rippleAddressClone (from);
     transfer->targetAddress = rippleAddressClone (to);
->>>>>>> 48f27ae2
     transfer->amount = amount;
     transfer->transactionId = hash;
     transfer->timestamp = timestamp;
@@ -58,15 +52,9 @@
 rippleTransferCreateNew(BRRippleAddress from, BRRippleAddress to,
                      BRRippleUnitDrops amount)
 {
-<<<<<<< HEAD
     BRRippleTransfer transfer = (BRRippleTransfer) genTransferAllocAndInit (XRP_CODE, sizeof (struct BRRippleTransferRecord));
-    transfer->sourceAddress = from;
-    transfer->targetAddress = to;
-=======
-    BRRippleTransfer transfer = calloc (1, sizeof (struct BRRippleTransferRecord));
     transfer->sourceAddress = rippleAddressClone (from);
     transfer->targetAddress = rippleAddressClone (to);
->>>>>>> 48f27ae2
     transfer->amount = amount;
     BRRippleFeeBasis feeBasis; // NOTE - hard code for DEMO purposes
     feeBasis.pricePerCostFactor = 10;
