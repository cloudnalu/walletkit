//
//  BRBIP32Sequence.c
//
//  Created by Aaron Voisine on 8/19/15.
//  Copyright (c) 2015 breadwallet LLC
//
//  Permission is hereby granted, free of charge, to any person obtaining a copy
//  of this software and associated documentation files (the "Software"), to deal
//  in the Software without restriction, including without limitation the rights
//  to use, copy, modify, merge, publish, distribute, sublicense, and/or sell
//  copies of the Software, and to permit persons to whom the Software is
//  furnished to do so, subject to the following conditions:
//
//  The above copyright notice and this permission notice shall be included in
//  all copies or substantial portions of the Software.
//
//  THE SOFTWARE IS PROVIDED "AS IS", WITHOUT WARRANTY OF ANY KIND, EXPRESS OR
//  IMPLIED, INCLUDING BUT NOT LIMITED TO THE WARRANTIES OF MERCHANTABILITY,
//  FITNESS FOR A PARTICULAR PURPOSE AND NONINFRINGEMENT. IN NO EVENT SHALL THE
//  AUTHORS OR COPYRIGHT HOLDERS BE LIABLE FOR ANY CLAIM, DAMAGES OR OTHER
//  LIABILITY, WHETHER IN AN ACTION OF CONTRACT, TORT OR OTHERWISE, ARISING FROM,
//  OUT OF OR IN CONNECTION WITH THE SOFTWARE OR THE USE OR OTHER DEALINGS IN
//  THE SOFTWARE.

#include "BRBIP32Sequence.h"
#include "BRCrypto.h"
#include "BRBase58.h"
#include <string.h>
#include <assert.h>

#define BIP32_SEED_KEY "Bitcoin seed"
#define BIP32_XPRV     "\x04\x88\xAD\xE4"
#define BIP32_XPUB     "\x04\x88\xB2\x1E"

// BIP32 is a scheme for deriving chains of addresses from a seed value
// https://github.com/bitcoin/bips/blob/master/bip-0032.mediawiki

// Private parent key -> private child key
//
// CKDpriv((kpar, cpar), i) -> (ki, ci) computes a child extended private key from the parent extended private key:
//
// - Check whether i >= 2^31 (whether the child is a hardened key).
//     - If so (hardened child): let I = HMAC-SHA512(Key = cpar, Data = 0x00 || ser256(kpar) || ser32(i)).
//       (Note: The 0x00 pads the private key to make it 33 bytes long.)
//     - If not (normal child): let I = HMAC-SHA512(Key = cpar, Data = serP(point(kpar)) || ser32(i)).
// - Split I into two 32-byte sequences, IL and IR.
// - The returned child key ki is parse256(IL) + kpar (mod n).
// - The returned chain code ci is IR.
// - In case parse256(IL) >= n or ki = 0, the resulting key is invalid, and one should proceed with the next value for i
//   (Note: this has probability lower than 1 in 2^127.)
//
static void _CKDpriv(UInt256 *k, UInt256 *c, uint32_t i)
{
    uint8_t buf[sizeof(BRECPoint) + sizeof(i)];
    UInt512 I;
    
    if (i & BIP32_HARD) {
        buf[0] = 0;
        UInt256Set(&buf[1], *k);
    }
    else BRSecp256k1PointGen((BRECPoint *)buf, k);
    
    UInt32SetBE(&buf[sizeof(BRECPoint)], i);
    
    BRHMAC(&I, BRSHA512, sizeof(UInt512), c, sizeof(*c), buf, sizeof(buf)); // I = HMAC-SHA512(c, k|P(k) || i)
    
    BRSecp256k1ModAdd(k, (UInt256 *)&I); // k = IL + k (mod n)
    *c = *(UInt256 *)&I.u8[sizeof(UInt256)]; // c = IR
    
    var_clean(&I);
    mem_clean(buf, sizeof(buf));
}

// Public parent key -> public child key
//
// CKDpub((Kpar, cpar), i) -> (Ki, ci) computes a child extended public key from the parent extended public key.
// It is only defined for non-hardened child keys.
//
// - Check whether i >= 2^31 (whether the child is a hardened key).
//     - If so (hardened child): return failure
//     - If not (normal child): let I = HMAC-SHA512(Key = cpar, Data = serP(Kpar) || ser32(i)).
// - Split I into two 32-byte sequences, IL and IR.
// - The returned child key Ki is point(parse256(IL)) + Kpar.
// - The returned chain code ci is IR.
// - In case parse256(IL) >= n or Ki is the point at infinity, the resulting key is invalid, and one should proceed with
//   the next value for i.
//
static void _CKDpub(BRECPoint *K, UInt256 *c, uint32_t i)
{
    uint8_t buf[sizeof(*K) + sizeof(i)];
    UInt512 I;

    if ((i & BIP32_HARD) != BIP32_HARD) { // can't derive private child key from public parent key
        *(BRECPoint *)buf = *K;
        UInt32SetBE(&buf[sizeof(*K)], i);
    
        BRHMAC(&I, BRSHA512, sizeof(UInt512), c, sizeof(*c), buf, sizeof(buf)); // I = HMAC-SHA512(c, P(K) || i)
        
        *c = *(UInt256 *)&I.u8[sizeof(UInt256)]; // c = IR
        BRSecp256k1PointAdd(K, (UInt256 *)&I); // K = P(IL) + K

        var_clean(&I);
        mem_clean(buf, sizeof(buf));
    }
}

// returns the master public key for the default BIP32 wallet layout - derivation path N(m/0H)
BRMasterPubKey BRBIP32MasterPubKey(const void *seed, size_t seedLen)
{
    BRMasterPubKey mpk = BR_MASTER_PUBKEY_NONE;
    UInt512 I;
    UInt256 secret, chain;
    BRKey key;

    assert(seed != NULL || seedLen == 0);
    
    if (seed || seedLen == 0) {
        BRHMAC(&I, BRSHA512, sizeof(UInt512), BIP32_SEED_KEY, strlen(BIP32_SEED_KEY), seed, seedLen);
        secret = *(UInt256 *)&I;
        chain = *(UInt256 *)&I.u8[sizeof(UInt256)];
        var_clean(&I);
    
        BRKeySetSecret(&key, &secret, 1);
        mpk.fingerPrint = BRKeyHash160(&key).u32[0];
        
        _CKDpriv(&secret, &chain, 0 | BIP32_HARD); // path m/0H
    
        mpk.chainCode = chain;
        BRKeySetSecret(&key, &secret, 1);
        var_clean(&secret, &chain);
        BRKeyPubKey(&key, &mpk.pubKey, sizeof(mpk.pubKey)); // path N(m/0H)
        BRKeyClean(&key);
    }
    
    return mpk;
}

// writes the public key for path N(m/0H/chain/index) to pubKey
// returns number of bytes written, or pubKeyLen needed if pubKey is NULL
size_t BRBIP32PubKey(uint8_t *pubKey, size_t pubKeyLen, BRMasterPubKey mpk, uint32_t chain, uint32_t index)
{
    UInt256 chainCode = mpk.chainCode;
    
    assert(memcmp(&mpk, &BR_MASTER_PUBKEY_NONE, sizeof(mpk)) != 0);
    
    if (pubKey && sizeof(BRECPoint) <= pubKeyLen) {
        *(BRECPoint *)pubKey = *(BRECPoint *)mpk.pubKey;

        _CKDpub((BRECPoint *)pubKey, &chainCode, chain); // path N(m/0H/chain)
        _CKDpub((BRECPoint *)pubKey, &chainCode, index); // index'th key in chain
        var_clean(&chainCode);
    }
    
    return (! pubKey || sizeof(BRECPoint) <= pubKeyLen) ? sizeof(BRECPoint) : 0;
}

// sets the private key for path m/0H/chain/index to key
void BRBIP32PrivKey(BRKey *key, const void *seed, size_t seedLen, uint32_t chain, uint32_t index)
{
    BRBIP32PrivKeyPath(key, seed, seedLen, 3, 0 | BIP32_HARD, chain, index);
}

// sets the private key for path m/0H/chain/index to each element in keys
void BRBIP32PrivKeyList(BRKey keys[], size_t keysCount, const void *seed, size_t seedLen, uint32_t chain,
                        const uint32_t indexes[])
{
    UInt512 I;
    UInt256 secret, chainCode, s, c;
    
    assert(keys != NULL || keysCount == 0);
    assert(seed != NULL || seedLen == 0);
    assert(indexes != NULL || keysCount == 0);
    
    if (keys && keysCount > 0 && (seed || seedLen == 0) && indexes) {
        BRHMAC(&I, BRSHA512, sizeof(UInt512), BIP32_SEED_KEY, strlen(BIP32_SEED_KEY), seed, seedLen);
        secret = *(UInt256 *)&I;
        chainCode = *(UInt256 *)&I.u8[sizeof(UInt256)];
        var_clean(&I);

        _CKDpriv(&secret, &chainCode, 0 | BIP32_HARD); // path m/0H
        _CKDpriv(&secret, &chainCode, chain); // path m/0H/chain
    
        for (size_t i = 0; i < keysCount; i++) {
            s = secret;
            c = chainCode;
            _CKDpriv(&s, &c, indexes[i]); // index'th key in chain
            BRKeySetSecret(&keys[i], &s, 1);
        }
        
        var_clean(&secret, &chainCode, &c, &s);
    }
}

// sets the private key for the specified path to key
// depth is the number of arguments used to specify the path
void BRBIP32PrivKeyPath(BRKey *key, const void *seed, size_t seedLen, int depth, ...)
{
    va_list ap;

    va_start(ap, depth);
    BRBIP32vPrivKeyPath(key, seed, seedLen, depth, ap);
    va_end(ap);
}

// sets the private key for the path specified by vlist to key
// depth is the number of arguments in vlist
void BRBIP32vPrivKeyPath(BRKey *key, const void *seed, size_t seedLen, int depth, va_list vlist)
{
    UInt512 I;
    UInt256 secret, chainCode;
    
    assert(key != NULL);
    assert(seed != NULL || seedLen == 0);
    assert(depth >= 0);
    
    if (key && (seed || seedLen == 0)) {
        BRHMAC(&I, BRSHA512, sizeof(UInt512), BIP32_SEED_KEY, strlen(BIP32_SEED_KEY), seed, seedLen);
        secret = *(UInt256 *)&I;
        chainCode = *(UInt256 *)&I.u8[sizeof(UInt256)];
        var_clean(&I);
     
        for (int i = 0; i < depth; i++) {
            _CKDpriv(&secret, &chainCode, va_arg(vlist, uint32_t));
        }
        
        BRKeySetSecret(key, &secret, 1);
        var_clean(&secret, &chainCode);
    }
}

// helper function for serializing BIP32 master public/private keys to standard export format
size_t _BRBIP32Serialize(char *str, size_t strLen, uint8_t depth, uint32_t fingerprint, uint32_t child, UInt256 chain,
                         const void *key, size_t keyLen)
{
    size_t len, off = 0;
    uint8_t data[4 + sizeof(depth) + sizeof(fingerprint) + sizeof(child) + sizeof(chain) + 1 + keyLen];
    
    memcpy(&data[off], (keyLen < 33 ? BIP32_XPRV : BIP32_XPUB), 4);
    off += 4;
    data[off] = depth;
    off += sizeof(depth);
    UInt32SetBE(&data[off], fingerprint);
    off += sizeof(fingerprint);
    UInt32SetBE(&data[off], child);
    off += sizeof(child);
    UInt256Set(&data[off], chain);
    off += sizeof(chain);
    if (keyLen < 33) data[off++] = 0;
    memcpy(&data[off], key, keyLen);
    off += keyLen;
    len = BRBase58CheckEncode(str, strLen, data, off);
    mem_clean(data, sizeof(data));
    return len;
}

// writes the base58check encoded serialized master private key (xprv) to str
// returns number of bytes written including NULL terminator, or strLen needed if str is NULL
size_t BRBIP32SerializeMasterPrivKey(char *str, size_t strLen, const void *seed, size_t seedLen)
{
    UInt512 I;
    size_t len;
    
    assert(seed != NULL);
    assert(seedLen > 0);
    
    BRHMAC(&I, BRSHA512, sizeof(I), BIP32_SEED_KEY, strlen(BIP32_SEED_KEY), seed, seedLen);
    len = _BRBIP32Serialize(str, strLen, 0, 0, 0, *(UInt256 *)&I.u8[sizeof(UInt256)], &I, sizeof(UInt256));
    var_clean(&I);
    return len;
}

#include "ethereum/util/BRUtilHex.h"

// writes the base58check encoded serialized master public key (xpub) to str
// returns number of bytes written including NULL terminator, or strLen needed if str is NULL
size_t BRBIP32SerializeMasterPubKey(char *str, size_t strLen, BRMasterPubKey mpk)
{
<<<<<<< HEAD
    size_t mpkSize = 1 + 2 * sizeof (BRMasterPubKey);
    if (NULL == str) return mpkSize;

    assert (strLen >= mpkSize);
    encodeHex (str, strLen, (const uint8_t *) &mpk, sizeof(BRMasterPubKey));
    return mpkSize;
=======
    return _BRBIP32Serialize(str, strLen, 1, UInt32GetBE(&mpk.fingerPrint), 0 | BIP32_HARD, mpk.chainCode,
                             mpk.pubKey, sizeof(mpk.pubKey));
>>>>>>> 003d197e
}

// returns a master public key give a base58check encoded serialized master public key (xpub)
BRMasterPubKey BRBIP32ParseMasterPubKey(const char *str)
{
<<<<<<< HEAD
    BRMasterPubKey key;
    decodeHex ((uint8_t *) &key, sizeof(BRMasterPubKey), str, strlen(str));
    return key;
=======
    BRMasterPubKey mpk = BR_MASTER_PUBKEY_NONE;
    uint8_t data[4 + sizeof(uint8_t) + sizeof(uint32_t) + sizeof(uint32_t) + sizeof(UInt256) + 33];
    size_t dataLen = BRBase58CheckDecode(data, sizeof(data), str);
    
    if (dataLen == sizeof(data) && memcmp(data, BIP32_XPUB, 4) == 0) {
        mpk.fingerPrint = ((union { uint8_t u8[4]; uint32_t u32; }){ data[5], data[6], data[7], data[8] }).u32;
        mpk.chainCode = UInt256Get(&data[13]);
        memcpy(mpk.pubKey, &data[45], sizeof(mpk.pubKey));
    }
    
    return mpk;
>>>>>>> 003d197e
}

// key used for authenticated API calls, i.e. bitauth: https://github.com/bitpay/bitauth - path m/1H/0
void BRBIP32APIAuthKey(BRKey *key, const void *seed, size_t seedLen)
{
    BRBIP32PrivKeyPath(key, seed, seedLen, 2, 1 | BIP32_HARD, 0);
}

// key used for BitID: https://github.com/bitid/bitid/blob/master/BIP_draft.md
void BRBIP32BitIDKey(BRKey *key, const void *seed, size_t seedLen, uint32_t index, const char *uri)
{
    assert(key != NULL);
    assert(seed != NULL || seedLen == 0);
    assert(uri != NULL);
    
    if (key && (seed || seedLen == 0) && uri) {
        UInt256 hash;
        size_t uriLen = strlen(uri);
        uint8_t data[sizeof(index) + uriLen];

        UInt32SetLE(data, index);
        memcpy(&data[sizeof(index)], uri, uriLen);
        BRSHA256(&hash, data, sizeof(data));
        BRBIP32PrivKeyPath(key, seed, seedLen, 5, 13 | BIP32_HARD, UInt32GetLE(&hash.u32[0]) | BIP32_HARD,
                           UInt32GetLE(&hash.u32[1]) | BIP32_HARD, UInt32GetLE(&hash.u32[2]) | BIP32_HARD,
                           UInt32GetLE(&hash.u32[3]) | BIP32_HARD); // path m/13H/aH/bH/cH/dH
    }
}
<|MERGE_RESOLUTION|>--- conflicted
+++ resolved
@@ -269,33 +269,17 @@
     return len;
 }
 
-#include "ethereum/util/BRUtilHex.h"
-
 // writes the base58check encoded serialized master public key (xpub) to str
 // returns number of bytes written including NULL terminator, or strLen needed if str is NULL
 size_t BRBIP32SerializeMasterPubKey(char *str, size_t strLen, BRMasterPubKey mpk)
 {
-<<<<<<< HEAD
-    size_t mpkSize = 1 + 2 * sizeof (BRMasterPubKey);
-    if (NULL == str) return mpkSize;
-
-    assert (strLen >= mpkSize);
-    encodeHex (str, strLen, (const uint8_t *) &mpk, sizeof(BRMasterPubKey));
-    return mpkSize;
-=======
     return _BRBIP32Serialize(str, strLen, 1, UInt32GetBE(&mpk.fingerPrint), 0 | BIP32_HARD, mpk.chainCode,
                              mpk.pubKey, sizeof(mpk.pubKey));
->>>>>>> 003d197e
 }
 
 // returns a master public key give a base58check encoded serialized master public key (xpub)
 BRMasterPubKey BRBIP32ParseMasterPubKey(const char *str)
 {
-<<<<<<< HEAD
-    BRMasterPubKey key;
-    decodeHex ((uint8_t *) &key, sizeof(BRMasterPubKey), str, strlen(str));
-    return key;
-=======
     BRMasterPubKey mpk = BR_MASTER_PUBKEY_NONE;
     uint8_t data[4 + sizeof(uint8_t) + sizeof(uint32_t) + sizeof(uint32_t) + sizeof(UInt256) + 33];
     size_t dataLen = BRBase58CheckDecode(data, sizeof(data), str);
@@ -307,7 +291,6 @@
     }
     
     return mpk;
->>>>>>> 003d197e
 }
 
 // key used for authenticated API calls, i.e. bitauth: https://github.com/bitpay/bitauth - path m/1H/0
