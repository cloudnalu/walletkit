//  Created by Ed Gamble on 3/7/2018
//  Copyright (c) 2018 breadwallet LLC.
//
//  Permission is hereby granted, free of charge, to any person obtaining a copy
//  of this software and associated documentation files (the "Software"), to deal
//  in the Software without restriction, including without limitation the rights
//  to use, copy, modify, merge, publish, distribute, sublicense, and/or sell
//  copies of the Software, and to permit persons to whom the Software is
//  furnished to do so, subject to the following conditions:
//
//  The above copyright notice and this permission notice shall be included in
//  all copies or substantial portions of the Software.
//
//  THE SOFTWARE IS PROVIDED "AS IS", WITHOUT WARRANTY OF ANY KIND, EXPRESS OR
//  IMPLIED, INCLUDING BUT NOT LIMITED TO THE WARRANTIES OF MERCHANTABILITY,
//  FITNESS FOR A PARTICULAR PURPOSE AND NONINFRINGEMENT. IN NO EVENT SHALL THE
//  AUTHORS OR COPYRIGHT HOLDERS BE LIABLE FOR ANY CLAIM, DAMAGES OR OTHER
//  LIABILITY, WHETHER IN AN ACTION OF CONTRACT, TORT OR OTHERWISE, ARISING FROM,
//  OUT OF OR IN CONNECTION WITH THE SOFTWARE OR THE USE OR OTHER DEALINGS IN
//  THE SOFTWARE.

#include "../BRCoreJni.h"

#include <stdlib.h>
#include <malloc.h>
#include <assert.h>
#include <string.h>
#include <ethereum/ewm/BREthereumAmount.h>
#include <ethereum/base/BREthereumHash.h>
#include <ethereum/base/BREthereumData.h>
#include "BRBIP39Mnemonic.h"
#include "BRKey.h"
#include "BREthereum.h"

#include "com_breadwallet_core_ethereum_BREthereumEWM.h"

static BREthereumWallet
getWallet (JNIEnv *env,
           jlong wid) {
    return (BREthereumWallet) wid;
}

static BREthereumTransfer
getTransfer (JNIEnv *env,
             jlong tid) {
    return (BREthereumTransfer) tid;
}

//
// Forward Declarations - Client Interface
//
static void
clientGetGasPrice(BREthereumClientContext context,
                  BREthereumEWM node,
                  BREthereumWallet wid,
                  int id);

static void
clientEstimateGas(BREthereumClientContext context,
                  BREthereumEWM node,
                  BREthereumWallet wid,
                  BREthereumTransfer tid,
                  const char *to,
                  const char *amount,
                  const char *data,
                  int id);

static void
clientGetBalance(BREthereumClientContext context,
                 BREthereumEWM node,
                 BREthereumWallet wid,
                 const char *address,
                 int id);

static void
clientSubmitTransaction(BREthereumClientContext context,
                        BREthereumEWM node,
                        BREthereumWallet wid,
                        BREthereumTransfer tid,
                        const char *transaction,
                        int id);

static void
clientGetTransactions(BREthereumClientContext context,
                      BREthereumEWM node,
                      const char *account,
                      uint64_t begBlockNumber,
                      uint64_t endBlockNumber,
                      int id);

static void
clientGetLogs(BREthereumClientContext context,
              BREthereumEWM node,
              const char *contract,
              const char *address,
              const char *event,
              uint64_t begBlockNumber,
              uint64_t endBlockNumber,
              int rid);

static void
clientGetTokens (BREthereumClientContext context,
                 BREthereumEWM ewm,
                 int rid);

static void
clientGetBlockNumber(BREthereumClientContext context,
                     BREthereumEWM node,
                     int id);

static void
clientGetNonce(BREthereumClientContext context,
               BREthereumEWM node,
               const char *address,
               int id);

static void
clientGetBlocks (BREthereumClientContext context,
                 BREthereumEWM ewm,
                 const char *address,
                 BREthereumSyncInterestSet interests,
                 uint64_t blockNumberStart,
                 uint64_t blockNumberStop,
                 int rid);

static void
clientEWMEventHandler (BREthereumClientContext context,
                       BREthereumEWM ewm,
                       BREthereumEWMEvent event,
                       BREthereumStatus status,
                       const char *errorDescription);

static void
clientPeerEventHandler (BREthereumClientContext context,
                        BREthereumEWM ewm,
                        BREthereumPeerEvent event,
                        BREthereumStatus status,
                        const char *errorDescription);

static void
clientWalletEventHandler(BREthereumClientContext context,
                         BREthereumEWM node,
                         BREthereumWallet wid,
                         BREthereumWalletEvent event,
                         BREthereumStatus status,
                         const char *errorDescription);

static void
clientTokenEventHandler(BREthereumClientContext context,
                        BREthereumEWM ewm,
                        BREthereumToken token,
                        BREthereumTokenEvent event);

#if 0
static void
clientBlockEventHandler(BREthereumClientContext context,
                        BREthereumEWM node,
                        BREthereumBlock bid,
                        BREthereumBlockEvent event,
                        BREthereumStatus status,
                        const char *errorDescription);
#endif
static void
clientTransferEventHandler(BREthereumClientContext context,
                           BREthereumEWM node,
                           BREthereumWallet wid,
                           BREthereumTransfer tid,
                           BREthereumTransferEvent event,
                           BREthereumStatus status,
                           const char *errorDescription);

static jstring
asJniString(JNIEnv *env, char *string) {
    jstring result = (*env)->NewStringUTF(env, string);
    free(string);
    return result;
}

//
// Trampoline (C -> Java) Methods
//
static jclass trampolineClass = NULL;
static jmethodID trampolineGetGasPrice = NULL;
static jmethodID trampolineGetGasEstimate = NULL;
static jmethodID trampolineGetBalance = NULL;
static jmethodID trampolineSubmitTransaction = NULL;
static jmethodID trampolineGetTransactions = NULL;
static jmethodID trampolineGetLogs = NULL;
static jmethodID trampolineGetBlocks = NULL;
static jmethodID trampolineGetTokens = NULL;
static jmethodID trampolineGetBlockNumber = NULL;
static jmethodID trampolineGetNonce = NULL;
static jmethodID trampolineEWMEvent = NULL;
static jmethodID trampolinePeerEvent = NULL;
static jmethodID trampolineWalletEvent = NULL;
static jmethodID trampolineTokenEvent = NULL;
//static jmethodID trampolineBlockEvent = NULL;
static jmethodID trampolineTransferEvent = NULL;

static jmethodID
trampolineOrFatal (JNIEnv *env, const char *name, const char *signature) {
    jmethodID method = (*env)->GetStaticMethodID (env, trampolineClass, name, signature);
    assert (NULL != method);
    return method;
}

/*
 * Class:     com_breadwallet_core_ethereum_BREthereumEWM
 * Method:    initializeNative
 * Signature: ()V
 */
JNIEXPORT void JNICALL
Java_com_breadwallet_core_ethereum_BREthereumEWM_initializeNative
        (JNIEnv *env, jclass thisClass) {
    if (NULL != trampolineClass) return;
    trampolineClass = (*env)->NewGlobalRef(env, thisClass);

    trampolineGetGasPrice       = trampolineOrFatal (env, "trampolineGetGasPrice",       "(JJI)V");
    trampolineGetGasEstimate    = trampolineOrFatal (env, "trampolineGetGasEstimate",    "(JJJLjava/lang/String;Ljava/lang/String;Ljava/lang/String;I)V");
    trampolineGetBalance        = trampolineOrFatal (env, "trampolineGetBalance",        "(JJLjava/lang/String;I)V");
    trampolineSubmitTransaction = trampolineOrFatal (env, "trampolineSubmitTransaction", "(JJJLjava/lang/String;I)V");
    trampolineGetTransactions   = trampolineOrFatal (env, "trampolineGetTransactions",   "(JLjava/lang/String;JJI)V");
    trampolineGetLogs           = trampolineOrFatal (env, "trampolineGetLogs",           "(JLjava/lang/String;Ljava/lang/String;Ljava/lang/String;JJI)V");
    trampolineGetBlocks         = trampolineOrFatal (env, "trampolineGetBlocks",         "(JLjava/lang/String;IJJI)V");
    trampolineGetTokens         = trampolineOrFatal (env, "trampolineGetTokens",         "(JI)V");
    trampolineGetBlockNumber    = trampolineOrFatal (env, "trampolineGetBlockNumber",    "(JI)V");
    trampolineGetNonce          = trampolineOrFatal (env, "trampolineGetNonce",          "(JLjava/lang/String;I)V");
    trampolineEWMEvent          = trampolineOrFatal (env, "trampolineEWMEvent",          "(JIILjava/lang/String;)V");
    trampolinePeerEvent         = trampolineOrFatal (env, "trampolinePeerEvent",         "(JIILjava/lang/String;)V");
    trampolineWalletEvent       = trampolineOrFatal (env, "trampolineWalletEvent",       "(JJIILjava/lang/String;)V");
    trampolineTokenEvent        = trampolineOrFatal (env, "trampolineTokenEvent",        "(JJI)V");
//    trampolineBlockEvent        = trampolineOrFatal (env, "trampolineBlockEvent",        "(JIIILjava/lang/String;)V");
    trampolineTransferEvent     = trampolineOrFatal (env, "trampolineTransferEvent",     "(JJJIILjava/lang/String;)V");
}

static BRSetOf(BREthereumHashDataPair)
mapToHashDataPair (JNIEnv *env, jobject arrayObject) {
    if ((*env)->IsSameObject(env, arrayObject, NULL)) { return NULL; }

    size_t pairsCount = (*env)->GetArrayLength (env, arrayObject);

    BRSetOf(BREthereumHashDataPair) pairs = hashDataPairSetCreateEmpty (pairsCount);

    for (size_t index = 0; index < pairsCount; index++) {
        jobject item = (*env)->GetObjectArrayElement (env, arrayObject, index);
        jstring itemHash = (*env)->GetObjectArrayElement (env, item, 0);
        jstring itemData = (*env)->GetObjectArrayElement (env, item, 1);

        const char *stringHash = (*env)->GetStringUTFChars (env, itemHash, 0);
        const char *stringData = (*env)->GetStringUTFChars (env, itemData, 0);

        if ((2*ETHEREUM_HASH_BYTES) != strlen (stringHash)) {
            assert (0);
            (*env)->ReleaseStringUTFChars (env, itemHash, stringHash);
            (*env)->ReleaseStringUTFChars (env, itemData, stringData);
            (*env)->DeleteLocalRef (env, itemData);
            (*env)->DeleteLocalRef (env, itemHash);
            (*env)->DeleteLocalRef (env, item);
            return NULL;
        }

        BREthereumHash hash;
        BREthereumData data;

        decodeHex(hash.bytes, ETHEREUM_HASH_BYTES, stringHash, 2 * ETHEREUM_HASH_BYTES);
        data.bytes = decodeHexCreate(&data.count, stringData, strlen(stringData));

        (*env)->ReleaseStringUTFChars (env, itemHash, stringHash);
        (*env)->ReleaseStringUTFChars (env, itemData, stringData);
        (*env)->DeleteLocalRef (env, itemData);
        (*env)->DeleteLocalRef (env, itemHash);
        (*env)->DeleteLocalRef (env, item);

        BREthereumHashDataPair pair = hashDataPairCreate(hash, data);
        BRSetAdd (pairs, pair);
    }
    return pairs;
}

/*
 * Class:     com_breadwallet_core_ethereum_BREthereumEWM
 * Method:    jniCreateEWM
<<<<<<< HEAD
 * Signature:  (Lcom/breadwallet/core/ethereum/BREthereumEWM/Client;JLjava/lang/String;[Ljava/lang/String;[[Ljava/lang/String;[[Ljava/lang/String;[[Ljava/lang/String;[[Ljava/lang/String;)J
=======
 * Signature: (Lcom/breadwallet/core/ethereum/BREthereumEWM/Client;JLjava/lang/String;Ljava/lang/String;[Ljava/lang/String;)J
>>>>>>> 3b29083a
 */
JNIEXPORT jlong JNICALL
Java_com_breadwallet_core_ethereum_BREthereumEWM_jniCreateEWM
        (JNIEnv *env, jclass thisClass,
         jobject clientObject,
         jlong network,
         jstring storagePathString,
         jstring paperKeyString,
         jobjectArray wordsArrayObject,
         jobject peersObject,
         jobject blocksObject,
         jobject transactionsObject,
         jobject logsObject) {

    // Install the wordList
    int wordsCount = (*env)->GetArrayLength(env, wordsArrayObject);
    assert (BIP39_WORDLIST_COUNT == wordsCount);
    char *wordList[wordsCount];

    for (int i = 0; i < wordsCount; i++) {
        jstring string = (jstring) (*env)->GetObjectArrayElement(env, wordsArrayObject, i);
        const char *rawString = (*env)->GetStringUTFChars(env, string, 0);

        wordList[i] = strdup (rawString);

        (*env)->ReleaseStringUTFChars(env, string, rawString);
        (*env)->DeleteLocalRef(env, string);
    }

    installSharedWordList((const char **) wordList, BIP39_WORDLIST_COUNT);

    const char *paperKey    = (*env)->GetStringUTFChars (env, paperKeyString, 0);
    const char *storagePath = (*env)->GetStringUTFChars (env, storagePathString, 0);

    BREthereumClient client = {
            NULL,
            clientGetBalance,
            clientGetGasPrice,
            clientEstimateGas,
            clientSubmitTransaction,
            clientGetTransactions,
            clientGetLogs,
            clientGetBlocks,
            clientGetTokens,
            clientGetBlockNumber,
            clientGetNonce,

            clientEWMEventHandler,
            clientPeerEventHandler,
            clientWalletEventHandler,
            clientTokenEventHandler,
            clientTransferEventHandler
    };

    BREthereumEWM node = ewmCreateWithPaperKey((BREthereumNetwork) network,
<<<<<<< HEAD
                                               paperKey,
                                               ETHEREUM_TIMESTAMP_UNKNOWN,
                                               BRD_WITH_P2P_SEND, // P2P_ONLY
                                               client,
                                               mapToHashDataPair (env, peersObject),
                                               mapToHashDataPair (env, blocksObject),
                                               mapToHashDataPair (env, transactionsObject),
                                               mapToHashDataPair (env, logsObject));
=======
                                        paperKey,
                                        ETHEREUM_TIMESTAMP_UNKNOWN,
                                        P2P_ONLY,
                                        client,
                                        storagePath);
>>>>>>> 3b29083a

    (*env)->ReleaseStringUTFChars (env, paperKeyString,    paperKey);
    (*env)->ReleaseStringUTFChars (env, storagePathString, storagePath);
    return (jlong) node;
}

/*
 * Class:     com_breadwallet_core_ethereum_BREthereumEWM
 * Method:    jniCreateEWM_PublicKey
<<<<<<< HEAD
 * Signature:  (Lcom/breadwallet/core/ethereum/BREthereumEWM/Client;JLjava/lang/String;[Ljava/lang/String;[[Ljava/lang/String;[[Ljava/lang/String;[[Ljava/lang/String;[[Ljava/lang/String;)J
 */
JNIEXPORT jlong JNICALL
Java_com_breadwallet_core_ethereum_BREthereumEWM_jniCreateEWM_1PublicKey
    (JNIEnv *env, jclass thisClass, jobject clientObject, jlong network, jbyteArray publicKey,
     jobject peersObject,
     jobject blocksObject,
     jobject transactionsObject,
     jobject logsObject) {
=======
 * Signature: (Lcom/breadwallet/core/ethereum/BREthereumEWM/Client;JLjava/lang/String;[B)J
 */
JNIEXPORT jlong JNICALL
Java_com_breadwallet_core_ethereum_BREthereumEWM_jniCreateEWM_1PublicKey
    (JNIEnv *env, jclass thisClass,
     jobject clientObject,
     jlong network,
     jstring storagePathString,
     jbyteArray publicKey) {
>>>>>>> 3b29083a

    assert (65 == (*env)->GetArrayLength(env, publicKey));

    jbyte *publicKeyBytes = (*env)->GetByteArrayElements(env, publicKey, 0);
    BRKey key;

    memcpy (key.pubKey, publicKeyBytes, 65);

    BREthereumClient client = {
            NULL,
            clientGetBalance,
            clientGetGasPrice,
            clientEstimateGas,
            clientSubmitTransaction,
            clientGetTransactions,
            clientGetLogs,
            clientGetBlocks,
            clientGetTokens,
            clientGetBlockNumber,
            clientGetNonce,

            clientEWMEventHandler,
            clientPeerEventHandler,
            clientWalletEventHandler,
            clientTokenEventHandler,
//            clientBlockEventHandler,
            clientTransferEventHandler
    };

    const char *storagePath = (*env)->GetStringUTFChars (env, storagePathString, 0);

    BREthereumEWM node = ewmCreateWithPublicKey((BREthereumNetwork) network,
<<<<<<< HEAD
                                                key,
                                                ETHEREUM_TIMESTAMP_UNKNOWN,
                                                BRD_WITH_P2P_SEND,
                                                client,
                                                mapToHashDataPair(env, peersObject),
                                                mapToHashDataPair(env, blocksObject),
                                                mapToHashDataPair(env, transactionsObject),
                                                mapToHashDataPair(env, logsObject));
=======
                                                     key,
                                                     ETHEREUM_TIMESTAMP_UNKNOWN,
                                                     P2P_ONLY,
                                                     client,
                                                     storagePath);

>>>>>>> 3b29083a

    (*env)->ReleaseByteArrayElements(env, publicKey, publicKeyBytes, 0);
    (*env)->ReleaseStringUTFChars (env, storagePathString, storagePath);
    return (jlong) node;
}

/*
 * Class:     com_breadwallet_core_ethereum_BREthereumLightNode
 * Method:    jniAddressIsValid
 * Signature: (Ljava/lang/String;)Z
 */
JNIEXPORT jboolean JNICALL Java_com_breadwallet_core_ethereum_BREthereumLightNode_jniAddressIsValid
        (JNIEnv *env, jclass thisClass, jstring addressObject) {

    const char *address = (*env)->GetStringUTFChars(env, addressObject, 0);

    jboolean result = ETHEREUM_BOOLEAN_IS_TRUE (addressValidateString(address))
                      ? JNI_TRUE
                      : JNI_FALSE;

    (*env)->ReleaseStringUTFChars(env, addressObject, address);
    return result;
}

/*
 * Class:     com_breadwallet_core_ethereum_BREthereumEWM
 * Method:    jniEWMGetAccount
 * Signature: ()J
 */
JNIEXPORT jlong JNICALL
Java_com_breadwallet_core_ethereum_BREthereumEWM_jniEWMGetAccount
    (JNIEnv *env, jobject thisObject) {
  BREthereumEWM node = (BREthereumEWM) getJNIReference(env, thisObject);
    return (jlong) ewmGetAccount(node);
}

/*
 * Class:     com_breadwallet_core_ethereum_BREthereumEWM
 * Method:    jniEWMGetWallet
 * Signature: ()J
 */
JNIEXPORT jlong JNICALL
Java_com_breadwallet_core_ethereum_BREthereumEWM_jniEWMGetWallet
        (JNIEnv *env, jobject thisObject) {
    BREthereumEWM node = (BREthereumEWM) getJNIReference(env, thisObject);
    return (jlong) ewmGetWallet(node);
}

/*
 * Class:     com_breadwallet_core_ethereum_BREthereumEWM
 * Method:    jniEWMGetWalletToken
 * Signature: (J)J
 */
JNIEXPORT jlong JNICALL
Java_com_breadwallet_core_ethereum_BREthereumEWM_jniEWMGetWalletToken
        (JNIEnv *env, jobject thisObject, jlong tokenId) {
    BREthereumEWM node = (BREthereumEWM) getJNIReference(env, thisObject);
    return (jlong) ewmGetWalletHoldingToken(node, (BREthereumToken) tokenId);
}

/*
 * Class:     com_breadwallet_core_ethereum_BREthereumEWM
 * Method:    jniEWMWalletGetToken
 * Signature: (J)J
 */
JNIEXPORT jlong JNICALL Java_com_breadwallet_core_ethereum_BREthereumEWM_jniEWMWalletGetToken
        (JNIEnv *env, jobject thisObject, jlong wid) {
    BREthereumEWM node = (BREthereumEWM) getJNIReference(env, thisObject);
    return (jlong) ewmWalletGetToken(node, (BREthereumWallet) wid);
}

/*
 * Class:     com_breadwallet_core_ethereum_BREthereumEWM
 * Method:    jniGetAccountPrimaryAddress
 * Signature: (J)Ljava/lang/String;
 */
JNIEXPORT jstring JNICALL
Java_com_breadwallet_core_ethereum_BREthereumEWM_jniGetAccountPrimaryAddress
        (JNIEnv *env, jobject thisObject, jlong account) {
    BREthereumEWM node = (BREthereumEWM) getJNIReference(env, thisObject);

    char *addressChars = ewmGetAccountPrimaryAddress(node);
    jstring addressObject = (*env)->NewStringUTF(env, addressChars);
    free(addressChars);

    return addressObject;
}

/*
 * Class:     com_breadwallet_core_ethereum_BREthereumEWM
 * Method:    jniGetAccountPrimaryAddressPublicKey
 * Signature: (J)[B
 */
JNIEXPORT jbyteArray JNICALL
Java_com_breadwallet_core_ethereum_BREthereumEWM_jniGetAccountPrimaryAddressPublicKey
        (JNIEnv *env, jobject thisObject, jlong account) {
    BREthereumEWM node = (BREthereumEWM) getJNIReference(env, thisObject);

    BRKey key = ewmGetAccountPrimaryAddressPublicKey(node);
    jbyteArray publicKey = (*env)->NewByteArray (env, 65);
    (*env)->SetByteArrayRegion (env, publicKey, 0, 65, (const jbyte *) key.pubKey);

    return publicKey;
}

/*
 * Class:     com_breadwallet_core_ethereum_BREthereumEWM
 * Method:    jniGetAccountPrimaryAddressPrivateKey
 * Signature: (JLjava/lang/String;)[B
 */
JNIEXPORT jbyteArray JNICALL
Java_com_breadwallet_core_ethereum_BREthereumEWM_jniGetAccountPrimaryAddressPrivateKey
        (JNIEnv *env, jobject thisObject,
         jlong account,
         jstring paperKeyString) {
    BREthereumEWM node = (BREthereumEWM) getJNIReference(env, thisObject);

    const char *paperKey = (*env)->GetStringUTFChars(env, paperKeyString, 0);
    BRKey key = ewmGetAccountPrimaryAddressPrivateKey(node, paperKey);
    (*env)->ReleaseStringUTFChars(env, paperKeyString, paperKey);

    jbyteArray privateKey = (*env)->NewByteArray(env, sizeof(BRKey));
    (*env)->SetByteArrayRegion(env, privateKey, 0, sizeof(BRKey), (const jbyte *) &key);

    return privateKey;
}

/*
 * Class:     com_breadwallet_core_ethereum_BREthereumEWM
 * Method:    jniGetWalletBalance
 * Signature: (JJ)Ljava/lang/String;
 */
JNIEXPORT jstring JNICALL
Java_com_breadwallet_core_ethereum_BREthereumEWM_jniGetWalletBalance
        (JNIEnv *env, jobject thisObject, jlong wid, jlong unit) {
    BREthereumEWM node = (BREthereumEWM) getJNIReference(env, thisObject);
<<<<<<< HEAD
    BREthereumWallet wallet = getWallet (env, wid);
    BREthereumAmount balance = ewmWalletGetBalance(node, wallet);
=======
    BREthereumAmount balance = ewmWalletGetBalance(node, (BREthereumWallet) wid);
>>>>>>> 3b29083a

    char *number = (AMOUNT_ETHER == amountGetType(balance)
                    ? etherGetValueString(balance.u.ether, unit)
                    : tokenQuantityGetValueString(balance.u.tokenQuantity, unit));

    jstring result = (*env)->NewStringUTF(env, number);
    free(number);
    return result;
}

/*
 * Class:     com_breadwallet_core_ethereum_BREthereumEWM
 * Method:    jniEstimateWalletGasPrice
 * Signature: (J)V
 */
JNIEXPORT void JNICALL
Java_com_breadwallet_core_ethereum_BREthereumEWM_jniEstimateWalletGasPrice
        (JNIEnv *env, jobject thisObject, jlong wid) {
    BREthereumEWM node = (BREthereumEWM) getJNIReference(env, thisObject);
    BREthereumWallet wallet = getWallet (env, wid);

    ewmUpdateGasPrice (node, wallet);
}


/*
 * Class:     com_breadwallet_core_ethereum_BREthereumEWM
 * Method:    jniForceWalletBalanceUpdate
 * Signature: (J)V
 */
JNIEXPORT void JNICALL
Java_com_breadwallet_core_ethereum_BREthereumEWM_jniForceWalletBalanceUpdate
        (JNIEnv *env, jobject thisObject, jlong wid) {
    BREthereumEWM node = (BREthereumEWM) getJNIReference(env, thisObject);
    BREthereumWallet wallet = getWallet (env, wid);

    ewmUpdateWalletBalance (node, wallet);
}

/*
 * Class:     com_breadwallet_core_ethereum_BREthereumEWM
 * Method:    jniWalletGetDefaultGasPrice
 * Signature: (J)J
 */
JNIEXPORT jlong
JNICALL Java_com_breadwallet_core_ethereum_BREthereumEWM_jniWalletGetDefaultGasPrice
        (JNIEnv *env, jobject thisObject,
         jlong wid) {
    BREthereumEWM node = (BREthereumEWM) getJNIReference(env, thisObject);
<<<<<<< HEAD
    BREthereumWallet wallet = getWallet (env, wid);
    BREthereumGasPrice price = ewmWalletGetDefaultGasPrice(node, wallet);

=======
    BREthereumGasPrice price = ewmWalletGetDefaultGasPrice(node, (BREthereumWallet) wid);
>>>>>>> 3b29083a
    return price.etherPerGas.valueInWEI.u64[0];

}

/*
 * Class:     com_breadwallet_core_ethereum_BREthereumEWM
 * Method:    jniWalletSetDefaultGasPrice
 * Signature: (JJ)V
 */
JNIEXPORT void
JNICALL Java_com_breadwallet_core_ethereum_BREthereumEWM_jniWalletSetDefaultGasPrice
        (JNIEnv *env, jobject thisObject,
         jlong wid,
         jlong value) {
    BREthereumEWM node = (BREthereumEWM) getJNIReference(env, thisObject);
    BREthereumWallet wallet = getWallet (env, wid);
    BREthereumGasPrice price = gasPriceCreate (etherCreateNumber(value, WEI));

    ewmWalletSetDefaultGasPrice(node, wallet, price);

}

/*
 * Class:     com_breadwallet_core_ethereum_BREthereumEWM
 * Method:    jniWalletGetDefaultGasLimit
 * Signature: (J)J
 */
JNIEXPORT jlong
JNICALL Java_com_breadwallet_core_ethereum_BREthereumEWM_jniWalletGetDefaultGasLimit
        (JNIEnv *env, jobject thisObject,
         jlong wid) {
    BREthereumEWM node = (BREthereumEWM) getJNIReference(env, thisObject);
    BREthereumWallet wallet = getWallet (env, wid);
    BREthereumGas limit = ewmWalletGetDefaultGasLimit (node, wallet);
    return limit.amountOfGas;

}

/*
 * Class:     com_breadwallet_core_ethereum_BREthereumEWM
 * Method:    jniWalletSetDefaultGasLimit
 * Signature: (JJ)V
 */
JNIEXPORT void
JNICALL Java_com_breadwallet_core_ethereum_BREthereumEWM_jniWalletSetDefaultGasLimit
        (JNIEnv *env, jobject thisObject,
         jlong wid,
         jlong value) {
    BREthereumEWM node = (BREthereumEWM) getJNIReference(env, thisObject);
    BREthereumWallet wallet = getWallet (env, wid);
    BREthereumGas limit = gasCreate(value);

    ewmWalletSetDefaultGasLimit(node, wallet, limit);
}

/*
 * Class:     com_breadwallet_core_ethereum_BREthereumEWM
 * Method:    jniForceTransactionUpdate
 * Signature: ()V
 */
JNIEXPORT void JNICALL
Java_com_breadwallet_core_ethereum_BREthereumEWM_jniForceTransactionUpdate
        (JNIEnv *env, jobject thisObject) {
    BREthereumEWM node = (BREthereumEWM) getJNIReference(env, thisObject);
    ewmUpdateTransactions(node);
}

/*
 * Class:     com_breadwallet_core_ethereum_BREthereumEWM
 * Method:    jniAnnounceTransaction
 * Signature: (ILjava/lang/String;Ljava/lang/String;Ljava/lang/String;Ljava/lang/String;Ljava/lang/String;Ljava/lang/String;Ljava/lang/String;Ljava/lang/String;Ljava/lang/String;Ljava/lang/String;Ljava/lang/String;Ljava/lang/String;Ljava/lang/String;Ljava/lang/String;Ljava/lang/String;Ljava/lang/String;)V
 */
JNIEXPORT void JNICALL
Java_com_breadwallet_core_ethereum_BREthereumEWM_jniAnnounceTransaction
        (JNIEnv *env, jobject thisObject,
         jint id,
         jstring hashObject,
         jstring toObject,
         jstring fromObject,
         jstring contractObject,
         jstring amountObject,
         jstring gasLimitObject,
         jstring gasPriceObject,
         jstring dataObject,
         jstring nonceObject,
         jstring gasUsedObject,
         jstring blockNumberObject,
         jstring blockHashObject,
         jstring blockConfirmationsObject,
         jstring blockTransactionIndexObject,
         jstring blockTimestampObject,
         jstring isErrorObject) {
    BREthereumEWM node = (BREthereumEWM) getJNIReference(env, thisObject);

    const char *hash = (*env)->GetStringUTFChars(env, hashObject, 0);
    const char *to = (*env)->GetStringUTFChars(env, toObject, 0);
    const char *from = (*env)->GetStringUTFChars(env, fromObject, 0);
    const char *contract = (*env)->GetStringUTFChars(env, contractObject, 0);
    const char *amount = (*env)->GetStringUTFChars(env, amountObject, 0);
    const char *gasLimit = (*env)->GetStringUTFChars(env, gasLimitObject, 0);
    const char *gasPrice = (*env)->GetStringUTFChars(env, gasPriceObject, 0);
    const char *data = (*env)->GetStringUTFChars(env, dataObject, 0);
    const char *nonce = (*env)->GetStringUTFChars(env, nonceObject, 0);
    const char *gasUsed = (*env)->GetStringUTFChars(env, gasUsedObject, 0);
    const char *blockNumber = (*env)->GetStringUTFChars(env, blockNumberObject, 0);
    const char *blockHash = (*env)->GetStringUTFChars(env, blockHashObject, 0);
    const char *blockConfirmation = (*env)->GetStringUTFChars(env, blockConfirmationsObject, 0);
    const char *blockTransactionIndex = (*env)->GetStringUTFChars(env, blockTransactionIndexObject, 0);
    const char *blockTimestamp = (*env)->GetStringUTFChars(env, blockTimestampObject, 0);
    const char *isError = (*env)->GetStringUTFChars(env, isErrorObject, 0);

    ewmAnnounceTransaction(node, id,
                                 hash, to, from, contract,
                                 amount, gasLimit, gasPrice,
                                 data, nonce, gasUsed,
                                 blockNumber, blockHash, blockConfirmation, blockTransactionIndex,
                                 blockTimestamp,
                                 isError);

    (*env)->ReleaseStringUTFChars(env, hashObject, hash);
    (*env)->ReleaseStringUTFChars(env, toObject, to);
    (*env)->ReleaseStringUTFChars(env, fromObject, from);
    (*env)->ReleaseStringUTFChars(env, contractObject, contract);
    (*env)->ReleaseStringUTFChars(env, amountObject, amount);
    (*env)->ReleaseStringUTFChars(env, gasLimitObject, gasLimit);
    (*env)->ReleaseStringUTFChars(env, gasPriceObject, gasPrice);
    (*env)->ReleaseStringUTFChars(env, dataObject, data);
    (*env)->ReleaseStringUTFChars(env, nonceObject, nonce);
    (*env)->ReleaseStringUTFChars(env, gasUsedObject, gasUsed);
    (*env)->ReleaseStringUTFChars(env, blockNumberObject, blockNumber);
    (*env)->ReleaseStringUTFChars(env, blockHashObject, blockHash);
    (*env)->ReleaseStringUTFChars(env, blockConfirmationsObject, blockConfirmation);
    (*env)->ReleaseStringUTFChars(env, blockTransactionIndexObject, blockTransactionIndex);
    (*env)->ReleaseStringUTFChars(env, blockTimestampObject, blockTimestamp);
    (*env)->ReleaseStringUTFChars(env, isErrorObject, isError);
}

/*
 * Class:     com_breadwallet_core_ethereum_BREthereumEWM
 * Method:    jniAnnounceTransactionComplete
 * Signature: (IZ)V
 */
JNIEXPORT void JNICALL Java_com_breadwallet_core_ethereum_BREthereumEWM_jniAnnounceTransactionComplete
        (JNIEnv *env, jobject thisObject, jint id, jboolean success) {
    BREthereumEWM node = (BREthereumEWM) getJNIReference(env, thisObject);

    ewmAnnounceTransactionComplete (node, id, AS_ETHEREUM_BOOLEAN(success));
}
/*
 * Class:     com_breadwallet_core_ethereum_BREthereumEWM
 * Method:    jniAnnounceLog
 * Signature: (ILjava/lang/String;Ljava/lang/String;[Ljava/lang/String;Ljava/lang/String;Ljava/lang/String;Ljava/lang/String;Ljava/lang/String;Ljava/lang/String;Ljava/lang/String;Ljava/lang/String;)V
 */
JNIEXPORT void JNICALL
Java_com_breadwallet_core_ethereum_BREthereumEWM_jniAnnounceLog
        (JNIEnv *env, jobject thisObject,
         jint id,
         jstring hashObject,
         jstring contractObject,
         jobjectArray topicsArray,
         jstring dataObject,
         jstring gasPriceObject,
         jstring gasUsedObject,
         jstring logIndexObject,
         jstring blockNumberObject,
         jstring blockTransactionIndexObject,
         jstring blockTimestampObject) {
    BREthereumEWM node = (BREthereumEWM) getJNIReference(env, thisObject);

    size_t topicsCount = (size_t) (*env)->GetArrayLength(env, topicsArray);
    const char *topics[topicsCount];

    for (int i = 0; i < topicsCount; i++) {
        jstring topic = (*env)->GetObjectArrayElement(env, topicsArray, i);
        topics[i] = (*env)->GetStringUTFChars(env, topic, 0);
        (*env)->DeleteLocalRef(env, topic);
    }

    const char *hash = (*env)->GetStringUTFChars(env, hashObject, 0);
    const char *contract = (*env)->GetStringUTFChars(env, contractObject, 0);
    const char *data = (*env)->GetStringUTFChars(env, dataObject, 0);
    const char *gasPrice = (*env)->GetStringUTFChars(env, gasPriceObject, 0);
    const char *gasUsed = (*env)->GetStringUTFChars(env, gasUsedObject, 0);
    const char *logIndex = (*env)->GetStringUTFChars(env, logIndexObject, 0);
    const char *blockNumber = (*env)->GetStringUTFChars(env, blockNumberObject, 0);
    const char *blockTransactionIndex = (*env)->GetStringUTFChars(env, blockTransactionIndexObject, 0);
    const char *blockTimestamp = (*env)->GetStringUTFChars(env, blockTimestampObject, 0);

    ewmAnnounceLog(node, id,
                         hash, contract,
                         topicsCount,
                         topics,
                         data, gasPrice, gasUsed,
                         logIndex,
                         blockNumber, blockTransactionIndex, blockTimestamp);

    (*env)->ReleaseStringUTFChars(env, hashObject, hash);
    (*env)->ReleaseStringUTFChars(env, contractObject, contract);
    (*env)->ReleaseStringUTFChars(env, dataObject, data);
    (*env)->ReleaseStringUTFChars(env, gasPriceObject, gasPrice);
    (*env)->ReleaseStringUTFChars(env, gasUsedObject, gasUsed);
    (*env)->ReleaseStringUTFChars(env, logIndexObject, logIndex);
    (*env)->ReleaseStringUTFChars(env, blockNumberObject, blockNumber);
    (*env)->ReleaseStringUTFChars(env, blockTransactionIndexObject, blockTransactionIndex);
    (*env)->ReleaseStringUTFChars(env, blockTimestampObject, blockTimestamp);

    for (int i = 0; i < topicsCount; i++) {
        jstring topic = (*env)->GetObjectArrayElement(env, topicsArray, i);
        (*env)->ReleaseStringUTFChars(env, topic, topics[i]);
        (*env)->DeleteLocalRef(env, topic);
    }
}

/*
 * Class:     com_breadwallet_core_ethereum_BREthereumEWM
 * Method:    jniAnnounceLogComplete
 * Signature: (IZ)V
 */
JNIEXPORT void JNICALL Java_com_breadwallet_core_ethereum_BREthereumEWM_jniAnnounceLogComplete
        (JNIEnv *env, jobject thisObject, jint id, jboolean success) {
    BREthereumEWM node = (BREthereumEWM) getJNIReference(env, thisObject);

    ewmAnnounceLogComplete (node, id, AS_ETHEREUM_BOOLEAN(success));
}


/*
 * Class:     com_breadwallet_core_ethereum_BREthereumEWM
 * Method:    jniAnnounceBalance
 * Signature: (JLjava/lang/String;I)V
 */
JNIEXPORT void JNICALL
Java_com_breadwallet_core_ethereum_BREthereumEWM_jniAnnounceBalance
        (JNIEnv *env, jobject thisObject,
         jlong wid,
         jstring balanceString,
         jint rid) {
    BREthereumEWM node = (BREthereumEWM) getJNIReference(env, thisObject);
    BREthereumWallet wallet = getWallet (env, wid);

    const char *balance = (*env)->GetStringUTFChars(env, balanceString, 0);
<<<<<<< HEAD
    ewmAnnounceWalletBalance(node, wallet, balance, rid);
=======
    ewmAnnounceWalletBalance(node, (BREthereumWallet) wid, balance, rid);
>>>>>>> 3b29083a

    (*env)->ReleaseStringUTFChars (env, balanceString, balance);
}

/*
 * Class:     com_breadwallet_core_ethereum_BREthereumEWM
 * Method:    jniAnnounceGasPrice
 * Signature: (JLjava/lang/String;I)V
 */
JNIEXPORT void JNICALL
Java_com_breadwallet_core_ethereum_BREthereumEWM_jniAnnounceGasPrice
        (JNIEnv *env, jobject thisObject,
         jlong wid,
         jstring gasPrice,
         jint rid) {
    BREthereumEWM node = (BREthereumEWM) getJNIReference(env, thisObject);
    const char *strGasPrice = (*env)->GetStringUTFChars (env, gasPrice, 0);
    ewmAnnounceGasPrice(node,
                              (BREthereumWallet) wid,
                              strGasPrice,
                              rid);
    (*env)->ReleaseStringUTFChars (env, gasPrice, strGasPrice);
}

/*
 * Class:     com_breadwallet_core_ethereum_BREthereumEWM
 * Method:    jniAnnounceGasEstimate
 * Signature: (JJLjava/lang/String;I)V
 */
JNIEXPORT void JNICALL
Java_com_breadwallet_core_ethereum_BREthereumEWM_jniAnnounceGasEstimate
        (JNIEnv *env, jobject thisObject,
         jlong wid,
         jlong tid,
         jstring gasEstimate,
         jint rid) {
    BREthereumEWM node = (BREthereumEWM) getJNIReference(env, thisObject);
    BREthereumWallet wallet = getWallet (env, wid);
    BREthereumTransfer transfer = getTransfer (env, tid);
    const char *strGasEstimate = (*env)->GetStringUTFChars(env, gasEstimate, 0);
    ewmAnnounceGasEstimate(node,
<<<<<<< HEAD
                                 wallet,
                                 transfer,
                                 strGasEstimate,
                                 rid);
=======
                           (BREthereumWallet) wid,
                           (BREthereumTransfer) tid,
                           strGasEstimate,
                           rid);
>>>>>>> 3b29083a
    (*env)->ReleaseStringUTFChars(env, gasEstimate, strGasEstimate);
}

/*
 * Class:     com_breadwallet_core_ethereum_BREthereumEWM
 * Method:    jniAnnounceSubmitTransaction
 * Signature: (JJLjava/lang/String;I)V
 */
JNIEXPORT void JNICALL
Java_com_breadwallet_core_ethereum_BREthereumEWM_jniAnnounceSubmitTransaction
        (JNIEnv *env, jobject thisObject,
         jlong wid,
         jlong tid,
         jstring hash,
         jint rid) {
    BREthereumEWM node = (BREthereumEWM) getJNIReference(env, thisObject);
    BREthereumWallet wallet = getWallet (env, wid);
    BREthereumTransfer transfer = getTransfer (env, tid);
    const char *hashStr = (*env)->GetStringUTFChars (env, hash, 0);
<<<<<<< HEAD
    ewmAnnounceSubmitTransfer(node, wallet, transfer, hashStr, rid);
=======
    ewmAnnounceSubmitTransfer(node, (BREthereumWallet) wid, (BREthereumTransfer) tid, hashStr, rid);
>>>>>>> 3b29083a
    (*env)->ReleaseStringUTFChars (env, hash, hashStr);
}

/*
 * Class:     com_breadwallet_core_ethereum_BREthereumEWM
 * Method:    jniAnnounceBlockNumber
 * Signature: (Ljava/lang/String;I)V
 */
JNIEXPORT void JNICALL Java_com_breadwallet_core_ethereum_BREthereumEWM_jniAnnounceBlockNumber
        (JNIEnv *env, jobject thisObject,
         jstring blockNumber,
         jint rid) {
    BREthereumEWM node = (BREthereumEWM) getJNIReference(env, thisObject);
    const char *strBlockNumber = (*env)->GetStringUTFChars(env, blockNumber, 0);
    ewmAnnounceBlockNumber(node, strBlockNumber, rid);
    (*env)->ReleaseStringUTFChars(env, blockNumber, strBlockNumber);
}

/*
 * Class:     com_breadwallet_core_ethereum_BREthereumEWM
 * Method:    jniAnnounceNonce
 * Signature: (Ljava/lang/String;Ljava/lang/String;I)V
 */
JNIEXPORT void JNICALL Java_com_breadwallet_core_ethereum_BREthereumEWM_jniAnnounceNonce
        (JNIEnv *env, jobject thisObject,
         jstring address,
         jstring nonce,
         jint rid) {
    BREthereumEWM node = (BREthereumEWM) getJNIReference(env, thisObject);
    const char *strAddress = (*env)->GetStringUTFChars(env, address, 0);
    const char *strNonce = (*env)->GetStringUTFChars(env, nonce, 0);
    ewmAnnounceNonce(node, strAddress, strNonce, rid);
    (*env)->ReleaseStringUTFChars(env, address, strAddress);
    (*env)->ReleaseStringUTFChars(env, nonce, strNonce);
}

/*
 * Class:     com_breadwallet_core_ethereum_BREthereumLightNode
 * Method:    jniAnnounceToken
 * Signature: (Ljava/lang/String;Ljava/lang/String;Ljava/lang/String;Ljava/lang/String;ILjava/lang/String;Ljava/lang/String;I)V
 */
JNIEXPORT void JNICALL
Java_com_breadwallet_core_ethereum_BREthereumEWM_jniAnnounceToken
        (JNIEnv *env, jobject thisObject,
         jstring address,
         jstring symbol,
         jstring name,
         jstring description,
         jint decimals,
         jstring defaultGasLimit,
         jstring defaultGasPrice,
         jint rid) {
    BREthereumEWM node = (BREthereumEWM) getJNIReference(env, thisObject);

    const char *strAddress  = (*env)->GetStringUTFChars (env, address, 0);
    const char *strSymbol   = (*env)->GetStringUTFChars (env, symbol, 0);
    const char *strName     = (*env)->GetStringUTFChars (env, name, 0);
    const char *strDescription = (*env)->GetStringUTFChars (env, description, 0);
    const char *strGasLimit = (*env)->IsSameObject(env, defaultGasLimit, NULL)
                              ? NULL
                              : (*env)->GetStringUTFChars (env, defaultGasLimit, 0);
    const char *strGasPrice = (*env)->IsSameObject(env, defaultGasPrice, NULL)
                              ? NULL
                              : (*env)->GetStringUTFChars (env, defaultGasPrice, 0);

    ewmAnnounceToken(node,
                     strAddress, strSymbol, strName, strDescription,
                     decimals, strGasLimit, strGasPrice,
                     rid);

    (*env)->ReleaseStringUTFChars (env, address, strAddress);
    (*env)->ReleaseStringUTFChars (env, symbol, strSymbol);
    (*env)->ReleaseStringUTFChars (env, name, strName);
    (*env)->ReleaseStringUTFChars (env, description, strDescription);
    if (!(*env)->IsSameObject(env, defaultGasLimit, NULL))
        (*env)->ReleaseStringUTFChars (env, defaultGasLimit, strGasLimit);
    if (!(*env)->IsSameObject(env, defaultGasPrice, NULL))
        (*env)->ReleaseStringUTFChars (env, defaultGasPrice, strGasPrice);
}

/*
 * Class:     com_breadwallet_core_ethereum_BREthereumEWM
 * Method:    jniCreateTransaction
 * Signature: (JLjava/lang/String;Ljava/lang/String;J)J
 */
JNIEXPORT jlong JNICALL
Java_com_breadwallet_core_ethereum_BREthereumEWM_jniCreateTransaction
        (JNIEnv *env, jobject thisObject,
         jlong wid,
         jstring toObject,
         jstring amountObject,
         jlong amountUnit) {
    BREthereumEWM node = (BREthereumEWM) getJNIReference(env, thisObject);
<<<<<<< HEAD
    BREthereumWallet wallet = getWallet (env, wid);
    BREthereumToken token = ewmWalletGetToken(node, wallet);
=======
    BREthereumToken token = ewmWalletGetToken(node, (BREthereumWallet) wid);
>>>>>>> 3b29083a

    // Get an actual Amount
    BRCoreParseStatus status = CORE_PARSE_OK;
    const char *amountChars = (*env)->GetStringUTFChars(env, amountObject, 0);
    BREthereumAmount amount = NULL == token
                              ? amountCreateEtherString(amountChars, amountUnit, &status)
                              : amountCreateTokenQuantityString(token, amountChars, amountUnit,
                                                                &status);
    (*env)->ReleaseStringUTFChars (env, amountObject, amountChars);

    const char *to = (*env)->GetStringUTFChars(env, toObject, 0);
    BREthereumTransfer tid = ewmWalletCreateTransfer(node, wallet, to, amount);
    (*env)->ReleaseStringUTFChars(env, toObject, to);
    return (jlong) tid;
}

/*
 * Class:     com_breadwallet_core_ethereum_BREthereumLightNode
 * Method:    jniCreateTransactionGeneric
 * Signature: (JLjava/lang/String;Ljava/lang/String;JLjava/lang/String;JLjava/lang/String;Ljava/lang/String;)J
 */
JNIEXPORT jlong JNICALL
Java_com_breadwallet_core_ethereum_BREthereumLightNode_jniCreateTransactionGeneric
        (JNIEnv *env, jobject thisObject,
         jlong wid,
         jstring toObject,
         jstring amountObject,
         jlong amountUnit,
         jstring gasPriceObject,
         jlong gasPriceUnit,
         jstring gasLimitObject,
         jstring dataObject) {
    BREthereumEWM node = (BREthereumEWM) getJNIReference(env, thisObject);
    BRCoreParseStatus status = CORE_PARSE_OK;

    const char *to = (*env)->GetStringUTFChars(env, toObject, 0);
    const char *data = (*env)->GetStringUTFChars(env, dataObject, 0);

    // Get an actual Amount
    const char *amountChars = (*env)->GetStringUTFChars(env, amountObject, 0);
    BREthereumEther amount = etherCreateString(amountChars, amountUnit, &status);
    (*env)->ReleaseStringUTFChars(env, amountObject, amountChars);

    const char *gasPriceChars = (*env)->GetStringUTFChars(env, gasPriceObject, 0);
    BREthereumGasPrice gasPrice = gasPriceCreate(
            etherCreateString(gasPriceChars, gasPriceUnit, &status));
    (*env)->ReleaseStringUTFChars(env, gasPriceObject, gasPriceChars);

    const char *gasLimitChars = (*env)->GetStringUTFChars(env, gasLimitObject, 0);
    BREthereumGas gasLimit = gasCreate(strtoull(gasLimitChars, NULL, 0));
    (*env)->ReleaseStringUTFChars(env, gasLimitObject, gasLimitChars);

    BREthereumTransfer tid =
            ewmWalletCreateTransferGeneric(node,
                                           (BREthereumWallet) wid,
                                           to,
                                           amount,
                                           gasPrice,
                                           gasLimit,
                                           data);
    (*env)->ReleaseStringUTFChars(env, toObject, to);
    (*env)->ReleaseStringUTFChars(env, dataObject, data);

    return (jlong) tid;
}


/*
 * Class:     com_breadwallet_core_ethereum_BREthereumEWM
 * Method:    jniSignTransaction
 * Signature: (JJLjava/lang/String;)V
 */
JNIEXPORT void JNICALL
Java_com_breadwallet_core_ethereum_BREthereumEWM_jniSignTransaction
        (JNIEnv *env, jobject thisObject,
         jlong walletId,
         jlong transactionId,
         jstring paperKeyString) {
    BREthereumEWM node = (BREthereumEWM) getJNIReference(env, thisObject);

    const char *paperKey = (*env)->GetStringUTFChars (env, paperKeyString, 0);
    ewmWalletSignTransferWithPaperKey(node,
                                  (BREthereumWallet) walletId,
                                  (BREthereumTransfer) transactionId,
				  paperKey);
    (*env)->ReleaseStringUTFChars(env, paperKeyString, paperKey);
}


/*
 * Class:     com_breadwallet_core_ethereum_BREthereumEWM
 * Method:    jniSignTransactionWithPrivateKey
 * Signature: (JJ[B)V
 */
JNIEXPORT void JNICALL
Java_com_breadwallet_core_ethereum_BREthereumEWM_jniSignTransactionWithPrivateKey
        (JNIEnv *env, jobject thisObject,
         jlong walletId,
         jlong transactionId,
         jbyteArray privateKeyByteArray) {
    BREthereumEWM node = (BREthereumEWM) getJNIReference(env, thisObject);

    BRKey *key = (BRKey *) (*env)->GetByteArrayElements (env, privateKeyByteArray, 0);

    ewmWalletSignTransfer(node,
                                                (BREthereumWallet) walletId,
                                                (BREthereumTransfer) transactionId,
                                                *key);

    (*env)->ReleaseByteArrayElements (env, privateKeyByteArray, (jbyte*) key, 0);
}



/*
 * Class:     com_breadwallet_core_ethereum_BREthereumEWM
 * Method:    jniSubmitTransaction
 * Signature: (JJ)V
 */
JNIEXPORT void JNICALL
Java_com_breadwallet_core_ethereum_BREthereumEWM_jniSubmitTransaction
        (JNIEnv *env, jobject thisObject,
         jlong wid,
         jlong tid) {
    BREthereumEWM node = (BREthereumEWM) getJNIReference(env, thisObject);
    ewmWalletSubmitTransfer(node,
                                    (BREthereumWallet) wid,
                                    (BREthereumTransfer) tid);
}


/*
 * Class:     com_breadwallet_core_ethereum_BREthereumEWM
 * Method:    jniGetTransactions
 * Signature: (J)[J
 */
JNIEXPORT jlongArray JNICALL
Java_com_breadwallet_core_ethereum_BREthereumEWM_jniGetTransactions
        (JNIEnv *env, jobject thisObject,
         jlong wid) {
    BREthereumEWM node = (BREthereumEWM) getJNIReference(env, thisObject);
<<<<<<< HEAD
    BREthereumWallet wallet = getWallet (env, wid);

    int count = ewmWalletGetTransferCount(node, wallet);
=======
    int count = ewmWalletGetTransferCount(node, (BREthereumWallet) wid);
>>>>>>> 3b29083a
    assert (-1 != count);

    // uint32_t array - need a long
    BREthereumTransfer *transactionIds =
            ewmWalletGetTransfers(node, wallet);

    jlong ids[count];
    for (int i = 0; i < count; i++) ids[i] = (jlong) transactionIds[i];

    jlongArray transactions = (*env)->NewLongArray (env, (jsize) count);
    (*env)->SetLongArrayRegion (env, transactions, 0, (jsize) count, (jlong*) ids);

    free (transactionIds);
    return transactions;
}

/*
 * Class:     com_breadwallet_core_ethereum_BREthereumEWM
 * Method:    jniTransactionGetAmount
 * Signature: (JJ)Ljava/lang/String;
 */
JNIEXPORT jstring JNICALL
Java_com_breadwallet_core_ethereum_BREthereumEWM_jniTransactionGetAmount
        (JNIEnv *env, jobject thisObject,
         jlong tid,
         jlong unit) {
    BREthereumEWM node = (BREthereumEWM) getJNIReference(env, thisObject);
    BREthereumTransfer transfer = getTransfer (env, tid);
    BREthereumAmount amount = ewmTransferGetAmount(node, transfer);


    return asJniString(env,
<<<<<<< HEAD
                       (ETHEREUM_BOOLEAN_TRUE == ewmTransferHoldsToken(node, transfer, NULL)
=======
                       (ETHEREUM_BOOLEAN_TRUE == ewmTransferHoldsToken(node, (BREthereumTransfer) tid, NULL)
>>>>>>> 3b29083a
                        ? ewmCoerceEtherAmountToString(node, amount.u.ether, (BREthereumEtherUnit) unit)
                        : ewmCoerceTokenAmountToString(node, amount.u.tokenQuantity, (BREthereumTokenQuantityUnit) unit)));
}

/*
 * Class:     com_breadwallet_core_ethereum_BREthereumEWM
 * Method:    jniTransactionGetFee
 * Signature: (JJ)Ljava/lang/String;
 */
JNIEXPORT jstring JNICALL
Java_com_breadwallet_core_ethereum_BREthereumEWM_jniTransactionGetFee
        (JNIEnv *env, jobject thisObject,
         jlong tid,
         jlong unit) {
    BREthereumEWM node = (BREthereumEWM) getJNIReference(env, thisObject);
    BREthereumTransfer transfer = getTransfer (env, tid);

    int overflow = 0;
    BREthereumEther fee = ewmTransferGetFee(node, transfer, &overflow);

    // Return the FEE in `resultUnit`
    char *feeString = (0 != overflow
                       ? ""
                       : ewmCoerceEtherAmountToString(node, fee,
                                                           (BREthereumEtherUnit) unit));
    jstring result = (*env)->NewStringUTF(env, feeString);
    if (0 != strcmp("", feeString)) free(feeString);

    return result;
}


/*
 * Class:     com_breadwallet_core_ethereum_BREthereumEWM
 * Method:    jniTransactionHasToken
 * Signature: (J)Z
 */
JNIEXPORT jboolean JNICALL
Java_com_breadwallet_core_ethereum_BREthereumEWM_jniTransactionHasToken
        (JNIEnv *env, jobject thisObject,
         jlong tid) {
    BREthereumEWM node = (BREthereumEWM) getJNIReference(env, thisObject);
<<<<<<< HEAD
    BREthereumTransfer transfer = getTransfer (env, tid);
    return (jboolean) (ETHEREUM_BOOLEAN_FALSE == ewmTransferHoldsToken(node, transfer, NULL)
=======
    return (jboolean) (ETHEREUM_BOOLEAN_FALSE == ewmTransferHoldsToken(node, (BREthereumTransfer) tid, NULL)
>>>>>>> 3b29083a
                       ? JNI_TRUE
                       : JNI_FALSE);
}

/*
 * Class:     com_breadwallet_core_ethereum_BREthereumEWM
 * Method:    jniTransactionEstimateGas
 * Signature: (JJ)V
 */
JNIEXPORT void JNICALL
Java_com_breadwallet_core_ethereum_BREthereumEWM_jniTransactionEstimateGas
        (JNIEnv *env, jobject thisObject,
         jlong wid,
         jlong tid) {
    BREthereumEWM node = (BREthereumEWM) getJNIReference(env, thisObject);
    BREthereumWallet   wallet   = getWallet (env, wid);
    BREthereumTransfer transfer = getTransfer (env, tid);

<<<<<<< HEAD
    ewmUpdateGasEstimate (node, wallet, transfer);
=======
    ewmUpdateGasEstimate
            (node,
             (BREthereumWallet) wid,
             (BREthereumTransfer) tid);
>>>>>>> 3b29083a
}

/*
 * Class:     com_breadwallet_core_ethereum_BREthereumEWM
 * Method:    jniTransactionEstimateFee
 * Signature: (JLjava/lang/String;JJ)Ljava/lang/String;
 */
JNIEXPORT jstring JNICALL
Java_com_breadwallet_core_ethereum_BREthereumEWM_jniTransactionEstimateFee
        (JNIEnv *env, jobject thisObject,
         jlong wid,
         jstring amountString,
         jlong amountUnit,
         jlong resultUnit) {
    BREthereumEWM node = (BREthereumEWM) getJNIReference(env, thisObject);
    BREthereumWallet   wallet   = getWallet (env, wid);

    int overflow;
    const char *number = (*env)->GetStringUTFChars(env, amountString, 0);
    BRCoreParseStatus status;

    // Get the `amount` as ETHER or TOKEN QUANTITY
    BREthereumToken token = ewmWalletGetToken(node, wallet);
    BREthereumAmount amount = (NULL == token
                               ? ewmCreateEtherAmountString(node, number,
                                                                 (BREthereumEtherUnit) amountUnit,
                                                                 &status)
                               : ewmCreateTokenAmountString(node, token, number,
                                                                 (BREthereumTokenQuantityUnit) amountUnit,
                                                                 &status));
    (*env)->ReleaseStringUTFChars(env, amountString, number);

    // Get the estimated FEE
    BREthereumEther fee = ewmWalletEstimateTransferFee(node, wallet, amount, &overflow);

    // Return the FEE in `resultUnit`
    char *feeString = (status != CORE_PARSE_OK || 0 != overflow
                       ? ""
                       : ewmCoerceEtherAmountToString(node, fee,
                                                           (BREthereumEtherUnit) resultUnit));

    jstring result = (*env)->NewStringUTF(env, feeString);
    if (0 != strcmp("", feeString)) free(feeString);

    return result;
}


/*
 * Class:     com_breadwallet_core_ethereum_BREthereumEWM
 * Method:    jniTransactionSourceAddress
 * Signature: (J)Ljava/lang/String;
 */
JNIEXPORT jstring JNICALL
Java_com_breadwallet_core_ethereum_BREthereumEWM_jniTransactionSourceAddress
        (JNIEnv *env, jobject thisObject, jlong tid) {
    BREthereumEWM node = (BREthereumEWM) getJNIReference(env, thisObject);
    BREthereumAddress source = ewmTransferGetSource (node, (BREthereumTransfer) tid);
    return asJniString(env, addressGetEncodedString (source, 1));
}

/*
 * Class:     com_breadwallet_core_ethereum_BREthereumEWM
 * Method:    jniTransactionTargetAddress
 * Signature: (J)Ljava/lang/String;
 */
JNIEXPORT jstring JNICALL
Java_com_breadwallet_core_ethereum_BREthereumEWM_jniTransactionTargetAddress
        (JNIEnv *env, jobject thisObject, jlong tid) {
    BREthereumEWM node = (BREthereumEWM) getJNIReference(env, thisObject);
    BREthereumTransfer transfer = getTransfer (env, tid);
    BREthereumAddress target = ewmTransferGetTarget (node, transfer);
    return asJniString(env, addressGetEncodedString(target, 1));
}

/*
 * Class:     com_breadwallet_core_ethereum_BREthereumEWM
 * Method:    jniTransactionGetHash
 * Signature: (J)Ljava/lang/String;
 */
JNIEXPORT jstring JNICALL Java_com_breadwallet_core_ethereum_BREthereumEWM_jniTransactionGetHash
        (JNIEnv *env, jobject thisObject, jlong tid) {
    BREthereumEWM node = (BREthereumEWM) getJNIReference(env, thisObject);
    BREthereumTransfer transfer = getTransfer (env, tid);
    BREthereumHash hash = ewmTransferGetHash(node, transfer);
    return asJniString(env, hashAsString(hash));
}

/*
 * Class:     com_breadwallet_core_ethereum_BREthereumEWM
 * Method:    jniTransactionGetGasPrice
 * Signature: (JJ)Ljava/lang/String;
 */
JNIEXPORT jstring JNICALL
Java_com_breadwallet_core_ethereum_BREthereumEWM_jniTransactionGetGasPrice
        (JNIEnv *env, jobject thisObject, jlong tid, jlong unit) {
    BREthereumEWM node = (BREthereumEWM) getJNIReference(env, thisObject);
    BREthereumTransfer transfer = getTransfer (env, tid);
    BREthereumGasPrice price = ewmTransferGetGasPrice (node, transfer,
             (BREthereumEtherUnit) unit);
    return asJniString(env, ewmCoerceEtherAmountToString(node,
                                                         price.etherPerGas,
                                                         (BREthereumEtherUnit) unit));
}

/*
 * Class:     com_breadwallet_core_ethereum_BREthereumEWM
 * Method:    jniTransactionGetGasLimit
 * Signature: (J)J
 */
JNIEXPORT jlong JNICALL
Java_com_breadwallet_core_ethereum_BREthereumEWM_jniTransactionGetGasLimit
        (JNIEnv *env, jobject thisObject, jlong tid) {
    BREthereumEWM node = (BREthereumEWM) getJNIReference(env, thisObject);
    BREthereumTransfer transfer = getTransfer (env, tid);
    BREthereumGas limit =  ewmTransferGetGasLimit (node, transfer);
    return (jlong) limit.amountOfGas ;
}

/*
 * Class:     com_breadwallet_core_ethereum_BREthereumEWM
 * Method:    jniTransactionGetGasUsed
 * Signature: (J)J
 */
JNIEXPORT jlong JNICALL
Java_com_breadwallet_core_ethereum_BREthereumEWM_jniTransactionGetGasUsed
        (JNIEnv *env, jobject thisObject, jlong tid) {
    BREthereumEWM node = (BREthereumEWM) getJNIReference(env, thisObject);
    BREthereumTransfer transfer = getTransfer (env, tid);
    BREthereumGas gas = ewmTransferGetGasUsed(node, transfer);
    return (jlong) gas.amountOfGas;
}

/*
 * Class:     com_breadwallet_core_ethereum_BREthereumEWM
 * Method:    jniTransactionGetNonce
 * Signature: (J)J
 */
JNIEXPORT jlong JNICALL
Java_com_breadwallet_core_ethereum_BREthereumEWM_jniTransactionGetNonce
        (JNIEnv *env, jobject thisObject, jlong tid) {
    BREthereumEWM node = (BREthereumEWM) getJNIReference(env, thisObject);
    BREthereumTransfer transfer = getTransfer (env, tid);
    return (jlong) ewmTransferGetNonce (node, transfer);
}

/*
 * Class:     com_breadwallet_core_ethereum_BREthereumEWM
 * Method:    jniTransactionGetBlockNumber
 * Signature: (J)J
 */
JNIEXPORT jlong JNICALL
Java_com_breadwallet_core_ethereum_BREthereumEWM_jniTransactionGetBlockNumber
        (JNIEnv *env, jobject thisObject, jlong tid) {
    BREthereumEWM node = (BREthereumEWM) getJNIReference(env, thisObject);
    BREthereumTransfer transfer = getTransfer (env, tid);
    return (jlong) ewmTransferGetBlockNumber (node, transfer);

}

/*
 * Class:     com_breadwallet_core_ethereum_BREthereumEWM
 * Method:    jniTransactionGetBlockConfirmations
 * Signature: (J)J
 */
JNIEXPORT jlong JNICALL
Java_com_breadwallet_core_ethereum_BREthereumEWM_jniTransactionGetBlockConfirmations
        (JNIEnv *env, jobject thisObject, jlong tid) {
    BREthereumEWM node = (BREthereumEWM) getJNIReference(env, thisObject);
    BREthereumTransfer transfer = getTransfer (env, tid);
    return (jlong) ewmTransferGetBlockConfirmations (node, transfer);
}

/*
 * Class:     com_breadwallet_core_ethereum_BREthereumEWM
 * Method:    jniTransactionGetToken
 * Signature: (J)J
 */
JNIEXPORT jlong JNICALL Java_com_breadwallet_core_ethereum_BREthereumEWM_jniTransactionGetToken
        (JNIEnv *env, jobject thisObject, jlong tid) {
    BREthereumEWM node = (BREthereumEWM) getJNIReference(env, thisObject);
<<<<<<< HEAD
    BREthereumTransfer transfer = getTransfer (env, tid);
    return (jlong) ewmTransferGetToken(node, transfer);
=======
    return (jlong) ewmTransferGetToken(node, (BREthereumTransfer) tid);
>>>>>>> 3b29083a
}

/*
 * Class:     com_breadwallet_core_ethereum_BREthereumEWM
 * Method:    jniTransactionIsConfirmed
 * Signature: (J)Z
 */
JNIEXPORT jboolean JNICALL
Java_com_breadwallet_core_ethereum_BREthereumEWM_jniTransactionIsConfirmed
        (JNIEnv *env, jobject thisObject, jlong tid) {
    BREthereumEWM node = (BREthereumEWM) getJNIReference(env, thisObject);
    BREthereumTransfer transfer = getTransfer (env, tid);
    return (jboolean) (ETHEREUM_BOOLEAN_TRUE == ewmTransferIsConfirmed (node,transfer)
                       ? JNI_TRUE
                       : JNI_FALSE);
}

/*
 * Class:     com_breadwallet_core_ethereum_BREthereumEWM
 * Method:    jniTransactionIsSubmitted
 * Signature: (J)Z
 */
JNIEXPORT jboolean JNICALL
Java_com_breadwallet_core_ethereum_BREthereumEWM_jniTransactionIsSubmitted
        (JNIEnv *env, jobject thisObject, jlong tid) {
    BREthereumEWM node = (BREthereumEWM) getJNIReference(env, thisObject);
    BREthereumTransfer transfer = getTransfer (env, tid);
    return (jboolean) (ETHEREUM_BOOLEAN_TRUE == ewmTransferIsSubmitted (node, transfer)
                       ? JNI_TRUE
                       : JNI_FALSE);

}

/*
 * Class:     com_breadwallet_core_ethereum_BREthereumEWM
 * Method:    jniUpdateTokens
 * Signature: ()V
 */
JNIEXPORT void JNICALL Java_com_breadwallet_core_ethereum_BREthereumEWM_jniUpdateTokens
        (JNIEnv *env, jobject thisObject) {
    BREthereumEWM node = (BREthereumEWM) getJNIReference(env, thisObject);
    ewmUpdateTokens(node);
}

/*
 * Class:     com_breadwallet_core_ethereum_BREthereumEWM
 * Method:    jniEWMGetBlockHeight
 * Signature: ()J
 */
JNIEXPORT jlong JNICALL Java_com_breadwallet_core_ethereum_BREthereumEWM_jniEWMGetBlockHeight
        (JNIEnv *env, jobject thisObject) {
    BREthereumEWM node = (BREthereumEWM) getJNIReference(env, thisObject);
    return (jlong) ewmGetBlockHeight(node);
}

#if 0
/*
 * Class:     com_breadwallet_core_ethereum_BREthereumEWM
 * Method:    jniBlockGetNumber
 * Signature: (J)J
 */
JNIEXPORT jlong JNICALL Java_com_breadwallet_core_ethereum_BREthereumEWM_jniBlockGetNumber
        (JNIEnv *env, jobject thisObject, jlong bid) {
    BREthereumEWM node = (BREthereumEWM) getJNIReference(env, thisObject);
    return ethereumBlockGetNumber(node, bid);
}

/*
 * Class:     com_breadwallet_core_ethereum_BREthereumEWM
 * Method:    jniBlockGetTimestamp
 * Signature: (J)J
 */
JNIEXPORT jlong JNICALL Java_com_breadwallet_core_ethereum_BREthereumEWM_jniBlockGetTimestamp
        (JNIEnv *env, jobject thisObject, jlong bid) {
    BREthereumEWM node = (BREthereumEWM) getJNIReference(env, thisObject);
    return ethereumBlockGetTimestamp(node, bid);
}

/*
 * Class:     com_breadwallet_core_ethereum_BREthereumEWM
 * Method:    jniBlockGetHash
 * Signature: (J)Ljava/lang/String;
 */
JNIEXPORT jstring JNICALL Java_com_breadwallet_core_ethereum_BREthereumEWM_jniBlockGetHash
        (JNIEnv *env, jobject thisObject, jlong bid) {
    BREthereumEWM node = (BREthereumEWM) getJNIReference(env, thisObject);
    char *hash = ethereumBlockGetHash(node, bid);
    jstring result = (*env)->NewStringUTF (env, hash);
    free (hash);
    return result;
}
#endif

/*
 * Class:     com_breadwallet_core_ethereum_BREthereumEWM
 * Method:    jniEWMConnect
 * Signature: ()Z
 */
JNIEXPORT jboolean JNICALL
Java_com_breadwallet_core_ethereum_BREthereumEWM_jniEWMConnect
        (JNIEnv *env, jobject thisObject) {
    BREthereumEWM node = (BREthereumEWM) getJNIReference(env, thisObject);
    return (jboolean) (ETHEREUM_BOOLEAN_TRUE == ewmConnect(node)
                       ? JNI_TRUE
                       : JNI_FALSE);
}

/*
 * Class:     com_breadwallet_core_ethereum_BREthereumEWM
 * Method:    jniEWMDisconnect
 * Signature: ()Z
 */
JNIEXPORT jboolean JNICALL
Java_com_breadwallet_core_ethereum_BREthereumEWM_jniEWMDisconnect
        (JNIEnv *env, jobject thisObject) {
    BREthereumEWM node = (BREthereumEWM) getJNIReference(env, thisObject);
    return (jboolean) (ETHEREUM_BOOLEAN_TRUE == ewmDisconnect(node) ? JNI_TRUE : JNI_FALSE);
}

//
// JSON RPC Callback
//
//static jmethodID
//lookupListenerMethod (JNIEnv *env, jobject listener, char *name, char *type) {
//    // Class with desired method.
//    jclass listenerClass = (*env)->GetObjectClass(env, listener);
//
//    // Method, if found.
//    jmethodID listenerMethod = (*env)->GetMethodID(env, listenerClass, name, type);
//
//    // Clean up and return.
//    (*env)->DeleteLocalRef (env, listenerClass);
//    return listenerMethod;
//}


static void
clientGetGasPrice(BREthereumClientContext context,
                  BREthereumEWM node,
                  BREthereumWallet wid,
                  int id) {
    JNIEnv *env = getEnv();
    if (NULL == env) return;

    (*env)->CallStaticVoidMethod(env, trampolineClass, trampolineGetGasPrice,
                                 (jlong) node,
                                 (jlong) wid,
                                 (jint) id);
}

static void
clientEstimateGas(BREthereumClientContext context, BREthereumEWM node,
                  BREthereumWallet wid,
                  BREthereumTransfer tid,
                  const char *toStr,
                  const char *amountStr,
                  const char *dataStr,
                  int id) {
    JNIEnv *env = getEnv();
    if (NULL == env) return;

    jobject to = (*env)->NewStringUTF(env, toStr);
    jobject amount = (*env)->NewStringUTF(env, amountStr);
    jobject data = (*env)->NewStringUTF(env, dataStr);

    (*env)->CallStaticVoidMethod(env, trampolineClass, trampolineGetGasEstimate,
                                 (jlong) wid,
                                 (jlong) tid,
                                 to,
                                 amount,
                                 data,
                                 (jint) id);

    (*env)->DeleteLocalRef(env, data);
    (*env)->DeleteLocalRef(env, amount);
    (*env)->DeleteLocalRef(env, to);
}

static void
clientGetBalance(BREthereumClientContext context,
                 BREthereumEWM node,
                 BREthereumWallet wid,
                 const char *accountStr,
                 int id) {
    JNIEnv *env = getEnv();
    if (NULL == env) return;

    jobject account = (*env)->NewStringUTF(env, accountStr);

    (*env)->CallStaticVoidMethod(env, trampolineClass, trampolineGetBalance,
                                 (jlong) node,
                                 (jlong) wid,
                                 account,
                                 (jint) id);

    (*env)->DeleteLocalRef(env, account);
}

static void
clientSubmitTransaction(BREthereumClientContext context,
                        BREthereumEWM node,
                        BREthereumWallet wid,
                        BREthereumTransfer tid,
                        const char *transactionStr,
                        int id) {
    JNIEnv *env = getEnv();
    if (NULL == env) return;

    jobject transaction = (*env)->NewStringUTF(env, transactionStr);

    (*env)->CallStaticVoidMethod(env, trampolineClass, trampolineSubmitTransaction,
                                 (jlong) node,
                                 (jlong) wid,
                                 (jlong) tid,
                                 transaction,
                                 (jint) id);

    (*env)->DeleteLocalRef(env, transaction);
}

static void
clientGetTransactions(BREthereumClientContext context,
                      BREthereumEWM node,
                      const char *addressStr,
                      uint64_t begBlockNumber,
                      uint64_t endBlockNumber,
                      int id) {
    JNIEnv *env = getEnv();
    if (NULL == env) return;

    jobject address = (*env)->NewStringUTF(env, addressStr);

    (*env)->CallStaticVoidMethod(env, trampolineClass, trampolineGetTransactions,
                                 (jlong) node,
                                 address,
                                 (jlong) begBlockNumber,
                                 (jlong) endBlockNumber,
                                 (jint) id);

    (*env)->DeleteLocalRef(env, address);
}

static void
clientGetLogs(BREthereumClientContext context,
              BREthereumEWM node,
              const char *contract,
              const char *address,
              const char *event,
              uint64_t begBlockNumber,
              uint64_t endBlockNumber,
              int rid) {
    JNIEnv *env = getEnv();
    if (NULL == env) return;

    jobject contractObject = (*env)->NewStringUTF(env, contract);
    jobject addressObject = (*env)->NewStringUTF(env, address);
    jobject eventObject = (*env)->NewStringUTF(env, event);

    (*env)->CallStaticVoidMethod(env, trampolineClass, trampolineGetLogs,
                                 (jlong) node,
                                 contractObject,
                                 addressObject,
                                 eventObject,
                                 (jlong) begBlockNumber,
                                 (jlong) endBlockNumber,
                                 (jint) rid);

    (*env)->DeleteLocalRef(env, eventObject);
    (*env)->DeleteLocalRef(env, addressObject);
    (*env)->DeleteLocalRef(env, contractObject);
}

static void
clientGetBlocks(BREthereumClientContext context,
                BREthereumEWM ewm,
                const char *addressStr,
                BREthereumSyncInterestSet interests,
                uint64_t blockNumberStart,
                uint64_t blockNumberStop,
                int rid) {
    JNIEnv *env = getEnv();
    if (NULL == env) return;

    jobject address = (*env)->NewStringUTF(env, addressStr);

    (*env)->CallStaticVoidMethod(env, trampolineClass, trampolineGetBlocks,
                                 (jlong) ewm,
                                 address,
                                 (jint) interests,
                                 (jlong) blockNumberStart,
                                 (jlong) blockNumberStop,
                                 (jint) rid);

    (*env)->DeleteLocalRef(env, address);
}

static void
clientGetTokens(BREthereumClientContext context,
                BREthereumEWM ewm,
                int rid) {
    JNIEnv *env = getEnv();
    if (NULL == env) return;


    (*env)->CallStaticVoidMethod(env, trampolineClass, trampolineGetTokens,
                                 (jlong) ewm,
                                 (jint) rid);
}


static void
clientGetBlockNumber(BREthereumClientContext context,
                     BREthereumEWM node,
                     int id) {
    JNIEnv *env = getEnv();
    if (NULL == env) return;

    (*env)->CallStaticVoidMethod(env, trampolineClass, trampolineGetBlockNumber,
                                 (jlong) node,
                                 (jint) id);
}

static void
clientGetNonce(BREthereumClientContext context,
               BREthereumEWM node,
               const char *address,
               int id) {
    JNIEnv *env = getEnv();
    if (NULL == env) return;

    jobject addressObject = (*env)->NewStringUTF(env, address);

    (*env)->CallStaticVoidMethod(env, trampolineClass, trampolineGetNonce,
                                 (jlong) node,
                                 addressObject,
                                 (jint) id);

    (*env)->DeleteLocalRef(env, addressObject);
}


static void
clientEWMEventHandler(BREthereumClientContext context,
                      BREthereumEWM ewm,
                      BREthereumEWMEvent event,
                      BREthereumStatus status,
                      const char *errorDescription) {
    JNIEnv *env = getEnv();
    if (NULL == env) return;

    jstring errorDescriptionString = (NULL == errorDescription
                                      ? NULL
                                      : (*env)->NewStringUTF(env, errorDescription));

    // Callback
    (*env)->CallStaticVoidMethod(env, trampolineClass, trampolineEWMEvent,
                                 (jlong) ewm,
                                 (jint) event,
                                 (jint) status,
                                 errorDescriptionString);

    // Cleanup
    if (NULL != errorDescriptionString) (*env)->DeleteLocalRef(env, errorDescriptionString);
}

static void
clientPeerEventHandler(BREthereumClientContext context,
                       BREthereumEWM ewm,
                       BREthereumPeerEvent event,
                       BREthereumStatus status,
                       const char *errorDescription) {
    JNIEnv *env = getEnv();
    if (NULL == env) return;

    jstring errorDescriptionString = (NULL == errorDescription
                                      ? NULL
                                      : (*env)->NewStringUTF(env, errorDescription));

    // Callback
    (*env)->CallStaticVoidMethod(env, trampolineClass, trampolinePeerEvent,
                                 (jlong) ewm,
                                 (jint) event,
                                 (jint) status,
                                 errorDescriptionString);

    // Cleanup
    if (NULL != errorDescriptionString) (*env)->DeleteLocalRef(env, errorDescriptionString);
}

static void
clientWalletEventHandler(BREthereumClientContext context,
                         BREthereumEWM node,
                         BREthereumWallet wid,
                         BREthereumWalletEvent event,
                         BREthereumStatus status,
                         const char *errorDescription) {
    JNIEnv *env = getEnv();
    if (NULL == env) return;

    jstring errorDescriptionString = (NULL == errorDescription
                                      ? NULL
                                      : (*env)->NewStringUTF(env, errorDescription));

    (*env)->CallStaticVoidMethod(env, trampolineClass, trampolineWalletEvent,
                                 (jlong) node,
                                 (jlong) wid,
                                 (jint) event,
                                 (jint) status,
                                 errorDescriptionString);

    if (NULL != errorDescriptionString) (*env)->DeleteLocalRef(env, errorDescriptionString);
}

static void
clientTokenEventHandler(BREthereumClientContext context,
                        BREthereumEWM ewm,
                        BREthereumToken token,
                        BREthereumTokenEvent event) {
    JNIEnv *env = getEnv();
    if (NULL == env) return;

    (*env)->CallStaticVoidMethod(env, trampolineClass, trampolineTokenEvent,
                                 (jlong) ewm,
                                 (jlong) token,
                                 (jint) event);
}

#if 0
static void
clientBlockEventHandler(BREthereumClientContext context,
                        BREthereumEWM node,
                        BREthereumBlock bid,
                        BREthereumBlockEvent event,
                        BREthereumStatus status,
                        const char *errorDescription) {
    JNIEnv *env = getEnv();
    if (NULL == env) return;

    jstring errorDescriptionString = (NULL == errorDescription
                                      ? NULL
                                      : (*env)->NewStringUTF(env, errorDescription));

    // Callback
    (*env)->CallStaticVoidMethod(env, trampolineClass, trampolineBlockEvent,
                                 (jlong) node,
                                 (jint) bid,
                                 (jint) event,
                                 (jint) status,
                                 errorDescriptionString);

    // Cleanup
    if (NULL != errorDescriptionString) (*env)->DeleteLocalRef(env, errorDescriptionString);
}
#endif
static void
clientTransferEventHandler(BREthereumClientContext context,
                           BREthereumEWM node,
                           BREthereumWallet wid,
                           BREthereumTransfer tid,
                           BREthereumTransferEvent event,
                           BREthereumStatus status,
                           const char *errorDescription) {
    JNIEnv *env = getEnv();
    if (NULL == env) return;

    jstring errorDescriptionString = (NULL == errorDescription
                                      ? NULL
                                      : (*env)->NewStringUTF(env, errorDescription));

    // Callback
    (*env)->CallStaticVoidMethod(env, trampolineClass, trampolineTransferEvent,
                                 (jlong) node,
                                 (jlong) wid,
                                 (jlong) tid,
                                 (jint) event,
                                 (jint) status,
                                 errorDescriptionString);

    // Cleanup
    if (NULL != errorDescriptionString) (*env)->DeleteLocalRef(env, errorDescriptionString);
}<|MERGE_RESOLUTION|>--- conflicted
+++ resolved
@@ -280,11 +280,7 @@
 /*
  * Class:     com_breadwallet_core_ethereum_BREthereumEWM
  * Method:    jniCreateEWM
-<<<<<<< HEAD
- * Signature:  (Lcom/breadwallet/core/ethereum/BREthereumEWM/Client;JLjava/lang/String;[Ljava/lang/String;[[Ljava/lang/String;[[Ljava/lang/String;[[Ljava/lang/String;[[Ljava/lang/String;)J
-=======
  * Signature: (Lcom/breadwallet/core/ethereum/BREthereumEWM/Client;JLjava/lang/String;Ljava/lang/String;[Ljava/lang/String;)J
->>>>>>> 3b29083a
  */
 JNIEXPORT jlong JNICALL
 Java_com_breadwallet_core_ethereum_BREthereumEWM_jniCreateEWM
@@ -340,22 +336,11 @@
     };
 
     BREthereumEWM node = ewmCreateWithPaperKey((BREthereumNetwork) network,
-<<<<<<< HEAD
-                                               paperKey,
-                                               ETHEREUM_TIMESTAMP_UNKNOWN,
-                                               BRD_WITH_P2P_SEND, // P2P_ONLY
-                                               client,
-                                               mapToHashDataPair (env, peersObject),
-                                               mapToHashDataPair (env, blocksObject),
-                                               mapToHashDataPair (env, transactionsObject),
-                                               mapToHashDataPair (env, logsObject));
-=======
                                         paperKey,
                                         ETHEREUM_TIMESTAMP_UNKNOWN,
-                                        P2P_ONLY,
+                                        BRD_WITH_P2P_SEND,
                                         client,
                                         storagePath);
->>>>>>> 3b29083a
 
     (*env)->ReleaseStringUTFChars (env, paperKeyString,    paperKey);
     (*env)->ReleaseStringUTFChars (env, storagePathString, storagePath);
@@ -365,17 +350,6 @@
 /*
  * Class:     com_breadwallet_core_ethereum_BREthereumEWM
  * Method:    jniCreateEWM_PublicKey
-<<<<<<< HEAD
- * Signature:  (Lcom/breadwallet/core/ethereum/BREthereumEWM/Client;JLjava/lang/String;[Ljava/lang/String;[[Ljava/lang/String;[[Ljava/lang/String;[[Ljava/lang/String;[[Ljava/lang/String;)J
- */
-JNIEXPORT jlong JNICALL
-Java_com_breadwallet_core_ethereum_BREthereumEWM_jniCreateEWM_1PublicKey
-    (JNIEnv *env, jclass thisClass, jobject clientObject, jlong network, jbyteArray publicKey,
-     jobject peersObject,
-     jobject blocksObject,
-     jobject transactionsObject,
-     jobject logsObject) {
-=======
  * Signature: (Lcom/breadwallet/core/ethereum/BREthereumEWM/Client;JLjava/lang/String;[B)J
  */
 JNIEXPORT jlong JNICALL
@@ -385,7 +359,6 @@
      jlong network,
      jstring storagePathString,
      jbyteArray publicKey) {
->>>>>>> 3b29083a
 
     assert (65 == (*env)->GetArrayLength(env, publicKey));
 
@@ -418,23 +391,12 @@
     const char *storagePath = (*env)->GetStringUTFChars (env, storagePathString, 0);
 
     BREthereumEWM node = ewmCreateWithPublicKey((BREthereumNetwork) network,
-<<<<<<< HEAD
-                                                key,
-                                                ETHEREUM_TIMESTAMP_UNKNOWN,
-                                                BRD_WITH_P2P_SEND,
-                                                client,
-                                                mapToHashDataPair(env, peersObject),
-                                                mapToHashDataPair(env, blocksObject),
-                                                mapToHashDataPair(env, transactionsObject),
-                                                mapToHashDataPair(env, logsObject));
-=======
                                                      key,
                                                      ETHEREUM_TIMESTAMP_UNKNOWN,
-                                                     P2P_ONLY,
+                                                     BRD_WITH_P2P_SEND,
                                                      client,
                                                      storagePath);
 
->>>>>>> 3b29083a
 
     (*env)->ReleaseByteArrayElements(env, publicKey, publicKeyBytes, 0);
     (*env)->ReleaseStringUTFChars (env, storagePathString, storagePath);
@@ -571,12 +533,8 @@
 Java_com_breadwallet_core_ethereum_BREthereumEWM_jniGetWalletBalance
         (JNIEnv *env, jobject thisObject, jlong wid, jlong unit) {
     BREthereumEWM node = (BREthereumEWM) getJNIReference(env, thisObject);
-<<<<<<< HEAD
     BREthereumWallet wallet = getWallet (env, wid);
     BREthereumAmount balance = ewmWalletGetBalance(node, wallet);
-=======
-    BREthereumAmount balance = ewmWalletGetBalance(node, (BREthereumWallet) wid);
->>>>>>> 3b29083a
 
     char *number = (AMOUNT_ETHER == amountGetType(balance)
                     ? etherGetValueString(balance.u.ether, unit)
@@ -626,13 +584,9 @@
         (JNIEnv *env, jobject thisObject,
          jlong wid) {
     BREthereumEWM node = (BREthereumEWM) getJNIReference(env, thisObject);
-<<<<<<< HEAD
     BREthereumWallet wallet = getWallet (env, wid);
     BREthereumGasPrice price = ewmWalletGetDefaultGasPrice(node, wallet);
 
-=======
-    BREthereumGasPrice price = ewmWalletGetDefaultGasPrice(node, (BREthereumWallet) wid);
->>>>>>> 3b29083a
     return price.etherPerGas.valueInWEI.u64[0];
 
 }
@@ -874,11 +828,7 @@
     BREthereumWallet wallet = getWallet (env, wid);
 
     const char *balance = (*env)->GetStringUTFChars(env, balanceString, 0);
-<<<<<<< HEAD
     ewmAnnounceWalletBalance(node, wallet, balance, rid);
-=======
-    ewmAnnounceWalletBalance(node, (BREthereumWallet) wid, balance, rid);
->>>>>>> 3b29083a
 
     (*env)->ReleaseStringUTFChars (env, balanceString, balance);
 }
@@ -920,17 +870,10 @@
     BREthereumTransfer transfer = getTransfer (env, tid);
     const char *strGasEstimate = (*env)->GetStringUTFChars(env, gasEstimate, 0);
     ewmAnnounceGasEstimate(node,
-<<<<<<< HEAD
                                  wallet,
                                  transfer,
                                  strGasEstimate,
                                  rid);
-=======
-                           (BREthereumWallet) wid,
-                           (BREthereumTransfer) tid,
-                           strGasEstimate,
-                           rid);
->>>>>>> 3b29083a
     (*env)->ReleaseStringUTFChars(env, gasEstimate, strGasEstimate);
 }
 
@@ -950,11 +893,7 @@
     BREthereumWallet wallet = getWallet (env, wid);
     BREthereumTransfer transfer = getTransfer (env, tid);
     const char *hashStr = (*env)->GetStringUTFChars (env, hash, 0);
-<<<<<<< HEAD
     ewmAnnounceSubmitTransfer(node, wallet, transfer, hashStr, rid);
-=======
-    ewmAnnounceSubmitTransfer(node, (BREthereumWallet) wid, (BREthereumTransfer) tid, hashStr, rid);
->>>>>>> 3b29083a
     (*env)->ReleaseStringUTFChars (env, hash, hashStr);
 }
 
@@ -1048,12 +987,8 @@
          jstring amountObject,
          jlong amountUnit) {
     BREthereumEWM node = (BREthereumEWM) getJNIReference(env, thisObject);
-<<<<<<< HEAD
     BREthereumWallet wallet = getWallet (env, wid);
     BREthereumToken token = ewmWalletGetToken(node, wallet);
-=======
-    BREthereumToken token = ewmWalletGetToken(node, (BREthereumWallet) wid);
->>>>>>> 3b29083a
 
     // Get an actual Amount
     BRCoreParseStatus status = CORE_PARSE_OK;
@@ -1195,13 +1130,9 @@
         (JNIEnv *env, jobject thisObject,
          jlong wid) {
     BREthereumEWM node = (BREthereumEWM) getJNIReference(env, thisObject);
-<<<<<<< HEAD
     BREthereumWallet wallet = getWallet (env, wid);
 
     int count = ewmWalletGetTransferCount(node, wallet);
-=======
-    int count = ewmWalletGetTransferCount(node, (BREthereumWallet) wid);
->>>>>>> 3b29083a
     assert (-1 != count);
 
     // uint32_t array - need a long
@@ -1234,11 +1165,7 @@
 
 
     return asJniString(env,
-<<<<<<< HEAD
                        (ETHEREUM_BOOLEAN_TRUE == ewmTransferHoldsToken(node, transfer, NULL)
-=======
-                       (ETHEREUM_BOOLEAN_TRUE == ewmTransferHoldsToken(node, (BREthereumTransfer) tid, NULL)
->>>>>>> 3b29083a
                         ? ewmCoerceEtherAmountToString(node, amount.u.ether, (BREthereumEtherUnit) unit)
                         : ewmCoerceTokenAmountToString(node, amount.u.tokenQuantity, (BREthereumTokenQuantityUnit) unit)));
 }
@@ -1281,12 +1208,8 @@
         (JNIEnv *env, jobject thisObject,
          jlong tid) {
     BREthereumEWM node = (BREthereumEWM) getJNIReference(env, thisObject);
-<<<<<<< HEAD
     BREthereumTransfer transfer = getTransfer (env, tid);
     return (jboolean) (ETHEREUM_BOOLEAN_FALSE == ewmTransferHoldsToken(node, transfer, NULL)
-=======
-    return (jboolean) (ETHEREUM_BOOLEAN_FALSE == ewmTransferHoldsToken(node, (BREthereumTransfer) tid, NULL)
->>>>>>> 3b29083a
                        ? JNI_TRUE
                        : JNI_FALSE);
 }
@@ -1305,14 +1228,7 @@
     BREthereumWallet   wallet   = getWallet (env, wid);
     BREthereumTransfer transfer = getTransfer (env, tid);
 
-<<<<<<< HEAD
     ewmUpdateGasEstimate (node, wallet, transfer);
-=======
-    ewmUpdateGasEstimate
-            (node,
-             (BREthereumWallet) wid,
-             (BREthereumTransfer) tid);
->>>>>>> 3b29083a
 }
 
 /*
@@ -1494,12 +1410,8 @@
 JNIEXPORT jlong JNICALL Java_com_breadwallet_core_ethereum_BREthereumEWM_jniTransactionGetToken
         (JNIEnv *env, jobject thisObject, jlong tid) {
     BREthereumEWM node = (BREthereumEWM) getJNIReference(env, thisObject);
-<<<<<<< HEAD
     BREthereumTransfer transfer = getTransfer (env, tid);
     return (jlong) ewmTransferGetToken(node, transfer);
-=======
-    return (jlong) ewmTransferGetToken(node, (BREthereumTransfer) tid);
->>>>>>> 3b29083a
 }
 
 /*
